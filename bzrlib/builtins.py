# Copyright (C) 2005-2011 Canonical Ltd
#
# This program is free software; you can redistribute it and/or modify
# it under the terms of the GNU General Public License as published by
# the Free Software Foundation; either version 2 of the License, or
# (at your option) any later version.
#
# This program is distributed in the hope that it will be useful,
# but WITHOUT ANY WARRANTY; without even the implied warranty of
# MERCHANTABILITY or FITNESS FOR A PARTICULAR PURPOSE.  See the
# GNU General Public License for more details.
#
# You should have received a copy of the GNU General Public License
# along with this program; if not, write to the Free Software
# Foundation, Inc., 51 Franklin Street, Fifth Floor, Boston, MA 02110-1301 USA

"""builtin bzr commands"""

import os

from bzrlib.lazy_import import lazy_import
lazy_import(globals(), """
import cStringIO
import sys
import time

import bzrlib
from bzrlib import (
    bugtracker,
    bundle,
    btree_index,
    bzrdir,
    directory_service,
    delta,
    config as _mod_config,
    errors,
    globbing,
    hooks,
    log,
    merge as _mod_merge,
    merge_directive,
    osutils,
    reconfigure,
    rename_map,
    revision as _mod_revision,
    static_tuple,
    timestamp,
    transport,
    ui,
    urlutils,
    views,
    gpg,
    )
from bzrlib.branch import Branch
from bzrlib.conflicts import ConflictList
from bzrlib.transport import memory
from bzrlib.revisionspec import RevisionSpec, RevisionInfo
from bzrlib.smtp_connection import SMTPConnection
from bzrlib.workingtree import WorkingTree
""")

from bzrlib.commands import (
    Command,
    builtin_command_registry,
    display_command,
    )
from bzrlib.option import (
    ListOption,
    Option,
    RegistryOption,
    custom_help,
    _parse_revision_str,
    )
from bzrlib.trace import mutter, note, warning, is_quiet, get_verbosity_level
from bzrlib import (
    symbol_versioning,
    )


@symbol_versioning.deprecated_function(symbol_versioning.deprecated_in((2, 3, 0)))
def tree_files(file_list, default_branch=u'.', canonicalize=True,
    apply_view=True):
    return internal_tree_files(file_list, default_branch, canonicalize,
        apply_view)


def tree_files_for_add(file_list):
    """
    Return a tree and list of absolute paths from a file list.

    Similar to tree_files, but add handles files a bit differently, so it a
    custom implementation.  In particular, MutableTreeTree.smart_add expects
    absolute paths, which it immediately converts to relative paths.
    """
    # FIXME Would be nice to just return the relative paths like
    # internal_tree_files does, but there are a large number of unit tests
    # that assume the current interface to mutabletree.smart_add
    if file_list:
        tree, relpath = WorkingTree.open_containing(file_list[0])
        if tree.supports_views():
            view_files = tree.views.lookup_view()
            if view_files:
                for filename in file_list:
                    if not osutils.is_inside_any(view_files, filename):
                        raise errors.FileOutsideView(filename, view_files)
        file_list = file_list[:]
        file_list[0] = tree.abspath(relpath)
    else:
        tree = WorkingTree.open_containing(u'.')[0]
        if tree.supports_views():
            view_files = tree.views.lookup_view()
            if view_files:
                file_list = view_files
                view_str = views.view_display_str(view_files)
                note("Ignoring files outside view. View is %s" % view_str)
    return tree, file_list


def _get_one_revision(command_name, revisions):
    if revisions is None:
        return None
    if len(revisions) != 1:
        raise errors.BzrCommandError(
            'bzr %s --revision takes exactly one revision identifier' % (
                command_name,))
    return revisions[0]


def _get_one_revision_tree(command_name, revisions, branch=None, tree=None):
    """Get a revision tree. Not suitable for commands that change the tree.
    
    Specifically, the basis tree in dirstate trees is coupled to the dirstate
    and doing a commit/uncommit/pull will at best fail due to changing the
    basis revision data.

    If tree is passed in, it should be already locked, for lifetime management
    of the trees internal cached state.
    """
    if branch is None:
        branch = tree.branch
    if revisions is None:
        if tree is not None:
            rev_tree = tree.basis_tree()
        else:
            rev_tree = branch.basis_tree()
    else:
        revision = _get_one_revision(command_name, revisions)
        rev_tree = revision.as_tree(branch)
    return rev_tree


# XXX: Bad function name; should possibly also be a class method of
# WorkingTree rather than a function.
@symbol_versioning.deprecated_function(symbol_versioning.deprecated_in((2, 3, 0)))
def internal_tree_files(file_list, default_branch=u'.', canonicalize=True,
    apply_view=True):
    """Convert command-line paths to a WorkingTree and relative paths.

    Deprecated: use WorkingTree.open_containing_paths instead.

    This is typically used for command-line processors that take one or
    more filenames, and infer the workingtree that contains them.

    The filenames given are not required to exist.

    :param file_list: Filenames to convert.

    :param default_branch: Fallback tree path to use if file_list is empty or
        None.

    :param apply_view: if True and a view is set, apply it or check that
        specified files are within it

    :return: workingtree, [relative_paths]
    """
    return WorkingTree.open_containing_paths(
        file_list, default_directory='.',
        canonicalize=True,
        apply_view=True)


def _get_view_info_for_change_reporter(tree):
    """Get the view information from a tree for change reporting."""
    view_info = None
    try:
        current_view = tree.views.get_view_info()[0]
        if current_view is not None:
            view_info = (current_view, tree.views.lookup_view())
    except errors.ViewsNotSupported:
        pass
    return view_info


def _open_directory_or_containing_tree_or_branch(filename, directory):
    """Open the tree or branch containing the specified file, unless
    the --directory option is used to specify a different branch."""
    if directory is not None:
        return (None, Branch.open(directory), filename)
    return bzrdir.BzrDir.open_containing_tree_or_branch(filename)


# TODO: Make sure no commands unconditionally use the working directory as a
# branch.  If a filename argument is used, the first of them should be used to
# specify the branch.  (Perhaps this can be factored out into some kind of
# Argument class, representing a file in a branch, where the first occurrence
# opens the branch?)

class cmd_status(Command):
    __doc__ = """Display status summary.

    This reports on versioned and unknown files, reporting them
    grouped by state.  Possible states are:

    added
        Versioned in the working copy but not in the previous revision.

    removed
        Versioned in the previous revision but removed or deleted
        in the working copy.

    renamed
        Path of this file changed from the previous revision;
        the text may also have changed.  This includes files whose
        parent directory was renamed.

    modified
        Text has changed since the previous revision.

    kind changed
        File kind has been changed (e.g. from file to directory).

    unknown
        Not versioned and not matching an ignore pattern.

    Additionally for directories, symlinks and files with a changed
    executable bit, Bazaar indicates their type using a trailing
    character: '/', '@' or '*' respectively. These decorations can be
    disabled using the '--no-classify' option.

    To see ignored files use 'bzr ignored'.  For details on the
    changes to file texts, use 'bzr diff'.

    Note that --short or -S gives status flags for each item, similar
    to Subversion's status command. To get output similar to svn -q,
    use bzr status -SV.

    If no arguments are specified, the status of the entire working
    directory is shown.  Otherwise, only the status of the specified
    files or directories is reported.  If a directory is given, status
    is reported for everything inside that directory.

    Before merges are committed, the pending merge tip revisions are
    shown. To see all pending merge revisions, use the -v option.
    To skip the display of pending merge information altogether, use
    the no-pending option or specify a file/directory.

    To compare the working directory to a specific revision, pass a
    single revision to the revision argument.

    To see which files have changed in a specific revision, or between
    two revisions, pass a revision range to the revision argument.
    This will produce the same results as calling 'bzr diff --summarize'.
    """

    # TODO: --no-recurse, --recurse options

    takes_args = ['file*']
    takes_options = ['show-ids', 'revision', 'change', 'verbose',
                     Option('short', help='Use short status indicators.',
                            short_name='S'),
                     Option('versioned', help='Only show versioned files.',
                            short_name='V'),
                     Option('no-pending', help='Don\'t show pending merges.',
                           ),
                     Option('no-classify',
                            help='Do not mark object type using indicator.',
                           ),
                     ]
    aliases = ['st', 'stat']

    encoding_type = 'replace'
    _see_also = ['diff', 'revert', 'status-flags']

    @display_command
    def run(self, show_ids=False, file_list=None, revision=None, short=False,
            versioned=False, no_pending=False, verbose=False,
            no_classify=False):
        from bzrlib.status import show_tree_status

        if revision and len(revision) > 2:
            raise errors.BzrCommandError('bzr status --revision takes exactly'
                                         ' one or two revision specifiers')

        tree, relfile_list = WorkingTree.open_containing_paths(file_list)
        # Avoid asking for specific files when that is not needed.
        if relfile_list == ['']:
            relfile_list = None
            # Don't disable pending merges for full trees other than '.'.
            if file_list == ['.']:
                no_pending = True
        # A specific path within a tree was given.
        elif relfile_list is not None:
            no_pending = True
        show_tree_status(tree, show_ids=show_ids,
                         specific_files=relfile_list, revision=revision,
                         to_file=self.outf, short=short, versioned=versioned,
                         show_pending=(not no_pending), verbose=verbose,
                         classify=not no_classify)


class cmd_cat_revision(Command):
    __doc__ = """Write out metadata for a revision.

    The revision to print can either be specified by a specific
    revision identifier, or you can use --revision.
    """

    hidden = True
    takes_args = ['revision_id?']
    takes_options = ['directory', 'revision']
    # cat-revision is more for frontends so should be exact
    encoding = 'strict'

    def print_revision(self, revisions, revid):
        stream = revisions.get_record_stream([(revid,)], 'unordered', True)
        record = stream.next()
        if record.storage_kind == 'absent':
            raise errors.NoSuchRevision(revisions, revid)
        revtext = record.get_bytes_as('fulltext')
        self.outf.write(revtext.decode('utf-8'))

    @display_command
    def run(self, revision_id=None, revision=None, directory=u'.'):
        if revision_id is not None and revision is not None:
            raise errors.BzrCommandError('You can only supply one of'
                                         ' revision_id or --revision')
        if revision_id is None and revision is None:
            raise errors.BzrCommandError('You must supply either'
                                         ' --revision or a revision_id')

        b = bzrdir.BzrDir.open_containing_tree_or_branch(directory)[1]

        revisions = b.repository.revisions
        if revisions is None:
            raise errors.BzrCommandError('Repository %r does not support '
                'access to raw revision texts')

        b.repository.lock_read()
        try:
            # TODO: jam 20060112 should cat-revision always output utf-8?
            if revision_id is not None:
                revision_id = osutils.safe_revision_id(revision_id, warn=False)
                try:
                    self.print_revision(revisions, revision_id)
                except errors.NoSuchRevision:
                    msg = "The repository %s contains no revision %s." % (
                        b.repository.base, revision_id)
                    raise errors.BzrCommandError(msg)
            elif revision is not None:
                for rev in revision:
                    if rev is None:
                        raise errors.BzrCommandError(
                            'You cannot specify a NULL revision.')
                    rev_id = rev.as_revision_id(b)
                    self.print_revision(revisions, rev_id)
        finally:
            b.repository.unlock()
        

class cmd_dump_btree(Command):
    __doc__ = """Dump the contents of a btree index file to stdout.

    PATH is a btree index file, it can be any URL. This includes things like
    .bzr/repository/pack-names, or .bzr/repository/indices/a34b3a...ca4a4.iix

    By default, the tuples stored in the index file will be displayed. With
    --raw, we will uncompress the pages, but otherwise display the raw bytes
    stored in the index.
    """

    # TODO: Do we want to dump the internal nodes as well?
    # TODO: It would be nice to be able to dump the un-parsed information,
    #       rather than only going through iter_all_entries. However, this is
    #       good enough for a start
    hidden = True
    encoding_type = 'exact'
    takes_args = ['path']
    takes_options = [Option('raw', help='Write the uncompressed bytes out,'
                                        ' rather than the parsed tuples.'),
                    ]

    def run(self, path, raw=False):
        dirname, basename = osutils.split(path)
        t = transport.get_transport(dirname)
        if raw:
            self._dump_raw_bytes(t, basename)
        else:
            self._dump_entries(t, basename)

    def _get_index_and_bytes(self, trans, basename):
        """Create a BTreeGraphIndex and raw bytes."""
        bt = btree_index.BTreeGraphIndex(trans, basename, None)
        bytes = trans.get_bytes(basename)
        bt._file = cStringIO.StringIO(bytes)
        bt._size = len(bytes)
        return bt, bytes

    def _dump_raw_bytes(self, trans, basename):
        import zlib

        # We need to parse at least the root node.
        # This is because the first page of every row starts with an
        # uncompressed header.
        bt, bytes = self._get_index_and_bytes(trans, basename)
        for page_idx, page_start in enumerate(xrange(0, len(bytes),
                                                     btree_index._PAGE_SIZE)):
            page_end = min(page_start + btree_index._PAGE_SIZE, len(bytes))
            page_bytes = bytes[page_start:page_end]
            if page_idx == 0:
                self.outf.write('Root node:\n')
                header_end, data = bt._parse_header_from_bytes(page_bytes)
                self.outf.write(page_bytes[:header_end])
                page_bytes = data
            self.outf.write('\nPage %d\n' % (page_idx,))
            if len(page_bytes) == 0:
                self.outf.write('(empty)\n');
            else:
                decomp_bytes = zlib.decompress(page_bytes)
                self.outf.write(decomp_bytes)
                self.outf.write('\n')

    def _dump_entries(self, trans, basename):
        try:
            st = trans.stat(basename)
        except errors.TransportNotPossible:
            # We can't stat, so we'll fake it because we have to do the 'get()'
            # anyway.
            bt, _ = self._get_index_and_bytes(trans, basename)
        else:
            bt = btree_index.BTreeGraphIndex(trans, basename, st.st_size)
        for node in bt.iter_all_entries():
            # Node is made up of:
            # (index, key, value, [references])
            try:
                refs = node[3]
            except IndexError:
                refs_as_tuples = None
            else:
                refs_as_tuples = static_tuple.as_tuples(refs)
            as_tuple = (tuple(node[1]), node[2], refs_as_tuples)
            self.outf.write('%s\n' % (as_tuple,))


class cmd_remove_tree(Command):
    __doc__ = """Remove the working tree from a given branch/checkout.

    Since a lightweight checkout is little more than a working tree
    this will refuse to run against one.

    To re-create the working tree, use "bzr checkout".
    """
    _see_also = ['checkout', 'working-trees']
    takes_args = ['location*']
    takes_options = [
        Option('force',
               help='Remove the working tree even if it has '
                    'uncommitted or shelved changes.'),
        ]

    def run(self, location_list, force=False):
        if not location_list:
            location_list=['.']

        for location in location_list:
            d = bzrdir.BzrDir.open(location)
            
            try:
                working = d.open_workingtree()
            except errors.NoWorkingTree:
                raise errors.BzrCommandError("No working tree to remove")
            except errors.NotLocalUrl:
                raise errors.BzrCommandError("You cannot remove the working tree"
                                             " of a remote path")
            if not force:
                if (working.has_changes()):
                    raise errors.UncommittedChanges(working)
                if working.get_shelf_manager().last_shelf() is not None:
                    raise errors.ShelvedChanges(working)

            if working.user_url != working.branch.user_url:
                raise errors.BzrCommandError("You cannot remove the working tree"
                                             " from a lightweight checkout")

            d.destroy_workingtree()


class cmd_repair_workingtree(Command):
    __doc__ = """Reset the working tree state file.

    This is not meant to be used normally, but more as a way to recover from
    filesystem corruption, etc. This rebuilds the working inventory back to a
    'known good' state. Any new modifications (adding a file, renaming, etc)
    will be lost, though modified files will still be detected as such.

    Most users will want something more like "bzr revert" or "bzr update"
    unless the state file has become corrupted.

    By default this attempts to recover the current state by looking at the
    headers of the state file. If the state file is too corrupted to even do
    that, you can supply --revision to force the state of the tree.
    """

    takes_options = ['revision', 'directory',
        Option('force',
               help='Reset the tree even if it doesn\'t appear to be'
                    ' corrupted.'),
    ]
    hidden = True

    def run(self, revision=None, directory='.', force=False):
        tree, _ = WorkingTree.open_containing(directory)
        self.add_cleanup(tree.lock_tree_write().unlock)
        if not force:
            try:
                tree.check_state()
            except errors.BzrError:
                pass # There seems to be a real error here, so we'll reset
            else:
                # Refuse
                raise errors.BzrCommandError(
                    'The tree does not appear to be corrupt. You probably'
                    ' want "bzr revert" instead. Use "--force" if you are'
                    ' sure you want to reset the working tree.')
        if revision is None:
            revision_ids = None
        else:
            revision_ids = [r.as_revision_id(tree.branch) for r in revision]
        try:
            tree.reset_state(revision_ids)
        except errors.BzrError, e:
            if revision_ids is None:
                extra = (', the header appears corrupt, try passing -r -1'
                         ' to set the state to the last commit')
            else:
                extra = ''
            raise errors.BzrCommandError('failed to reset the tree state'
                                         + extra)


class cmd_revno(Command):
    __doc__ = """Show current revision number.

    This is equal to the number of revisions on this branch.
    """

    _see_also = ['info']
    takes_args = ['location?']
    takes_options = [
        Option('tree', help='Show revno of working tree'),
        ]

    @display_command
    def run(self, tree=False, location=u'.'):
        if tree:
            try:
                wt = WorkingTree.open_containing(location)[0]
                self.add_cleanup(wt.lock_read().unlock)
            except (errors.NoWorkingTree, errors.NotLocalUrl):
                raise errors.NoWorkingTree(location)
            revid = wt.last_revision()
            try:
                revno_t = wt.branch.revision_id_to_dotted_revno(revid)
            except errors.NoSuchRevision:
                revno_t = ('???',)
            revno = ".".join(str(n) for n in revno_t)
        else:
            b = Branch.open_containing(location)[0]
            self.add_cleanup(b.lock_read().unlock)
            revno = b.revno()
        self.cleanup_now()
        self.outf.write(str(revno) + '\n')


class cmd_revision_info(Command):
    __doc__ = """Show revision number and revision id for a given revision identifier.
    """
    hidden = True
    takes_args = ['revision_info*']
    takes_options = [
        'revision',
        custom_help('directory',
            help='Branch to examine, '
                 'rather than the one containing the working directory.'),
        Option('tree', help='Show revno of working tree'),
        ]

    @display_command
    def run(self, revision=None, directory=u'.', tree=False,
            revision_info_list=[]):

        try:
            wt = WorkingTree.open_containing(directory)[0]
            b = wt.branch
            self.add_cleanup(wt.lock_read().unlock)
        except (errors.NoWorkingTree, errors.NotLocalUrl):
            wt = None
            b = Branch.open_containing(directory)[0]
            self.add_cleanup(b.lock_read().unlock)
        revision_ids = []
        if revision is not None:
            revision_ids.extend(rev.as_revision_id(b) for rev in revision)
        if revision_info_list is not None:
            for rev_str in revision_info_list:
                rev_spec = RevisionSpec.from_string(rev_str)
                revision_ids.append(rev_spec.as_revision_id(b))
        # No arguments supplied, default to the last revision
        if len(revision_ids) == 0:
            if tree:
                if wt is None:
                    raise errors.NoWorkingTree(directory)
                revision_ids.append(wt.last_revision())
            else:
                revision_ids.append(b.last_revision())

        revinfos = []
        maxlen = 0
        for revision_id in revision_ids:
            try:
                dotted_revno = b.revision_id_to_dotted_revno(revision_id)
                revno = '.'.join(str(i) for i in dotted_revno)
            except errors.NoSuchRevision:
                revno = '???'
            maxlen = max(maxlen, len(revno))
            revinfos.append([revno, revision_id])

        self.cleanup_now()
        for ri in revinfos:
            self.outf.write('%*s %s\n' % (maxlen, ri[0], ri[1]))


class cmd_add(Command):
    __doc__ = """Add specified files or directories.

    In non-recursive mode, all the named items are added, regardless
    of whether they were previously ignored.  A warning is given if
    any of the named files are already versioned.

    In recursive mode (the default), files are treated the same way
    but the behaviour for directories is different.  Directories that
    are already versioned do not give a warning.  All directories,
    whether already versioned or not, are searched for files or
    subdirectories that are neither versioned or ignored, and these
    are added.  This search proceeds recursively into versioned
    directories.  If no names are given '.' is assumed.

    Therefore simply saying 'bzr add' will version all files that
    are currently unknown.

    Adding a file whose parent directory is not versioned will
    implicitly add the parent, and so on up to the root. This means
    you should never need to explicitly add a directory, they'll just
    get added when you add a file in the directory.

    --dry-run will show which files would be added, but not actually
    add them.

    --file-ids-from will try to use the file ids from the supplied path.
    It looks up ids trying to find a matching parent directory with the
    same filename, and then by pure path. This option is rarely needed
    but can be useful when adding the same logical file into two
    branches that will be merged later (without showing the two different
    adds as a conflict). It is also useful when merging another project
    into a subdirectory of this one.
    
    Any files matching patterns in the ignore list will not be added
    unless they are explicitly mentioned.
    """
    takes_args = ['file*']
    takes_options = [
        Option('no-recurse',
               help="Don't recursively add the contents of directories."),
        Option('dry-run',
               help="Show what would be done, but don't actually do anything."),
        'verbose',
        Option('file-ids-from',
               type=unicode,
               help='Lookup file ids from this tree.'),
        ]
    encoding_type = 'replace'
    _see_also = ['remove', 'ignore']

    def run(self, file_list, no_recurse=False, dry_run=False, verbose=False,
            file_ids_from=None):
        import bzrlib.add

        base_tree = None
        if file_ids_from is not None:
            try:
                base_tree, base_path = WorkingTree.open_containing(
                                            file_ids_from)
            except errors.NoWorkingTree:
                base_branch, base_path = Branch.open_containing(
                                            file_ids_from)
                base_tree = base_branch.basis_tree()

            action = bzrlib.add.AddFromBaseAction(base_tree, base_path,
                          to_file=self.outf, should_print=(not is_quiet()))
        else:
            action = bzrlib.add.AddAction(to_file=self.outf,
                should_print=(not is_quiet()))

        if base_tree:
            self.add_cleanup(base_tree.lock_read().unlock)
        tree, file_list = tree_files_for_add(file_list)
        added, ignored = tree.smart_add(file_list, not
            no_recurse, action=action, save=not dry_run)
        self.cleanup_now()
        if len(ignored) > 0:
            if verbose:
                for glob in sorted(ignored.keys()):
                    for path in ignored[glob]:
                        self.outf.write("ignored %s matching \"%s\"\n"
                                        % (path, glob))


class cmd_mkdir(Command):
    __doc__ = """Create a new versioned directory.

    This is equivalent to creating the directory and then adding it.
    """

    takes_args = ['dir+']
    encoding_type = 'replace'

    def run(self, dir_list):
        for d in dir_list:
            wt, dd = WorkingTree.open_containing(d)
            base = os.path.dirname(dd)
            id = wt.path2id(base)
            if id != None:
                os.mkdir(d)
                wt.add([dd])
                self.outf.write('added %s\n' % d)
            else:
                raise errors.NotVersionedError(path=base)


class cmd_relpath(Command):
    __doc__ = """Show path of a file relative to root"""

    takes_args = ['filename']
    hidden = True

    @display_command
    def run(self, filename):
        # TODO: jam 20050106 Can relpath return a munged path if
        #       sys.stdout encoding cannot represent it?
        tree, relpath = WorkingTree.open_containing(filename)
        self.outf.write(relpath)
        self.outf.write('\n')


class cmd_inventory(Command):
    __doc__ = """Show inventory of the current working copy or a revision.

    It is possible to limit the output to a particular entry
    type using the --kind option.  For example: --kind file.

    It is also possible to restrict the list of files to a specific
    set. For example: bzr inventory --show-ids this/file
    """

    hidden = True
    _see_also = ['ls']
    takes_options = [
        'revision',
        'show-ids',
        Option('kind',
               help='List entries of a particular kind: file, directory, symlink.',
               type=unicode),
        ]
    takes_args = ['file*']

    @display_command
    def run(self, revision=None, show_ids=False, kind=None, file_list=None):
        if kind and kind not in ['file', 'directory', 'symlink']:
            raise errors.BzrCommandError('invalid kind %r specified' % (kind,))

        revision = _get_one_revision('inventory', revision)
        work_tree, file_list = WorkingTree.open_containing_paths(file_list)
        self.add_cleanup(work_tree.lock_read().unlock)
        if revision is not None:
            tree = revision.as_tree(work_tree.branch)

            extra_trees = [work_tree]
            self.add_cleanup(tree.lock_read().unlock)
        else:
            tree = work_tree
            extra_trees = []

        if file_list is not None:
            file_ids = tree.paths2ids(file_list, trees=extra_trees,
                                      require_versioned=True)
            # find_ids_across_trees may include some paths that don't
            # exist in 'tree'.
            entries = sorted(
                (tree.id2path(file_id), tree.inventory[file_id])
                for file_id in file_ids if tree.has_id(file_id))
        else:
            entries = tree.inventory.entries()

        self.cleanup_now()
        for path, entry in entries:
            if kind and kind != entry.kind:
                continue
            if show_ids:
                self.outf.write('%-50s %s\n' % (path, entry.file_id))
            else:
                self.outf.write(path)
                self.outf.write('\n')


class cmd_mv(Command):
    __doc__ = """Move or rename a file.

    :Usage:
        bzr mv OLDNAME NEWNAME

        bzr mv SOURCE... DESTINATION

    If the last argument is a versioned directory, all the other names
    are moved into it.  Otherwise, there must be exactly two arguments
    and the file is changed to a new name.

    If OLDNAME does not exist on the filesystem but is versioned and
    NEWNAME does exist on the filesystem but is not versioned, mv
    assumes that the file has been manually moved and only updates
    its internal inventory to reflect that change.
    The same is valid when moving many SOURCE files to a DESTINATION.

    Files cannot be moved between branches.
    """

    takes_args = ['names*']
    takes_options = [Option("after", help="Move only the bzr identifier"
        " of the file, because the file has already been moved."),
        Option('auto', help='Automatically guess renames.'),
        Option('dry-run', help='Avoid making changes when guessing renames.'),
        ]
    aliases = ['move', 'rename']
    encoding_type = 'replace'

    def run(self, names_list, after=False, auto=False, dry_run=False):
        if auto:
            return self.run_auto(names_list, after, dry_run)
        elif dry_run:
            raise errors.BzrCommandError('--dry-run requires --auto.')
        if names_list is None:
            names_list = []
        if len(names_list) < 2:
            raise errors.BzrCommandError("missing file argument")
        tree, rel_names = WorkingTree.open_containing_paths(names_list, canonicalize=False)
        self.add_cleanup(tree.lock_tree_write().unlock)
        self._run(tree, names_list, rel_names, after)

    def run_auto(self, names_list, after, dry_run):
        if names_list is not None and len(names_list) > 1:
            raise errors.BzrCommandError('Only one path may be specified to'
                                         ' --auto.')
        if after:
            raise errors.BzrCommandError('--after cannot be specified with'
                                         ' --auto.')
        work_tree, file_list = WorkingTree.open_containing_paths(
            names_list, default_directory='.')
        self.add_cleanup(work_tree.lock_tree_write().unlock)
        rename_map.RenameMap.guess_renames(work_tree, dry_run)

    def _run(self, tree, names_list, rel_names, after):
        into_existing = osutils.isdir(names_list[-1])
        if into_existing and len(names_list) == 2:
            # special cases:
            # a. case-insensitive filesystem and change case of dir
            # b. move directory after the fact (if the source used to be
            #    a directory, but now doesn't exist in the working tree
            #    and the target is an existing directory, just rename it)
            if (not tree.case_sensitive
                and rel_names[0].lower() == rel_names[1].lower()):
                into_existing = False
            else:
                inv = tree.inventory
                # 'fix' the case of a potential 'from'
                from_id = tree.path2id(
                            tree.get_canonical_inventory_path(rel_names[0]))
                if (not osutils.lexists(names_list[0]) and
                    from_id and inv.get_file_kind(from_id) == "directory"):
                    into_existing = False
        # move/rename
        if into_existing:
            # move into existing directory
            # All entries reference existing inventory items, so fix them up
            # for cicp file-systems.
            rel_names = tree.get_canonical_inventory_paths(rel_names)
            for src, dest in tree.move(rel_names[:-1], rel_names[-1], after=after):
                if not is_quiet():
                    self.outf.write("%s => %s\n" % (src, dest))
        else:
            if len(names_list) != 2:
                raise errors.BzrCommandError('to mv multiple files the'
                                             ' destination must be a versioned'
                                             ' directory')

            # for cicp file-systems: the src references an existing inventory
            # item:
            src = tree.get_canonical_inventory_path(rel_names[0])
            # Find the canonical version of the destination:  In all cases, the
            # parent of the target must be in the inventory, so we fetch the
            # canonical version from there (we do not always *use* the
            # canonicalized tail portion - we may be attempting to rename the
            # case of the tail)
            canon_dest = tree.get_canonical_inventory_path(rel_names[1])
            dest_parent = osutils.dirname(canon_dest)
            spec_tail = osutils.basename(rel_names[1])
            # For a CICP file-system, we need to avoid creating 2 inventory
            # entries that differ only by case.  So regardless of the case
            # we *want* to use (ie, specified by the user or the file-system),
            # we must always choose to use the case of any existing inventory
            # items.  The only exception to this is when we are attempting a
            # case-only rename (ie, canonical versions of src and dest are
            # the same)
            dest_id = tree.path2id(canon_dest)
            if dest_id is None or tree.path2id(src) == dest_id:
                # No existing item we care about, so work out what case we
                # are actually going to use.
                if after:
                    # If 'after' is specified, the tail must refer to a file on disk.
                    if dest_parent:
                        dest_parent_fq = osutils.pathjoin(tree.basedir, dest_parent)
                    else:
                        # pathjoin with an empty tail adds a slash, which breaks
                        # relpath :(
                        dest_parent_fq = tree.basedir

                    dest_tail = osutils.canonical_relpath(
                                    dest_parent_fq,
                                    osutils.pathjoin(dest_parent_fq, spec_tail))
                else:
                    # not 'after', so case as specified is used
                    dest_tail = spec_tail
            else:
                # Use the existing item so 'mv' fails with AlreadyVersioned.
                dest_tail = os.path.basename(canon_dest)
            dest = osutils.pathjoin(dest_parent, dest_tail)
            mutter("attempting to move %s => %s", src, dest)
            tree.rename_one(src, dest, after=after)
            if not is_quiet():
                self.outf.write("%s => %s\n" % (src, dest))


class cmd_pull(Command):
    __doc__ = """Turn this branch into a mirror of another branch.

    By default, this command only works on branches that have not diverged.
    Branches are considered diverged if the destination branch's most recent 
    commit is one that has not been merged (directly or indirectly) into the 
    parent.

    If branches have diverged, you can use 'bzr merge' to integrate the changes
    from one into the other.  Once one branch has merged, the other should
    be able to pull it again.

    If you want to replace your local changes and just want your branch to
    match the remote one, use pull --overwrite. This will work even if the two
    branches have diverged.

    If there is no default location set, the first pull will set it (use
    --no-remember to avoid settting it). After that, you can omit the
    location to use the default.  To change the default, use --remember. The
    value will only be saved if the remote location can be accessed.

    Note: The location can be specified either in the form of a branch,
    or in the form of a path to a file containing a merge directive generated
    with bzr send.
    """

    _see_also = ['push', 'update', 'status-flags', 'send']
    takes_options = ['remember', 'overwrite', 'revision',
        custom_help('verbose',
            help='Show logs of pulled revisions.'),
        custom_help('directory',
            help='Branch to pull into, '
                 'rather than the one containing the working directory.'),
        Option('local',
            help="Perform a local pull in a bound "
                 "branch.  Local pulls are not applied to "
                 "the master branch."
            ),
        Option('show-base',
            help="Show base revision text in conflicts.")
        ]
    takes_args = ['location?']
    encoding_type = 'replace'

    def run(self, location=None, remember=None, overwrite=False,
            revision=None, verbose=False,
            directory=None, local=False,
            show_base=False):
        # FIXME: too much stuff is in the command class
        revision_id = None
        mergeable = None
        if directory is None:
            directory = u'.'
        try:
            tree_to = WorkingTree.open_containing(directory)[0]
            branch_to = tree_to.branch
            self.add_cleanup(tree_to.lock_write().unlock)
        except errors.NoWorkingTree:
            tree_to = None
            branch_to = Branch.open_containing(directory)[0]
            self.add_cleanup(branch_to.lock_write().unlock)

        if tree_to is None and show_base:
            raise errors.BzrCommandError("Need working tree for --show-base.")

        if local and not branch_to.get_bound_location():
            raise errors.LocalRequiresBoundBranch()

        possible_transports = []
        if location is not None:
            try:
                mergeable = bundle.read_mergeable_from_url(location,
                    possible_transports=possible_transports)
            except errors.NotABundle:
                mergeable = None

        stored_loc = branch_to.get_parent()
        if location is None:
            if stored_loc is None:
                raise errors.BzrCommandError("No pull location known or"
                                             " specified.")
            else:
                display_url = urlutils.unescape_for_display(stored_loc,
                        self.outf.encoding)
                if not is_quiet():
                    self.outf.write("Using saved parent location: %s\n" % display_url)
                location = stored_loc

        revision = _get_one_revision('pull', revision)
        if mergeable is not None:
            if revision is not None:
                raise errors.BzrCommandError(
                    'Cannot use -r with merge directives or bundles')
            mergeable.install_revisions(branch_to.repository)
            base_revision_id, revision_id, verified = \
                mergeable.get_merge_request(branch_to.repository)
            branch_from = branch_to
        else:
            branch_from = Branch.open(location,
                possible_transports=possible_transports)
            self.add_cleanup(branch_from.lock_read().unlock)
            # Remembers if asked explicitly or no previous location is set
            if (remember
                or (remember is None and branch_to.get_parent() is None)):
                branch_to.set_parent(branch_from.base)

        if revision is not None:
            revision_id = revision.as_revision_id(branch_from)

        if tree_to is not None:
            view_info = _get_view_info_for_change_reporter(tree_to)
            change_reporter = delta._ChangeReporter(
                unversioned_filter=tree_to.is_ignored,
                view_info=view_info)
            result = tree_to.pull(
                branch_from, overwrite, revision_id, change_reporter,
                possible_transports=possible_transports, local=local,
                show_base=show_base)
        else:
            result = branch_to.pull(
                branch_from, overwrite, revision_id, local=local)

        result.report(self.outf)
        if verbose and result.old_revid != result.new_revid:
            log.show_branch_change(
                branch_to, self.outf, result.old_revno,
                result.old_revid)
        if getattr(result, 'tag_conflicts', None):
            return 1
        else:
            return 0


class cmd_push(Command):
    __doc__ = """Update a mirror of this branch.

    The target branch will not have its working tree populated because this
    is both expensive, and is not supported on remote file systems.

    Some smart servers or protocols *may* put the working tree in place in
    the future.

    This command only works on branches that have not diverged.  Branches are
    considered diverged if the destination branch's most recent commit is one
    that has not been merged (directly or indirectly) by the source branch.

    If branches have diverged, you can use 'bzr push --overwrite' to replace
    the other branch completely, discarding its unmerged changes.

    If you want to ensure you have the different changes in the other branch,
    do a merge (see bzr help merge) from the other branch, and commit that.
    After that you will be able to do a push without '--overwrite'.

    If there is no default push location set, the first push will set it (use
    --no-remember to avoid settting it).  After that, you can omit the
    location to use the default.  To change the default, use --remember. The
    value will only be saved if the remote location can be accessed.
    """

    _see_also = ['pull', 'update', 'working-trees']
    takes_options = ['remember', 'overwrite', 'verbose', 'revision',
        Option('create-prefix',
               help='Create the path leading up to the branch '
                    'if it does not already exist.'),
        custom_help('directory',
            help='Branch to push from, '
                 'rather than the one containing the working directory.'),
        Option('use-existing-dir',
               help='By default push will fail if the target'
                    ' directory exists, but does not already'
                    ' have a control directory.  This flag will'
                    ' allow push to proceed.'),
        Option('stacked',
            help='Create a stacked branch that references the public location '
                'of the parent branch.'),
        Option('stacked-on',
            help='Create a stacked branch that refers to another branch '
                'for the commit history. Only the work not present in the '
                'referenced branch is included in the branch created.',
            type=unicode),
        Option('strict',
               help='Refuse to push if there are uncommitted changes in'
               ' the working tree, --no-strict disables the check.'),
        Option('no-tree',
               help="Don't populate the working tree, even for protocols"
               " that support it."),
        ]
    takes_args = ['location?']
    encoding_type = 'replace'

    def run(self, location=None, remember=None, overwrite=False,
        create_prefix=False, verbose=False, revision=None,
        use_existing_dir=False, directory=None, stacked_on=None,
        stacked=False, strict=None, no_tree=False):
        from bzrlib.push import _show_push_branch

        if directory is None:
            directory = '.'
        # Get the source branch
        (tree, br_from,
         _unused) = bzrdir.BzrDir.open_containing_tree_or_branch(directory)
        # Get the tip's revision_id
        revision = _get_one_revision('push', revision)
        if revision is not None:
            revision_id = revision.in_history(br_from).rev_id
        else:
            revision_id = None
        if tree is not None and revision_id is None:
            tree.check_changed_or_out_of_date(
                strict, 'push_strict',
                more_error='Use --no-strict to force the push.',
                more_warning='Uncommitted changes will not be pushed.')
        # Get the stacked_on branch, if any
        if stacked_on is not None:
            stacked_on = urlutils.normalize_url(stacked_on)
        elif stacked:
            parent_url = br_from.get_parent()
            if parent_url:
                parent = Branch.open(parent_url)
                stacked_on = parent.get_public_branch()
                if not stacked_on:
                    # I considered excluding non-http url's here, thus forcing
                    # 'public' branches only, but that only works for some
                    # users, so it's best to just depend on the user spotting an
                    # error by the feedback given to them. RBC 20080227.
                    stacked_on = parent_url
            if not stacked_on:
                raise errors.BzrCommandError(
                    "Could not determine branch to refer to.")

        # Get the destination location
        if location is None:
            stored_loc = br_from.get_push_location()
            if stored_loc is None:
                raise errors.BzrCommandError(
                    "No push location known or specified.")
            else:
                display_url = urlutils.unescape_for_display(stored_loc,
                        self.outf.encoding)
                self.outf.write("Using saved push location: %s\n" % display_url)
                location = stored_loc

        _show_push_branch(br_from, revision_id, location, self.outf,
            verbose=verbose, overwrite=overwrite, remember=remember,
            stacked_on=stacked_on, create_prefix=create_prefix,
            use_existing_dir=use_existing_dir, no_tree=no_tree)


class cmd_branch(Command):
    __doc__ = """Create a new branch that is a copy of an existing branch.

    If the TO_LOCATION is omitted, the last component of the FROM_LOCATION will
    be used.  In other words, "branch ../foo/bar" will attempt to create ./bar.
    If the FROM_LOCATION has no / or path separator embedded, the TO_LOCATION
    is derived from the FROM_LOCATION by stripping a leading scheme or drive
    identifier, if any. For example, "branch lp:foo-bar" will attempt to
    create ./foo-bar.

    To retrieve the branch as of a particular revision, supply the --revision
    parameter, as in "branch foo/bar -r 5".

    The synonyms 'clone' and 'get' for this command are deprecated.
    """

    _see_also = ['checkout']
    takes_args = ['from_location', 'to_location?']
    takes_options = ['revision',
        Option('hardlink', help='Hard-link working tree files where possible.'),
        Option('files-from', type=str,
               help="Get file contents from this tree."),
        Option('no-tree',
            help="Create a branch without a working-tree."),
        Option('switch',
            help="Switch the checkout in the current directory "
                 "to the new branch."),
        Option('stacked',
            help='Create a stacked branch referring to the source branch. '
                'The new branch will depend on the availability of the source '
                'branch for all operations.'),
        Option('standalone',
               help='Do not use a shared repository, even if available.'),
        Option('use-existing-dir',
               help='By default branch will fail if the target'
                    ' directory exists, but does not already'
                    ' have a control directory.  This flag will'
                    ' allow branch to proceed.'),
        Option('bind',
            help="Bind new branch to from location."),
        ]
    aliases = ['get', 'clone']

    def run(self, from_location, to_location=None, revision=None,
            hardlink=False, stacked=False, standalone=False, no_tree=False,
            use_existing_dir=False, switch=False, bind=False,
            files_from=None):
        from bzrlib import switch as _mod_switch
        from bzrlib.tag import _merge_tags_if_possible
        if self.invoked_as in ['get', 'clone']:
            ui.ui_factory.show_user_warning(
                'deprecated_command',
                deprecated_name=self.invoked_as,
                recommended_name='branch',
                deprecated_in_version='2.4')
        accelerator_tree, br_from = bzrdir.BzrDir.open_tree_or_branch(
            from_location)
        if not (hardlink or files_from):
            # accelerator_tree is usually slower because you have to read N
            # files (no readahead, lots of seeks, etc), but allow the user to
            # explicitly request it
            accelerator_tree = None
        if files_from is not None and files_from != from_location:
            accelerator_tree = WorkingTree.open(files_from)
        revision = _get_one_revision('branch', revision)
        self.add_cleanup(br_from.lock_read().unlock)
        if revision is not None:
            revision_id = revision.as_revision_id(br_from)
        else:
            # FIXME - wt.last_revision, fallback to branch, fall back to
            # None or perhaps NULL_REVISION to mean copy nothing
            # RBC 20060209
            revision_id = br_from.last_revision()
        if to_location is None:
            to_location = urlutils.derive_to_location(from_location)
        to_transport = transport.get_transport(to_location)
        try:
            to_transport.mkdir('.')
        except errors.FileExists:
            if not use_existing_dir:
                raise errors.BzrCommandError('Target directory "%s" '
                    'already exists.' % to_location)
            else:
                try:
                    bzrdir.BzrDir.open_from_transport(to_transport)
                except errors.NotBranchError:
                    pass
                else:
                    raise errors.AlreadyBranchError(to_location)
        except errors.NoSuchFile:
            raise errors.BzrCommandError('Parent of "%s" does not exist.'
                                         % to_location)
        try:
            # preserve whatever source format we have.
            dir = br_from.bzrdir.sprout(to_transport.base, revision_id,
                                        possible_transports=[to_transport],
                                        accelerator_tree=accelerator_tree,
                                        hardlink=hardlink, stacked=stacked,
                                        force_new_repo=standalone,
                                        create_tree_if_local=not no_tree,
                                        source_branch=br_from)
            branch = dir.open_branch()
        except errors.NoSuchRevision:
            to_transport.delete_tree('.')
            msg = "The branch %s has no revision %s." % (from_location,
                revision)
            raise errors.BzrCommandError(msg)
        _merge_tags_if_possible(br_from, branch)
        # If the source branch is stacked, the new branch may
        # be stacked whether we asked for that explicitly or not.
        # We therefore need a try/except here and not just 'if stacked:'
        try:
            note('Created new stacked branch referring to %s.' %
                branch.get_stacked_on_url())
        except (errors.NotStacked, errors.UnstackableBranchFormat,
            errors.UnstackableRepositoryFormat), e:
            note('Branched %d revision(s).' % branch.revno())
        if bind:
            # Bind to the parent
            parent_branch = Branch.open(from_location)
            branch.bind(parent_branch)
            note('New branch bound to %s' % from_location)
        if switch:
            # Switch to the new branch
            wt, _ = WorkingTree.open_containing('.')
            _mod_switch.switch(wt.bzrdir, branch)
            note('Switched to branch: %s',
                urlutils.unescape_for_display(branch.base, 'utf-8'))


class cmd_checkout(Command):
    __doc__ = """Create a new checkout of an existing branch.

    If BRANCH_LOCATION is omitted, checkout will reconstitute a working tree for
    the branch found in '.'. This is useful if you have removed the working tree
    or if it was never created - i.e. if you pushed the branch to its current
    location using SFTP.

    If the TO_LOCATION is omitted, the last component of the BRANCH_LOCATION will
    be used.  In other words, "checkout ../foo/bar" will attempt to create ./bar.
    If the BRANCH_LOCATION has no / or path separator embedded, the TO_LOCATION
    is derived from the BRANCH_LOCATION by stripping a leading scheme or drive
    identifier, if any. For example, "checkout lp:foo-bar" will attempt to
    create ./foo-bar.

    To retrieve the branch as of a particular revision, supply the --revision
    parameter, as in "checkout foo/bar -r 5". Note that this will be immediately
    out of date [so you cannot commit] but it may be useful (i.e. to examine old
    code.)
    """

    _see_also = ['checkouts', 'branch']
    takes_args = ['branch_location?', 'to_location?']
    takes_options = ['revision',
                     Option('lightweight',
                            help="Perform a lightweight checkout.  Lightweight "
                                 "checkouts depend on access to the branch for "
                                 "every operation.  Normal checkouts can perform "
                                 "common operations like diff and status without "
                                 "such access, and also support local commits."
                            ),
                     Option('files-from', type=str,
                            help="Get file contents from this tree."),
                     Option('hardlink',
                            help='Hard-link working tree files where possible.'
                            ),
                     ]
    aliases = ['co']

    def run(self, branch_location=None, to_location=None, revision=None,
            lightweight=False, files_from=None, hardlink=False):
        if branch_location is None:
            branch_location = osutils.getcwd()
            to_location = branch_location
        accelerator_tree, source = bzrdir.BzrDir.open_tree_or_branch(
            branch_location)
        if not (hardlink or files_from):
            # accelerator_tree is usually slower because you have to read N
            # files (no readahead, lots of seeks, etc), but allow the user to
            # explicitly request it
            accelerator_tree = None
        revision = _get_one_revision('checkout', revision)
        if files_from is not None and files_from != branch_location:
            accelerator_tree = WorkingTree.open(files_from)
        if revision is not None:
            revision_id = revision.as_revision_id(source)
        else:
            revision_id = None
        if to_location is None:
            to_location = urlutils.derive_to_location(branch_location)
        # if the source and to_location are the same,
        # and there is no working tree,
        # then reconstitute a branch
        if (osutils.abspath(to_location) ==
            osutils.abspath(branch_location)):
            try:
                source.bzrdir.open_workingtree()
            except errors.NoWorkingTree:
                source.bzrdir.create_workingtree(revision_id)
                return
        source.create_checkout(to_location, revision_id, lightweight,
                               accelerator_tree, hardlink)


class cmd_renames(Command):
    __doc__ = """Show list of renamed files.
    """
    # TODO: Option to show renames between two historical versions.

    # TODO: Only show renames under dir, rather than in the whole branch.
    _see_also = ['status']
    takes_args = ['dir?']

    @display_command
    def run(self, dir=u'.'):
        tree = WorkingTree.open_containing(dir)[0]
        self.add_cleanup(tree.lock_read().unlock)
        new_inv = tree.inventory
        old_tree = tree.basis_tree()
        self.add_cleanup(old_tree.lock_read().unlock)
        old_inv = old_tree.inventory
        renames = []
        iterator = tree.iter_changes(old_tree, include_unchanged=True)
        for f, paths, c, v, p, n, k, e in iterator:
            if paths[0] == paths[1]:
                continue
            if None in (paths):
                continue
            renames.append(paths)
        renames.sort()
        for old_name, new_name in renames:
            self.outf.write("%s => %s\n" % (old_name, new_name))


class cmd_update(Command):
    __doc__ = """Update a tree to have the latest code committed to its branch.

    This will perform a merge into the working tree, and may generate
    conflicts. If you have any local changes, you will still
    need to commit them after the update for the update to be complete.

    If you want to discard your local changes, you can just do a
    'bzr revert' instead of 'bzr commit' after the update.

    If you want to restore a file that has been removed locally, use
    'bzr revert' instead of 'bzr update'.

    If the tree's branch is bound to a master branch, it will also update
    the branch from the master.
    """

    _see_also = ['pull', 'working-trees', 'status-flags']
    takes_args = ['dir?']
    takes_options = ['revision',
                     Option('show-base',
                            help="Show base revision text in conflicts."),
                     ]
    aliases = ['up']

    def run(self, dir='.', revision=None, show_base=None):
        if revision is not None and len(revision) != 1:
            raise errors.BzrCommandError(
                        "bzr update --revision takes exactly one revision")
        tree = WorkingTree.open_containing(dir)[0]
        branch = tree.branch
        possible_transports = []
        master = branch.get_master_branch(
            possible_transports=possible_transports)
        if master is not None:
            branch_location = master.base
            tree.lock_write()
        else:
            branch_location = tree.branch.base
            tree.lock_tree_write()
        self.add_cleanup(tree.unlock)
        # get rid of the final '/' and be ready for display
        branch_location = urlutils.unescape_for_display(
            branch_location.rstrip('/'),
            self.outf.encoding)
        existing_pending_merges = tree.get_parent_ids()[1:]
        if master is None:
            old_tip = None
        else:
            # may need to fetch data into a heavyweight checkout
            # XXX: this may take some time, maybe we should display a
            # message
            old_tip = branch.update(possible_transports)
        if revision is not None:
            revision_id = revision[0].as_revision_id(branch)
        else:
            revision_id = branch.last_revision()
        if revision_id == _mod_revision.ensure_null(tree.last_revision()):
            revno = branch.revision_id_to_dotted_revno(revision_id)
            note("Tree is up to date at revision %s of branch %s" %
                ('.'.join(map(str, revno)), branch_location))
            return 0
        view_info = _get_view_info_for_change_reporter(tree)
        change_reporter = delta._ChangeReporter(
            unversioned_filter=tree.is_ignored,
            view_info=view_info)
        try:
            conflicts = tree.update(
                change_reporter,
                possible_transports=possible_transports,
                revision=revision_id,
                old_tip=old_tip,
                show_base=show_base)
        except errors.NoSuchRevision, e:
            raise errors.BzrCommandError(
                                  "branch has no revision %s\n"
                                  "bzr update --revision only works"
                                  " for a revision in the branch history"
                                  % (e.revision))
        revno = tree.branch.revision_id_to_dotted_revno(
            _mod_revision.ensure_null(tree.last_revision()))
        note('Updated to revision %s of branch %s' %
             ('.'.join(map(str, revno)), branch_location))
        parent_ids = tree.get_parent_ids()
        if parent_ids[1:] and parent_ids[1:] != existing_pending_merges:
            note('Your local commits will now show as pending merges with '
                 "'bzr status', and can be committed with 'bzr commit'.")
        if conflicts != 0:
            return 1
        else:
            return 0


class cmd_info(Command):
    __doc__ = """Show information about a working tree, branch or repository.

    This command will show all known locations and formats associated to the
    tree, branch or repository.

    In verbose mode, statistical information is included with each report.
    To see extended statistic information, use a verbosity level of 2 or
    higher by specifying the verbose option multiple times, e.g. -vv.

    Branches and working trees will also report any missing revisions.

    :Examples:

      Display information on the format and related locations:

        bzr info

      Display the above together with extended format information and
      basic statistics (like the number of files in the working tree and
      number of revisions in the branch and repository):

        bzr info -v

      Display the above together with number of committers to the branch:

        bzr info -vv
    """
    _see_also = ['revno', 'working-trees', 'repositories']
    takes_args = ['location?']
    takes_options = ['verbose']
    encoding_type = 'replace'

    @display_command
    def run(self, location=None, verbose=False):
        if verbose:
            noise_level = get_verbosity_level()
        else:
            noise_level = 0
        from bzrlib.info import show_bzrdir_info
        show_bzrdir_info(bzrdir.BzrDir.open_containing(location)[0],
                         verbose=noise_level, outfile=self.outf)


class cmd_remove(Command):
    __doc__ = """Remove files or directories.

    This makes Bazaar stop tracking changes to the specified files. Bazaar will
    delete them if they can easily be recovered using revert otherwise they
    will be backed up (adding an extention of the form .~#~). If no options or
    parameters are given Bazaar will scan for files that are being tracked by
    Bazaar but missing in your tree and stop tracking them for you.
    """
    takes_args = ['file*']
    takes_options = ['verbose',
        Option('new', help='Only remove files that have never been committed.'),
        RegistryOption.from_kwargs('file-deletion-strategy',
            'The file deletion mode to be used.',
            title='Deletion Strategy', value_switches=True, enum_switch=False,
            safe='Backup changed files (default).',
            keep='Delete from bzr but leave the working copy.',
            no_backup='Don\'t backup changed files.',
            force='Delete all the specified files, even if they can not be '
                'recovered and even if they are non-empty directories. '
                '(deprecated, use no-backup)')]
    aliases = ['rm', 'del']
    encoding_type = 'replace'

    def run(self, file_list, verbose=False, new=False,
        file_deletion_strategy='safe'):
        if file_deletion_strategy == 'force':
            note("(The --force option is deprecated, rather use --no-backup "
                "in future.)")
            file_deletion_strategy = 'no-backup'

        tree, file_list = WorkingTree.open_containing_paths(file_list)

        if file_list is not None:
            file_list = [f for f in file_list]

        self.add_cleanup(tree.lock_write().unlock)
        # Heuristics should probably all move into tree.remove_smart or
        # some such?
        if new:
            added = tree.changes_from(tree.basis_tree(),
                specific_files=file_list).added
            file_list = sorted([f[0] for f in added], reverse=True)
            if len(file_list) == 0:
                raise errors.BzrCommandError('No matching files.')
        elif file_list is None:
            # missing files show up in iter_changes(basis) as
            # versioned-with-no-kind.
            missing = []
            for change in tree.iter_changes(tree.basis_tree()):
                # Find paths in the working tree that have no kind:
                if change[1][1] is not None and change[6][1] is None:
                    missing.append(change[1][1])
            file_list = sorted(missing, reverse=True)
            file_deletion_strategy = 'keep'
        tree.remove(file_list, verbose=verbose, to_file=self.outf,
            keep_files=file_deletion_strategy=='keep',
            force=(file_deletion_strategy=='no-backup'))


class cmd_file_id(Command):
    __doc__ = """Print file_id of a particular file or directory.

    The file_id is assigned when the file is first added and remains the
    same through all revisions where the file exists, even when it is
    moved or renamed.
    """

    hidden = True
    _see_also = ['inventory', 'ls']
    takes_args = ['filename']

    @display_command
    def run(self, filename):
        tree, relpath = WorkingTree.open_containing(filename)
        i = tree.path2id(relpath)
        if i is None:
            raise errors.NotVersionedError(filename)
        else:
            self.outf.write(i + '\n')


class cmd_file_path(Command):
    __doc__ = """Print path of file_ids to a file or directory.

    This prints one line for each directory down to the target,
    starting at the branch root.
    """

    hidden = True
    takes_args = ['filename']

    @display_command
    def run(self, filename):
        tree, relpath = WorkingTree.open_containing(filename)
        fid = tree.path2id(relpath)
        if fid is None:
            raise errors.NotVersionedError(filename)
        segments = osutils.splitpath(relpath)
        for pos in range(1, len(segments) + 1):
            path = osutils.joinpath(segments[:pos])
            self.outf.write("%s\n" % tree.path2id(path))


class cmd_reconcile(Command):
    __doc__ = """Reconcile bzr metadata in a branch.

    This can correct data mismatches that may have been caused by
    previous ghost operations or bzr upgrades. You should only
    need to run this command if 'bzr check' or a bzr developer
    advises you to run it.

    If a second branch is provided, cross-branch reconciliation is
    also attempted, which will check that data like the tree root
    id which was not present in very early bzr versions is represented
    correctly in both branches.

    At the same time it is run it may recompress data resulting in
    a potential saving in disk space or performance gain.

    The branch *MUST* be on a listable system such as local disk or sftp.
    """

    _see_also = ['check']
    takes_args = ['branch?']
    takes_options = [
        Option('canonicalize-chks',
               help='Make sure CHKs are in canonical form (repairs '
                    'bug 522637).',
               hidden=True),
        ]

    def run(self, branch=".", canonicalize_chks=False):
        from bzrlib.reconcile import reconcile
        dir = bzrdir.BzrDir.open(branch)
        reconcile(dir, canonicalize_chks=canonicalize_chks)


class cmd_revision_history(Command):
    __doc__ = """Display the list of revision ids on a branch."""

    _see_also = ['log']
    takes_args = ['location?']

    hidden = True

    @display_command
    def run(self, location="."):
        branch = Branch.open_containing(location)[0]
        for revid in branch.revision_history():
            self.outf.write(revid)
            self.outf.write('\n')


class cmd_ancestry(Command):
    __doc__ = """List all revisions merged into this branch."""

    _see_also = ['log', 'revision-history']
    takes_args = ['location?']

    hidden = True

    @display_command
    def run(self, location="."):
        try:
            wt = WorkingTree.open_containing(location)[0]
        except errors.NoWorkingTree:
            b = Branch.open(location)
            last_revision = b.last_revision()
        else:
            b = wt.branch
            last_revision = wt.last_revision()

        self.add_cleanup(b.repository.lock_read().unlock)
        graph = b.repository.get_graph()
        revisions = [revid for revid, parents in
            graph.iter_ancestry([last_revision])]
        for revision_id in reversed(revisions):
            if _mod_revision.is_null(revision_id):
                continue
            self.outf.write(revision_id + '\n')


class cmd_init(Command):
    __doc__ = """Make a directory into a versioned branch.

    Use this to create an empty branch, or before importing an
    existing project.

    If there is a repository in a parent directory of the location, then
    the history of the branch will be stored in the repository.  Otherwise
    init creates a standalone branch which carries its own history
    in the .bzr directory.

    If there is already a branch at the location but it has no working tree,
    the tree can be populated with 'bzr checkout'.

    Recipe for importing a tree of files::

        cd ~/project
        bzr init
        bzr add .
        bzr status
        bzr commit -m "imported project"
    """

    _see_also = ['init-repository', 'branch', 'checkout']
    takes_args = ['location?']
    takes_options = [
        Option('create-prefix',
               help='Create the path leading up to the branch '
                    'if it does not already exist.'),
         RegistryOption('format',
                help='Specify a format for this branch. '
                'See "help formats".',
                lazy_registry=('bzrlib.bzrdir', 'format_registry'),
                converter=lambda name: bzrdir.format_registry.make_bzrdir(name),
                value_switches=True,
                title="Branch format",
                ),
         Option('append-revisions-only',
                help='Never change revnos or the existing log.'
                '  Append revisions to it only.'),
         Option('no-tree',
                'Create a branch without a working tree.')
         ]
    def run(self, location=None, format=None, append_revisions_only=False,
            create_prefix=False, no_tree=False):
        if format is None:
            format = bzrdir.format_registry.make_bzrdir('default')
        if location is None:
            location = u'.'

        to_transport = transport.get_transport(location)

        # The path has to exist to initialize a
        # branch inside of it.
        # Just using os.mkdir, since I don't
        # believe that we want to create a bunch of
        # locations if the user supplies an extended path
        try:
            to_transport.ensure_base()
        except errors.NoSuchFile:
            if not create_prefix:
                raise errors.BzrCommandError("Parent directory of %s"
                    " does not exist."
                    "\nYou may supply --create-prefix to create all"
                    " leading parent directories."
                    % location)
            to_transport.create_prefix()

        try:
            a_bzrdir = bzrdir.BzrDir.open_from_transport(to_transport)
        except errors.NotBranchError:
            # really a NotBzrDir error...
            create_branch = bzrdir.BzrDir.create_branch_convenience
            if no_tree:
                force_new_tree = False
            else:
                force_new_tree = None
            branch = create_branch(to_transport.base, format=format,
                                   possible_transports=[to_transport],
                                   force_new_tree=force_new_tree)
            a_bzrdir = branch.bzrdir
        else:
            from bzrlib.transport.local import LocalTransport
            if a_bzrdir.has_branch():
                if (isinstance(to_transport, LocalTransport)
                    and not a_bzrdir.has_workingtree()):
                        raise errors.BranchExistsWithoutWorkingTree(location)
                raise errors.AlreadyBranchError(location)
            branch = a_bzrdir.create_branch()
            if not no_tree:
                a_bzrdir.create_workingtree()
        if append_revisions_only:
            try:
                branch.set_append_revisions_only(True)
            except errors.UpgradeRequired:
                raise errors.BzrCommandError('This branch format cannot be set'
                    ' to append-revisions-only.  Try --default.')
        if not is_quiet():
            from bzrlib.info import describe_layout, describe_format
            try:
                tree = a_bzrdir.open_workingtree(recommend_upgrade=False)
            except (errors.NoWorkingTree, errors.NotLocalUrl):
                tree = None
            repository = branch.repository
            layout = describe_layout(repository, branch, tree).lower()
            format = describe_format(a_bzrdir, repository, branch, tree)
            self.outf.write("Created a %s (format: %s)\n" % (layout, format))
            if repository.is_shared():
                #XXX: maybe this can be refactored into transport.path_or_url()
                url = repository.bzrdir.root_transport.external_url()
                try:
                    url = urlutils.local_path_from_url(url)
                except errors.InvalidURL:
                    pass
                self.outf.write("Using shared repository: %s\n" % url)


class cmd_init_repository(Command):
    __doc__ = """Create a shared repository for branches to share storage space.

    New branches created under the repository directory will store their
    revisions in the repository, not in the branch directory.  For branches
    with shared history, this reduces the amount of storage needed and 
    speeds up the creation of new branches.

    If the --no-trees option is given then the branches in the repository
    will not have working trees by default.  They will still exist as 
    directories on disk, but they will not have separate copies of the 
    files at a certain revision.  This can be useful for repositories that
    store branches which are interacted with through checkouts or remote
    branches, such as on a server.

    :Examples:
        Create a shared repository holding just branches::

            bzr init-repo --no-trees repo
            bzr init repo/trunk

        Make a lightweight checkout elsewhere::

            bzr checkout --lightweight repo/trunk trunk-checkout
            cd trunk-checkout
            (add files here)
    """

    _see_also = ['init', 'branch', 'checkout', 'repositories']
    takes_args = ["location"]
    takes_options = [RegistryOption('format',
                            help='Specify a format for this repository. See'
                                 ' "bzr help formats" for details.',
                            lazy_registry=('bzrlib.bzrdir', 'format_registry'),
                            converter=lambda name: bzrdir.format_registry.make_bzrdir(name),
                            value_switches=True, title='Repository format'),
                     Option('no-trees',
                             help='Branches in the repository will default to'
                                  ' not having a working tree.'),
                    ]
    aliases = ["init-repo"]

    def run(self, location, format=None, no_trees=False):
        if format is None:
            format = bzrdir.format_registry.make_bzrdir('default')

        if location is None:
            location = '.'

        to_transport = transport.get_transport(location)
        to_transport.ensure_base()

        newdir = format.initialize_on_transport(to_transport)
        repo = newdir.create_repository(shared=True)
        repo.set_make_working_trees(not no_trees)
        if not is_quiet():
            from bzrlib.info import show_bzrdir_info
            show_bzrdir_info(repo.bzrdir, verbose=0, outfile=self.outf)


class cmd_diff(Command):
    __doc__ = """Show differences in the working tree, between revisions or branches.

    If no arguments are given, all changes for the current tree are listed.
    If files are given, only the changes in those files are listed.
    Remote and multiple branches can be compared by using the --old and
    --new options. If not provided, the default for both is derived from
    the first argument, if any, or the current tree if no arguments are
    given.

    "bzr diff -p1" is equivalent to "bzr diff --prefix old/:new/", and
    produces patches suitable for "patch -p1".

    Note that when using the -r argument with a range of revisions, the
    differences are computed between the two specified revisions.  That
    is, the command does not show the changes introduced by the first 
    revision in the range.  This differs from the interpretation of 
    revision ranges used by "bzr log" which includes the first revision
    in the range.

    :Exit values:
        1 - changed
        2 - unrepresentable changes
        3 - error
        0 - no change

    :Examples:
        Shows the difference in the working tree versus the last commit::

            bzr diff

        Difference between the working tree and revision 1::

            bzr diff -r1

        Difference between revision 3 and revision 1::

            bzr diff -r1..3

        Difference between revision 3 and revision 1 for branch xxx::

            bzr diff -r1..3 xxx

        The changes introduced by revision 2 (equivalent to -r1..2)::

            bzr diff -c2

        To see the changes introduced by revision X::
        
            bzr diff -cX

        Note that in the case of a merge, the -c option shows the changes
        compared to the left hand parent. To see the changes against
        another parent, use::

            bzr diff -r<chosen_parent>..X

        The changes between the current revision and the previous revision
        (equivalent to -c-1 and -r-2..-1)

            bzr diff -r-2..

        Show just the differences for file NEWS::

            bzr diff NEWS

        Show the differences in working tree xxx for file NEWS::

            bzr diff xxx/NEWS

        Show the differences from branch xxx to this working tree:

            bzr diff --old xxx

        Show the differences between two branches for file NEWS::

            bzr diff --old xxx --new yyy NEWS

        Same as 'bzr diff' but prefix paths with old/ and new/::

            bzr diff --prefix old/:new/
            
        Show the differences using a custom diff program with options::
        
            bzr diff --using /usr/bin/diff --diff-options -wu
    """
    _see_also = ['status']
    takes_args = ['file*']
    takes_options = [
        Option('diff-options', type=str,
               help='Pass these options to the external diff program.'),
        Option('prefix', type=str,
               short_name='p',
               help='Set prefixes added to old and new filenames, as '
                    'two values separated by a colon. (eg "old/:new/").'),
        Option('old',
            help='Branch/tree to compare from.',
            type=unicode,
            ),
        Option('new',
            help='Branch/tree to compare to.',
            type=unicode,
            ),
        'revision',
        'change',
        Option('using',
            help='Use this command to compare files.',
            type=unicode,
            ),
        RegistryOption('format',
            short_name='F',
            help='Diff format to use.',
            lazy_registry=('bzrlib.diff', 'format_registry'),
            title='Diff format'),
        ]
    aliases = ['di', 'dif']
    encoding_type = 'exact'

    @display_command
    def run(self, revision=None, file_list=None, diff_options=None,
            prefix=None, old=None, new=None, using=None, format=None):
        from bzrlib.diff import (get_trees_and_branches_to_diff_locked,
            show_diff_trees)

        if (prefix is None) or (prefix == '0'):
            # diff -p0 format
            old_label = ''
            new_label = ''
        elif prefix == '1':
            old_label = 'old/'
            new_label = 'new/'
        elif ':' in prefix:
            old_label, new_label = prefix.split(":")
        else:
            raise errors.BzrCommandError(
                '--prefix expects two values separated by a colon'
                ' (eg "old/:new/")')

        if revision and len(revision) > 2:
            raise errors.BzrCommandError('bzr diff --revision takes exactly'
                                         ' one or two revision specifiers')

        if using is not None and format is not None:
            raise errors.BzrCommandError('--using and --format are mutually '
                'exclusive.')

        (old_tree, new_tree,
         old_branch, new_branch,
         specific_files, extra_trees) = get_trees_and_branches_to_diff_locked(
            file_list, revision, old, new, self.add_cleanup, apply_view=True)
        # GNU diff on Windows uses ANSI encoding for filenames
        path_encoding = osutils.get_diff_header_encoding()
        return show_diff_trees(old_tree, new_tree, sys.stdout,
                               specific_files=specific_files,
                               external_diff_options=diff_options,
                               old_label=old_label, new_label=new_label,
                               extra_trees=extra_trees,
                               path_encoding=path_encoding,
                               using=using,
                               format_cls=format)


class cmd_deleted(Command):
    __doc__ = """List files deleted in the working tree.
    """
    # TODO: Show files deleted since a previous revision, or
    # between two revisions.
    # TODO: Much more efficient way to do this: read in new
    # directories with readdir, rather than stating each one.  Same
    # level of effort but possibly much less IO.  (Or possibly not,
    # if the directories are very large...)
    _see_also = ['status', 'ls']
    takes_options = ['directory', 'show-ids']

    @display_command
    def run(self, show_ids=False, directory=u'.'):
        tree = WorkingTree.open_containing(directory)[0]
        self.add_cleanup(tree.lock_read().unlock)
        old = tree.basis_tree()
        self.add_cleanup(old.lock_read().unlock)
        for path, ie in old.inventory.iter_entries():
            if not tree.has_id(ie.file_id):
                self.outf.write(path)
                if show_ids:
                    self.outf.write(' ')
                    self.outf.write(ie.file_id)
                self.outf.write('\n')


class cmd_modified(Command):
    __doc__ = """List files modified in working tree.
    """

    hidden = True
    _see_also = ['status', 'ls']
    takes_options = ['directory', 'null']

    @display_command
    def run(self, null=False, directory=u'.'):
        tree = WorkingTree.open_containing(directory)[0]
        self.add_cleanup(tree.lock_read().unlock)
        td = tree.changes_from(tree.basis_tree())
        self.cleanup_now()
        for path, id, kind, text_modified, meta_modified in td.modified:
            if null:
                self.outf.write(path + '\0')
            else:
                self.outf.write(osutils.quotefn(path) + '\n')


class cmd_added(Command):
    __doc__ = """List files added in working tree.
    """

    hidden = True
    _see_also = ['status', 'ls']
    takes_options = ['directory', 'null']

    @display_command
    def run(self, null=False, directory=u'.'):
        wt = WorkingTree.open_containing(directory)[0]
        self.add_cleanup(wt.lock_read().unlock)
        basis = wt.basis_tree()
        self.add_cleanup(basis.lock_read().unlock)
        basis_inv = basis.inventory
        inv = wt.inventory
        for file_id in inv:
            if basis_inv.has_id(file_id):
                continue
            if inv.is_root(file_id) and len(basis_inv) == 0:
                continue
            path = inv.id2path(file_id)
            if not os.access(osutils.pathjoin(wt.basedir, path), os.F_OK):
                continue
            if null:
                self.outf.write(path + '\0')
            else:
                self.outf.write(osutils.quotefn(path) + '\n')


class cmd_root(Command):
    __doc__ = """Show the tree root directory.

    The root is the nearest enclosing directory with a .bzr control
    directory."""

    takes_args = ['filename?']
    @display_command
    def run(self, filename=None):
        """Print the branch root."""
        tree = WorkingTree.open_containing(filename)[0]
        self.outf.write(tree.basedir + '\n')


def _parse_limit(limitstring):
    try:
        return int(limitstring)
    except ValueError:
        msg = "The limit argument must be an integer."
        raise errors.BzrCommandError(msg)


def _parse_levels(s):
    try:
        return int(s)
    except ValueError:
        msg = "The levels argument must be an integer."
        raise errors.BzrCommandError(msg)


class cmd_log(Command):
    __doc__ = """Show historical log for a branch or subset of a branch.

    log is bzr's default tool for exploring the history of a branch.
    The branch to use is taken from the first parameter. If no parameters
    are given, the branch containing the working directory is logged.
    Here are some simple examples::

      bzr log                       log the current branch
      bzr log foo.py                log a file in its branch
      bzr log http://server/branch  log a branch on a server

    The filtering, ordering and information shown for each revision can
    be controlled as explained below. By default, all revisions are
    shown sorted (topologically) so that newer revisions appear before
    older ones and descendants always appear before ancestors. If displayed,
    merged revisions are shown indented under the revision in which they
    were merged.

    :Output control:

      The log format controls how information about each revision is
      displayed. The standard log formats are called ``long``, ``short``
      and ``line``. The default is long. See ``bzr help log-formats``
      for more details on log formats.

      The following options can be used to control what information is
      displayed::

        -l N        display a maximum of N revisions
        -n N        display N levels of revisions (0 for all, 1 for collapsed)
        -v          display a status summary (delta) for each revision
        -p          display a diff (patch) for each revision
        --show-ids  display revision-ids (and file-ids), not just revnos

      Note that the default number of levels to display is a function of the
      log format. If the -n option is not used, the standard log formats show
      just the top level (mainline).

      Status summaries are shown using status flags like A, M, etc. To see
      the changes explained using words like ``added`` and ``modified``
      instead, use the -vv option.

    :Ordering control:

      To display revisions from oldest to newest, use the --forward option.
      In most cases, using this option will have little impact on the total
      time taken to produce a log, though --forward does not incrementally
      display revisions like --reverse does when it can.

    :Revision filtering:

      The -r option can be used to specify what revision or range of revisions
      to filter against. The various forms are shown below::

        -rX      display revision X
        -rX..    display revision X and later
        -r..Y    display up to and including revision Y
        -rX..Y   display from X to Y inclusive

      See ``bzr help revisionspec`` for details on how to specify X and Y.
      Some common examples are given below::

        -r-1                show just the tip
        -r-10..             show the last 10 mainline revisions
        -rsubmit:..         show what's new on this branch
        -rancestor:path..   show changes since the common ancestor of this
                            branch and the one at location path
        -rdate:yesterday..  show changes since yesterday

      When logging a range of revisions using -rX..Y, log starts at
      revision Y and searches back in history through the primary
      ("left-hand") parents until it finds X. When logging just the
      top level (using -n1), an error is reported if X is not found
      along the way. If multi-level logging is used (-n0), X may be
      a nested merge revision and the log will be truncated accordingly.

    :Path filtering:

      If parameters are given and the first one is not a branch, the log
      will be filtered to show only those revisions that changed the
      nominated files or directories.

      Filenames are interpreted within their historical context. To log a
      deleted file, specify a revision range so that the file existed at
      the end or start of the range.

      Historical context is also important when interpreting pathnames of
      renamed files/directories. Consider the following example:

      * revision 1: add tutorial.txt
      * revision 2: modify tutorial.txt
      * revision 3: rename tutorial.txt to guide.txt; add tutorial.txt

      In this case:

      * ``bzr log guide.txt`` will log the file added in revision 1

      * ``bzr log tutorial.txt`` will log the new file added in revision 3

      * ``bzr log -r2 -p tutorial.txt`` will show the changes made to
        the original file in revision 2.

      * ``bzr log -r2 -p guide.txt`` will display an error message as there
        was no file called guide.txt in revision 2.

      Renames are always followed by log. By design, there is no need to
      explicitly ask for this (and no way to stop logging a file back
      until it was last renamed).

    :Other filtering:

      The --match option can be used for finding revisions that match a
      regular expression in a commit message, committer, author or bug.
      Specifying the option several times will match any of the supplied
      expressions. --match-author, --match-bugs, --match-committer and
      --match-message can be used to only match a specific field.

    :Tips & tricks:

      GUI tools and IDEs are often better at exploring history than command
      line tools: you may prefer qlog or viz from qbzr or bzr-gtk, the
      bzr-explorer shell, or the Loggerhead web interface.  See the Plugin
      Guide <http://doc.bazaar.canonical.com/plugins/en/> and
      <http://wiki.bazaar.canonical.com/IDEIntegration>.  

      You may find it useful to add the aliases below to ``bazaar.conf``::

        [ALIASES]
        tip = log -r-1
        top = log -l10 --line
        show = log -v -p

      ``bzr tip`` will then show the latest revision while ``bzr top``
      will show the last 10 mainline revisions. To see the details of a
      particular revision X,  ``bzr show -rX``.

      If you are interested in looking deeper into a particular merge X,
      use ``bzr log -n0 -rX``.

      ``bzr log -v`` on a branch with lots of history is currently
      very slow. A fix for this issue is currently under development.
      With or without that fix, it is recommended that a revision range
      be given when using the -v option.

      bzr has a generic full-text matching plugin, bzr-search, that can be
      used to find revisions matching user names, commit messages, etc.
      Among other features, this plugin can find all revisions containing
      a list of words but not others.

      When exploring non-mainline history on large projects with deep
      history, the performance of log can be greatly improved by installing
      the historycache plugin. This plugin buffers historical information
      trading disk space for faster speed.
    """
    takes_args = ['file*']
    _see_also = ['log-formats', 'revisionspec']
    takes_options = [
            Option('forward',
                   help='Show from oldest to newest.'),
            'timezone',
            custom_help('verbose',
                   help='Show files changed in each revision.'),
            'show-ids',
            'revision',
            Option('change',
                   type=bzrlib.option._parse_revision_str,
                   short_name='c',
                   help='Show just the specified revision.'
                   ' See also "help revisionspec".'),
            'log-format',
            RegistryOption('authors',
                'What names to list as authors - first, all or committer.',
                title='Authors',
                lazy_registry=('bzrlib.log', 'author_list_registry'),
            ),
            Option('levels',
                   short_name='n',
                   help='Number of levels to display - 0 for all, 1 for flat.',
                   argname='N',
                   type=_parse_levels),
            Option('message',
                   help='Show revisions whose message matches this '
                        'regular expression.',
                   type=str,
                   hidden=True),
            Option('limit',
                   short_name='l',
                   help='Limit the output to the first N revisions.',
                   argname='N',
                   type=_parse_limit),
            Option('show-diff',
                   short_name='p',
                   help='Show changes made in each revision as a patch.'),
            Option('include-merges',
                   help='Show merged revisions like --levels 0 does.'),
            Option('exclude-common-ancestry',
                   help='Display only the revisions that are not part'
                   ' of both ancestries (require -rX..Y)'
                   ),
            Option('signatures',
                   help='Show digital signature validity'),
            ListOption('match',
                short_name='m',
                help='Show revisions whose properties match this '
                'expression.',
                type=str),
            ListOption('match-message',
                   help='Show revisions whose message matches this '
                   'expression.',
                type=str),
            ListOption('match-committer',
                   help='Show revisions whose committer matches this '
                   'expression.',
                type=str),
            ListOption('match-author',
                   help='Show revisions whose authors match this '
                   'expression.',
                type=str),
            ListOption('match-bugs',
                   help='Show revisions whose bugs match this '
                   'expression.',
                type=str)
            ]
    encoding_type = 'replace'

    @display_command
    def run(self, file_list=None, timezone='original',
            verbose=False,
            show_ids=False,
            forward=False,
            revision=None,
            change=None,
            log_format=None,
            levels=None,
            message=None,
            limit=None,
            show_diff=False,
            include_merges=False,
            authors=None,
            exclude_common_ancestry=False,
            signatures=False,
            match=None,
            match_message=None,
            match_committer=None,
            match_author=None,
            match_bugs=None,
            ):
        from bzrlib.log import (
            Logger,
            make_log_request_dict,
            _get_info_for_log_files,
            )
        direction = (forward and 'forward') or 'reverse'
        if (exclude_common_ancestry
            and (revision is None or len(revision) != 2)):
            raise errors.BzrCommandError(
                '--exclude-common-ancestry requires -r with two revisions')
        if include_merges:
            if levels is None:
                levels = 0
            else:
                raise errors.BzrCommandError(
                    '--levels and --include-merges are mutually exclusive')

        if change is not None:
            if len(change) > 1:
                raise errors.RangeInChangeOption()
            if revision is not None:
                raise errors.BzrCommandError(
                    '--revision and --change are mutually exclusive')
            else:
                revision = change

        file_ids = []
        filter_by_dir = False
        if file_list:
            # find the file ids to log and check for directory filtering
            b, file_info_list, rev1, rev2 = _get_info_for_log_files(
                revision, file_list, self.add_cleanup)
            for relpath, file_id, kind in file_info_list:
                if file_id is None:
                    raise errors.BzrCommandError(
                        "Path unknown at end or start of revision range: %s" %
                        relpath)
                # If the relpath is the top of the tree, we log everything
                if relpath == '':
                    file_ids = []
                    break
                else:
                    file_ids.append(file_id)
                filter_by_dir = filter_by_dir or (
                    kind in ['directory', 'tree-reference'])
        else:
            # log everything
            # FIXME ? log the current subdir only RBC 20060203
            if revision is not None \
                    and len(revision) > 0 and revision[0].get_branch():
                location = revision[0].get_branch()
            else:
                location = '.'
            dir, relpath = bzrdir.BzrDir.open_containing(location)
            b = dir.open_branch()
            self.add_cleanup(b.lock_read().unlock)
            rev1, rev2 = _get_revision_range(revision, b, self.name())

        if b.get_config().validate_signatures_in_log():
            signatures = True

        if signatures:
            if not gpg.GPGStrategy.verify_signatures_available():
                raise errors.GpgmeNotInstalled(None)

        # Decide on the type of delta & diff filtering to use
        # TODO: add an --all-files option to make this configurable & consistent
        if not verbose:
            delta_type = None
        else:
            delta_type = 'full'
        if not show_diff:
            diff_type = None
        elif file_ids:
            diff_type = 'partial'
        else:
            diff_type = 'full'

        # Build the log formatter
        if log_format is None:
            log_format = log.log_formatter_registry.get_default(b)
        # Make a non-encoding output to include the diffs - bug 328007
        unencoded_output = ui.ui_factory.make_output_stream(encoding_type='exact')
        lf = log_format(show_ids=show_ids, to_file=self.outf,
                        to_exact_file=unencoded_output,
                        show_timezone=timezone,
                        delta_format=get_verbosity_level(),
                        levels=levels,
                        show_advice=levels is None,
                        author_list_handler=authors)

        # Choose the algorithm for doing the logging. It's annoying
        # having multiple code paths like this but necessary until
        # the underlying repository format is faster at generating
        # deltas or can provide everything we need from the indices.
        # The default algorithm - match-using-deltas - works for
        # multiple files and directories and is faster for small
        # amounts of history (200 revisions say). However, it's too
        # slow for logging a single file in a repository with deep
        # history, i.e. > 10K revisions. In the spirit of "do no
        # evil when adding features", we continue to use the
        # original algorithm - per-file-graph - for the "single
        # file that isn't a directory without showing a delta" case.
        partial_history = revision and b.repository._format.supports_chks
        match_using_deltas = (len(file_ids) != 1 or filter_by_dir
            or delta_type or partial_history)

        match_dict = {}
        if match:
            match_dict[''] = match
        if match_message:
            match_dict['message'] = match_message
        if match_committer:
            match_dict['committer'] = match_committer
        if match_author:
            match_dict['author'] = match_author
        if match_bugs:
            match_dict['bugs'] = match_bugs
            
        # Build the LogRequest and execute it
        if len(file_ids) == 0:
            file_ids = None
        rqst = make_log_request_dict(
            direction=direction, specific_fileids=file_ids,
            start_revision=rev1, end_revision=rev2, limit=limit,
            message_search=message, delta_type=delta_type,
            diff_type=diff_type, _match_using_deltas=match_using_deltas,
            exclude_common_ancestry=exclude_common_ancestry, match=match_dict,
            signature=signatures
            )
        Logger(b, rqst).show(lf)


def _get_revision_range(revisionspec_list, branch, command_name):
    """Take the input of a revision option and turn it into a revision range.

    It returns RevisionInfo objects which can be used to obtain the rev_id's
    of the desired revisions. It does some user input validations.
    """
    if revisionspec_list is None:
        rev1 = None
        rev2 = None
    elif len(revisionspec_list) == 1:
        rev1 = rev2 = revisionspec_list[0].in_history(branch)
    elif len(revisionspec_list) == 2:
        start_spec = revisionspec_list[0]
        end_spec = revisionspec_list[1]
        if end_spec.get_branch() != start_spec.get_branch():
            # b is taken from revision[0].get_branch(), and
            # show_log will use its revision_history. Having
            # different branches will lead to weird behaviors.
            raise errors.BzrCommandError(
                "bzr %s doesn't accept two revisions in different"
                " branches." % command_name)
        if start_spec.spec is None:
            # Avoid loading all the history.
            rev1 = RevisionInfo(branch, None, None)
        else:
            rev1 = start_spec.in_history(branch)
        # Avoid loading all of history when we know a missing
        # end of range means the last revision ...
        if end_spec.spec is None:
            last_revno, last_revision_id = branch.last_revision_info()
            rev2 = RevisionInfo(branch, last_revno, last_revision_id)
        else:
            rev2 = end_spec.in_history(branch)
    else:
        raise errors.BzrCommandError(
            'bzr %s --revision takes one or two values.' % command_name)
    return rev1, rev2


def _revision_range_to_revid_range(revision_range):
    rev_id1 = None
    rev_id2 = None
    if revision_range[0] is not None:
        rev_id1 = revision_range[0].rev_id
    if revision_range[1] is not None:
        rev_id2 = revision_range[1].rev_id
    return rev_id1, rev_id2

def get_log_format(long=False, short=False, line=False, default='long'):
    log_format = default
    if long:
        log_format = 'long'
    if short:
        log_format = 'short'
    if line:
        log_format = 'line'
    return log_format


class cmd_touching_revisions(Command):
    __doc__ = """Return revision-ids which affected a particular file.

    A more user-friendly interface is "bzr log FILE".
    """

    hidden = True
    takes_args = ["filename"]

    @display_command
    def run(self, filename):
        tree, relpath = WorkingTree.open_containing(filename)
        file_id = tree.path2id(relpath)
        b = tree.branch
        self.add_cleanup(b.lock_read().unlock)
        touching_revs = log.find_touching_revisions(b, file_id)
        for revno, revision_id, what in touching_revs:
            self.outf.write("%6d %s\n" % (revno, what))


class cmd_ls(Command):
    __doc__ = """List files in a tree.
    """

    _see_also = ['status', 'cat']
    takes_args = ['path?']
    takes_options = [
            'verbose',
            'revision',
            Option('recursive', short_name='R',
                   help='Recurse into subdirectories.'),
            Option('from-root',
                   help='Print paths relative to the root of the branch.'),
            Option('unknown', short_name='u',
                help='Print unknown files.'),
            Option('versioned', help='Print versioned files.',
                   short_name='V'),
            Option('ignored', short_name='i',
                help='Print ignored files.'),
            Option('kind', short_name='k',
                   help='List entries of a particular kind: file, directory, symlink.',
                   type=unicode),
            'null',
            'show-ids',
            'directory',
            ]
    @display_command
    def run(self, revision=None, verbose=False,
            recursive=False, from_root=False,
            unknown=False, versioned=False, ignored=False,
            null=False, kind=None, show_ids=False, path=None, directory=None):

        if kind and kind not in ('file', 'directory', 'symlink'):
            raise errors.BzrCommandError('invalid kind specified')

        if verbose and null:
            raise errors.BzrCommandError('Cannot set both --verbose and --null')
        all = not (unknown or versioned or ignored)

        selection = {'I':ignored, '?':unknown, 'V':versioned}

        if path is None:
            fs_path = '.'
        else:
            if from_root:
                raise errors.BzrCommandError('cannot specify both --from-root'
                                             ' and PATH')
            fs_path = path
        tree, branch, relpath = \
            _open_directory_or_containing_tree_or_branch(fs_path, directory)

        # Calculate the prefix to use
        prefix = None
        if from_root:
            if relpath:
                prefix = relpath + '/'
        elif fs_path != '.' and not fs_path.endswith('/'):
            prefix = fs_path + '/'

        if revision is not None or tree is None:
            tree = _get_one_revision_tree('ls', revision, branch=branch)

        apply_view = False
        if isinstance(tree, WorkingTree) and tree.supports_views():
            view_files = tree.views.lookup_view()
            if view_files:
                apply_view = True
                view_str = views.view_display_str(view_files)
                note("Ignoring files outside view. View is %s" % view_str)

        self.add_cleanup(tree.lock_read().unlock)
        for fp, fc, fkind, fid, entry in tree.list_files(include_root=False,
            from_dir=relpath, recursive=recursive):
            # Apply additional masking
            if not all and not selection[fc]:
                continue
            if kind is not None and fkind != kind:
                continue
            if apply_view:
                try:
                    if relpath:
                        fullpath = osutils.pathjoin(relpath, fp)
                    else:
                        fullpath = fp
                    views.check_path_in_view(tree, fullpath)
                except errors.FileOutsideView:
                    continue

            # Output the entry
            if prefix:
                fp = osutils.pathjoin(prefix, fp)
            kindch = entry.kind_character()
            outstring = fp + kindch
            ui.ui_factory.clear_term()
            if verbose:
                outstring = '%-8s %s' % (fc, outstring)
                if show_ids and fid is not None:
                    outstring = "%-50s %s" % (outstring, fid)
                self.outf.write(outstring + '\n')
            elif null:
                self.outf.write(fp + '\0')
                if show_ids:
                    if fid is not None:
                        self.outf.write(fid)
                    self.outf.write('\0')
                self.outf.flush()
            else:
                if show_ids:
                    if fid is not None:
                        my_id = fid
                    else:
                        my_id = ''
                    self.outf.write('%-50s %s\n' % (outstring, my_id))
                else:
                    self.outf.write(outstring + '\n')


class cmd_unknowns(Command):
    __doc__ = """List unknown files.
    """

    hidden = True
    _see_also = ['ls']
    takes_options = ['directory']

    @display_command
    def run(self, directory=u'.'):
        for f in WorkingTree.open_containing(directory)[0].unknowns():
            self.outf.write(osutils.quotefn(f) + '\n')


class cmd_ignore(Command):
    __doc__ = """Ignore specified files or patterns.

    See ``bzr help patterns`` for details on the syntax of patterns.

    If a .bzrignore file does not exist, the ignore command
    will create one and add the specified files or patterns to the newly
    created file. The ignore command will also automatically add the 
    .bzrignore file to be versioned. Creating a .bzrignore file without
    the use of the ignore command will require an explicit add command.

    To remove patterns from the ignore list, edit the .bzrignore file.
    After adding, editing or deleting that file either indirectly by
    using this command or directly by using an editor, be sure to commit
    it.
    
    Bazaar also supports a global ignore file ~/.bazaar/ignore. On Windows
    the global ignore file can be found in the application data directory as
    C:\\Documents and Settings\\<user>\\Application Data\\Bazaar\\2.0\\ignore.
    Global ignores are not touched by this command. The global ignore file
    can be edited directly using an editor.

    Patterns prefixed with '!' are exceptions to ignore patterns and take
    precedence over regular ignores.  Such exceptions are used to specify
    files that should be versioned which would otherwise be ignored.
    
    Patterns prefixed with '!!' act as regular ignore patterns, but have
    precedence over the '!' exception patterns.

    :Notes: 
        
    * Ignore patterns containing shell wildcards must be quoted from
      the shell on Unix.

    * Ignore patterns starting with "#" act as comments in the ignore file.
      To ignore patterns that begin with that character, use the "RE:" prefix.

    :Examples:
        Ignore the top level Makefile::

            bzr ignore ./Makefile

        Ignore .class files in all directories...::

            bzr ignore "*.class"

        ...but do not ignore "special.class"::

            bzr ignore "!special.class"

        Ignore files whose name begins with the "#" character::

            bzr ignore "RE:^#"

        Ignore .o files under the lib directory::

            bzr ignore "lib/**/*.o"

        Ignore .o files under the lib directory::

            bzr ignore "RE:lib/.*\.o"

        Ignore everything but the "debian" toplevel directory::

            bzr ignore "RE:(?!debian/).*"
        
        Ignore everything except the "local" toplevel directory,
        but always ignore autosave files ending in ~, even under local/::
        
            bzr ignore "*"
            bzr ignore "!./local"
            bzr ignore "!!*~"
    """

    _see_also = ['status', 'ignored', 'patterns']
    takes_args = ['name_pattern*']
    takes_options = ['directory',
        Option('default-rules',
               help='Display the default ignore rules that bzr uses.')
        ]

    def run(self, name_pattern_list=None, default_rules=None,
            directory=u'.'):
        from bzrlib import ignores
        if default_rules is not None:
            # dump the default rules and exit
            for pattern in ignores.USER_DEFAULTS:
                self.outf.write("%s\n" % pattern)
            return
        if not name_pattern_list:
            raise errors.BzrCommandError("ignore requires at least one "
                "NAME_PATTERN or --default-rules.")
        name_pattern_list = [globbing.normalize_pattern(p)
                             for p in name_pattern_list]
        bad_patterns = ''
        for p in name_pattern_list:
            if not globbing.Globster.is_pattern_valid(p):
                bad_patterns += ('\n  %s' % p)
        if bad_patterns:
            msg = ('Invalid ignore pattern(s) found. %s' % bad_patterns)
            ui.ui_factory.show_error(msg)
            raise errors.InvalidPattern('')
        for name_pattern in name_pattern_list:
            if (name_pattern[0] == '/' or
                (len(name_pattern) > 1 and name_pattern[1] == ':')):
                raise errors.BzrCommandError(
                    "NAME_PATTERN should not be an absolute path")
        tree, relpath = WorkingTree.open_containing(directory)
        ignores.tree_ignores_add_patterns(tree, name_pattern_list)
        ignored = globbing.Globster(name_pattern_list)
        matches = []
        self.add_cleanup(tree.lock_read().unlock)
        for entry in tree.list_files():
            id = entry[3]
            if id is not None:
                filename = entry[0]
                if ignored.match(filename):
                    matches.append(filename)
        if len(matches) > 0:
            self.outf.write("Warning: the following files are version controlled and"
                  " match your ignore pattern:\n%s"
                  "\nThese files will continue to be version controlled"
                  " unless you 'bzr remove' them.\n" % ("\n".join(matches),))


class cmd_ignored(Command):
    __doc__ = """List ignored files and the patterns that matched them.

    List all the ignored files and the ignore pattern that caused the file to
    be ignored.

    Alternatively, to list just the files::

        bzr ls --ignored
    """

    encoding_type = 'replace'
    _see_also = ['ignore', 'ls']
    takes_options = ['directory']

    @display_command
    def run(self, directory=u'.'):
        tree = WorkingTree.open_containing(directory)[0]
        self.add_cleanup(tree.lock_read().unlock)
        for path, file_class, kind, file_id, entry in tree.list_files():
            if file_class != 'I':
                continue
            ## XXX: Slightly inefficient since this was already calculated
            pat = tree.is_ignored(path)
            self.outf.write('%-50s %s\n' % (path, pat))


class cmd_lookup_revision(Command):
    __doc__ = """Lookup the revision-id from a revision-number

    :Examples:
        bzr lookup-revision 33
    """
    hidden = True
    takes_args = ['revno']
    takes_options = ['directory']

    @display_command
    def run(self, revno, directory=u'.'):
        try:
            revno = int(revno)
        except ValueError:
            raise errors.BzrCommandError("not a valid revision-number: %r"
                                         % revno)
        revid = WorkingTree.open_containing(directory)[0].branch.get_rev_id(revno)
        self.outf.write("%s\n" % revid)


class cmd_export(Command):
    __doc__ = """Export current or past revision to a destination directory or archive.

    If no revision is specified this exports the last committed revision.

    Format may be an "exporter" name, such as tar, tgz, tbz2.  If none is
    given, try to find the format with the extension. If no extension
    is found exports to a directory (equivalent to --format=dir).

    If root is supplied, it will be used as the root directory inside
    container formats (tar, zip, etc). If it is not supplied it will default
    to the exported filename. The root option has no effect for 'dir' format.

    If branch is omitted then the branch containing the current working
    directory will be used.

    Note: Export of tree with non-ASCII filenames to zip is not supported.

      =================       =========================
      Supported formats       Autodetected by extension
      =================       =========================
         dir                         (none)
         tar                          .tar
         tbz2                    .tar.bz2, .tbz2
         tgz                      .tar.gz, .tgz
         zip                          .zip
      =================       =========================
    """
    encoding = 'exact'
    takes_args = ['dest', 'branch_or_subdir?']
    takes_options = ['directory',
        Option('format',
               help="Type of file to export to.",
               type=unicode),
        'revision',
        Option('filters', help='Apply content filters to export the '
                'convenient form.'),
        Option('root',
               type=str,
               help="Name of the root directory inside the exported file."),
        Option('per-file-timestamps',
               help='Set modification time of files to that of the last '
                    'revision in which it was changed.'),
        ]
    def run(self, dest, branch_or_subdir=None, revision=None, format=None,
        root=None, filters=False, per_file_timestamps=False, directory=u'.'):
        from bzrlib.export import export

        if branch_or_subdir is None:
            tree = WorkingTree.open_containing(directory)[0]
            b = tree.branch
            subdir = None
        else:
            b, subdir = Branch.open_containing(branch_or_subdir)
            tree = None

        rev_tree = _get_one_revision_tree('export', revision, branch=b, tree=tree)
        try:
            export(rev_tree, dest, format, root, subdir, filtered=filters,
                   per_file_timestamps=per_file_timestamps)
        except errors.NoSuchExportFormat, e:
            raise errors.BzrCommandError('Unsupported export format: %s' % e.format)


class cmd_cat(Command):
    __doc__ = """Write the contents of a file as of a given revision to standard output.

    If no revision is nominated, the last revision is used.

    Note: Take care to redirect standard output when using this command on a
    binary file.
    """

    _see_also = ['ls']
    takes_options = ['directory',
        Option('name-from-revision', help='The path name in the old tree.'),
        Option('filters', help='Apply content filters to display the '
                'convenience form.'),
        'revision',
        ]
    takes_args = ['filename']
    encoding_type = 'exact'

    @display_command
    def run(self, filename, revision=None, name_from_revision=False,
            filters=False, directory=None):
        if revision is not None and len(revision) != 1:
            raise errors.BzrCommandError("bzr cat --revision takes exactly"
                                         " one revision specifier")
        tree, branch, relpath = \
            _open_directory_or_containing_tree_or_branch(filename, directory)
        self.add_cleanup(branch.lock_read().unlock)
        return self._run(tree, branch, relpath, filename, revision,
                         name_from_revision, filters)

    def _run(self, tree, b, relpath, filename, revision, name_from_revision,
        filtered):
        if tree is None:
            tree = b.basis_tree()
        rev_tree = _get_one_revision_tree('cat', revision, branch=b)
        self.add_cleanup(rev_tree.lock_read().unlock)

        old_file_id = rev_tree.path2id(relpath)

        # TODO: Split out this code to something that generically finds the
        # best id for a path across one or more trees; it's like
        # find_ids_across_trees but restricted to find just one. -- mbp
        # 20110705.
        if name_from_revision:
            # Try in revision if requested
            if old_file_id is None:
                raise errors.BzrCommandError(
                    "%r is not present in revision %s" % (
                        filename, rev_tree.get_revision_id()))
            else:
                actual_file_id = old_file_id
        else:
            cur_file_id = tree.path2id(relpath)
            if cur_file_id is not None and rev_tree.has_id(cur_file_id):
                actual_file_id = cur_file_id
            elif old_file_id is not None:
                actual_file_id = old_file_id
            else:
                raise errors.BzrCommandError(
                    "%r is not present in revision %s" % (
                        filename, rev_tree.get_revision_id()))
        if filtered:
            from bzrlib.filter_tree import ContentFilterTree
            filter_tree = ContentFilterTree(rev_tree,
                rev_tree._content_filter_stack)
            content = filter_tree.get_file_text(actual_file_id)
        else:
            content = rev_tree.get_file_text(actual_file_id)
        self.cleanup_now()
        self.outf.write(content)


class cmd_local_time_offset(Command):
    __doc__ = """Show the offset in seconds from GMT to local time."""
    hidden = True
    @display_command
    def run(self):
        self.outf.write("%s\n" % osutils.local_time_offset())



class cmd_commit(Command):
    __doc__ = """Commit changes into a new revision.

    An explanatory message needs to be given for each commit. This is
    often done by using the --message option (getting the message from the
    command line) or by using the --file option (getting the message from
    a file). If neither of these options is given, an editor is opened for
    the user to enter the message. To see the changed files in the
    boilerplate text loaded into the editor, use the --show-diff option.

    By default, the entire tree is committed and the person doing the
    commit is assumed to be the author. These defaults can be overridden
    as explained below.

    :Selective commits:

      If selected files are specified, only changes to those files are
      committed.  If a directory is specified then the directory and
      everything within it is committed.
  
      When excludes are given, they take precedence over selected files.
      For example, to commit only changes within foo, but not changes
      within foo/bar::
  
        bzr commit foo -x foo/bar
  
      A selective commit after a merge is not yet supported.

    :Custom authors:

      If the author of the change is not the same person as the committer,
      you can specify the author's name using the --author option. The
      name should be in the same format as a committer-id, e.g.
      "John Doe <jdoe@example.com>". If there is more than one author of
      the change you can specify the option multiple times, once for each
      author.
  
    :Checks:

      A common mistake is to forget to add a new file or directory before
      running the commit command. The --strict option checks for unknown
      files and aborts the commit if any are found. More advanced pre-commit
      checks can be implemented by defining hooks. See ``bzr help hooks``
      for details.

    :Things to note:

      If you accidentially commit the wrong changes or make a spelling
      mistake in the commit message say, you can use the uncommit command
      to undo it. See ``bzr help uncommit`` for details.

      Hooks can also be configured to run after a commit. This allows you
      to trigger updates to external systems like bug trackers. The --fixes
      option can be used to record the association between a revision and
      one or more bugs. See ``bzr help bugs`` for details.
    """

    _see_also = ['add', 'bugs', 'hooks', 'uncommit']
    takes_args = ['selected*']
    takes_options = [
            ListOption('exclude', type=str, short_name='x',
                help="Do not consider changes made to a given path."),
            Option('message', type=unicode,
                   short_name='m',
                   help="Description of the new revision."),
            'verbose',
             Option('unchanged',
                    help='Commit even if nothing has changed.'),
             Option('file', type=str,
                    short_name='F',
                    argname='msgfile',
                    help='Take commit message from this file.'),
             Option('strict',
                    help="Refuse to commit if there are unknown "
                    "files in the working tree."),
             Option('commit-time', type=str,
                    help="Manually set a commit time using commit date "
                    "format, e.g. '2009-10-10 08:00:00 +0100'."),
             ListOption('fixes', type=str,
                    help="Mark a bug as being fixed by this revision "
                         "(see \"bzr help bugs\")."),
             ListOption('author', type=unicode,
                    help="Set the author's name, if it's different "
                         "from the committer."),
             Option('local',
                    help="Perform a local commit in a bound "
                         "branch.  Local commits are not pushed to "
                         "the master branch until a normal commit "
                         "is performed."
                    ),
             Option('show-diff', short_name='p',
                    help='When no message is supplied, show the diff along'
                    ' with the status summary in the message editor.'),
             Option('lossy', 
                    help='When committing to a foreign version control '
                    'system do not push data that can not be natively '
                    'represented.'),
             ]
    aliases = ['ci', 'checkin']

    def _iter_bug_fix_urls(self, fixes, branch):
        # Configure the properties for bug fixing attributes.
        for fixed_bug in fixes:
            tokens = fixed_bug.split(':')
            if len(tokens) != 2:
                raise errors.BzrCommandError(
                    "Invalid bug %s. Must be in the form of 'tracker:id'. "
                    "See \"bzr help bugs\" for more information on this "
                    "feature.\nCommit refused." % fixed_bug)
            tag, bug_id = tokens
            try:
                yield bugtracker.get_bug_url(tag, branch, bug_id)
            except errors.UnknownBugTrackerAbbreviation:
                raise errors.BzrCommandError(
                    'Unrecognized bug %s. Commit refused.' % fixed_bug)
            except errors.MalformedBugIdentifier, e:
                raise errors.BzrCommandError(
                    "%s\nCommit refused." % (str(e),))

    def run(self, message=None, file=None, verbose=False, selected_list=None,
            unchanged=False, strict=False, local=False, fixes=None,
            author=None, show_diff=False, exclude=None, commit_time=None,
            lossy=False):
        from bzrlib.errors import (
            PointlessCommit,
            ConflictsInTree,
            StrictCommitFailed
        )
        from bzrlib.msgeditor import (
            edit_commit_message_encoded,
            generate_commit_message_template,
            make_commit_message_template_encoded,
            set_commit_message,
        )

        commit_stamp = offset = None
        if commit_time is not None:
            try:
                commit_stamp, offset = timestamp.parse_patch_date(commit_time)
            except ValueError, e:
                raise errors.BzrCommandError(
                    "Could not parse --commit-time: " + str(e))

        properties = {}

        tree, selected_list = WorkingTree.open_containing_paths(selected_list)
        if selected_list == ['']:
            # workaround - commit of root of tree should be exactly the same
            # as just default commit in that tree, and succeed even though
            # selected-file merge commit is not done yet
            selected_list = []

        if fixes is None:
            fixes = []
        bug_property = bugtracker.encode_fixes_bug_urls(
            self._iter_bug_fix_urls(fixes, tree.branch))
        if bug_property:
            properties['bugs'] = bug_property

        if local and not tree.branch.get_bound_location():
            raise errors.LocalRequiresBoundBranch()

        if message is not None:
            try:
                file_exists = osutils.lexists(message)
            except UnicodeError:
                # The commit message contains unicode characters that can't be
                # represented in the filesystem encoding, so that can't be a
                # file.
                file_exists = False
            if file_exists:
                warning_msg = (
                    'The commit message is a file name: "%(f)s".\n'
                    '(use --file "%(f)s" to take commit message from that file)'
                    % { 'f': message })
                ui.ui_factory.show_warning(warning_msg)
            if '\r' in message:
                message = message.replace('\r\n', '\n')
                message = message.replace('\r', '\n')
            if file:
                raise errors.BzrCommandError(
                    "please specify either --message or --file")

        def get_message(commit_obj):
            """Callback to get commit message"""
            if file:
                f = open(file)
                try:
                    my_message = f.read().decode(osutils.get_user_encoding())
                finally:
                    f.close()
            elif message is not None:
                my_message = message
            else:
                # No message supplied: make one up.
                # text is the status of the tree
                text = make_commit_message_template_encoded(tree,
                        selected_list, diff=show_diff,
                        output_encoding=osutils.get_user_encoding())
                # start_message is the template generated from hooks
                # XXX: Warning - looks like hooks return unicode,
                # make_commit_message_template_encoded returns user encoding.
                # We probably want to be using edit_commit_message instead to
                # avoid this.
                my_message = set_commit_message(commit_obj)
                if my_message is None:
                    start_message = generate_commit_message_template(commit_obj)
                    my_message = edit_commit_message_encoded(text,
                        start_message=start_message)
                if my_message is None:
                    raise errors.BzrCommandError("please specify a commit"
                        " message with either --message or --file")
<<<<<<< HEAD
                if my_message == "":
                    raise errors.BzrCommandError("empty commit message specified")
=======
            if my_message == "":
                raise errors.BzrCommandError("Empty commit message specified."
                        " Please specify a commit message with either"
                        " --message or --file or leave a blank message"
                        " with --message \"\".")
>>>>>>> 89f2e099
            return my_message

        # The API permits a commit with a filter of [] to mean 'select nothing'
        # but the command line should not do that.
        if not selected_list:
            selected_list = None
        try:
            tree.commit(message_callback=get_message,
                        specific_files=selected_list,
                        allow_pointless=unchanged, strict=strict, local=local,
                        reporter=None, verbose=verbose, revprops=properties,
                        authors=author, timestamp=commit_stamp,
                        timezone=offset,
                        exclude=tree.safe_relpath_files(exclude),
                        lossy=lossy)
        except PointlessCommit:
            raise errors.BzrCommandError("No changes to commit."
                " Please 'bzr add' the files you want to commit, or use"
                " --unchanged to force an empty commit.")
        except ConflictsInTree:
            raise errors.BzrCommandError('Conflicts detected in working '
                'tree.  Use "bzr conflicts" to list, "bzr resolve FILE" to'
                ' resolve.')
        except StrictCommitFailed:
            raise errors.BzrCommandError("Commit refused because there are"
                              " unknown files in the working tree.")
        except errors.BoundBranchOutOfDate, e:
            e.extra_help = ("\n"
                'To commit to master branch, run update and then commit.\n'
                'You can also pass --local to commit to continue working '
                'disconnected.')
            raise


class cmd_check(Command):
    __doc__ = """Validate working tree structure, branch consistency and repository history.

    This command checks various invariants about branch and repository storage
    to detect data corruption or bzr bugs.

    The working tree and branch checks will only give output if a problem is
    detected. The output fields of the repository check are:

    revisions
        This is just the number of revisions checked.  It doesn't
        indicate a problem.

    versionedfiles
        This is just the number of versionedfiles checked.  It
        doesn't indicate a problem.

    unreferenced ancestors
        Texts that are ancestors of other texts, but
        are not properly referenced by the revision ancestry.  This is a
        subtle problem that Bazaar can work around.

    unique file texts
        This is the total number of unique file contents
        seen in the checked revisions.  It does not indicate a problem.

    repeated file texts
        This is the total number of repeated texts seen
        in the checked revisions.  Texts can be repeated when their file
        entries are modified, but the file contents are not.  It does not
        indicate a problem.

    If no restrictions are specified, all Bazaar data that is found at the given
    location will be checked.

    :Examples:

        Check the tree and branch at 'foo'::

            bzr check --tree --branch foo

        Check only the repository at 'bar'::

            bzr check --repo bar

        Check everything at 'baz'::

            bzr check baz
    """

    _see_also = ['reconcile']
    takes_args = ['path?']
    takes_options = ['verbose',
                     Option('branch', help="Check the branch related to the"
                                           " current directory."),
                     Option('repo', help="Check the repository related to the"
                                         " current directory."),
                     Option('tree', help="Check the working tree related to"
                                         " the current directory.")]

    def run(self, path=None, verbose=False, branch=False, repo=False,
            tree=False):
        from bzrlib.check import check_dwim
        if path is None:
            path = '.'
        if not branch and not repo and not tree:
            branch = repo = tree = True
        check_dwim(path, verbose, do_branch=branch, do_repo=repo, do_tree=tree)


class cmd_upgrade(Command):
    __doc__ = """Upgrade a repository, branch or working tree to a newer format.

    When the default format has changed after a major new release of
    Bazaar, you may be informed during certain operations that you
    should upgrade. Upgrading to a newer format may improve performance
    or make new features available. It may however limit interoperability
    with older repositories or with older versions of Bazaar.

    If you wish to upgrade to a particular format rather than the
    current default, that can be specified using the --format option.
    As a consequence, you can use the upgrade command this way to
    "downgrade" to an earlier format, though some conversions are
    a one way process (e.g. changing from the 1.x default to the
    2.x default) so downgrading is not always possible.

    A backup.bzr.~#~ directory is created at the start of the conversion
    process (where # is a number). By default, this is left there on
    completion. If the conversion fails, delete the new .bzr directory
    and rename this one back in its place. Use the --clean option to ask
    for the backup.bzr directory to be removed on successful conversion.
    Alternatively, you can delete it by hand if everything looks good
    afterwards.

    If the location given is a shared repository, dependent branches
    are also converted provided the repository converts successfully.
    If the conversion of a branch fails, remaining branches are still
    tried.

    For more information on upgrades, see the Bazaar Upgrade Guide,
    http://doc.bazaar.canonical.com/latest/en/upgrade-guide/.
    """

    _see_also = ['check', 'reconcile', 'formats']
    takes_args = ['url?']
    takes_options = [
        RegistryOption('format',
            help='Upgrade to a specific format.  See "bzr help'
                 ' formats" for details.',
            lazy_registry=('bzrlib.bzrdir', 'format_registry'),
            converter=lambda name: bzrdir.format_registry.make_bzrdir(name),
            value_switches=True, title='Branch format'),
        Option('clean',
            help='Remove the backup.bzr directory if successful.'),
        Option('dry-run',
            help="Show what would be done, but don't actually do anything."),
    ]

    def run(self, url='.', format=None, clean=False, dry_run=False):
        from bzrlib.upgrade import upgrade
        exceptions = upgrade(url, format, clean_up=clean, dry_run=dry_run)
        if exceptions:
            if len(exceptions) == 1:
                # Compatibility with historical behavior
                raise exceptions[0]
            else:
                return 3


class cmd_whoami(Command):
    __doc__ = """Show or set bzr user id.

    :Examples:
        Show the email of the current user::

            bzr whoami --email

        Set the current user::

            bzr whoami "Frank Chu <fchu@example.com>"
    """
    takes_options = [ 'directory',
                      Option('email',
                             help='Display email address only.'),
                      Option('branch',
                             help='Set identity for the current branch instead of '
                                  'globally.'),
                    ]
    takes_args = ['name?']
    encoding_type = 'replace'

    @display_command
    def run(self, email=False, branch=False, name=None, directory=None):
        if name is None:
            if directory is None:
                # use branch if we're inside one; otherwise global config
                try:
                    c = Branch.open_containing(u'.')[0].get_config()
                except errors.NotBranchError:
                    c = _mod_config.GlobalConfig()
            else:
                c = Branch.open(directory).get_config()
            if email:
                self.outf.write(c.user_email() + '\n')
            else:
                self.outf.write(c.username() + '\n')
            return

        if email:
            raise errors.BzrCommandError("--email can only be used to display existing "
                                         "identity")

        # display a warning if an email address isn't included in the given name.
        try:
            _mod_config.extract_email_address(name)
        except errors.NoEmailInUsername, e:
            warning('"%s" does not seem to contain an email address.  '
                    'This is allowed, but not recommended.', name)

        # use global config unless --branch given
        if branch:
            if directory is None:
                c = Branch.open_containing(u'.')[0].get_config()
            else:
                c = Branch.open(directory).get_config()
        else:
            c = _mod_config.GlobalConfig()
        c.set_user_option('email', name)


class cmd_nick(Command):
    __doc__ = """Print or set the branch nickname.

    If unset, the tree root directory name is used as the nickname.
    To print the current nickname, execute with no argument.

    Bound branches use the nickname of its master branch unless it is set
    locally.
    """

    _see_also = ['info']
    takes_args = ['nickname?']
    takes_options = ['directory']
    def run(self, nickname=None, directory=u'.'):
        branch = Branch.open_containing(directory)[0]
        if nickname is None:
            self.printme(branch)
        else:
            branch.nick = nickname

    @display_command
    def printme(self, branch):
        self.outf.write('%s\n' % branch.nick)


class cmd_alias(Command):
    __doc__ = """Set/unset and display aliases.

    :Examples:
        Show the current aliases::

            bzr alias

        Show the alias specified for 'll'::

            bzr alias ll

        Set an alias for 'll'::

            bzr alias ll="log --line -r-10..-1"

        To remove an alias for 'll'::

            bzr alias --remove ll

    """
    takes_args = ['name?']
    takes_options = [
        Option('remove', help='Remove the alias.'),
        ]

    def run(self, name=None, remove=False):
        if remove:
            self.remove_alias(name)
        elif name is None:
            self.print_aliases()
        else:
            equal_pos = name.find('=')
            if equal_pos == -1:
                self.print_alias(name)
            else:
                self.set_alias(name[:equal_pos], name[equal_pos+1:])

    def remove_alias(self, alias_name):
        if alias_name is None:
            raise errors.BzrCommandError(
                'bzr alias --remove expects an alias to remove.')
        # If alias is not found, print something like:
        # unalias: foo: not found
        c = _mod_config.GlobalConfig()
        c.unset_alias(alias_name)

    @display_command
    def print_aliases(self):
        """Print out the defined aliases in a similar format to bash."""
        aliases = _mod_config.GlobalConfig().get_aliases()
        for key, value in sorted(aliases.iteritems()):
            self.outf.write('bzr alias %s="%s"\n' % (key, value))

    @display_command
    def print_alias(self, alias_name):
        from bzrlib.commands import get_alias
        alias = get_alias(alias_name)
        if alias is None:
            self.outf.write("bzr alias: %s: not found\n" % alias_name)
        else:
            self.outf.write(
                'bzr alias %s="%s"\n' % (alias_name, ' '.join(alias)))

    def set_alias(self, alias_name, alias_command):
        """Save the alias in the global config."""
        c = _mod_config.GlobalConfig()
        c.set_alias(alias_name, alias_command)


class cmd_selftest(Command):
    __doc__ = """Run internal test suite.

    If arguments are given, they are regular expressions that say which tests
    should run.  Tests matching any expression are run, and other tests are
    not run.

    Alternatively if --first is given, matching tests are run first and then
    all other tests are run.  This is useful if you have been working in a
    particular area, but want to make sure nothing else was broken.

    If --exclude is given, tests that match that regular expression are
    excluded, regardless of whether they match --first or not.

    To help catch accidential dependencies between tests, the --randomize
    option is useful. In most cases, the argument used is the word 'now'.
    Note that the seed used for the random number generator is displayed
    when this option is used. The seed can be explicitly passed as the
    argument to this option if required. This enables reproduction of the
    actual ordering used if and when an order sensitive problem is encountered.

    If --list-only is given, the tests that would be run are listed. This is
    useful when combined with --first, --exclude and/or --randomize to
    understand their impact. The test harness reports "Listed nn tests in ..."
    instead of "Ran nn tests in ..." when list mode is enabled.

    If the global option '--no-plugins' is given, plugins are not loaded
    before running the selftests.  This has two effects: features provided or
    modified by plugins will not be tested, and tests provided by plugins will
    not be run.

    Tests that need working space on disk use a common temporary directory,
    typically inside $TMPDIR or /tmp.

    If you set BZR_TEST_PDB=1 when running selftest, failing tests will drop
    into a pdb postmortem session.

    The --coverage=DIRNAME global option produces a report with covered code
    indicated.

    :Examples:
        Run only tests relating to 'ignore'::

            bzr selftest ignore

        Disable plugins and list tests as they're run::

            bzr --no-plugins selftest -v
    """
    # NB: this is used from the class without creating an instance, which is
    # why it does not have a self parameter.
    def get_transport_type(typestring):
        """Parse and return a transport specifier."""
        if typestring == "sftp":
            from bzrlib.tests import stub_sftp
            return stub_sftp.SFTPAbsoluteServer
        elif typestring == "memory":
            from bzrlib.tests import test_server
            return memory.MemoryServer
        elif typestring == "fakenfs":
            from bzrlib.tests import test_server
            return test_server.FakeNFSServer
        msg = "No known transport type %s. Supported types are: sftp\n" %\
            (typestring)
        raise errors.BzrCommandError(msg)

    hidden = True
    takes_args = ['testspecs*']
    takes_options = ['verbose',
                     Option('one',
                             help='Stop when one test fails.',
                             short_name='1',
                             ),
                     Option('transport',
                            help='Use a different transport by default '
                                 'throughout the test suite.',
                            type=get_transport_type),
                     Option('benchmark',
                            help='Run the benchmarks rather than selftests.',
                            hidden=True),
                     Option('lsprof-timed',
                            help='Generate lsprof output for benchmarked'
                                 ' sections of code.'),
                     Option('lsprof-tests',
                            help='Generate lsprof output for each test.'),
                     Option('first',
                            help='Run all tests, but run specified tests first.',
                            short_name='f',
                            ),
                     Option('list-only',
                            help='List the tests instead of running them.'),
                     RegistryOption('parallel',
                        help="Run the test suite in parallel.",
                        lazy_registry=('bzrlib.tests', 'parallel_registry'),
                        value_switches=False,
                        ),
                     Option('randomize', type=str, argname="SEED",
                            help='Randomize the order of tests using the given'
                                 ' seed or "now" for the current time.'),
                     ListOption('exclude', type=str, argname="PATTERN",
                                short_name='x',
                                help='Exclude tests that match this regular'
                                ' expression.'),
                     Option('subunit',
                        help='Output test progress via subunit.'),
                     Option('strict', help='Fail on missing dependencies or '
                            'known failures.'),
                     Option('load-list', type=str, argname='TESTLISTFILE',
                            help='Load a test id list from a text file.'),
                     ListOption('debugflag', type=str, short_name='E',
                                help='Turn on a selftest debug flag.'),
                     ListOption('starting-with', type=str, argname='TESTID',
                                param_name='starting_with', short_name='s',
                                help=
                                'Load only the tests starting with TESTID.'),
                     ]
    encoding_type = 'replace'

    def __init__(self):
        Command.__init__(self)
        self.additional_selftest_args = {}

    def run(self, testspecs_list=None, verbose=False, one=False,
            transport=None, benchmark=None,
            lsprof_timed=None,
            first=False, list_only=False,
            randomize=None, exclude=None, strict=False,
            load_list=None, debugflag=None, starting_with=None, subunit=False,
            parallel=None, lsprof_tests=False):
        from bzrlib import tests

        if testspecs_list is not None:
            pattern = '|'.join(testspecs_list)
        else:
            pattern = ".*"
        if subunit:
            try:
                from bzrlib.tests import SubUnitBzrRunner
            except ImportError:
                raise errors.BzrCommandError("subunit not available. subunit "
                    "needs to be installed to use --subunit.")
            self.additional_selftest_args['runner_class'] = SubUnitBzrRunner
            # On Windows, disable automatic conversion of '\n' to '\r\n' in
            # stdout, which would corrupt the subunit stream. 
            # FIXME: This has been fixed in subunit trunk (>0.0.5) so the
            # following code can be deleted when it's sufficiently deployed
            # -- vila/mgz 20100514
            if (sys.platform == "win32"
                and getattr(sys.stdout, 'fileno', None) is not None):
                import msvcrt
                msvcrt.setmode(sys.stdout.fileno(), os.O_BINARY)
        if parallel:
            self.additional_selftest_args.setdefault(
                'suite_decorators', []).append(parallel)
        if benchmark:
            raise errors.BzrCommandError(
                "--benchmark is no longer supported from bzr 2.2; "
                "use bzr-usertest instead")
        test_suite_factory = None
        if not exclude:
            exclude_pattern = None
        else:
            exclude_pattern = '(' + '|'.join(exclude) + ')'
        selftest_kwargs = {"verbose": verbose,
                          "pattern": pattern,
                          "stop_on_failure": one,
                          "transport": transport,
                          "test_suite_factory": test_suite_factory,
                          "lsprof_timed": lsprof_timed,
                          "lsprof_tests": lsprof_tests,
                          "matching_tests_first": first,
                          "list_only": list_only,
                          "random_seed": randomize,
                          "exclude_pattern": exclude_pattern,
                          "strict": strict,
                          "load_list": load_list,
                          "debug_flags": debugflag,
                          "starting_with": starting_with
                          }
        selftest_kwargs.update(self.additional_selftest_args)

        # Make deprecation warnings visible, unless -Werror is set
        cleanup = symbol_versioning.activate_deprecation_warnings(
            override=False)
        try:
            result = tests.selftest(**selftest_kwargs)
        finally:
            cleanup()
        return int(not result)


class cmd_version(Command):
    __doc__ = """Show version of bzr."""

    encoding_type = 'replace'
    takes_options = [
        Option("short", help="Print just the version number."),
        ]

    @display_command
    def run(self, short=False):
        from bzrlib.version import show_version
        if short:
            self.outf.write(bzrlib.version_string + '\n')
        else:
            show_version(to_file=self.outf)


class cmd_rocks(Command):
    __doc__ = """Statement of optimism."""

    hidden = True

    @display_command
    def run(self):
        self.outf.write("It sure does!\n")


class cmd_find_merge_base(Command):
    __doc__ = """Find and print a base revision for merging two branches."""
    # TODO: Options to specify revisions on either side, as if
    #       merging only part of the history.
    takes_args = ['branch', 'other']
    hidden = True

    @display_command
    def run(self, branch, other):
        from bzrlib.revision import ensure_null

        branch1 = Branch.open_containing(branch)[0]
        branch2 = Branch.open_containing(other)[0]
        self.add_cleanup(branch1.lock_read().unlock)
        self.add_cleanup(branch2.lock_read().unlock)
        last1 = ensure_null(branch1.last_revision())
        last2 = ensure_null(branch2.last_revision())

        graph = branch1.repository.get_graph(branch2.repository)
        base_rev_id = graph.find_unique_lca(last1, last2)

        self.outf.write('merge base is revision %s\n' % base_rev_id)


class cmd_merge(Command):
    __doc__ = """Perform a three-way merge.

    The source of the merge can be specified either in the form of a branch,
    or in the form of a path to a file containing a merge directive generated
    with bzr send. If neither is specified, the default is the upstream branch
    or the branch most recently merged using --remember.  The source of the
    merge may also be specified in the form of a path to a file in another
    branch:  in this case, only the modifications to that file are merged into
    the current working tree.

    When merging from a branch, by default bzr will try to merge in all new
    work from the other branch, automatically determining an appropriate base
    revision.  If this fails, you may need to give an explicit base.

    To pick a different ending revision, pass "--revision OTHER".  bzr will
    try to merge in all new work up to and including revision OTHER.

    If you specify two values, "--revision BASE..OTHER", only revisions BASE
    through OTHER, excluding BASE but including OTHER, will be merged.  If this
    causes some revisions to be skipped, i.e. if the destination branch does
    not already contain revision BASE, such a merge is commonly referred to as
    a "cherrypick". Unlike a normal merge, Bazaar does not currently track
    cherrypicks. The changes look like a normal commit, and the history of the
    changes from the other branch is not stored in the commit.

    Revision numbers are always relative to the source branch.

    Merge will do its best to combine the changes in two branches, but there
    are some kinds of problems only a human can fix.  When it encounters those,
    it will mark a conflict.  A conflict means that you need to fix something,
    before you should commit.

    Use bzr resolve when you have fixed a problem.  See also bzr conflicts.

    If there is no default branch set, the first merge will set it (use
    --no-remember to avoid settting it). After that, you can omit the branch
    to use the default.  To change the default, use --remember. The value will
    only be saved if the remote location can be accessed.

    The results of the merge are placed into the destination working
    directory, where they can be reviewed (with bzr diff), tested, and then
    committed to record the result of the merge.

    merge refuses to run if there are any uncommitted changes, unless
    --force is given.  If --force is given, then the changes from the source 
    will be merged with the current working tree, including any uncommitted
    changes in the tree.  The --force option can also be used to create a
    merge revision which has more than two parents.

    If one would like to merge changes from the working tree of the other
    branch without merging any committed revisions, the --uncommitted option
    can be given.

    To select only some changes to merge, use "merge -i", which will prompt
    you to apply each diff hunk and file change, similar to "shelve".

    :Examples:
        To merge all new revisions from bzr.dev::

            bzr merge ../bzr.dev

        To merge changes up to and including revision 82 from bzr.dev::

            bzr merge -r 82 ../bzr.dev

        To merge the changes introduced by 82, without previous changes::

            bzr merge -r 81..82 ../bzr.dev

        To apply a merge directive contained in /tmp/merge::

            bzr merge /tmp/merge

        To create a merge revision with three parents from two branches
        feature1a and feature1b:

            bzr merge ../feature1a
            bzr merge ../feature1b --force
            bzr commit -m 'revision with three parents'
    """

    encoding_type = 'exact'
    _see_also = ['update', 'remerge', 'status-flags', 'send']
    takes_args = ['location?']
    takes_options = [
        'change',
        'revision',
        Option('force',
               help='Merge even if the destination tree has uncommitted changes.'),
        'merge-type',
        'reprocess',
        'remember',
        Option('show-base', help="Show base revision text in "
               "conflicts."),
        Option('uncommitted', help='Apply uncommitted changes'
               ' from a working copy, instead of branch changes.'),
        Option('pull', help='If the destination is already'
                ' completely merged into the source, pull from the'
                ' source rather than merging.  When this happens,'
                ' you do not need to commit the result.'),
        custom_help('directory',
               help='Branch to merge into, '
                    'rather than the one containing the working directory.'),
        Option('preview', help='Instead of merging, show a diff of the'
               ' merge.'),
        Option('interactive', help='Select changes interactively.',
            short_name='i')
    ]

    def run(self, location=None, revision=None, force=False,
            merge_type=None, show_base=False, reprocess=None, remember=None,
            uncommitted=False, pull=False,
            directory=None,
            preview=False,
            interactive=False,
            ):
        if merge_type is None:
            merge_type = _mod_merge.Merge3Merger

        if directory is None: directory = u'.'
        possible_transports = []
        merger = None
        allow_pending = True
        verified = 'inapplicable'

        tree = WorkingTree.open_containing(directory)[0]
        if tree.branch.revno() == 0:
            raise errors.BzrCommandError('Merging into empty branches not currently supported, '
                                         'https://bugs.launchpad.net/bzr/+bug/308562')

        try:
            basis_tree = tree.revision_tree(tree.last_revision())
        except errors.NoSuchRevision:
            basis_tree = tree.basis_tree()

        # die as quickly as possible if there are uncommitted changes
        if not force:
            if tree.has_changes():
                raise errors.UncommittedChanges(tree)

        view_info = _get_view_info_for_change_reporter(tree)
        change_reporter = delta._ChangeReporter(
            unversioned_filter=tree.is_ignored, view_info=view_info)
        pb = ui.ui_factory.nested_progress_bar()
        self.add_cleanup(pb.finished)
        self.add_cleanup(tree.lock_write().unlock)
        if location is not None:
            try:
                mergeable = bundle.read_mergeable_from_url(location,
                    possible_transports=possible_transports)
            except errors.NotABundle:
                mergeable = None
            else:
                if uncommitted:
                    raise errors.BzrCommandError('Cannot use --uncommitted'
                        ' with bundles or merge directives.')

                if revision is not None:
                    raise errors.BzrCommandError(
                        'Cannot use -r with merge directives or bundles')
                merger, verified = _mod_merge.Merger.from_mergeable(tree,
                   mergeable, None)

        if merger is None and uncommitted:
            if revision is not None and len(revision) > 0:
                raise errors.BzrCommandError('Cannot use --uncommitted and'
                    ' --revision at the same time.')
            merger = self.get_merger_from_uncommitted(tree, location, None)
            allow_pending = False

        if merger is None:
            merger, allow_pending = self._get_merger_from_branch(tree,
                location, revision, remember, possible_transports, None)

        merger.merge_type = merge_type
        merger.reprocess = reprocess
        merger.show_base = show_base
        self.sanity_check_merger(merger)
        if (merger.base_rev_id == merger.other_rev_id and
            merger.other_rev_id is not None):
            # check if location is a nonexistent file (and not a branch) to
            # disambiguate the 'Nothing to do'
            if merger.interesting_files:
                if not merger.other_tree.has_filename(
                    merger.interesting_files[0]):
                    note("merger: " + str(merger))
                    raise errors.PathsDoNotExist([location])
            note('Nothing to do.')
            return 0
        if pull and not preview:
            if merger.interesting_files is not None:
                raise errors.BzrCommandError('Cannot pull individual files')
            if (merger.base_rev_id == tree.last_revision()):
                result = tree.pull(merger.other_branch, False,
                                   merger.other_rev_id)
                result.report(self.outf)
                return 0
        if merger.this_basis is None:
            raise errors.BzrCommandError(
                "This branch has no commits."
                " (perhaps you would prefer 'bzr pull')")
        if preview:
            return self._do_preview(merger)
        elif interactive:
            return self._do_interactive(merger)
        else:
            return self._do_merge(merger, change_reporter, allow_pending,
                                  verified)

    def _get_preview(self, merger):
        tree_merger = merger.make_merger()
        tt = tree_merger.make_preview_transform()
        self.add_cleanup(tt.finalize)
        result_tree = tt.get_preview_tree()
        return result_tree

    def _do_preview(self, merger):
        from bzrlib.diff import show_diff_trees
        result_tree = self._get_preview(merger)
        path_encoding = osutils.get_diff_header_encoding()
        show_diff_trees(merger.this_tree, result_tree, self.outf,
                        old_label='', new_label='',
                        path_encoding=path_encoding)

    def _do_merge(self, merger, change_reporter, allow_pending, verified):
        merger.change_reporter = change_reporter
        conflict_count = merger.do_merge()
        if allow_pending:
            merger.set_pending()
        if verified == 'failed':
            warning('Preview patch does not match changes')
        if conflict_count != 0:
            return 1
        else:
            return 0

    def _do_interactive(self, merger):
        """Perform an interactive merge.

        This works by generating a preview tree of the merge, then using
        Shelver to selectively remove the differences between the working tree
        and the preview tree.
        """
        from bzrlib import shelf_ui
        result_tree = self._get_preview(merger)
        writer = bzrlib.option.diff_writer_registry.get()
        shelver = shelf_ui.Shelver(merger.this_tree, result_tree, destroy=True,
                                   reporter=shelf_ui.ApplyReporter(),
                                   diff_writer=writer(sys.stdout))
        try:
            shelver.run()
        finally:
            shelver.finalize()

    def sanity_check_merger(self, merger):
        if (merger.show_base and
            not merger.merge_type is _mod_merge.Merge3Merger):
            raise errors.BzrCommandError("Show-base is not supported for this"
                                         " merge type. %s" % merger.merge_type)
        if merger.reprocess is None:
            if merger.show_base:
                merger.reprocess = False
            else:
                # Use reprocess if the merger supports it
                merger.reprocess = merger.merge_type.supports_reprocess
        if merger.reprocess and not merger.merge_type.supports_reprocess:
            raise errors.BzrCommandError("Conflict reduction is not supported"
                                         " for merge type %s." %
                                         merger.merge_type)
        if merger.reprocess and merger.show_base:
            raise errors.BzrCommandError("Cannot do conflict reduction and"
                                         " show base.")

    def _get_merger_from_branch(self, tree, location, revision, remember,
                                possible_transports, pb):
        """Produce a merger from a location, assuming it refers to a branch."""
        from bzrlib.tag import _merge_tags_if_possible
        # find the branch locations
        other_loc, user_location = self._select_branch_location(tree, location,
            revision, -1)
        if revision is not None and len(revision) == 2:
            base_loc, _unused = self._select_branch_location(tree,
                location, revision, 0)
        else:
            base_loc = other_loc
        # Open the branches
        other_branch, other_path = Branch.open_containing(other_loc,
            possible_transports)
        if base_loc == other_loc:
            base_branch = other_branch
        else:
            base_branch, base_path = Branch.open_containing(base_loc,
                possible_transports)
        # Find the revision ids
        other_revision_id = None
        base_revision_id = None
        if revision is not None:
            if len(revision) >= 1:
                other_revision_id = revision[-1].as_revision_id(other_branch)
            if len(revision) == 2:
                base_revision_id = revision[0].as_revision_id(base_branch)
        if other_revision_id is None:
            other_revision_id = _mod_revision.ensure_null(
                other_branch.last_revision())
        # Remember where we merge from. We need to remember if:
        # - user specify a location (and we don't merge from the parent
        #   branch)
        # - user ask to remember or there is no previous location set to merge
        #   from and user didn't ask to *not* remember
        if (user_location is not None
            and ((remember
                  or (remember is None
                      and tree.branch.get_submit_branch() is None)))):
            tree.branch.set_submit_branch(other_branch.base)
        # Merge tags (but don't set them in the master branch yet, the user
        # might revert this merge).  Commit will propagate them.
        _merge_tags_if_possible(other_branch, tree.branch, ignore_master=True)
        merger = _mod_merge.Merger.from_revision_ids(pb, tree,
            other_revision_id, base_revision_id, other_branch, base_branch)
        if other_path != '':
            allow_pending = False
            merger.interesting_files = [other_path]
        else:
            allow_pending = True
        return merger, allow_pending

    def get_merger_from_uncommitted(self, tree, location, pb):
        """Get a merger for uncommitted changes.

        :param tree: The tree the merger should apply to.
        :param location: The location containing uncommitted changes.
        :param pb: The progress bar to use for showing progress.
        """
        location = self._select_branch_location(tree, location)[0]
        other_tree, other_path = WorkingTree.open_containing(location)
        merger = _mod_merge.Merger.from_uncommitted(tree, other_tree, pb)
        if other_path != '':
            merger.interesting_files = [other_path]
        return merger

    def _select_branch_location(self, tree, user_location, revision=None,
                                index=None):
        """Select a branch location, according to possible inputs.

        If provided, branches from ``revision`` are preferred.  (Both
        ``revision`` and ``index`` must be supplied.)

        Otherwise, the ``location`` parameter is used.  If it is None, then the
        ``submit`` or ``parent`` location is used, and a note is printed.

        :param tree: The working tree to select a branch for merging into
        :param location: The location entered by the user
        :param revision: The revision parameter to the command
        :param index: The index to use for the revision parameter.  Negative
            indices are permitted.
        :return: (selected_location, user_location).  The default location
            will be the user-entered location.
        """
        if (revision is not None and index is not None
            and revision[index] is not None):
            branch = revision[index].get_branch()
            if branch is not None:
                return branch, branch
        if user_location is None:
            location = self._get_remembered(tree, 'Merging from')
        else:
            location = user_location
        return location, user_location

    def _get_remembered(self, tree, verb_string):
        """Use tree.branch's parent if none was supplied.

        Report if the remembered location was used.
        """
        stored_location = tree.branch.get_submit_branch()
        stored_location_type = "submit"
        if stored_location is None:
            stored_location = tree.branch.get_parent()
            stored_location_type = "parent"
        mutter("%s", stored_location)
        if stored_location is None:
            raise errors.BzrCommandError("No location specified or remembered")
        display_url = urlutils.unescape_for_display(stored_location, 'utf-8')
        note(u"%s remembered %s location %s", verb_string,
                stored_location_type, display_url)
        return stored_location


class cmd_remerge(Command):
    __doc__ = """Redo a merge.

    Use this if you want to try a different merge technique while resolving
    conflicts.  Some merge techniques are better than others, and remerge
    lets you try different ones on different files.

    The options for remerge have the same meaning and defaults as the ones for
    merge.  The difference is that remerge can (only) be run when there is a
    pending merge, and it lets you specify particular files.

    :Examples:
        Re-do the merge of all conflicted files, and show the base text in
        conflict regions, in addition to the usual THIS and OTHER texts::

            bzr remerge --show-base

        Re-do the merge of "foobar", using the weave merge algorithm, with
        additional processing to reduce the size of conflict regions::

            bzr remerge --merge-type weave --reprocess foobar
    """
    takes_args = ['file*']
    takes_options = [
            'merge-type',
            'reprocess',
            Option('show-base',
                   help="Show base revision text in conflicts."),
            ]

    def run(self, file_list=None, merge_type=None, show_base=False,
            reprocess=False):
        from bzrlib.conflicts import restore
        if merge_type is None:
            merge_type = _mod_merge.Merge3Merger
        tree, file_list = WorkingTree.open_containing_paths(file_list)
        self.add_cleanup(tree.lock_write().unlock)
        parents = tree.get_parent_ids()
        if len(parents) != 2:
            raise errors.BzrCommandError("Sorry, remerge only works after normal"
                                         " merges.  Not cherrypicking or"
                                         " multi-merges.")
        repository = tree.branch.repository
        interesting_ids = None
        new_conflicts = []
        conflicts = tree.conflicts()
        if file_list is not None:
            interesting_ids = set()
            for filename in file_list:
                file_id = tree.path2id(filename)
                if file_id is None:
                    raise errors.NotVersionedError(filename)
                interesting_ids.add(file_id)
                if tree.kind(file_id) != "directory":
                    continue

                for name, ie in tree.inventory.iter_entries(file_id):
                    interesting_ids.add(ie.file_id)
            new_conflicts = conflicts.select_conflicts(tree, file_list)[0]
        else:
            # Remerge only supports resolving contents conflicts
            allowed_conflicts = ('text conflict', 'contents conflict')
            restore_files = [c.path for c in conflicts
                             if c.typestring in allowed_conflicts]
        _mod_merge.transform_tree(tree, tree.basis_tree(), interesting_ids)
        tree.set_conflicts(ConflictList(new_conflicts))
        if file_list is not None:
            restore_files = file_list
        for filename in restore_files:
            try:
                restore(tree.abspath(filename))
            except errors.NotConflicted:
                pass
        # Disable pending merges, because the file texts we are remerging
        # have not had those merges performed.  If we use the wrong parents
        # list, we imply that the working tree text has seen and rejected
        # all the changes from the other tree, when in fact those changes
        # have not yet been seen.
        tree.set_parent_ids(parents[:1])
        try:
            merger = _mod_merge.Merger.from_revision_ids(None, tree, parents[1])
            merger.interesting_ids = interesting_ids
            merger.merge_type = merge_type
            merger.show_base = show_base
            merger.reprocess = reprocess
            conflicts = merger.do_merge()
        finally:
            tree.set_parent_ids(parents)
        if conflicts > 0:
            return 1
        else:
            return 0


class cmd_revert(Command):
    __doc__ = """Revert files to a previous revision.

    Giving a list of files will revert only those files.  Otherwise, all files
    will be reverted.  If the revision is not specified with '--revision', the
    last committed revision is used.

    To remove only some changes, without reverting to a prior version, use
    merge instead.  For example, "merge . -r -2..-3" (don't forget the ".")
    will remove the changes introduced by the second last commit (-2), without
    affecting the changes introduced by the last commit (-1).  To remove
    certain changes on a hunk-by-hunk basis, see the shelve command.

    By default, any files that have been manually changed will be backed up
    first.  (Files changed only by merge are not backed up.)  Backup files have
    '.~#~' appended to their name, where # is a number.

    When you provide files, you can use their current pathname or the pathname
    from the target revision.  So you can use revert to "undelete" a file by
    name.  If you name a directory, all the contents of that directory will be
    reverted.

    If you have newly added files since the target revision, they will be
    removed.  If the files to be removed have been changed, backups will be
    created as above.  Directories containing unknown files will not be
    deleted.

    The working tree contains a list of revisions that have been merged but
    not yet committed. These revisions will be included as additional parents
    of the next commit.  Normally, using revert clears that list as well as
    reverting the files.  If any files are specified, revert leaves the list
    of uncommitted merges alone and reverts only the files.  Use ``bzr revert
    .`` in the tree root to revert all files but keep the recorded merges,
    and ``bzr revert --forget-merges`` to clear the pending merge list without
    reverting any files.

    Using "bzr revert --forget-merges", it is possible to apply all of the
    changes from a branch in a single revision.  To do this, perform the merge
    as desired.  Then doing revert with the "--forget-merges" option will keep
    the content of the tree as it was, but it will clear the list of pending
    merges.  The next commit will then contain all of the changes that are
    present in the other branch, but without any other parent revisions.
    Because this technique forgets where these changes originated, it may
    cause additional conflicts on later merges involving the same source and
    target branches.
    """

    _see_also = ['cat', 'export', 'merge', 'shelve']
    takes_options = [
        'revision',
        Option('no-backup', "Do not save backups of reverted files."),
        Option('forget-merges',
               'Remove pending merge marker, without changing any files.'),
        ]
    takes_args = ['file*']

    def run(self, revision=None, no_backup=False, file_list=None,
            forget_merges=None):
        tree, file_list = WorkingTree.open_containing_paths(file_list)
        self.add_cleanup(tree.lock_tree_write().unlock)
        if forget_merges:
            tree.set_parent_ids(tree.get_parent_ids()[:1])
        else:
            self._revert_tree_to_revision(tree, revision, file_list, no_backup)

    @staticmethod
    def _revert_tree_to_revision(tree, revision, file_list, no_backup):
        rev_tree = _get_one_revision_tree('revert', revision, tree=tree)
        tree.revert(file_list, rev_tree, not no_backup, None,
            report_changes=True)


class cmd_assert_fail(Command):
    __doc__ = """Test reporting of assertion failures"""
    # intended just for use in testing

    hidden = True

    def run(self):
        raise AssertionError("always fails")


class cmd_help(Command):
    __doc__ = """Show help on a command or other topic.
    """

    _see_also = ['topics']
    takes_options = [
            Option('long', 'Show help on all commands.'),
            ]
    takes_args = ['topic?']
    aliases = ['?', '--help', '-?', '-h']

    @display_command
    def run(self, topic=None, long=False):
        import bzrlib.help
        if topic is None and long:
            topic = "commands"
        bzrlib.help.help(topic)


class cmd_shell_complete(Command):
    __doc__ = """Show appropriate completions for context.

    For a list of all available commands, say 'bzr shell-complete'.
    """
    takes_args = ['context?']
    aliases = ['s-c']
    hidden = True

    @display_command
    def run(self, context=None):
        import shellcomplete
        shellcomplete.shellcomplete(context)


class cmd_missing(Command):
    __doc__ = """Show unmerged/unpulled revisions between two branches.

    OTHER_BRANCH may be local or remote.

    To filter on a range of revisions, you can use the command -r begin..end
    -r revision requests a specific revision, -r ..end or -r begin.. are
    also valid.
            
    :Exit values:
        1 - some missing revisions
        0 - no missing revisions

    :Examples:

        Determine the missing revisions between this and the branch at the
        remembered pull location::

            bzr missing

        Determine the missing revisions between this and another branch::

            bzr missing http://server/branch

        Determine the missing revisions up to a specific revision on the other
        branch::

            bzr missing -r ..-10

        Determine the missing revisions up to a specific revision on this
        branch::

            bzr missing --my-revision ..-10
    """

    _see_also = ['merge', 'pull']
    takes_args = ['other_branch?']
    takes_options = [
        'directory',
        Option('reverse', 'Reverse the order of revisions.'),
        Option('mine-only',
               'Display changes in the local branch only.'),
        Option('this' , 'Same as --mine-only.'),
        Option('theirs-only',
               'Display changes in the remote branch only.'),
        Option('other', 'Same as --theirs-only.'),
        'log-format',
        'show-ids',
        'verbose',
        custom_help('revision',
             help='Filter on other branch revisions (inclusive). '
                'See "help revisionspec" for details.'),
        Option('my-revision',
            type=_parse_revision_str,
            help='Filter on local branch revisions (inclusive). '
                'See "help revisionspec" for details.'),
        Option('include-merges',
               'Show all revisions in addition to the mainline ones.'),
        ]
    encoding_type = 'replace'

    @display_command
    def run(self, other_branch=None, reverse=False, mine_only=False,
            theirs_only=False,
            log_format=None, long=False, short=False, line=False,
            show_ids=False, verbose=False, this=False, other=False,
            include_merges=False, revision=None, my_revision=None,
            directory=u'.'):
        from bzrlib.missing import find_unmerged, iter_log_revisions
        def message(s):
            if not is_quiet():
                self.outf.write(s)

        if this:
            mine_only = this
        if other:
            theirs_only = other
        # TODO: We should probably check that we don't have mine-only and
        #       theirs-only set, but it gets complicated because we also have
        #       this and other which could be used.
        restrict = 'all'
        if mine_only:
            restrict = 'local'
        elif theirs_only:
            restrict = 'remote'

        local_branch = Branch.open_containing(directory)[0]
        self.add_cleanup(local_branch.lock_read().unlock)

        parent = local_branch.get_parent()
        if other_branch is None:
            other_branch = parent
            if other_branch is None:
                raise errors.BzrCommandError("No peer location known"
                                             " or specified.")
            display_url = urlutils.unescape_for_display(parent,
                                                        self.outf.encoding)
            message("Using saved parent location: "
                    + display_url + "\n")

        remote_branch = Branch.open(other_branch)
        if remote_branch.base == local_branch.base:
            remote_branch = local_branch
        else:
            self.add_cleanup(remote_branch.lock_read().unlock)

        local_revid_range = _revision_range_to_revid_range(
            _get_revision_range(my_revision, local_branch,
                self.name()))

        remote_revid_range = _revision_range_to_revid_range(
            _get_revision_range(revision,
                remote_branch, self.name()))

        local_extra, remote_extra = find_unmerged(
            local_branch, remote_branch, restrict,
            backward=not reverse,
            include_merges=include_merges,
            local_revid_range=local_revid_range,
            remote_revid_range=remote_revid_range)

        if log_format is None:
            registry = log.log_formatter_registry
            log_format = registry.get_default(local_branch)
        lf = log_format(to_file=self.outf,
                        show_ids=show_ids,
                        show_timezone='original')

        status_code = 0
        if local_extra and not theirs_only:
            message("You have %d extra revision(s):\n" %
                len(local_extra))
            for revision in iter_log_revisions(local_extra,
                                local_branch.repository,
                                verbose):
                lf.log_revision(revision)
            printed_local = True
            status_code = 1
        else:
            printed_local = False

        if remote_extra and not mine_only:
            if printed_local is True:
                message("\n\n\n")
            message("You are missing %d revision(s):\n" %
                len(remote_extra))
            for revision in iter_log_revisions(remote_extra,
                                remote_branch.repository,
                                verbose):
                lf.log_revision(revision)
            status_code = 1

        if mine_only and not local_extra:
            # We checked local, and found nothing extra
            message('This branch is up to date.\n')
        elif theirs_only and not remote_extra:
            # We checked remote, and found nothing extra
            message('Other branch is up to date.\n')
        elif not (mine_only or theirs_only or local_extra or
                  remote_extra):
            # We checked both branches, and neither one had extra
            # revisions
            message("Branches are up to date.\n")
        self.cleanup_now()
        if not status_code and parent is None and other_branch is not None:
            self.add_cleanup(local_branch.lock_write().unlock)
            # handle race conditions - a parent might be set while we run.
            if local_branch.get_parent() is None:
                local_branch.set_parent(remote_branch.base)
        return status_code


class cmd_pack(Command):
    __doc__ = """Compress the data within a repository.

    This operation compresses the data within a bazaar repository. As
    bazaar supports automatic packing of repository, this operation is
    normally not required to be done manually.

    During the pack operation, bazaar takes a backup of existing repository
    data, i.e. pack files. This backup is eventually removed by bazaar
    automatically when it is safe to do so. To save disk space by removing
    the backed up pack files, the --clean-obsolete-packs option may be
    used.

    Warning: If you use --clean-obsolete-packs and your machine crashes
    during or immediately after repacking, you may be left with a state
    where the deletion has been written to disk but the new packs have not
    been. In this case the repository may be unusable.
    """

    _see_also = ['repositories']
    takes_args = ['branch_or_repo?']
    takes_options = [
        Option('clean-obsolete-packs', 'Delete obsolete packs to save disk space.'),
        ]

    def run(self, branch_or_repo='.', clean_obsolete_packs=False):
        dir = bzrdir.BzrDir.open_containing(branch_or_repo)[0]
        try:
            branch = dir.open_branch()
            repository = branch.repository
        except errors.NotBranchError:
            repository = dir.open_repository()
        repository.pack(clean_obsolete_packs=clean_obsolete_packs)


class cmd_plugins(Command):
    __doc__ = """List the installed plugins.

    This command displays the list of installed plugins including
    version of plugin and a short description of each.

    --verbose shows the path where each plugin is located.

    A plugin is an external component for Bazaar that extends the
    revision control system, by adding or replacing code in Bazaar.
    Plugins can do a variety of things, including overriding commands,
    adding new commands, providing additional network transports and
    customizing log output.

    See the Bazaar Plugin Guide <http://doc.bazaar.canonical.com/plugins/en/>
    for further information on plugins including where to find them and how to
    install them. Instructions are also provided there on how to write new
    plugins using the Python programming language.
    """
    takes_options = ['verbose']

    @display_command
    def run(self, verbose=False):
        from bzrlib import plugin
        # Don't give writelines a generator as some codecs don't like that
        self.outf.writelines(
            list(plugin.describe_plugins(show_paths=verbose)))


class cmd_testament(Command):
    __doc__ = """Show testament (signing-form) of a revision."""
    takes_options = [
            'revision',
            Option('long', help='Produce long-format testament.'),
            Option('strict',
                   help='Produce a strict-format testament.')]
    takes_args = ['branch?']
    @display_command
    def run(self, branch=u'.', revision=None, long=False, strict=False):
        from bzrlib.testament import Testament, StrictTestament
        if strict is True:
            testament_class = StrictTestament
        else:
            testament_class = Testament
        if branch == '.':
            b = Branch.open_containing(branch)[0]
        else:
            b = Branch.open(branch)
        self.add_cleanup(b.lock_read().unlock)
        if revision is None:
            rev_id = b.last_revision()
        else:
            rev_id = revision[0].as_revision_id(b)
        t = testament_class.from_revision(b.repository, rev_id)
        if long:
            sys.stdout.writelines(t.as_text_lines())
        else:
            sys.stdout.write(t.as_short_text())


class cmd_annotate(Command):
    __doc__ = """Show the origin of each line in a file.

    This prints out the given file with an annotation on the left side
    indicating which revision, author and date introduced the change.

    If the origin is the same for a run of consecutive lines, it is
    shown only at the top, unless the --all option is given.
    """
    # TODO: annotate directories; showing when each file was last changed
    # TODO: if the working copy is modified, show annotations on that
    #       with new uncommitted lines marked
    aliases = ['ann', 'blame', 'praise']
    takes_args = ['filename']
    takes_options = [Option('all', help='Show annotations on all lines.'),
                     Option('long', help='Show commit date in annotations.'),
                     'revision',
                     'show-ids',
                     'directory',
                     ]
    encoding_type = 'exact'

    @display_command
    def run(self, filename, all=False, long=False, revision=None,
            show_ids=False, directory=None):
        from bzrlib.annotate import (
            annotate_file_tree,
            )
        wt, branch, relpath = \
            _open_directory_or_containing_tree_or_branch(filename, directory)
        if wt is not None:
            self.add_cleanup(wt.lock_read().unlock)
        else:
            self.add_cleanup(branch.lock_read().unlock)
        tree = _get_one_revision_tree('annotate', revision, branch=branch)
        self.add_cleanup(tree.lock_read().unlock)
        if wt is not None and revision is None:
            file_id = wt.path2id(relpath)
        else:
            file_id = tree.path2id(relpath)
        if file_id is None:
            raise errors.NotVersionedError(filename)
        if wt is not None and revision is None:
            # If there is a tree and we're not annotating historical
            # versions, annotate the working tree's content.
            annotate_file_tree(wt, file_id, self.outf, long, all,
                show_ids=show_ids)
        else:
            annotate_file_tree(tree, file_id, self.outf, long, all,
                show_ids=show_ids, branch=branch)


class cmd_re_sign(Command):
    __doc__ = """Create a digital signature for an existing revision."""
    # TODO be able to replace existing ones.

    hidden = True # is this right ?
    takes_args = ['revision_id*']
    takes_options = ['directory', 'revision']

    def run(self, revision_id_list=None, revision=None, directory=u'.'):
        if revision_id_list is not None and revision is not None:
            raise errors.BzrCommandError('You can only supply one of revision_id or --revision')
        if revision_id_list is None and revision is None:
            raise errors.BzrCommandError('You must supply either --revision or a revision_id')
        b = WorkingTree.open_containing(directory)[0].branch
        self.add_cleanup(b.lock_write().unlock)
        return self._run(b, revision_id_list, revision)

    def _run(self, b, revision_id_list, revision):
        import bzrlib.gpg as gpg
        gpg_strategy = gpg.GPGStrategy(b.get_config())
        if revision_id_list is not None:
            b.repository.start_write_group()
            try:
                for revision_id in revision_id_list:
                    b.repository.sign_revision(revision_id, gpg_strategy)
            except:
                b.repository.abort_write_group()
                raise
            else:
                b.repository.commit_write_group()
        elif revision is not None:
            if len(revision) == 1:
                revno, rev_id = revision[0].in_history(b)
                b.repository.start_write_group()
                try:
                    b.repository.sign_revision(rev_id, gpg_strategy)
                except:
                    b.repository.abort_write_group()
                    raise
                else:
                    b.repository.commit_write_group()
            elif len(revision) == 2:
                # are they both on rh- if so we can walk between them
                # might be nice to have a range helper for arbitrary
                # revision paths. hmm.
                from_revno, from_revid = revision[0].in_history(b)
                to_revno, to_revid = revision[1].in_history(b)
                if to_revid is None:
                    to_revno = b.revno()
                if from_revno is None or to_revno is None:
                    raise errors.BzrCommandError('Cannot sign a range of non-revision-history revisions')
                b.repository.start_write_group()
                try:
                    for revno in range(from_revno, to_revno + 1):
                        b.repository.sign_revision(b.get_rev_id(revno),
                                                   gpg_strategy)
                except:
                    b.repository.abort_write_group()
                    raise
                else:
                    b.repository.commit_write_group()
            else:
                raise errors.BzrCommandError('Please supply either one revision, or a range.')


class cmd_bind(Command):
    __doc__ = """Convert the current branch into a checkout of the supplied branch.
    If no branch is supplied, rebind to the last bound location.

    Once converted into a checkout, commits must succeed on the master branch
    before they will be applied to the local branch.

    Bound branches use the nickname of its master branch unless it is set
    locally, in which case binding will update the local nickname to be
    that of the master.
    """

    _see_also = ['checkouts', 'unbind']
    takes_args = ['location?']
    takes_options = ['directory']

    def run(self, location=None, directory=u'.'):
        b, relpath = Branch.open_containing(directory)
        if location is None:
            try:
                location = b.get_old_bound_location()
            except errors.UpgradeRequired:
                raise errors.BzrCommandError('No location supplied.  '
                    'This format does not remember old locations.')
            else:
                if location is None:
                    if b.get_bound_location() is not None:
                        raise errors.BzrCommandError('Branch is already bound')
                    else:
                        raise errors.BzrCommandError('No location supplied '
                            'and no previous location known')
        b_other = Branch.open(location)
        try:
            b.bind(b_other)
        except errors.DivergedBranches:
            raise errors.BzrCommandError('These branches have diverged.'
                                         ' Try merging, and then bind again.')
        if b.get_config().has_explicit_nickname():
            b.nick = b_other.nick


class cmd_unbind(Command):
    __doc__ = """Convert the current checkout into a regular branch.

    After unbinding, the local branch is considered independent and subsequent
    commits will be local only.
    """

    _see_also = ['checkouts', 'bind']
    takes_args = []
    takes_options = ['directory']

    def run(self, directory=u'.'):
        b, relpath = Branch.open_containing(directory)
        if not b.unbind():
            raise errors.BzrCommandError('Local branch is not bound')


class cmd_uncommit(Command):
    __doc__ = """Remove the last committed revision.

    --verbose will print out what is being removed.
    --dry-run will go through all the motions, but not actually
    remove anything.

    If --revision is specified, uncommit revisions to leave the branch at the
    specified revision.  For example, "bzr uncommit -r 15" will leave the
    branch at revision 15.

    Uncommit leaves the working tree ready for a new commit.  The only change
    it may make is to restore any pending merges that were present before
    the commit.
    """

    # TODO: jam 20060108 Add an option to allow uncommit to remove
    # unreferenced information in 'branch-as-repository' branches.
    # TODO: jam 20060108 Add the ability for uncommit to remove unreferenced
    # information in shared branches as well.
    _see_also = ['commit']
    takes_options = ['verbose', 'revision',
                    Option('dry-run', help='Don\'t actually make changes.'),
                    Option('force', help='Say yes to all questions.'),
                    Option('local',
                           help="Only remove the commits from the local branch"
                                " when in a checkout."
                           ),
                    ]
    takes_args = ['location?']
    aliases = []
    encoding_type = 'replace'

    def run(self, location=None,
            dry_run=False, verbose=False,
            revision=None, force=False, local=False):
        if location is None:
            location = u'.'
        control, relpath = bzrdir.BzrDir.open_containing(location)
        try:
            tree = control.open_workingtree()
            b = tree.branch
        except (errors.NoWorkingTree, errors.NotLocalUrl):
            tree = None
            b = control.open_branch()

        if tree is not None:
            self.add_cleanup(tree.lock_write().unlock)
        else:
            self.add_cleanup(b.lock_write().unlock)
        return self._run(b, tree, dry_run, verbose, revision, force, local=local)

    def _run(self, b, tree, dry_run, verbose, revision, force, local=False):
        from bzrlib.log import log_formatter, show_log
        from bzrlib.uncommit import uncommit

        last_revno, last_rev_id = b.last_revision_info()

        rev_id = None
        if revision is None:
            revno = last_revno
            rev_id = last_rev_id
        else:
            # 'bzr uncommit -r 10' actually means uncommit
            # so that the final tree is at revno 10.
            # but bzrlib.uncommit.uncommit() actually uncommits
            # the revisions that are supplied.
            # So we need to offset it by one
            revno = revision[0].in_history(b).revno + 1
            if revno <= last_revno:
                rev_id = b.get_rev_id(revno)

        if rev_id is None or _mod_revision.is_null(rev_id):
            self.outf.write('No revisions to uncommit.\n')
            return 1

        lf = log_formatter('short',
                           to_file=self.outf,
                           show_timezone='original')

        show_log(b,
                 lf,
                 verbose=False,
                 direction='forward',
                 start_revision=revno,
                 end_revision=last_revno)

        if dry_run:
            self.outf.write('Dry-run, pretending to remove'
                            ' the above revisions.\n')
        else:
            self.outf.write('The above revision(s) will be removed.\n')

        if not force:
            if not ui.ui_factory.confirm_action(
                    u'Uncommit these revisions',
                    'bzrlib.builtins.uncommit',
                    {}):
                self.outf.write('Canceled\n')
                return 0

        mutter('Uncommitting from {%s} to {%s}',
               last_rev_id, rev_id)
        uncommit(b, tree=tree, dry_run=dry_run, verbose=verbose,
                 revno=revno, local=local)
        self.outf.write('You can restore the old tip by running:\n'
             '  bzr pull . -r revid:%s\n' % last_rev_id)


class cmd_break_lock(Command):
    __doc__ = """Break a dead lock.

    This command breaks a lock on a repository, branch, working directory or
    config file.

    CAUTION: Locks should only be broken when you are sure that the process
    holding the lock has been stopped.

    You can get information on what locks are open via the 'bzr info
    [location]' command.

    :Examples:
        bzr break-lock
        bzr break-lock bzr+ssh://example.com/bzr/foo
        bzr break-lock --conf ~/.bazaar
    """

    takes_args = ['location?']
    takes_options = [
        Option('config',
               help='LOCATION is the directory where the config lock is.'),
        Option('force',
            help='Do not ask for confirmation before breaking the lock.'),
        ]

    def run(self, location=None, config=False, force=False):
        if location is None:
            location = u'.'
        if force:
            ui.ui_factory = ui.ConfirmationUserInterfacePolicy(ui.ui_factory,
                None,
                {'bzrlib.lockdir.break': True})
        if config:
            conf = _mod_config.LockableConfig(file_name=location)
            conf.break_lock()
        else:
            control, relpath = bzrdir.BzrDir.open_containing(location)
            try:
                control.break_lock()
            except NotImplementedError:
                pass


class cmd_wait_until_signalled(Command):
    __doc__ = """Test helper for test_start_and_stop_bzr_subprocess_send_signal.

    This just prints a line to signal when it is ready, then blocks on stdin.
    """

    hidden = True

    def run(self):
        sys.stdout.write("running\n")
        sys.stdout.flush()
        sys.stdin.readline()


class cmd_serve(Command):
    __doc__ = """Run the bzr server."""

    aliases = ['server']

    takes_options = [
        Option('inet',
               help='Serve on stdin/out for use from inetd or sshd.'),
        RegistryOption('protocol',
               help="Protocol to serve.",
               lazy_registry=('bzrlib.transport', 'transport_server_registry'),
               value_switches=True),
        Option('port',
               help='Listen for connections on nominated port of the form '
                    '[hostname:]portnumber.  Passing 0 as the port number will '
                    'result in a dynamically allocated port.  The default port '
                    'depends on the protocol.',
               type=str),
        custom_help('directory',
               help='Serve contents of this directory.'),
        Option('allow-writes',
               help='By default the server is a readonly server.  Supplying '
                    '--allow-writes enables write access to the contents of '
                    'the served directory and below.  Note that ``bzr serve`` '
                    'does not perform authentication, so unless some form of '
                    'external authentication is arranged supplying this '
                    'option leads to global uncontrolled write access to your '
                    'file system.'
                ),
        ]

    def get_host_and_port(self, port):
        """Return the host and port to run the smart server on.

        If 'port' is None, None will be returned for the host and port.

        If 'port' has a colon in it, the string before the colon will be
        interpreted as the host.

        :param port: A string of the port to run the server on.
        :return: A tuple of (host, port), where 'host' is a host name or IP,
            and port is an integer TCP/IP port.
        """
        host = None
        if port is not None:
            if ':' in port:
                host, port = port.split(':')
            port = int(port)
        return host, port

    def run(self, port=None, inet=False, directory=None, allow_writes=False,
            protocol=None):
        from bzrlib import transport
        if directory is None:
            directory = os.getcwd()
        if protocol is None:
            protocol = transport.transport_server_registry.get()
        host, port = self.get_host_and_port(port)
        url = urlutils.local_path_to_url(directory)
        if not allow_writes:
            url = 'readonly+' + url
        t = transport.get_transport(url)
        protocol(t, host, port, inet)


class cmd_join(Command):
    __doc__ = """Combine a tree into its containing tree.

    This command requires the target tree to be in a rich-root format.

    The TREE argument should be an independent tree, inside another tree, but
    not part of it.  (Such trees can be produced by "bzr split", but also by
    running "bzr branch" with the target inside a tree.)

    The result is a combined tree, with the subtree no longer an independent
    part.  This is marked as a merge of the subtree into the containing tree,
    and all history is preserved.
    """

    _see_also = ['split']
    takes_args = ['tree']
    takes_options = [
            Option('reference', help='Join by reference.', hidden=True),
            ]

    def run(self, tree, reference=False):
        sub_tree = WorkingTree.open(tree)
        parent_dir = osutils.dirname(sub_tree.basedir)
        containing_tree = WorkingTree.open_containing(parent_dir)[0]
        repo = containing_tree.branch.repository
        if not repo.supports_rich_root():
            raise errors.BzrCommandError(
                "Can't join trees because %s doesn't support rich root data.\n"
                "You can use bzr upgrade on the repository."
                % (repo,))
        if reference:
            try:
                containing_tree.add_reference(sub_tree)
            except errors.BadReferenceTarget, e:
                # XXX: Would be better to just raise a nicely printable
                # exception from the real origin.  Also below.  mbp 20070306
                raise errors.BzrCommandError("Cannot join %s.  %s" %
                                             (tree, e.reason))
        else:
            try:
                containing_tree.subsume(sub_tree)
            except errors.BadSubsumeSource, e:
                raise errors.BzrCommandError("Cannot join %s.  %s" %
                                             (tree, e.reason))


class cmd_split(Command):
    __doc__ = """Split a subdirectory of a tree into a separate tree.

    This command will produce a target tree in a format that supports
    rich roots, like 'rich-root' or 'rich-root-pack'.  These formats cannot be
    converted into earlier formats like 'dirstate-tags'.

    The TREE argument should be a subdirectory of a working tree.  That
    subdirectory will be converted into an independent tree, with its own
    branch.  Commits in the top-level tree will not apply to the new subtree.
    """

    _see_also = ['join']
    takes_args = ['tree']

    def run(self, tree):
        containing_tree, subdir = WorkingTree.open_containing(tree)
        sub_id = containing_tree.path2id(subdir)
        if sub_id is None:
            raise errors.NotVersionedError(subdir)
        try:
            containing_tree.extract(sub_id)
        except errors.RootNotRich:
            raise errors.RichRootUpgradeRequired(containing_tree.branch.base)


class cmd_merge_directive(Command):
    __doc__ = """Generate a merge directive for auto-merge tools.

    A directive requests a merge to be performed, and also provides all the
    information necessary to do so.  This means it must either include a
    revision bundle, or the location of a branch containing the desired
    revision.

    A submit branch (the location to merge into) must be supplied the first
    time the command is issued.  After it has been supplied once, it will
    be remembered as the default.

    A public branch is optional if a revision bundle is supplied, but required
    if --diff or --plain is specified.  It will be remembered as the default
    after the first use.
    """

    takes_args = ['submit_branch?', 'public_branch?']

    hidden = True

    _see_also = ['send']

    takes_options = [
        'directory',
        RegistryOption.from_kwargs('patch-type',
            'The type of patch to include in the directive.',
            title='Patch type',
            value_switches=True,
            enum_switch=False,
            bundle='Bazaar revision bundle (default).',
            diff='Normal unified diff.',
            plain='No patch, just directive.'),
        Option('sign', help='GPG-sign the directive.'), 'revision',
        Option('mail-to', type=str,
            help='Instead of printing the directive, email to this address.'),
        Option('message', type=str, short_name='m',
            help='Message to use when committing this merge.')
        ]

    encoding_type = 'exact'

    def run(self, submit_branch=None, public_branch=None, patch_type='bundle',
            sign=False, revision=None, mail_to=None, message=None,
            directory=u'.'):
        from bzrlib.revision import ensure_null, NULL_REVISION
        include_patch, include_bundle = {
            'plain': (False, False),
            'diff': (True, False),
            'bundle': (True, True),
            }[patch_type]
        branch = Branch.open(directory)
        stored_submit_branch = branch.get_submit_branch()
        if submit_branch is None:
            submit_branch = stored_submit_branch
        else:
            if stored_submit_branch is None:
                branch.set_submit_branch(submit_branch)
        if submit_branch is None:
            submit_branch = branch.get_parent()
        if submit_branch is None:
            raise errors.BzrCommandError('No submit branch specified or known')

        stored_public_branch = branch.get_public_branch()
        if public_branch is None:
            public_branch = stored_public_branch
        elif stored_public_branch is None:
            branch.set_public_branch(public_branch)
        if not include_bundle and public_branch is None:
            raise errors.BzrCommandError('No public branch specified or'
                                         ' known')
        base_revision_id = None
        if revision is not None:
            if len(revision) > 2:
                raise errors.BzrCommandError('bzr merge-directive takes '
                    'at most two one revision identifiers')
            revision_id = revision[-1].as_revision_id(branch)
            if len(revision) == 2:
                base_revision_id = revision[0].as_revision_id(branch)
        else:
            revision_id = branch.last_revision()
        revision_id = ensure_null(revision_id)
        if revision_id == NULL_REVISION:
            raise errors.BzrCommandError('No revisions to bundle.')
        directive = merge_directive.MergeDirective2.from_objects(
            branch.repository, revision_id, time.time(),
            osutils.local_time_offset(), submit_branch,
            public_branch=public_branch, include_patch=include_patch,
            include_bundle=include_bundle, message=message,
            base_revision_id=base_revision_id)
        if mail_to is None:
            if sign:
                self.outf.write(directive.to_signed(branch))
            else:
                self.outf.writelines(directive.to_lines())
        else:
            message = directive.to_email(mail_to, branch, sign)
            s = SMTPConnection(branch.get_config())
            s.send_email(message)


class cmd_send(Command):
    __doc__ = """Mail or create a merge-directive for submitting changes.

    A merge directive provides many things needed for requesting merges:

    * A machine-readable description of the merge to perform

    * An optional patch that is a preview of the changes requested

    * An optional bundle of revision data, so that the changes can be applied
      directly from the merge directive, without retrieving data from a
      branch.

    `bzr send` creates a compact data set that, when applied using bzr
    merge, has the same effect as merging from the source branch.  
    
    By default the merge directive is self-contained and can be applied to any
    branch containing submit_branch in its ancestory without needing access to
    the source branch.
    
    If --no-bundle is specified, then Bazaar doesn't send the contents of the
    revisions, but only a structured request to merge from the
    public_location.  In that case the public_branch is needed and it must be
    up-to-date and accessible to the recipient.  The public_branch is always
    included if known, so that people can check it later.

    The submit branch defaults to the parent of the source branch, but can be
    overridden.  Both submit branch and public branch will be remembered in
    branch.conf the first time they are used for a particular branch.  The
    source branch defaults to that containing the working directory, but can
    be changed using --from.

    Both the submit branch and the public branch follow the usual behavior with
    respect to --remember: If there is no default location set, the first send
    will set it (use --no-remember to avoid settting it). After that, you can
    omit the location to use the default.  To change the default, use
    --remember. The value will only be saved if the location can be accessed.

    In order to calculate those changes, bzr must analyse the submit branch.
    Therefore it is most efficient for the submit branch to be a local mirror.
    If a public location is known for the submit_branch, that location is used
    in the merge directive.

    The default behaviour is to send the merge directive by mail, unless -o is
    given, in which case it is sent to a file.

    Mail is sent using your preferred mail program.  This should be transparent
    on Windows (it uses MAPI).  On Unix, it requires the xdg-email utility.
    If the preferred client can't be found (or used), your editor will be used.

    To use a specific mail program, set the mail_client configuration option.
    (For Thunderbird 1.5, this works around some bugs.)  Supported values for
    specific clients are "claws", "evolution", "kmail", "mail.app" (MacOS X's
    Mail.app), "mutt", and "thunderbird"; generic options are "default",
    "editor", "emacsclient", "mapi", and "xdg-email".  Plugins may also add
    supported clients.

    If mail is being sent, a to address is required.  This can be supplied
    either on the commandline, by setting the submit_to configuration
    option in the branch itself or the child_submit_to configuration option
    in the submit branch.

    Two formats are currently supported: "4" uses revision bundle format 4 and
    merge directive format 2.  It is significantly faster and smaller than
    older formats.  It is compatible with Bazaar 0.19 and later.  It is the
    default.  "0.9" uses revision bundle format 0.9 and merge directive
    format 1.  It is compatible with Bazaar 0.12 - 0.18.

    The merge directives created by bzr send may be applied using bzr merge or
    bzr pull by specifying a file containing a merge directive as the location.

    bzr send makes extensive use of public locations to map local locations into
    URLs that can be used by other people.  See `bzr help configuration` to
    set them, and use `bzr info` to display them.
    """

    encoding_type = 'exact'

    _see_also = ['merge', 'pull']

    takes_args = ['submit_branch?', 'public_branch?']

    takes_options = [
        Option('no-bundle',
               help='Do not include a bundle in the merge directive.'),
        Option('no-patch', help='Do not include a preview patch in the merge'
               ' directive.'),
        Option('remember',
               help='Remember submit and public branch.'),
        Option('from',
               help='Branch to generate the submission from, '
               'rather than the one containing the working directory.',
               short_name='f',
               type=unicode),
        Option('output', short_name='o',
               help='Write merge directive to this file or directory; '
                    'use - for stdout.',
               type=unicode),
        Option('strict',
               help='Refuse to send if there are uncommitted changes in'
               ' the working tree, --no-strict disables the check.'),
        Option('mail-to', help='Mail the request to this address.',
               type=unicode),
        'revision',
        'message',
        Option('body', help='Body for the email.', type=unicode),
        RegistryOption('format',
                       help='Use the specified output format.',
                       lazy_registry=('bzrlib.send', 'format_registry')),
        ]

    def run(self, submit_branch=None, public_branch=None, no_bundle=False,
            no_patch=False, revision=None, remember=None, output=None,
            format=None, mail_to=None, message=None, body=None,
            strict=None, **kwargs):
        from bzrlib.send import send
        return send(submit_branch, revision, public_branch, remember,
                    format, no_bundle, no_patch, output,
                    kwargs.get('from', '.'), mail_to, message, body,
                    self.outf,
                    strict=strict)


class cmd_bundle_revisions(cmd_send):
    __doc__ = """Create a merge-directive for submitting changes.

    A merge directive provides many things needed for requesting merges:

    * A machine-readable description of the merge to perform

    * An optional patch that is a preview of the changes requested

    * An optional bundle of revision data, so that the changes can be applied
      directly from the merge directive, without retrieving data from a
      branch.

    If --no-bundle is specified, then public_branch is needed (and must be
    up-to-date), so that the receiver can perform the merge using the
    public_branch.  The public_branch is always included if known, so that
    people can check it later.

    The submit branch defaults to the parent, but can be overridden.  Both
    submit branch and public branch will be remembered if supplied.

    If a public_branch is known for the submit_branch, that public submit
    branch is used in the merge instructions.  This means that a local mirror
    can be used as your actual submit branch, once you have set public_branch
    for that mirror.

    Two formats are currently supported: "4" uses revision bundle format 4 and
    merge directive format 2.  It is significantly faster and smaller than
    older formats.  It is compatible with Bazaar 0.19 and later.  It is the
    default.  "0.9" uses revision bundle format 0.9 and merge directive
    format 1.  It is compatible with Bazaar 0.12 - 0.18.
    """

    takes_options = [
        Option('no-bundle',
               help='Do not include a bundle in the merge directive.'),
        Option('no-patch', help='Do not include a preview patch in the merge'
               ' directive.'),
        Option('remember',
               help='Remember submit and public branch.'),
        Option('from',
               help='Branch to generate the submission from, '
               'rather than the one containing the working directory.',
               short_name='f',
               type=unicode),
        Option('output', short_name='o', help='Write directive to this file.',
               type=unicode),
        Option('strict',
               help='Refuse to bundle revisions if there are uncommitted'
               ' changes in the working tree, --no-strict disables the check.'),
        'revision',
        RegistryOption('format',
                       help='Use the specified output format.',
                       lazy_registry=('bzrlib.send', 'format_registry')),
        ]
    aliases = ['bundle']

    _see_also = ['send', 'merge']

    hidden = True

    def run(self, submit_branch=None, public_branch=None, no_bundle=False,
            no_patch=False, revision=None, remember=False, output=None,
            format=None, strict=None, **kwargs):
        if output is None:
            output = '-'
        from bzrlib.send import send
        return send(submit_branch, revision, public_branch, remember,
                         format, no_bundle, no_patch, output,
                         kwargs.get('from', '.'), None, None, None,
                         self.outf, strict=strict)


class cmd_tag(Command):
    __doc__ = """Create, remove or modify a tag naming a revision.

    Tags give human-meaningful names to revisions.  Commands that take a -r
    (--revision) option can be given -rtag:X, where X is any previously
    created tag.

    Tags are stored in the branch.  Tags are copied from one branch to another
    along when you branch, push, pull or merge.

    It is an error to give a tag name that already exists unless you pass
    --force, in which case the tag is moved to point to the new revision.

    To rename a tag (change the name but keep it on the same revsion), run ``bzr
    tag new-name -r tag:old-name`` and then ``bzr tag --delete oldname``.

    If no tag name is specified it will be determined through the 
    'automatic_tag_name' hook. This can e.g. be used to automatically tag
    upstream releases by reading configure.ac. See ``bzr help hooks`` for
    details.
    """

    _see_also = ['commit', 'tags']
    takes_args = ['tag_name?']
    takes_options = [
        Option('delete',
            help='Delete this tag rather than placing it.',
            ),
        custom_help('directory',
            help='Branch in which to place the tag.'),
        Option('force',
            help='Replace existing tags.',
            ),
        'revision',
        ]

    def run(self, tag_name=None,
            delete=None,
            directory='.',
            force=None,
            revision=None,
            ):
        branch, relpath = Branch.open_containing(directory)
        self.add_cleanup(branch.lock_write().unlock)
        if delete:
            if tag_name is None:
                raise errors.BzrCommandError("No tag specified to delete.")
            branch.tags.delete_tag(tag_name)
            note('Deleted tag %s.' % tag_name)
        else:
            if revision:
                if len(revision) != 1:
                    raise errors.BzrCommandError(
                        "Tags can only be placed on a single revision, "
                        "not on a range")
                revision_id = revision[0].as_revision_id(branch)
            else:
                revision_id = branch.last_revision()
            if tag_name is None:
                tag_name = branch.automatic_tag_name(revision_id)
                if tag_name is None:
                    raise errors.BzrCommandError(
                        "Please specify a tag name.")
            if (not force) and branch.tags.has_tag(tag_name):
                raise errors.TagAlreadyExists(tag_name)
            branch.tags.set_tag(tag_name, revision_id)
            note('Created tag %s.' % tag_name)


class cmd_tags(Command):
    __doc__ = """List tags.

    This command shows a table of tag names and the revisions they reference.
    """

    _see_also = ['tag']
    takes_options = [
        custom_help('directory',
            help='Branch whose tags should be displayed.'),
        RegistryOption('sort',
            'Sort tags by different criteria.', title='Sorting',
            lazy_registry=('bzrlib.tag', 'tag_sort_methods')
            ),
        'show-ids',
        'revision',
    ]

    @display_command
    def run(self, directory='.', sort=None, show_ids=False, revision=None):
        from bzrlib.tag import tag_sort_methods
        branch, relpath = Branch.open_containing(directory)

        tags = branch.tags.get_tag_dict().items()
        if not tags:
            return

        self.add_cleanup(branch.lock_read().unlock)
        if revision:
            graph = branch.repository.get_graph()
            rev1, rev2 = _get_revision_range(revision, branch, self.name())
            revid1, revid2 = rev1.rev_id, rev2.rev_id
            # only show revisions between revid1 and revid2 (inclusive)
            tags = [(tag, revid) for tag, revid in tags if
                graph.is_between(revid, revid1, revid2)]
        if sort is None:
            sort = tag_sort_methods.get()
        sort(branch, tags)
        if not show_ids:
            # [ (tag, revid), ... ] -> [ (tag, dotted_revno), ... ]
            for index, (tag, revid) in enumerate(tags):
                try:
                    revno = branch.revision_id_to_dotted_revno(revid)
                    if isinstance(revno, tuple):
                        revno = '.'.join(map(str, revno))
                except (errors.NoSuchRevision, errors.GhostRevisionsHaveNoRevno):
                    # Bad tag data/merges can lead to tagged revisions
                    # which are not in this branch. Fail gracefully ...
                    revno = '?'
                tags[index] = (tag, revno)
        self.cleanup_now()
        for tag, revspec in tags:
            self.outf.write('%-20s %s\n' % (tag, revspec))


class cmd_reconfigure(Command):
    __doc__ = """Reconfigure the type of a bzr directory.

    A target configuration must be specified.

    For checkouts, the bind-to location will be auto-detected if not specified.
    The order of preference is
    1. For a lightweight checkout, the current bound location.
    2. For branches that used to be checkouts, the previously-bound location.
    3. The push location.
    4. The parent location.
    If none of these is available, --bind-to must be specified.
    """

    _see_also = ['branches', 'checkouts', 'standalone-trees', 'working-trees']
    takes_args = ['location?']
    takes_options = [
        RegistryOption.from_kwargs(
            'target_type',
            title='Target type',
            help='The type to reconfigure the directory to.',
            value_switches=True, enum_switch=False,
            branch='Reconfigure to be an unbound branch with no working tree.',
            tree='Reconfigure to be an unbound branch with a working tree.',
            checkout='Reconfigure to be a bound branch with a working tree.',
            lightweight_checkout='Reconfigure to be a lightweight'
                ' checkout (with no local history).',
            standalone='Reconfigure to be a standalone branch '
                '(i.e. stop using shared repository).',
            use_shared='Reconfigure to use a shared repository.',
            with_trees='Reconfigure repository to create '
                'working trees on branches by default.',
            with_no_trees='Reconfigure repository to not create '
                'working trees on branches by default.'
            ),
        Option('bind-to', help='Branch to bind checkout to.', type=str),
        Option('force',
            help='Perform reconfiguration even if local changes'
            ' will be lost.'),
        Option('stacked-on',
            help='Reconfigure a branch to be stacked on another branch.',
            type=unicode,
            ),
        Option('unstacked',
            help='Reconfigure a branch to be unstacked.  This '
                'may require copying substantial data into it.',
            ),
        ]

    def run(self, location=None, target_type=None, bind_to=None, force=False,
            stacked_on=None,
            unstacked=None):
        directory = bzrdir.BzrDir.open(location)
        if stacked_on and unstacked:
            raise errors.BzrCommandError("Can't use both --stacked-on and --unstacked")
        elif stacked_on is not None:
            reconfigure.ReconfigureStackedOn().apply(directory, stacked_on)
        elif unstacked:
            reconfigure.ReconfigureUnstacked().apply(directory)
        # At the moment you can use --stacked-on and a different
        # reconfiguration shape at the same time; there seems no good reason
        # to ban it.
        if target_type is None:
            if stacked_on or unstacked:
                return
            else:
                raise errors.BzrCommandError('No target configuration '
                    'specified')
        elif target_type == 'branch':
            reconfiguration = reconfigure.Reconfigure.to_branch(directory)
        elif target_type == 'tree':
            reconfiguration = reconfigure.Reconfigure.to_tree(directory)
        elif target_type == 'checkout':
            reconfiguration = reconfigure.Reconfigure.to_checkout(
                directory, bind_to)
        elif target_type == 'lightweight-checkout':
            reconfiguration = reconfigure.Reconfigure.to_lightweight_checkout(
                directory, bind_to)
        elif target_type == 'use-shared':
            reconfiguration = reconfigure.Reconfigure.to_use_shared(directory)
        elif target_type == 'standalone':
            reconfiguration = reconfigure.Reconfigure.to_standalone(directory)
        elif target_type == 'with-trees':
            reconfiguration = reconfigure.Reconfigure.set_repository_trees(
                directory, True)
        elif target_type == 'with-no-trees':
            reconfiguration = reconfigure.Reconfigure.set_repository_trees(
                directory, False)
        reconfiguration.apply(force)


class cmd_switch(Command):
    __doc__ = """Set the branch of a checkout and update.

    For lightweight checkouts, this changes the branch being referenced.
    For heavyweight checkouts, this checks that there are no local commits
    versus the current bound branch, then it makes the local branch a mirror
    of the new location and binds to it.

    In both cases, the working tree is updated and uncommitted changes
    are merged. The user can commit or revert these as they desire.

    Pending merges need to be committed or reverted before using switch.

    The path to the branch to switch to can be specified relative to the parent
    directory of the current branch. For example, if you are currently in a
    checkout of /path/to/branch, specifying 'newbranch' will find a branch at
    /path/to/newbranch.

    Bound branches use the nickname of its master branch unless it is set
    locally, in which case switching will update the local nickname to be
    that of the master.
    """

    takes_args = ['to_location?']
    takes_options = ['directory',
                     Option('force',
                        help='Switch even if local commits will be lost.'),
                     'revision',
                     Option('create-branch', short_name='b',
                        help='Create the target branch from this one before'
                             ' switching to it.'),
                    ]

    def run(self, to_location=None, force=False, create_branch=False,
            revision=None, directory=u'.'):
        from bzrlib import switch
        tree_location = directory
        revision = _get_one_revision('switch', revision)
        control_dir = bzrdir.BzrDir.open_containing(tree_location)[0]
        if to_location is None:
            if revision is None:
                raise errors.BzrCommandError('You must supply either a'
                                             ' revision or a location')
            to_location = tree_location
        try:
            branch = control_dir.open_branch()
            had_explicit_nick = branch.get_config().has_explicit_nickname()
        except errors.NotBranchError:
            branch = None
            had_explicit_nick = False
        if create_branch:
            if branch is None:
                raise errors.BzrCommandError('cannot create branch without'
                                             ' source branch')
            to_location = directory_service.directories.dereference(
                              to_location)
            if '/' not in to_location and '\\' not in to_location:
                # This path is meant to be relative to the existing branch
                this_url = self._get_branch_location(control_dir)
                to_location = urlutils.join(this_url, '..', to_location)
            to_branch = branch.bzrdir.sprout(to_location,
                                 possible_transports=[branch.bzrdir.root_transport],
                                 source_branch=branch).open_branch()
        else:
            try:
                to_branch = Branch.open(to_location)
            except errors.NotBranchError:
                this_url = self._get_branch_location(control_dir)
                to_branch = Branch.open(
                    urlutils.join(this_url, '..', to_location))
        if revision is not None:
            revision = revision.as_revision_id(to_branch)
        switch.switch(control_dir, to_branch, force, revision_id=revision)
        if had_explicit_nick:
            branch = control_dir.open_branch() #get the new branch!
            branch.nick = to_branch.nick
        note('Switched to branch: %s',
            urlutils.unescape_for_display(to_branch.base, 'utf-8'))

    def _get_branch_location(self, control_dir):
        """Return location of branch for this control dir."""
        try:
            this_branch = control_dir.open_branch()
            # This may be a heavy checkout, where we want the master branch
            master_location = this_branch.get_bound_location()
            if master_location is not None:
                return master_location
            # If not, use a local sibling
            return this_branch.base
        except errors.NotBranchError:
            format = control_dir.find_branch_format()
            if getattr(format, 'get_reference', None) is not None:
                return format.get_reference(control_dir)
            else:
                return control_dir.root_transport.base


class cmd_view(Command):
    __doc__ = """Manage filtered views.

    Views provide a mask over the tree so that users can focus on
    a subset of a tree when doing their work. After creating a view,
    commands that support a list of files - status, diff, commit, etc -
    effectively have that list of files implicitly given each time.
    An explicit list of files can still be given but those files
    must be within the current view.

    In most cases, a view has a short life-span: it is created to make
    a selected change and is deleted once that change is committed.
    At other times, you may wish to create one or more named views
    and switch between them.

    To disable the current view without deleting it, you can switch to
    the pseudo view called ``off``. This can be useful when you need
    to see the whole tree for an operation or two (e.g. merge) but
    want to switch back to your view after that.

    :Examples:
      To define the current view::

        bzr view file1 dir1 ...

      To list the current view::

        bzr view

      To delete the current view::

        bzr view --delete

      To disable the current view without deleting it::

        bzr view --switch off

      To define a named view and switch to it::

        bzr view --name view-name file1 dir1 ...

      To list a named view::

        bzr view --name view-name

      To delete a named view::

        bzr view --name view-name --delete

      To switch to a named view::

        bzr view --switch view-name

      To list all views defined::

        bzr view --all

      To delete all views::

        bzr view --delete --all
    """

    _see_also = []
    takes_args = ['file*']
    takes_options = [
        Option('all',
            help='Apply list or delete action to all views.',
            ),
        Option('delete',
            help='Delete the view.',
            ),
        Option('name',
            help='Name of the view to define, list or delete.',
            type=unicode,
            ),
        Option('switch',
            help='Name of the view to switch to.',
            type=unicode,
            ),
        ]

    def run(self, file_list,
            all=False,
            delete=False,
            name=None,
            switch=None,
            ):
        tree, file_list = WorkingTree.open_containing_paths(file_list,
            apply_view=False)
        current_view, view_dict = tree.views.get_view_info()
        if name is None:
            name = current_view
        if delete:
            if file_list:
                raise errors.BzrCommandError(
                    "Both --delete and a file list specified")
            elif switch:
                raise errors.BzrCommandError(
                    "Both --delete and --switch specified")
            elif all:
                tree.views.set_view_info(None, {})
                self.outf.write("Deleted all views.\n")
            elif name is None:
                raise errors.BzrCommandError("No current view to delete")
            else:
                tree.views.delete_view(name)
                self.outf.write("Deleted '%s' view.\n" % name)
        elif switch:
            if file_list:
                raise errors.BzrCommandError(
                    "Both --switch and a file list specified")
            elif all:
                raise errors.BzrCommandError(
                    "Both --switch and --all specified")
            elif switch == 'off':
                if current_view is None:
                    raise errors.BzrCommandError("No current view to disable")
                tree.views.set_view_info(None, view_dict)
                self.outf.write("Disabled '%s' view.\n" % (current_view))
            else:
                tree.views.set_view_info(switch, view_dict)
                view_str = views.view_display_str(tree.views.lookup_view())
                self.outf.write("Using '%s' view: %s\n" % (switch, view_str))
        elif all:
            if view_dict:
                self.outf.write('Views defined:\n')
                for view in sorted(view_dict):
                    if view == current_view:
                        active = "=>"
                    else:
                        active = "  "
                    view_str = views.view_display_str(view_dict[view])
                    self.outf.write('%s %-20s %s\n' % (active, view, view_str))
            else:
                self.outf.write('No views defined.\n')
        elif file_list:
            if name is None:
                # No name given and no current view set
                name = 'my'
            elif name == 'off':
                raise errors.BzrCommandError(
                    "Cannot change the 'off' pseudo view")
            tree.views.set_view(name, sorted(file_list))
            view_str = views.view_display_str(tree.views.lookup_view())
            self.outf.write("Using '%s' view: %s\n" % (name, view_str))
        else:
            # list the files
            if name is None:
                # No name given and no current view set
                self.outf.write('No current view.\n')
            else:
                view_str = views.view_display_str(tree.views.lookup_view(name))
                self.outf.write("'%s' view is: %s\n" % (name, view_str))


class cmd_hooks(Command):
    __doc__ = """Show hooks."""

    hidden = True

    def run(self):
        for hook_key in sorted(hooks.known_hooks.keys()):
            some_hooks = hooks.known_hooks_key_to_object(hook_key)
            self.outf.write("%s:\n" % type(some_hooks).__name__)
            for hook_name, hook_point in sorted(some_hooks.items()):
                self.outf.write("  %s:\n" % (hook_name,))
                found_hooks = list(hook_point)
                if found_hooks:
                    for hook in found_hooks:
                        self.outf.write("    %s\n" %
                                        (some_hooks.get_hook_name(hook),))
                else:
                    self.outf.write("    <no hooks installed>\n")


class cmd_remove_branch(Command):
    __doc__ = """Remove a branch.

    This will remove the branch from the specified location but 
    will keep any working tree or repository in place.

    :Examples:

      Remove the branch at repo/trunk::

        bzr remove-branch repo/trunk

    """

    takes_args = ["location?"]

    aliases = ["rmbranch"]

    def run(self, location=None):
        if location is None:
            location = "."
        branch = Branch.open_containing(location)[0]
        branch.bzrdir.destroy_branch()


class cmd_shelve(Command):
    __doc__ = """Temporarily set aside some changes from the current tree.

    Shelve allows you to temporarily put changes you've made "on the shelf",
    ie. out of the way, until a later time when you can bring them back from
    the shelf with the 'unshelve' command.  The changes are stored alongside
    your working tree, and so they aren't propagated along with your branch nor
    will they survive its deletion.

    If shelve --list is specified, previously-shelved changes are listed.

    Shelve is intended to help separate several sets of changes that have
    been inappropriately mingled.  If you just want to get rid of all changes
    and you don't need to restore them later, use revert.  If you want to
    shelve all text changes at once, use shelve --all.

    If filenames are specified, only the changes to those files will be
    shelved. Other files will be left untouched.

    If a revision is specified, changes since that revision will be shelved.

    You can put multiple items on the shelf, and by default, 'unshelve' will
    restore the most recently shelved changes.

    For complicated changes, it is possible to edit the changes in a separate
    editor program to decide what the file remaining in the working copy
    should look like.  To do this, add the configuration option

        change_editor = PROGRAM @new_path @old_path

    where @new_path is replaced with the path of the new version of the 
    file and @old_path is replaced with the path of the old version of 
    the file.  The PROGRAM should save the new file with the desired 
    contents of the file in the working tree.
        
    """

    takes_args = ['file*']

    takes_options = [
        'directory',
        'revision',
        Option('all', help='Shelve all changes.'),
        'message',
        RegistryOption('writer', 'Method to use for writing diffs.',
                       bzrlib.option.diff_writer_registry,
                       value_switches=True, enum_switch=False),

        Option('list', help='List shelved changes.'),
        Option('destroy',
               help='Destroy removed changes instead of shelving them.'),
    ]
    _see_also = ['unshelve', 'configuration']

    def run(self, revision=None, all=False, file_list=None, message=None,
            writer=None, list=False, destroy=False, directory=None):
        if list:
            return self.run_for_list(directory=directory)
        from bzrlib.shelf_ui import Shelver
        if writer is None:
            writer = bzrlib.option.diff_writer_registry.get()
        try:
            shelver = Shelver.from_args(writer(sys.stdout), revision, all,
                file_list, message, destroy=destroy, directory=directory)
            try:
                shelver.run()
            finally:
                shelver.finalize()
        except errors.UserAbort:
            return 0

    def run_for_list(self, directory=None):
        if directory is None:
            directory = u'.'
        tree = WorkingTree.open_containing(directory)[0]
        self.add_cleanup(tree.lock_read().unlock)
        manager = tree.get_shelf_manager()
        shelves = manager.active_shelves()
        if len(shelves) == 0:
            note('No shelved changes.')
            return 0
        for shelf_id in reversed(shelves):
            message = manager.get_metadata(shelf_id).get('message')
            if message is None:
                message = '<no message>'
            self.outf.write('%3d: %s\n' % (shelf_id, message))
        return 1


class cmd_unshelve(Command):
    __doc__ = """Restore shelved changes.

    By default, the most recently shelved changes are restored. However if you
    specify a shelf by id those changes will be restored instead.  This works
    best when the changes don't depend on each other.
    """

    takes_args = ['shelf_id?']
    takes_options = [
        'directory',
        RegistryOption.from_kwargs(
            'action', help="The action to perform.",
            enum_switch=False, value_switches=True,
            apply="Apply changes and remove from the shelf.",
            dry_run="Show changes, but do not apply or remove them.",
            preview="Instead of unshelving the changes, show the diff that "
                    "would result from unshelving.",
            delete_only="Delete changes without applying them.",
            keep="Apply changes but don't delete them.",
        )
    ]
    _see_also = ['shelve']

    def run(self, shelf_id=None, action='apply', directory=u'.'):
        from bzrlib.shelf_ui import Unshelver
        unshelver = Unshelver.from_args(shelf_id, action, directory=directory)
        try:
            unshelver.run()
        finally:
            unshelver.tree.unlock()


class cmd_clean_tree(Command):
    __doc__ = """Remove unwanted files from working tree.

    By default, only unknown files, not ignored files, are deleted.  Versioned
    files are never deleted.

    Another class is 'detritus', which includes files emitted by bzr during
    normal operations and selftests.  (The value of these files decreases with
    time.)

    If no options are specified, unknown files are deleted.  Otherwise, option
    flags are respected, and may be combined.

    To check what clean-tree will do, use --dry-run.
    """
    takes_options = ['directory',
                     Option('ignored', help='Delete all ignored files.'),
                     Option('detritus', help='Delete conflict files, merge and revert'
                            ' backups, and failed selftest dirs.'),
                     Option('unknown',
                            help='Delete files unknown to bzr (default).'),
                     Option('dry-run', help='Show files to delete instead of'
                            ' deleting them.'),
                     Option('force', help='Do not prompt before deleting.')]
    def run(self, unknown=False, ignored=False, detritus=False, dry_run=False,
            force=False, directory=u'.'):
        from bzrlib.clean_tree import clean_tree
        if not (unknown or ignored or detritus):
            unknown = True
        if dry_run:
            force = True
        clean_tree(directory, unknown=unknown, ignored=ignored,
                   detritus=detritus, dry_run=dry_run, no_prompt=force)


class cmd_reference(Command):
    __doc__ = """list, view and set branch locations for nested trees.

    If no arguments are provided, lists the branch locations for nested trees.
    If one argument is provided, display the branch location for that tree.
    If two arguments are provided, set the branch location for that tree.
    """

    hidden = True

    takes_args = ['path?', 'location?']

    def run(self, path=None, location=None):
        branchdir = '.'
        if path is not None:
            branchdir = path
        tree, branch, relpath =(
            bzrdir.BzrDir.open_containing_tree_or_branch(branchdir))
        if path is not None:
            path = relpath
        if tree is None:
            tree = branch.basis_tree()
        if path is None:
            info = branch._get_all_reference_info().iteritems()
            self._display_reference_info(tree, branch, info)
        else:
            file_id = tree.path2id(path)
            if file_id is None:
                raise errors.NotVersionedError(path)
            if location is None:
                info = [(file_id, branch.get_reference_info(file_id))]
                self._display_reference_info(tree, branch, info)
            else:
                branch.set_reference_info(file_id, path, location)

    def _display_reference_info(self, tree, branch, info):
        ref_list = []
        for file_id, (path, location) in info:
            try:
                path = tree.id2path(file_id)
            except errors.NoSuchId:
                pass
            ref_list.append((path, location))
        for path, location in sorted(ref_list):
            self.outf.write('%s %s\n' % (path, location))


class cmd_export_pot(Command):
    __doc__ = """Export command helps and error messages in po format."""

    hidden = True

    def run(self):
        from bzrlib.export_pot import export_pot
        export_pot(self.outf)


def _register_lazy_builtins():
    # register lazy builtins from other modules; called at startup and should
    # be only called once.
    for (name, aliases, module_name) in [
        ('cmd_bundle_info', [], 'bzrlib.bundle.commands'),
        ('cmd_config', [], 'bzrlib.config'),
        ('cmd_dpush', [], 'bzrlib.foreign'),
        ('cmd_version_info', [], 'bzrlib.cmd_version_info'),
        ('cmd_resolve', ['resolved'], 'bzrlib.conflicts'),
        ('cmd_conflicts', [], 'bzrlib.conflicts'),
        ('cmd_sign_my_commits', [], 'bzrlib.commit_signature_commands'),
        ('cmd_verify_signatures', [],
                                        'bzrlib.commit_signature_commands'),
        ('cmd_test_script', [], 'bzrlib.cmd_test_script'),
        ]:
        builtin_command_registry.register_lazy(name, aliases, module_name)<|MERGE_RESOLUTION|>--- conflicted
+++ resolved
@@ -3327,16 +3327,11 @@
                 if my_message is None:
                     raise errors.BzrCommandError("please specify a commit"
                         " message with either --message or --file")
-<<<<<<< HEAD
                 if my_message == "":
-                    raise errors.BzrCommandError("empty commit message specified")
-=======
-            if my_message == "":
-                raise errors.BzrCommandError("Empty commit message specified."
-                        " Please specify a commit message with either"
-                        " --message or --file or leave a blank message"
-                        " with --message \"\".")
->>>>>>> 89f2e099
+                    raise errors.BzrCommandError("Empty commit message specified."
+                            " Please specify a commit message with either"
+                            " --message or --file or leave a blank message"
+                            " with --message \"\".")
             return my_message
 
         # The API permits a commit with a filter of [] to mean 'select nothing'
