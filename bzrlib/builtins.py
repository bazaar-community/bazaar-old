--- conflicted
+++ resolved
@@ -395,12 +395,7 @@
     takes_options = ['remember', 'overwrite', 'revision', 'verbose']
     takes_args = ['location?']
 
-<<<<<<< HEAD
     def run(self, location=None, remember=False, overwrite=False, revision=None, verbose=False):
-        from bzrlib.merge import merge
-=======
-    def run(self, location=None, remember=False, overwrite=False, verbose=False):
->>>>>>> a86ef891
         from shutil import rmtree
         import errno
         # FIXME: too much stuff is in the command class        
