# Copyright (C) 2004, 2005, 2006, 2007 Canonical Ltd
#
# This program is free software; you can redistribute it and/or modify
# it under the terms of the GNU General Public License as published by
# the Free Software Foundation; either version 2 of the License, or
# (at your option) any later version.
#
# This program is distributed in the hope that it will be useful,
# but WITHOUT ANY WARRANTY; without even the implied warranty of
# MERCHANTABILITY or FITNESS FOR A PARTICULAR PURPOSE.  See the
# GNU General Public License for more details.
#
# You should have received a copy of the GNU General Public License
# along with this program; if not, write to the Free Software
# Foundation, Inc., 59 Temple Place, Suite 330, Boston, MA  02111-1307  USA

"""builtin bzr commands"""

import os
from StringIO import StringIO

from bzrlib.lazy_import import lazy_import
lazy_import(globals(), """
import codecs
import sys
import time

import bzrlib
from bzrlib import (
    bugtracker,
    bundle,
    bzrdir,
    delta,
    config,
    errors,
    globbing,
    ignores,
    log,
    merge as _mod_merge,
    merge_directive,
    osutils,
    reconfigure,
    revision as _mod_revision,
    symbol_versioning,
    transport,
    tree as _mod_tree,
    ui,
    urlutils,
    )
from bzrlib.branch import Branch
from bzrlib.conflicts import ConflictList
from bzrlib.revisionspec import RevisionSpec
from bzrlib.smtp_connection import SMTPConnection
from bzrlib.workingtree import WorkingTree
""")

from bzrlib.commands import Command, display_command
from bzrlib.option import ListOption, Option, RegistryOption, custom_help
from bzrlib.trace import mutter, note, warning, is_quiet, info


def tree_files(file_list, default_branch=u'.'):
    try:
        return internal_tree_files(file_list, default_branch)
    except errors.FileInWrongBranch, e:
        raise errors.BzrCommandError("%s is not in the same branch as %s" %
                                     (e.path, file_list[0]))


# XXX: Bad function name; should possibly also be a class method of
# WorkingTree rather than a function.
def internal_tree_files(file_list, default_branch=u'.'):
    """Convert command-line paths to a WorkingTree and relative paths.

    This is typically used for command-line processors that take one or
    more filenames, and infer the workingtree that contains them.

    The filenames given are not required to exist.

    :param file_list: Filenames to convert.  

    :param default_branch: Fallback tree path to use if file_list is empty or
        None.

    :return: workingtree, [relative_paths]
    """
    if file_list is None or len(file_list) == 0:
        return WorkingTree.open_containing(default_branch)[0], file_list
    tree = WorkingTree.open_containing(osutils.realpath(file_list[0]))[0]
    new_list = []
    for filename in file_list:
        try:
            new_list.append(tree.relpath(osutils.dereference_path(filename)))
        except errors.PathNotChild:
            raise errors.FileInWrongBranch(tree.branch, filename)
    return tree, new_list


@symbol_versioning.deprecated_function(symbol_versioning.zero_fifteen)
def get_format_type(typestring):
    """Parse and return a format specifier."""
    # Have to use BzrDirMetaFormat1 directly, so that
    # RepositoryFormat.set_default_format works
    if typestring == "default":
        return bzrdir.BzrDirMetaFormat1()
    try:
        return bzrdir.format_registry.make_bzrdir(typestring)
    except KeyError:
        msg = 'Unknown bzr format "%s". See "bzr help formats".' % typestring
        raise errors.BzrCommandError(msg)


# TODO: Make sure no commands unconditionally use the working directory as a
# branch.  If a filename argument is used, the first of them should be used to
# specify the branch.  (Perhaps this can be factored out into some kind of
# Argument class, representing a file in a branch, where the first occurrence
# opens the branch?)

class cmd_status(Command):
    """Display status summary.

    This reports on versioned and unknown files, reporting them
    grouped by state.  Possible states are:

    added
        Versioned in the working copy but not in the previous revision.

    removed
        Versioned in the previous revision but removed or deleted
        in the working copy.

    renamed
        Path of this file changed from the previous revision;
        the text may also have changed.  This includes files whose
        parent directory was renamed.

    modified
        Text has changed since the previous revision.

    kind changed
        File kind has been changed (e.g. from file to directory).

    unknown
        Not versioned and not matching an ignore pattern.

    To see ignored files use 'bzr ignored'.  For details on the
    changes to file texts, use 'bzr diff'.
    
    Note that --short or -S gives status flags for each item, similar
    to Subversion's status command. To get output similar to svn -q,
    use bzr -SV.

    If no arguments are specified, the status of the entire working
    directory is shown.  Otherwise, only the status of the specified
    files or directories is reported.  If a directory is given, status
    is reported for everything inside that directory.

    If a revision argument is given, the status is calculated against
    that revision, or between two revisions if two are provided.
    """
    
    # TODO: --no-recurse, --recurse options
    
    takes_args = ['file*']
    takes_options = ['show-ids', 'revision', 'change',
                     Option('short', help='Use short status indicators.',
                            short_name='S'),
                     Option('versioned', help='Only show versioned files.',
                            short_name='V')
                     ]
    aliases = ['st', 'stat']

    encoding_type = 'replace'
    _see_also = ['diff', 'revert', 'status-flags']
    
    @display_command
    def run(self, show_ids=False, file_list=None, revision=None, short=False,
            versioned=False):
        from bzrlib.status import show_tree_status

        if revision and len(revision) > 2:
            raise errors.BzrCommandError('bzr status --revision takes exactly'
                                         ' one or two revision specifiers')

        tree, file_list = tree_files(file_list)
            
        show_tree_status(tree, show_ids=show_ids,
                         specific_files=file_list, revision=revision,
                         to_file=self.outf, short=short, versioned=versioned)


class cmd_cat_revision(Command):
    """Write out metadata for a revision.
    
    The revision to print can either be specified by a specific
    revision identifier, or you can use --revision.
    """

    hidden = True
    takes_args = ['revision_id?']
    takes_options = ['revision']
    # cat-revision is more for frontends so should be exact
    encoding = 'strict'
    
    @display_command
    def run(self, revision_id=None, revision=None):
        if revision_id is not None and revision is not None:
            raise errors.BzrCommandError('You can only supply one of'
                                         ' revision_id or --revision')
        if revision_id is None and revision is None:
            raise errors.BzrCommandError('You must supply either'
                                         ' --revision or a revision_id')
        b = WorkingTree.open_containing(u'.')[0].branch

        # TODO: jam 20060112 should cat-revision always output utf-8?
        if revision_id is not None:
            revision_id = osutils.safe_revision_id(revision_id, warn=False)
            self.outf.write(b.repository.get_revision_xml(revision_id).decode('utf-8'))
        elif revision is not None:
            for rev in revision:
                if rev is None:
                    raise errors.BzrCommandError('You cannot specify a NULL'
                                                 ' revision.')
                revno, rev_id = rev.in_history(b)
                self.outf.write(b.repository.get_revision_xml(rev_id).decode('utf-8'))
    

class cmd_remove_tree(Command):
    """Remove the working tree from a given branch/checkout.

    Since a lightweight checkout is little more than a working tree
    this will refuse to run against one.

    To re-create the working tree, use "bzr checkout".
    """
    _see_also = ['checkout', 'working-trees']

    takes_args = ['location?']

    def run(self, location='.'):
        d = bzrdir.BzrDir.open(location)
        
        try:
            working = d.open_workingtree()
        except errors.NoWorkingTree:
            raise errors.BzrCommandError("No working tree to remove")
        except errors.NotLocalUrl:
            raise errors.BzrCommandError("You cannot remove the working tree of a "
                                         "remote path")
        
        working_path = working.bzrdir.root_transport.base
        branch_path = working.branch.bzrdir.root_transport.base
        if working_path != branch_path:
            raise errors.BzrCommandError("You cannot remove the working tree from "
                                         "a lightweight checkout")
        
        d.destroy_workingtree()
        

class cmd_revno(Command):
    """Show current revision number.

    This is equal to the number of revisions on this branch.
    """

    _see_also = ['info']
    takes_args = ['location?']

    @display_command
    def run(self, location=u'.'):
        self.outf.write(str(Branch.open_containing(location)[0].revno()))
        self.outf.write('\n')


class cmd_revision_info(Command):
    """Show revision number and revision id for a given revision identifier.
    """
    hidden = True
    takes_args = ['revision_info*']
    takes_options = ['revision']

    @display_command
    def run(self, revision=None, revision_info_list=[]):

        revs = []
        if revision is not None:
            revs.extend(revision)
        if revision_info_list is not None:
            for rev in revision_info_list:
                revs.append(RevisionSpec.from_string(rev))

        b = Branch.open_containing(u'.')[0]

        if len(revs) == 0:
            revs.append(RevisionSpec.from_string('-1'))

        for rev in revs:
            revinfo = rev.in_history(b)
            if revinfo.revno is None:
                dotted_map = b.get_revision_id_to_revno_map()
                revno = '.'.join(str(i) for i in dotted_map[revinfo.rev_id])
                print '%s %s' % (revno, revinfo.rev_id)
            else:
                print '%4d %s' % (revinfo.revno, revinfo.rev_id)

    
class cmd_add(Command):
    """Add specified files or directories.

    In non-recursive mode, all the named items are added, regardless
    of whether they were previously ignored.  A warning is given if
    any of the named files are already versioned.

    In recursive mode (the default), files are treated the same way
    but the behaviour for directories is different.  Directories that
    are already versioned do not give a warning.  All directories,
    whether already versioned or not, are searched for files or
    subdirectories that are neither versioned or ignored, and these
    are added.  This search proceeds recursively into versioned
    directories.  If no names are given '.' is assumed.

    Therefore simply saying 'bzr add' will version all files that
    are currently unknown.

    Adding a file whose parent directory is not versioned will
    implicitly add the parent, and so on up to the root. This means
    you should never need to explicitly add a directory, they'll just
    get added when you add a file in the directory.

    --dry-run will show which files would be added, but not actually 
    add them.

    --file-ids-from will try to use the file ids from the supplied path.
    It looks up ids trying to find a matching parent directory with the
    same filename, and then by pure path. This option is rarely needed
    but can be useful when adding the same logical file into two
    branches that will be merged later (without showing the two different
    adds as a conflict). It is also useful when merging another project
    into a subdirectory of this one.
    """
    takes_args = ['file*']
    takes_options = [
        Option('no-recurse',
               help="Don't recursively add the contents of directories."),
        Option('dry-run',
               help="Show what would be done, but don't actually do anything."),
        'verbose',
        Option('file-ids-from',
               type=unicode,
               help='Lookup file ids from this tree.'),
        ]
    encoding_type = 'replace'
    _see_also = ['remove']

    def run(self, file_list, no_recurse=False, dry_run=False, verbose=False,
            file_ids_from=None):
        import bzrlib.add

        base_tree = None
        if file_ids_from is not None:
            try:
                base_tree, base_path = WorkingTree.open_containing(
                                            file_ids_from)
            except errors.NoWorkingTree:
                base_branch, base_path = Branch.open_containing(
                                            file_ids_from)
                base_tree = base_branch.basis_tree()

            action = bzrlib.add.AddFromBaseAction(base_tree, base_path,
                          to_file=self.outf, should_print=(not is_quiet()))
        else:
            action = bzrlib.add.AddAction(to_file=self.outf,
                should_print=(not is_quiet()))

        if base_tree:
            base_tree.lock_read()
        try:
            file_list = self._maybe_expand_globs(file_list)
            if file_list:
                tree = WorkingTree.open_containing(file_list[0])[0]
            else:
                tree = WorkingTree.open_containing(u'.')[0]
            added, ignored = tree.smart_add(file_list, not
                no_recurse, action=action, save=not dry_run)
        finally:
            if base_tree is not None:
                base_tree.unlock()
        if len(ignored) > 0:
            if verbose:
                for glob in sorted(ignored.keys()):
                    for path in ignored[glob]:
                        self.outf.write("ignored %s matching \"%s\"\n" 
                                        % (path, glob))
            else:
                match_len = 0
                for glob, paths in ignored.items():
                    match_len += len(paths)
                self.outf.write("ignored %d file(s).\n" % match_len)
            self.outf.write("If you wish to add some of these files,"
                            " please add them by name.\n")


class cmd_mkdir(Command):
    """Create a new versioned directory.

    This is equivalent to creating the directory and then adding it.
    """

    takes_args = ['dir+']
    encoding_type = 'replace'

    def run(self, dir_list):
        for d in dir_list:
            os.mkdir(d)
            wt, dd = WorkingTree.open_containing(d)
            wt.add([dd])
            self.outf.write('added %s\n' % d)


class cmd_relpath(Command):
    """Show path of a file relative to root"""

    takes_args = ['filename']
    hidden = True
    
    @display_command
    def run(self, filename):
        # TODO: jam 20050106 Can relpath return a munged path if
        #       sys.stdout encoding cannot represent it?
        tree, relpath = WorkingTree.open_containing(filename)
        self.outf.write(relpath)
        self.outf.write('\n')


class cmd_inventory(Command):
    """Show inventory of the current working copy or a revision.

    It is possible to limit the output to a particular entry
    type using the --kind option.  For example: --kind file.

    It is also possible to restrict the list of files to a specific
    set. For example: bzr inventory --show-ids this/file
    """

    hidden = True
    _see_also = ['ls']
    takes_options = [
        'revision',
        'show-ids',
        Option('kind',
               help='List entries of a particular kind: file, directory, symlink.',
               type=unicode),
        ]
    takes_args = ['file*']

    @display_command
    def run(self, revision=None, show_ids=False, kind=None, file_list=None):
        if kind and kind not in ['file', 'directory', 'symlink']:
            raise errors.BzrCommandError('invalid kind %r specified' % (kind,))

        work_tree, file_list = tree_files(file_list)
        work_tree.lock_read()
        try:
            if revision is not None:
                if len(revision) > 1:
                    raise errors.BzrCommandError(
                        'bzr inventory --revision takes exactly one revision'
                        ' identifier')
                revision_id = revision[0].in_history(work_tree.branch).rev_id
                tree = work_tree.branch.repository.revision_tree(revision_id)

                extra_trees = [work_tree]
                tree.lock_read()
            else:
                tree = work_tree
                extra_trees = []

            if file_list is not None:
                file_ids = tree.paths2ids(file_list, trees=extra_trees,
                                          require_versioned=True)
                # find_ids_across_trees may include some paths that don't
                # exist in 'tree'.
                entries = sorted((tree.id2path(file_id), tree.inventory[file_id])
                                 for file_id in file_ids if file_id in tree)
            else:
                entries = tree.inventory.entries()
        finally:
            tree.unlock()
            if tree is not work_tree:
                work_tree.unlock()

        for path, entry in entries:
            if kind and kind != entry.kind:
                continue
            if show_ids:
                self.outf.write('%-50s %s\n' % (path, entry.file_id))
            else:
                self.outf.write(path)
                self.outf.write('\n')


class cmd_mv(Command):
    """Move or rename a file.

    :Usage:
        bzr mv OLDNAME NEWNAME

        bzr mv SOURCE... DESTINATION

    If the last argument is a versioned directory, all the other names
    are moved into it.  Otherwise, there must be exactly two arguments
    and the file is changed to a new name.

    If OLDNAME does not exist on the filesystem but is versioned and
    NEWNAME does exist on the filesystem but is not versioned, mv
    assumes that the file has been manually moved and only updates
    its internal inventory to reflect that change.
    The same is valid when moving many SOURCE files to a DESTINATION.

    Files cannot be moved between branches.
    """

    takes_args = ['names*']
    takes_options = [Option("after", help="Move only the bzr identifier"
        " of the file, because the file has already been moved."),
        ]
    aliases = ['move', 'rename']
    encoding_type = 'replace'

    def run(self, names_list, after=False):
        if names_list is None:
            names_list = []

        if len(names_list) < 2:
            raise errors.BzrCommandError("missing file argument")
        tree, rel_names = tree_files(names_list)
        
        if os.path.isdir(names_list[-1]):
            # move into existing directory
            for pair in tree.move(rel_names[:-1], rel_names[-1], after=after):
                self.outf.write("%s => %s\n" % pair)
        else:
            if len(names_list) != 2:
                raise errors.BzrCommandError('to mv multiple files the'
                                             ' destination must be a versioned'
                                             ' directory')
            tree.rename_one(rel_names[0], rel_names[1], after=after)
            self.outf.write("%s => %s\n" % (rel_names[0], rel_names[1]))
            
    
class cmd_pull(Command):
    """Turn this branch into a mirror of another branch.

    This command only works on branches that have not diverged.  Branches are
    considered diverged if the destination branch's most recent commit is one
    that has not been merged (directly or indirectly) into the parent.

    If branches have diverged, you can use 'bzr merge' to integrate the changes
    from one into the other.  Once one branch has merged, the other should
    be able to pull it again.

    If you want to forget your local changes and just update your branch to
    match the remote one, use pull --overwrite.

    If there is no default location set, the first pull will set it.  After
    that, you can omit the location to use the default.  To change the
    default, use --remember. The value will only be saved if the remote
    location can be accessed.
    """

    _see_also = ['push', 'update', 'status-flags']
    takes_options = ['remember', 'overwrite', 'revision',
        custom_help('verbose',
            help='Show logs of pulled revisions.'),
        Option('directory',
            help='Branch to pull into, '
                 'rather than the one containing the working directory.',
            short_name='d',
            type=unicode,
            ),
        ]
    takes_args = ['location?']
    encoding_type = 'replace'

    def run(self, location=None, remember=False, overwrite=False,
            revision=None, verbose=False,
            directory=None):
        # FIXME: too much stuff is in the command class
        revision_id = None
        mergeable = None
        if directory is None:
            directory = u'.'
        try:
            tree_to = WorkingTree.open_containing(directory)[0]
            branch_to = tree_to.branch
        except errors.NoWorkingTree:
            tree_to = None
            branch_to = Branch.open_containing(directory)[0]

        possible_transports = []
        if location is not None:
            mergeable, location_transport = _get_mergeable_helper(location)
            possible_transports.append(location_transport)

        stored_loc = branch_to.get_parent()
        if location is None:
            if stored_loc is None:
                raise errors.BzrCommandError("No pull location known or"
                                             " specified.")
            else:
                display_url = urlutils.unescape_for_display(stored_loc,
                        self.outf.encoding)
                self.outf.write("Using saved location: %s\n" % display_url)
                location = stored_loc
                location_transport = transport.get_transport(
                    location, possible_transports=possible_transports)

        if mergeable is not None:
            if revision is not None:
                raise errors.BzrCommandError(
                    'Cannot use -r with merge directives or bundles')
            mergeable.install_revisions(branch_to.repository)
            base_revision_id, revision_id, verified = \
                mergeable.get_merge_request(branch_to.repository)
            branch_from = branch_to
        else:
            branch_from = Branch.open_from_transport(location_transport)

            if branch_to.get_parent() is None or remember:
                branch_to.set_parent(branch_from.base)

        if revision is not None:
            if len(revision) == 1:
                revision_id = revision[0].in_history(branch_from).rev_id
            else:
                raise errors.BzrCommandError(
                    'bzr pull --revision takes one value.')

        if verbose:
            old_rh = branch_to.revision_history()
        if tree_to is not None:
            change_reporter = delta._ChangeReporter(
                unversioned_filter=tree_to.is_ignored)
            result = tree_to.pull(branch_from, overwrite, revision_id,
                                  change_reporter,
                                  possible_transports=possible_transports)
        else:
            result = branch_to.pull(branch_from, overwrite, revision_id)

        result.report(self.outf)
        if verbose:
            new_rh = branch_to.revision_history()
            log.show_changed_revisions(branch_to, old_rh, new_rh,
                                       to_file=self.outf)


class cmd_push(Command):
    """Update a mirror of this branch.
    
    The target branch will not have its working tree populated because this
    is both expensive, and is not supported on remote file systems.
    
    Some smart servers or protocols *may* put the working tree in place in
    the future.

    This command only works on branches that have not diverged.  Branches are
    considered diverged if the destination branch's most recent commit is one
    that has not been merged (directly or indirectly) by the source branch.

    If branches have diverged, you can use 'bzr push --overwrite' to replace
    the other branch completely, discarding its unmerged changes.
    
    If you want to ensure you have the different changes in the other branch,
    do a merge (see bzr help merge) from the other branch, and commit that.
    After that you will be able to do a push without '--overwrite'.

    If there is no default push location set, the first push will set it.
    After that, you can omit the location to use the default.  To change the
    default, use --remember. The value will only be saved if the remote
    location can be accessed.
    """

    _see_also = ['pull', 'update', 'working-trees']
    takes_options = ['remember', 'overwrite', 'verbose',
        Option('create-prefix',
               help='Create the path leading up to the branch '
                    'if it does not already exist.'),
        Option('directory',
            help='Branch to push from, '
                 'rather than the one containing the working directory.',
            short_name='d',
            type=unicode,
            ),
        Option('use-existing-dir',
               help='By default push will fail if the target'
                    ' directory exists, but does not already'
                    ' have a control directory.  This flag will'
                    ' allow push to proceed.'),
        ]
    takes_args = ['location?']
    encoding_type = 'replace'

    def run(self, location=None, remember=False, overwrite=False,
            create_prefix=False, verbose=False,
            use_existing_dir=False,
            directory=None):
        # FIXME: Way too big!  Put this into a function called from the
        # command.
        if directory is None:
            directory = '.'
        br_from = Branch.open_containing(directory)[0]
        stored_loc = br_from.get_push_location()
        if location is None:
            if stored_loc is None:
                raise errors.BzrCommandError("No push location known or specified.")
            else:
                display_url = urlutils.unescape_for_display(stored_loc,
                        self.outf.encoding)
                self.outf.write("Using saved location: %s\n" % display_url)
                location = stored_loc

        to_transport = transport.get_transport(location)

        br_to = repository_to = dir_to = None
        try:
            dir_to = bzrdir.BzrDir.open_from_transport(to_transport)
        except errors.NotBranchError:
            pass # Didn't find anything
        else:
            # If we can open a branch, use its direct repository, otherwise see
            # if there is a repository without a branch.
            try:
                br_to = dir_to.open_branch()
            except errors.NotBranchError:
                # Didn't find a branch, can we find a repository?
                try:
                    repository_to = dir_to.find_repository()
                except errors.NoRepositoryPresent:
                    pass
            else:
                # Found a branch, so we must have found a repository
                repository_to = br_to.repository
        push_result = None
        if verbose:
            old_rh = []
        if dir_to is None:
            # The destination doesn't exist; create it.
            # XXX: Refactor the create_prefix/no_create_prefix code into a
            #      common helper function

            def make_directory(transport):
                transport.mkdir('.')
                return transport

            def redirected(redirected_transport, e, redirection_notice):
                return transport.get_transport(e.get_target_url())

            try:
                to_transport = transport.do_catching_redirections(
                    make_directory, to_transport, redirected)
            except errors.FileExists:
                if not use_existing_dir:
                    raise errors.BzrCommandError("Target directory %s"
                         " already exists, but does not have a valid .bzr"
                         " directory. Supply --use-existing-dir to push"
                         " there anyway." % location)
            except errors.NoSuchFile:
                if not create_prefix:
                    raise errors.BzrCommandError("Parent directory of %s"
                        " does not exist."
                        "\nYou may supply --create-prefix to create all"
                        " leading parent directories."
                        % location)
                _create_prefix(to_transport)
            except errors.TooManyRedirections:
                raise errors.BzrCommandError("Too many redirections trying "
                                             "to make %s." % location)

            # Now the target directory exists, but doesn't have a .bzr
            # directory. So we need to create it, along with any work to create
            # all of the dependent branches, etc.
            dir_to = br_from.bzrdir.clone_on_transport(to_transport,
                revision_id=br_from.last_revision())
            br_to = dir_to.open_branch()
            # TODO: Some more useful message about what was copied
            note('Created new branch.')
            # We successfully created the target, remember it
            if br_from.get_push_location() is None or remember:
                br_from.set_push_location(br_to.base)
        elif repository_to is None:
            # we have a bzrdir but no branch or repository
            # XXX: Figure out what to do other than complain.
            raise errors.BzrCommandError("At %s you have a valid .bzr control"
                " directory, but not a branch or repository. This is an"
                " unsupported configuration. Please move the target directory"
                " out of the way and try again."
                % location)
        elif br_to is None:
            # We have a repository but no branch, copy the revisions, and then
            # create a branch.
            last_revision_id = br_from.last_revision()
            repository_to.fetch(br_from.repository,
                                revision_id=last_revision_id)
            br_to = br_from.clone(dir_to, revision_id=last_revision_id)
            note('Created new branch.')
            if br_from.get_push_location() is None or remember:
                br_from.set_push_location(br_to.base)
        else: # We have a valid to branch
            # We were able to connect to the remote location, so remember it
            # we don't need to successfully push because of possible divergence.
            if br_from.get_push_location() is None or remember:
                br_from.set_push_location(br_to.base)
            if verbose:
                old_rh = br_to.revision_history()
            try:
                try:
                    tree_to = dir_to.open_workingtree()
                except errors.NotLocalUrl:
                    warning("This transport does not update the working " 
                            "tree of: %s. See 'bzr help working-trees' for "
                            "more information." % br_to.base)
                    push_result = br_from.push(br_to, overwrite)
                except errors.NoWorkingTree:
                    push_result = br_from.push(br_to, overwrite)
                else:
                    tree_to.lock_write()
                    try:
                        push_result = br_from.push(tree_to.branch, overwrite)
                        tree_to.update()
                    finally:
                        tree_to.unlock()
            except errors.DivergedBranches:
                raise errors.BzrCommandError('These branches have diverged.'
                                        '  Try using "merge" and then "push".')
        if push_result is not None:
            push_result.report(self.outf)
        elif verbose:
            new_rh = br_to.revision_history()
            if old_rh != new_rh:
                # Something changed
                from bzrlib.log import show_changed_revisions
                show_changed_revisions(br_to, old_rh, new_rh,
                                       to_file=self.outf)
        else:
            # we probably did a clone rather than a push, so a message was
            # emitted above
            pass


class cmd_branch(Command):
    """Create a new copy of a branch.

    If the TO_LOCATION is omitted, the last component of the FROM_LOCATION will
    be used.  In other words, "branch ../foo/bar" will attempt to create ./bar.
    If the FROM_LOCATION has no / or path separator embedded, the TO_LOCATION
    is derived from the FROM_LOCATION by stripping a leading scheme or drive
    identifier, if any. For example, "branch lp:foo-bar" will attempt to
    create ./foo-bar.

    To retrieve the branch as of a particular revision, supply the --revision
    parameter, as in "branch foo/bar -r 5".
    """

    _see_also = ['checkout']
    takes_args = ['from_location', 'to_location?']
    takes_options = ['revision']
    aliases = ['get', 'clone']

    def run(self, from_location, to_location=None, revision=None):
        from bzrlib.tag import _merge_tags_if_possible
        if revision is None:
            revision = [None]
        elif len(revision) > 1:
            raise errors.BzrCommandError(
                'bzr branch --revision takes exactly 1 revision value')

        accelerator_tree, br_from = bzrdir.BzrDir.open_tree_or_branch(
            from_location)
        br_from.lock_read()
        try:
            if len(revision) == 1 and revision[0] is not None:
                revision_id = revision[0].in_history(br_from)[1]
            else:
                # FIXME - wt.last_revision, fallback to branch, fall back to
                # None or perhaps NULL_REVISION to mean copy nothing
                # RBC 20060209
                revision_id = br_from.last_revision()
            if to_location is None:
                to_location = urlutils.derive_to_location(from_location)
                name = None
            else:
                name = os.path.basename(to_location) + '\n'

            to_transport = transport.get_transport(to_location)
            try:
                to_transport.mkdir('.')
            except errors.FileExists:
                raise errors.BzrCommandError('Target directory "%s" already'
                                             ' exists.' % to_location)
            except errors.NoSuchFile:
                raise errors.BzrCommandError('Parent of "%s" does not exist.'
                                             % to_location)
            try:
                # preserve whatever source format we have.
                dir = br_from.bzrdir.sprout(to_transport.base, revision_id,
                                            possible_transports=[to_transport],
                                            accelerator_tree=accelerator_tree)
                branch = dir.open_branch()
            except errors.NoSuchRevision:
                to_transport.delete_tree('.')
                msg = "The branch %s has no revision %s." % (from_location, revision[0])
                raise errors.BzrCommandError(msg)
            if name:
                branch.control_files.put_utf8('branch-name', name)
            _merge_tags_if_possible(br_from, branch)
            note('Branched %d revision(s).' % branch.revno())
        finally:
            br_from.unlock()


class cmd_checkout(Command):
    """Create a new checkout of an existing branch.

    If BRANCH_LOCATION is omitted, checkout will reconstitute a working tree for
    the branch found in '.'. This is useful if you have removed the working tree
    or if it was never created - i.e. if you pushed the branch to its current
    location using SFTP.
    
    If the TO_LOCATION is omitted, the last component of the BRANCH_LOCATION will
    be used.  In other words, "checkout ../foo/bar" will attempt to create ./bar.
    If the BRANCH_LOCATION has no / or path separator embedded, the TO_LOCATION
    is derived from the BRANCH_LOCATION by stripping a leading scheme or drive
    identifier, if any. For example, "checkout lp:foo-bar" will attempt to
    create ./foo-bar.

    To retrieve the branch as of a particular revision, supply the --revision
    parameter, as in "checkout foo/bar -r 5". Note that this will be immediately
    out of date [so you cannot commit] but it may be useful (i.e. to examine old
    code.)
    """

    _see_also = ['checkouts', 'branch']
    takes_args = ['branch_location?', 'to_location?']
    takes_options = ['revision',
                     Option('lightweight',
                            help="Perform a lightweight checkout.  Lightweight "
                                 "checkouts depend on access to the branch for "
                                 "every operation.  Normal checkouts can perform "
                                 "common operations like diff and status without "
                                 "such access, and also support local commits."
                            ),
                     Option('files-from',
                            help="Get file contents from this tree.", type=str)
                     ]
    aliases = ['co']

    def run(self, branch_location=None, to_location=None, revision=None,
            lightweight=False, files_from=None):
        if revision is None:
            revision = [None]
        elif len(revision) > 1:
            raise errors.BzrCommandError(
                'bzr checkout --revision takes exactly 1 revision value')
        if branch_location is None:
            branch_location = osutils.getcwd()
            to_location = branch_location
        accelerator_tree, source = bzrdir.BzrDir.open_tree_or_branch(
            branch_location)
        if files_from is not None:
            accelerator_tree = WorkingTree.open(files_from)
        if len(revision) == 1 and revision[0] is not None:
            revision_id = _mod_revision.ensure_null(
                revision[0].in_history(source)[1])
        else:
            revision_id = None
        if to_location is None:
            to_location = urlutils.derive_to_location(branch_location)
        # if the source and to_location are the same, 
        # and there is no working tree,
        # then reconstitute a branch
        if (osutils.abspath(to_location) ==
            osutils.abspath(branch_location)):
            try:
                source.bzrdir.open_workingtree()
            except errors.NoWorkingTree:
                source.bzrdir.create_workingtree(revision_id)
                return
        source.create_checkout(to_location, revision_id, lightweight,
                               accelerator_tree)


class cmd_renames(Command):
    """Show list of renamed files.
    """
    # TODO: Option to show renames between two historical versions.

    # TODO: Only show renames under dir, rather than in the whole branch.
    _see_also = ['status']
    takes_args = ['dir?']

    @display_command
    def run(self, dir=u'.'):
        tree = WorkingTree.open_containing(dir)[0]
        tree.lock_read()
        try:
            new_inv = tree.inventory
            old_tree = tree.basis_tree()
            old_tree.lock_read()
            try:
                old_inv = old_tree.inventory
                renames = list(_mod_tree.find_renames(old_inv, new_inv))
                renames.sort()
                for old_name, new_name in renames:
                    self.outf.write("%s => %s\n" % (old_name, new_name))
            finally:
                old_tree.unlock()
        finally:
            tree.unlock()


class cmd_update(Command):
    """Update a tree to have the latest code committed to its branch.
    
    This will perform a merge into the working tree, and may generate
    conflicts. If you have any local changes, you will still 
    need to commit them after the update for the update to be complete.
    
    If you want to discard your local changes, you can just do a 
    'bzr revert' instead of 'bzr commit' after the update.
    """

    _see_also = ['pull', 'working-trees', 'status-flags']
    takes_args = ['dir?']
    aliases = ['up']

    def run(self, dir='.'):
        tree = WorkingTree.open_containing(dir)[0]
        possible_transports = []
        master = tree.branch.get_master_branch(
            possible_transports=possible_transports)
        if master is not None:
            tree.lock_write()
        else:
            tree.lock_tree_write()
        try:
            existing_pending_merges = tree.get_parent_ids()[1:]
            last_rev = _mod_revision.ensure_null(tree.last_revision())
            if last_rev == _mod_revision.ensure_null(
                tree.branch.last_revision()):
                # may be up to date, check master too.
                if master is None or last_rev == _mod_revision.ensure_null(
                    master.last_revision()):
                    revno = tree.branch.revision_id_to_revno(last_rev)
                    note("Tree is up to date at revision %d." % (revno,))
                    return 0
            conflicts = tree.update(
                delta._ChangeReporter(unversioned_filter=tree.is_ignored),
                possible_transports=possible_transports)
            revno = tree.branch.revision_id_to_revno(
                _mod_revision.ensure_null(tree.last_revision()))
            note('Updated to revision %d.' % (revno,))
            if tree.get_parent_ids()[1:] != existing_pending_merges:
                note('Your local commits will now show as pending merges with '
                     "'bzr status', and can be committed with 'bzr commit'.")
            if conflicts != 0:
                return 1
            else:
                return 0
        finally:
            tree.unlock()


class cmd_info(Command):
    """Show information about a working tree, branch or repository.

    This command will show all known locations and formats associated to the
    tree, branch or repository.  Statistical information is included with
    each report.

    Branches and working trees will also report any missing revisions.
    """
    _see_also = ['revno', 'working-trees', 'repositories']
    takes_args = ['location?']
    takes_options = ['verbose']
    encoding_type = 'replace'

    @display_command
    def run(self, location=None, verbose=False):
        if verbose:
            noise_level = 2
        else:
            noise_level = 0
        from bzrlib.info import show_bzrdir_info
        show_bzrdir_info(bzrdir.BzrDir.open_containing(location)[0],
                         verbose=noise_level, outfile=self.outf)


class cmd_remove(Command):
    """Remove files or directories.

    This makes bzr stop tracking changes to the specified files and
    delete them if they can easily be recovered using revert.

    You can specify one or more files, and/or --new.  If you specify --new,
    only 'added' files will be removed.  If you specify both, then new files
    in the specified directories will be removed.  If the directories are
    also new, they will also be removed.
    """
    takes_args = ['file*']
    takes_options = ['verbose',
        Option('new', help='Remove newly-added files.'),
        RegistryOption.from_kwargs('file-deletion-strategy',
            'The file deletion mode to be used.',
            title='Deletion Strategy', value_switches=True, enum_switch=False,
            safe='Only delete files if they can be'
                 ' safely recovered (default).',
            keep="Don't delete any files.",
            force='Delete all the specified files, even if they can not be '
                'recovered and even if they are non-empty directories.')]
    aliases = ['rm']
    encoding_type = 'replace'

    def run(self, file_list, verbose=False, new=False,
        file_deletion_strategy='safe'):
        tree, file_list = tree_files(file_list)

        if file_list is not None:
            file_list = [f for f in file_list]
        elif not new:
            raise errors.BzrCommandError('Specify one or more files to'
            ' remove, or use --new.')

        if new:
            added = tree.changes_from(tree.basis_tree(),
                specific_files=file_list).added
            file_list = sorted([f[0] for f in added], reverse=True)
            if len(file_list) == 0:
                raise errors.BzrCommandError('No matching files.')
        tree.remove(file_list, verbose=verbose, to_file=self.outf,
            keep_files=file_deletion_strategy=='keep',
            force=file_deletion_strategy=='force')


class cmd_file_id(Command):
    """Print file_id of a particular file or directory.

    The file_id is assigned when the file is first added and remains the
    same through all revisions where the file exists, even when it is
    moved or renamed.
    """

    hidden = True
    _see_also = ['inventory', 'ls']
    takes_args = ['filename']

    @display_command
    def run(self, filename):
        tree, relpath = WorkingTree.open_containing(filename)
        i = tree.path2id(relpath)
        if i is None:
            raise errors.NotVersionedError(filename)
        else:
            self.outf.write(i + '\n')


class cmd_file_path(Command):
    """Print path of file_ids to a file or directory.

    This prints one line for each directory down to the target,
    starting at the branch root.
    """

    hidden = True
    takes_args = ['filename']

    @display_command
    def run(self, filename):
        tree, relpath = WorkingTree.open_containing(filename)
        fid = tree.path2id(relpath)
        if fid is None:
            raise errors.NotVersionedError(filename)
        segments = osutils.splitpath(relpath)
        for pos in range(1, len(segments) + 1):
            path = osutils.joinpath(segments[:pos])
            self.outf.write("%s\n" % tree.path2id(path))


class cmd_reconcile(Command):
    """Reconcile bzr metadata in a branch.

    This can correct data mismatches that may have been caused by
    previous ghost operations or bzr upgrades. You should only
    need to run this command if 'bzr check' or a bzr developer 
    advises you to run it.

    If a second branch is provided, cross-branch reconciliation is
    also attempted, which will check that data like the tree root
    id which was not present in very early bzr versions is represented
    correctly in both branches.

    At the same time it is run it may recompress data resulting in 
    a potential saving in disk space or performance gain.

    The branch *MUST* be on a listable system such as local disk or sftp.
    """

    _see_also = ['check']
    takes_args = ['branch?']

    def run(self, branch="."):
        from bzrlib.reconcile import reconcile
        dir = bzrdir.BzrDir.open(branch)
        reconcile(dir)


class cmd_revision_history(Command):
    """Display the list of revision ids on a branch."""

    _see_also = ['log']
    takes_args = ['location?']

    hidden = True

    @display_command
    def run(self, location="."):
        branch = Branch.open_containing(location)[0]
        for revid in branch.revision_history():
            self.outf.write(revid)
            self.outf.write('\n')


class cmd_ancestry(Command):
    """List all revisions merged into this branch."""

    _see_also = ['log', 'revision-history']
    takes_args = ['location?']

    hidden = True

    @display_command
    def run(self, location="."):
        try:
            wt = WorkingTree.open_containing(location)[0]
        except errors.NoWorkingTree:
            b = Branch.open(location)
            last_revision = b.last_revision()
        else:
            b = wt.branch
            last_revision = wt.last_revision()

        revision_ids = b.repository.get_ancestry(last_revision)
        assert revision_ids[0] is None
        revision_ids.pop(0)
        for revision_id in revision_ids:
            self.outf.write(revision_id + '\n')


class cmd_init(Command):
    """Make a directory into a versioned branch.

    Use this to create an empty branch, or before importing an
    existing project.

    If there is a repository in a parent directory of the location, then 
    the history of the branch will be stored in the repository.  Otherwise
    init creates a standalone branch which carries its own history
    in the .bzr directory.

    If there is already a branch at the location but it has no working tree,
    the tree can be populated with 'bzr checkout'.

    Recipe for importing a tree of files::

        cd ~/project
        bzr init
        bzr add .
        bzr status
        bzr commit -m "imported project"
    """

    _see_also = ['init-repository', 'branch', 'checkout']
    takes_args = ['location?']
    takes_options = [
        Option('create-prefix',
               help='Create the path leading up to the branch '
                    'if it does not already exist.'),
         RegistryOption('format',
                help='Specify a format for this branch. '
                'See "help formats".',
                registry=bzrdir.format_registry,
                converter=bzrdir.format_registry.make_bzrdir,
                value_switches=True,
                title="Branch Format",
                ),
         Option('append-revisions-only',
                help='Never change revnos or the existing log.'
                '  Append revisions to it only.')
         ]
    def run(self, location=None, format=None, append_revisions_only=False,
            create_prefix=False):
        if format is None:
            format = bzrdir.format_registry.make_bzrdir('default')
        if location is None:
            location = u'.'

        to_transport = transport.get_transport(location)

        # The path has to exist to initialize a
        # branch inside of it.
        # Just using os.mkdir, since I don't
        # believe that we want to create a bunch of
        # locations if the user supplies an extended path
        try:
            to_transport.ensure_base()
        except errors.NoSuchFile:
            if not create_prefix:
                raise errors.BzrCommandError("Parent directory of %s"
                    " does not exist."
                    "\nYou may supply --create-prefix to create all"
                    " leading parent directories."
                    % location)
            _create_prefix(to_transport)

        try:
            existing_bzrdir = bzrdir.BzrDir.open_from_transport(to_transport)
        except errors.NotBranchError:
            # really a NotBzrDir error...
            create_branch = bzrdir.BzrDir.create_branch_convenience
            branch = create_branch(to_transport.base, format=format,
                                   possible_transports=[to_transport])
        else:
            from bzrlib.transport.local import LocalTransport
            if existing_bzrdir.has_branch():
                if (isinstance(to_transport, LocalTransport)
                    and not existing_bzrdir.has_workingtree()):
                        raise errors.BranchExistsWithoutWorkingTree(location)
                raise errors.AlreadyBranchError(location)
            else:
                branch = existing_bzrdir.create_branch()
                existing_bzrdir.create_workingtree()
        if append_revisions_only:
            try:
                branch.set_append_revisions_only(True)
            except errors.UpgradeRequired:
                raise errors.BzrCommandError('This branch format cannot be set'
                    ' to append-revisions-only.  Try --experimental-branch6')


class cmd_init_repository(Command):
    """Create a shared repository to hold branches.

    New branches created under the repository directory will store their
    revisions in the repository, not in the branch directory.

    If the --no-trees option is used then the branches in the repository
    will not have working trees by default.

    :Examples:
        Create a shared repositories holding just branches::

            bzr init-repo --no-trees repo
            bzr init repo/trunk

        Make a lightweight checkout elsewhere::

            bzr checkout --lightweight repo/trunk trunk-checkout
            cd trunk-checkout
            (add files here)
    """

    _see_also = ['init', 'branch', 'checkout', 'repositories']
    takes_args = ["location"]
    takes_options = [RegistryOption('format',
                            help='Specify a format for this repository. See'
                                 ' "bzr help formats" for details.',
                            registry=bzrdir.format_registry,
                            converter=bzrdir.format_registry.make_bzrdir,
                            value_switches=True, title='Repository format'),
                     Option('no-trees',
                             help='Branches in the repository will default to'
                                  ' not having a working tree.'),
                    ]
    aliases = ["init-repo"]

    def run(self, location, format=None, no_trees=False):
        if format is None:
            format = bzrdir.format_registry.make_bzrdir('default')

        if location is None:
            location = '.'

        to_transport = transport.get_transport(location)
        to_transport.ensure_base()

        newdir = format.initialize_on_transport(to_transport)
        repo = newdir.create_repository(shared=True)
        repo.set_make_working_trees(not no_trees)


class cmd_diff(Command):
    """Show differences in the working tree, between revisions or branches.
    
    If no arguments are given, all changes for the current tree are listed.
    If files are given, only the changes in those files are listed.
    Remote and multiple branches can be compared by using the --old and
    --new options. If not provided, the default for both is derived from
    the first argument, if any, or the current tree if no arguments are
    given.

    "bzr diff -p1" is equivalent to "bzr diff --prefix old/:new/", and
    produces patches suitable for "patch -p1".

    :Exit values:
        1 - changed
        2 - unrepresentable changes
        3 - error
        0 - no change

    :Examples:
        Shows the difference in the working tree versus the last commit::

            bzr diff

        Difference between the working tree and revision 1::

            bzr diff -r1

        Difference between revision 2 and revision 1::

            bzr diff -r1..2

        Difference between revision 2 and revision 1 for branch xxx::

            bzr diff -r1..2 xxx

        Show just the differences for file NEWS::

            bzr diff NEWS

        Show the differences in working tree xxx for file NEWS::

            bzr diff xxx/NEWS

        Show the differences from branch xxx to this working tree:

            bzr diff --old xxx

        Show the differences between two branches for file NEWS::

            bzr diff --old xxx --new yyy NEWS

        Same as 'bzr diff' but prefix paths with old/ and new/::

            bzr diff --prefix old/:new/
    """
    _see_also = ['status']
    takes_args = ['file*']
    takes_options = [
        Option('diff-options', type=str,
               help='Pass these options to the external diff program.'),
        Option('prefix', type=str,
               short_name='p',
               help='Set prefixes added to old and new filenames, as '
                    'two values separated by a colon. (eg "old/:new/").'),
        Option('old',
            help='Branch/tree to compare from.',
            type=unicode,
            ),
        Option('new',
            help='Branch/tree to compare to.',
            type=unicode,
            ),
        'revision',
        'change',
        Option('using',
            help='Use this command to compare files.',
            type=unicode,
            ),
        ]
    aliases = ['di', 'dif']
    encoding_type = 'exact'

    @display_command
    def run(self, revision=None, file_list=None, diff_options=None,
            prefix=None, old=None, new=None, using=None):
        from bzrlib.diff import _get_trees_to_diff, show_diff_trees

        if (prefix is None) or (prefix == '0'):
            # diff -p0 format
            old_label = ''
            new_label = ''
        elif prefix == '1':
            old_label = 'old/'
            new_label = 'new/'
        elif ':' in prefix:
            old_label, new_label = prefix.split(":")
        else:
            raise errors.BzrCommandError(
                '--prefix expects two values separated by a colon'
                ' (eg "old/:new/")')

        if revision and len(revision) > 2:
            raise errors.BzrCommandError('bzr diff --revision takes exactly'
                                         ' one or two revision specifiers')

        old_tree, new_tree, specific_files, extra_trees = \
                _get_trees_to_diff(file_list, revision, old, new)
        return show_diff_trees(old_tree, new_tree, sys.stdout, 
                               specific_files=specific_files,
                               external_diff_options=diff_options,
                               old_label=old_label, new_label=new_label,
                               extra_trees=extra_trees, using=using)


class cmd_deleted(Command):
    """List files deleted in the working tree.
    """
    # TODO: Show files deleted since a previous revision, or
    # between two revisions.
    # TODO: Much more efficient way to do this: read in new
    # directories with readdir, rather than stating each one.  Same
    # level of effort but possibly much less IO.  (Or possibly not,
    # if the directories are very large...)
    _see_also = ['status', 'ls']
    takes_options = ['show-ids']

    @display_command
    def run(self, show_ids=False):
        tree = WorkingTree.open_containing(u'.')[0]
        tree.lock_read()
        try:
            old = tree.basis_tree()
            old.lock_read()
            try:
                for path, ie in old.inventory.iter_entries():
                    if not tree.has_id(ie.file_id):
                        self.outf.write(path)
                        if show_ids:
                            self.outf.write(' ')
                            self.outf.write(ie.file_id)
                        self.outf.write('\n')
            finally:
                old.unlock()
        finally:
            tree.unlock()


class cmd_modified(Command):
    """List files modified in working tree.
    """

    hidden = True
    _see_also = ['status', 'ls']

    @display_command
    def run(self):
        tree = WorkingTree.open_containing(u'.')[0]
        td = tree.changes_from(tree.basis_tree())
        for path, id, kind, text_modified, meta_modified in td.modified:
            self.outf.write(path + '\n')


class cmd_added(Command):
    """List files added in working tree.
    """

    hidden = True
    _see_also = ['status', 'ls']

    @display_command
    def run(self):
        wt = WorkingTree.open_containing(u'.')[0]
        wt.lock_read()
        try:
            basis = wt.basis_tree()
            basis.lock_read()
            try:
                basis_inv = basis.inventory
                inv = wt.inventory
                for file_id in inv:
                    if file_id in basis_inv:
                        continue
                    if inv.is_root(file_id) and len(basis_inv) == 0:
                        continue
                    path = inv.id2path(file_id)
                    if not os.access(osutils.abspath(path), os.F_OK):
                        continue
                    self.outf.write(path + '\n')
            finally:
                basis.unlock()
        finally:
            wt.unlock()


class cmd_root(Command):
    """Show the tree root directory.

    The root is the nearest enclosing directory with a .bzr control
    directory."""

    takes_args = ['filename?']
    @display_command
    def run(self, filename=None):
        """Print the branch root."""
        tree = WorkingTree.open_containing(filename)[0]
        self.outf.write(tree.basedir + '\n')


def _parse_limit(limitstring):
    try:
        return int(limitstring)
    except ValueError:
        msg = "The limit argument must be an integer."
        raise errors.BzrCommandError(msg)


class cmd_log(Command):
    """Show log of a branch, file, or directory.

    By default show the log of the branch containing the working directory.

    To request a range of logs, you can use the command -r begin..end
    -r revision requests a specific revision, -r ..end or -r begin.. are
    also valid.

    :Examples:
        Log the current branch::

            bzr log

        Log a file::

            bzr log foo.c

        Log the last 10 revisions of a branch::

            bzr log -r -10.. http://server/branch
    """

    # TODO: Make --revision support uuid: and hash: [future tag:] notation.

    takes_args = ['location?']
    takes_options = [
            Option('forward',
                   help='Show from oldest to newest.'),
            Option('timezone',
                   type=str,
                   help='Display timezone as local, original, or utc.'),
            custom_help('verbose',
                   help='Show files changed in each revision.'),
            'show-ids',
            'revision',
            'log-format',
            Option('message',
                   short_name='m',
                   help='Show revisions whose message matches this '
                        'regular expression.',
                   type=str),
            Option('limit',
                   short_name='l',
                   help='Limit the output to the first N revisions.',
                   argname='N',
                   type=_parse_limit),
            ]
    encoding_type = 'replace'

    @display_command
    def run(self, location=None, timezone='original',
            verbose=False,
            show_ids=False,
            forward=False,
            revision=None,
            log_format=None,
            message=None,
            limit=None):
        from bzrlib.log import show_log
        assert message is None or isinstance(message, basestring), \
            "invalid message argument %r" % message
        direction = (forward and 'forward') or 'reverse'
        
        # log everything
        file_id = None
        if location:
            # find the file id to log:

            tree, b, fp = bzrdir.BzrDir.open_containing_tree_or_branch(
                location)
            if fp != '':
                if tree is None:
                    tree = b.basis_tree()
                file_id = tree.path2id(fp)
                if file_id is None:
                    raise errors.BzrCommandError(
                        "Path does not have any revision history: %s" %
                        location)
        else:
            # local dir only
            # FIXME ? log the current subdir only RBC 20060203 
            if revision is not None \
                    and len(revision) > 0 and revision[0].get_branch():
                location = revision[0].get_branch()
            else:
                location = '.'
            dir, relpath = bzrdir.BzrDir.open_containing(location)
            b = dir.open_branch()

        b.lock_read()
        try:
            if revision is None:
                rev1 = None
                rev2 = None
            elif len(revision) == 1:
                rev1 = rev2 = revision[0].in_history(b)
            elif len(revision) == 2:
                if revision[1].get_branch() != revision[0].get_branch():
                    # b is taken from revision[0].get_branch(), and
                    # show_log will use its revision_history. Having
                    # different branches will lead to weird behaviors.
                    raise errors.BzrCommandError(
                        "Log doesn't accept two revisions in different"
                        " branches.")
                rev1 = revision[0].in_history(b)
                rev2 = revision[1].in_history(b)
            else:
                raise errors.BzrCommandError(
                    'bzr log --revision takes one or two values.')

            if log_format is None:
                log_format = log.log_formatter_registry.get_default(b)

            lf = log_format(show_ids=show_ids, to_file=self.outf,
                            show_timezone=timezone)

            show_log(b,
                     lf,
                     file_id,
                     verbose=verbose,
                     direction=direction,
                     start_revision=rev1,
                     end_revision=rev2,
                     search=message,
                     limit=limit)
        finally:
            b.unlock()


def get_log_format(long=False, short=False, line=False, default='long'):
    log_format = default
    if long:
        log_format = 'long'
    if short:
        log_format = 'short'
    if line:
        log_format = 'line'
    return log_format


class cmd_touching_revisions(Command):
    """Return revision-ids which affected a particular file.

    A more user-friendly interface is "bzr log FILE".
    """

    hidden = True
    takes_args = ["filename"]

    @display_command
    def run(self, filename):
        tree, relpath = WorkingTree.open_containing(filename)
        b = tree.branch
        file_id = tree.path2id(relpath)
        for revno, revision_id, what in log.find_touching_revisions(b, file_id):
            self.outf.write("%6d %s\n" % (revno, what))


class cmd_ls(Command):
    """List files in a tree.
    """

    _see_also = ['status', 'cat']
    takes_args = ['path?']
    # TODO: Take a revision or remote path and list that tree instead.
    takes_options = [
            'verbose',
            'revision',
            Option('non-recursive',
                   help='Don\'t recurse into subdirectories.'),
            Option('from-root',
                   help='Print paths relative to the root of the branch.'),
            Option('unknown', help='Print unknown files.'),
            Option('versioned', help='Print versioned files.'),
            Option('ignored', help='Print ignored files.'),
            Option('null',
                   help='Write an ascii NUL (\\0) separator '
                   'between files rather than a newline.'),
            Option('kind',
                   help='List entries of a particular kind: file, directory, symlink.',
                   type=unicode),
            'show-ids',
            ]
    @display_command
    def run(self, revision=None, verbose=False,
            non_recursive=False, from_root=False,
            unknown=False, versioned=False, ignored=False,
            null=False, kind=None, show_ids=False, path=None):

        if kind and kind not in ('file', 'directory', 'symlink'):
            raise errors.BzrCommandError('invalid kind specified')

        if verbose and null:
            raise errors.BzrCommandError('Cannot set both --verbose and --null')
        all = not (unknown or versioned or ignored)

        selection = {'I':ignored, '?':unknown, 'V':versioned}

        if path is None:
            fs_path = '.'
            prefix = ''
        else:
            if from_root:
                raise errors.BzrCommandError('cannot specify both --from-root'
                                             ' and PATH')
            fs_path = path
            prefix = path
        tree, branch, relpath = bzrdir.BzrDir.open_containing_tree_or_branch(
            fs_path)
        if from_root:
            relpath = u''
        elif relpath:
            relpath += '/'
        if revision is not None:
            tree = branch.repository.revision_tree(
                revision[0].in_history(branch).rev_id)
        elif tree is None:
            tree = branch.basis_tree()

        tree.lock_read()
        try:
            for fp, fc, fkind, fid, entry in tree.list_files(include_root=False):
                if fp.startswith(relpath):
                    fp = osutils.pathjoin(prefix, fp[len(relpath):])
                    if non_recursive and '/' in fp:
                        continue
                    if not all and not selection[fc]:
                        continue
                    if kind is not None and fkind != kind:
                        continue
                    if verbose:
                        kindch = entry.kind_character()
                        outstring = '%-8s %s%s' % (fc, fp, kindch)
                        if show_ids and fid is not None:
                            outstring = "%-50s %s" % (outstring, fid)
                        self.outf.write(outstring + '\n')
                    elif null:
                        self.outf.write(fp + '\0')
                        if show_ids:
                            if fid is not None:
                                self.outf.write(fid)
                            self.outf.write('\0')
                        self.outf.flush()
                    else:
                        if fid is not None:
                            my_id = fid
                        else:
                            my_id = ''
                        if show_ids:
                            self.outf.write('%-50s %s\n' % (fp, my_id))
                        else:
                            self.outf.write(fp + '\n')
        finally:
            tree.unlock()


class cmd_unknowns(Command):
    """List unknown files.
    """

    hidden = True
    _see_also = ['ls']

    @display_command
    def run(self):
        for f in WorkingTree.open_containing(u'.')[0].unknowns():
            self.outf.write(osutils.quotefn(f) + '\n')


class cmd_ignore(Command):
    """Ignore specified files or patterns.

    To remove patterns from the ignore list, edit the .bzrignore file.

    Trailing slashes on patterns are ignored. 
    If the pattern contains a slash or is a regular expression, it is compared 
    to the whole path from the branch root.  Otherwise, it is compared to only
    the last component of the path.  To match a file only in the root 
    directory, prepend './'.

    Ignore patterns specifying absolute paths are not allowed.

    Ignore patterns may include globbing wildcards such as::

      ? - Matches any single character except '/'
      * - Matches 0 or more characters except '/'
      /**/ - Matches 0 or more directories in a path
      [a-z] - Matches a single character from within a group of characters
 
    Ignore patterns may also be Python regular expressions.  
    Regular expression ignore patterns are identified by a 'RE:' prefix 
    followed by the regular expression.  Regular expression ignore patterns
    may not include named or numbered groups.

    Note: ignore patterns containing shell wildcards must be quoted from 
    the shell on Unix.

    :Examples:
        Ignore the top level Makefile::

            bzr ignore ./Makefile

        Ignore class files in all directories::

            bzr ignore "*.class"

        Ignore .o files under the lib directory::

            bzr ignore "lib/**/*.o"

        Ignore .o files under the lib directory::

            bzr ignore "RE:lib/.*\.o"
    """

    _see_also = ['status', 'ignored']
    takes_args = ['name_pattern*']
    takes_options = [
        Option('old-default-rules',
               help='Write out the ignore rules bzr < 0.9 always used.')
        ]
    
    def run(self, name_pattern_list=None, old_default_rules=None):
        from bzrlib.atomicfile import AtomicFile
        if old_default_rules is not None:
            # dump the rules and exit
            for pattern in ignores.OLD_DEFAULTS:
                print pattern
            return
        if not name_pattern_list:
            raise errors.BzrCommandError("ignore requires at least one "
                                  "NAME_PATTERN or --old-default-rules")
        name_pattern_list = [globbing.normalize_pattern(p) 
                             for p in name_pattern_list]
        for name_pattern in name_pattern_list:
            if (name_pattern[0] == '/' or 
                (len(name_pattern) > 1 and name_pattern[1] == ':')):
                raise errors.BzrCommandError(
                    "NAME_PATTERN should not be an absolute path")
        tree, relpath = WorkingTree.open_containing(u'.')
        ifn = tree.abspath('.bzrignore')
        if os.path.exists(ifn):
            f = open(ifn, 'rt')
            try:
                igns = f.read().decode('utf-8')
            finally:
                f.close()
        else:
            igns = ''

        # TODO: If the file already uses crlf-style termination, maybe
        # we should use that for the newly added lines?

        if igns and igns[-1] != '\n':
            igns += '\n'
        for name_pattern in name_pattern_list:
            igns += name_pattern + '\n'

        f = AtomicFile(ifn, 'wb')
        try:
            f.write(igns.encode('utf-8'))
            f.commit()
        finally:
            f.close()

        if not tree.path2id('.bzrignore'):
            tree.add(['.bzrignore'])

        ignored = globbing.Globster(name_pattern_list)
        matches = []
        tree.lock_read()
        for entry in tree.list_files():
            id = entry[3]
            if id is not None:
                filename = entry[0]
                if ignored.match(filename):
                    matches.append(filename.encode('utf-8'))
        tree.unlock()
        if len(matches) > 0:
            print "Warning: the following files are version controlled and" \
                  " match your ignore pattern:\n%s" % ("\n".join(matches),)

class cmd_ignored(Command):
    """List ignored files and the patterns that matched them.
    """

    encoding_type = 'replace'
    _see_also = ['ignore']

    @display_command
    def run(self):
        tree = WorkingTree.open_containing(u'.')[0]
        tree.lock_read()
        try:
            for path, file_class, kind, file_id, entry in tree.list_files():
                if file_class != 'I':
                    continue
                ## XXX: Slightly inefficient since this was already calculated
                pat = tree.is_ignored(path)
                self.outf.write('%-50s %s\n' % (path, pat))
        finally:
            tree.unlock()


class cmd_lookup_revision(Command):
    """Lookup the revision-id from a revision-number

    :Examples:
        bzr lookup-revision 33
    """
    hidden = True
    takes_args = ['revno']
    
    @display_command
    def run(self, revno):
        try:
            revno = int(revno)
        except ValueError:
            raise errors.BzrCommandError("not a valid revision-number: %r" % revno)

        print WorkingTree.open_containing(u'.')[0].branch.get_rev_id(revno)


class cmd_export(Command):
    """Export current or past revision to a destination directory or archive.

    If no revision is specified this exports the last committed revision.

    Format may be an "exporter" name, such as tar, tgz, tbz2.  If none is
    given, try to find the format with the extension. If no extension
    is found exports to a directory (equivalent to --format=dir).

    If root is supplied, it will be used as the root directory inside
    container formats (tar, zip, etc). If it is not supplied it will default
    to the exported filename. The root option has no effect for 'dir' format.

    If branch is omitted then the branch containing the current working
    directory will be used.

    Note: Export of tree with non-ASCII filenames to zip is not supported.

      =================       =========================
      Supported formats       Autodetected by extension
      =================       =========================
         dir                         (none)
         tar                          .tar
         tbz2                    .tar.bz2, .tbz2
         tgz                      .tar.gz, .tgz
         zip                          .zip
      =================       =========================
    """
    takes_args = ['dest', 'branch?']
    takes_options = [
        Option('format',
               help="Type of file to export to.",
               type=unicode),
        'revision',
        Option('root',
               type=str,
               help="Name of the root directory inside the exported file."),
        ]
    def run(self, dest, branch=None, revision=None, format=None, root=None):
        from bzrlib.export import export

        if branch is None:
            tree = WorkingTree.open_containing(u'.')[0]
            b = tree.branch
        else:
            b = Branch.open(branch)
            
        if revision is None:
            # should be tree.last_revision  FIXME
            rev_id = b.last_revision()
        else:
            if len(revision) != 1:
                raise errors.BzrCommandError('bzr export --revision takes exactly 1 argument')
            rev_id = revision[0].in_history(b).rev_id
        t = b.repository.revision_tree(rev_id)
        try:
            export(t, dest, format, root)
        except errors.NoSuchExportFormat, e:
            raise errors.BzrCommandError('Unsupported export format: %s' % e.format)


class cmd_cat(Command):
    """Write the contents of a file as of a given revision to standard output.

    If no revision is nominated, the last revision is used.

    Note: Take care to redirect standard output when using this command on a
    binary file. 
    """

    _see_also = ['ls']
    takes_options = [
        Option('name-from-revision', help='The path name in the old tree.'),
        'revision',
        ]
    takes_args = ['filename']
    encoding_type = 'exact'

    @display_command
    def run(self, filename, revision=None, name_from_revision=False):
        if revision is not None and len(revision) != 1:
            raise errors.BzrCommandError("bzr cat --revision takes exactly"
                                         " one revision specifier")
        tree, branch, relpath = \
            bzrdir.BzrDir.open_containing_tree_or_branch(filename)
        branch.lock_read()
        try:
            return self._run(tree, branch, relpath, filename, revision,
                             name_from_revision)
        finally:
            branch.unlock()

    def _run(self, tree, b, relpath, filename, revision, name_from_revision):
        if tree is None:
            tree = b.basis_tree()
        if revision is None:
            revision_id = b.last_revision()
        else:
            revision_id = revision[0].in_history(b).rev_id

        cur_file_id = tree.path2id(relpath)
        rev_tree = b.repository.revision_tree(revision_id)
        old_file_id = rev_tree.path2id(relpath)
        
        if name_from_revision:
            if old_file_id is None:
                raise errors.BzrCommandError("%r is not present in revision %s"
                                                % (filename, revision_id))
            else:
                rev_tree.print_file(old_file_id)
        elif cur_file_id is not None:
            rev_tree.print_file(cur_file_id)
        elif old_file_id is not None:
            rev_tree.print_file(old_file_id)
        else:
            raise errors.BzrCommandError("%r is not present in revision %s" %
                                         (filename, revision_id))


class cmd_local_time_offset(Command):
    """Show the offset in seconds from GMT to local time."""
    hidden = True    
    @display_command
    def run(self):
        print osutils.local_time_offset()



class cmd_commit(Command):
    """Commit changes into a new revision.
    
    If no arguments are given, the entire tree is committed.

    If selected files are specified, only changes to those files are
    committed.  If a directory is specified then the directory and everything 
    within it is committed.

    If author of the change is not the same person as the committer, you can
    specify the author's name using the --author option. The name should be
    in the same format as a committer-id, e.g. "John Doe <jdoe@example.com>".

    A selected-file commit may fail in some cases where the committed
    tree would be invalid. Consider::

      bzr init foo
      mkdir foo/bar
      bzr add foo/bar
      bzr commit foo -m "committing foo"
      bzr mv foo/bar foo/baz
      mkdir foo/bar
      bzr add foo/bar
      bzr commit foo/bar -m "committing bar but not baz"

    In the example above, the last commit will fail by design. This gives
    the user the opportunity to decide whether they want to commit the
    rename at the same time, separately first, or not at all. (As a general
    rule, when in doubt, Bazaar has a policy of Doing the Safe Thing.)

    Note: A selected-file commit after a merge is not yet supported.
    """
    # TODO: Run hooks on tree to-be-committed, and after commit.

    # TODO: Strict commit that fails if there are deleted files.
    #       (what does "deleted files" mean ??)

    # TODO: Give better message for -s, --summary, used by tla people

    # XXX: verbose currently does nothing

    _see_also = ['bugs', 'uncommit']
    takes_args = ['selected*']
    takes_options = [
            Option('message', type=unicode,
                   short_name='m',
                   help="Description of the new revision."),
            'verbose',
             Option('unchanged',
                    help='Commit even if nothing has changed.'),
             Option('file', type=str,
                    short_name='F',
                    argname='msgfile',
                    help='Take commit message from this file.'),
             Option('strict',
                    help="Refuse to commit if there are unknown "
                    "files in the working tree."),
             ListOption('fixes', type=str,
                    help="Mark a bug as being fixed by this revision."),
             Option('author', type=unicode,
                    help="Set the author's name, if it's different "
                         "from the committer."),
             Option('local',
                    help="Perform a local commit in a bound "
                         "branch.  Local commits are not pushed to "
                         "the master branch until a normal commit "
                         "is performed."
                    ),
              Option('show-diff',
                     help='When no message is supplied, show the diff along'
                     ' with the status summary in the message editor.'),
             ]
    aliases = ['ci', 'checkin']

    def _get_bug_fix_properties(self, fixes, branch):
        properties = []
        # Configure the properties for bug fixing attributes.
        for fixed_bug in fixes:
            tokens = fixed_bug.split(':')
            if len(tokens) != 2:
                raise errors.BzrCommandError(
                    "Invalid bug %s. Must be in the form of 'tag:id'. "
                    "Commit refused." % fixed_bug)
            tag, bug_id = tokens
            try:
                bug_url = bugtracker.get_bug_url(tag, branch, bug_id)
            except errors.UnknownBugTrackerAbbreviation:
                raise errors.BzrCommandError(
                    'Unrecognized bug %s. Commit refused.' % fixed_bug)
            except errors.MalformedBugIdentifier:
                raise errors.BzrCommandError(
                    "Invalid bug identifier for %s. Commit refused."
                    % fixed_bug)
            properties.append('%s fixed' % bug_url)
        return '\n'.join(properties)

    def run(self, message=None, file=None, verbose=False, selected_list=None,
            unchanged=False, strict=False, local=False, fixes=None,
            author=None, show_diff=False):
        from bzrlib.errors import (
            PointlessCommit,
            ConflictsInTree,
            StrictCommitFailed
        )
        from bzrlib.msgeditor import (
            edit_commit_message_encoded,
            make_commit_message_template_encoded
        )

        # TODO: Need a blackbox test for invoking the external editor; may be
        # slightly problematic to run this cross-platform.

        # TODO: do more checks that the commit will succeed before 
        # spending the user's valuable time typing a commit message.

        properties = {}

        tree, selected_list = tree_files(selected_list)
        if selected_list == ['']:
            # workaround - commit of root of tree should be exactly the same
            # as just default commit in that tree, and succeed even though
            # selected-file merge commit is not done yet
            selected_list = []

        if fixes is None:
            fixes = []
        bug_property = self._get_bug_fix_properties(fixes, tree.branch)
        if bug_property:
            properties['bugs'] = bug_property

        if local and not tree.branch.get_bound_location():
            raise errors.LocalRequiresBoundBranch()

        def get_message(commit_obj):
            """Callback to get commit message"""
            my_message = message
            if my_message is None and not file:
                t = make_commit_message_template_encoded(tree,
                        selected_list, diff=show_diff,
                        output_encoding=bzrlib.user_encoding)
                my_message = edit_commit_message_encoded(t)
                if my_message is None:
                    raise errors.BzrCommandError("please specify a commit"
                        " message with either --message or --file")
            elif my_message and file:
                raise errors.BzrCommandError(
                    "please specify either --message or --file")
            if file:
                my_message = codecs.open(file, 'rt', 
                                         bzrlib.user_encoding).read()
            if my_message == "":
                raise errors.BzrCommandError("empty commit message specified")
            return my_message

        try:
            tree.commit(message_callback=get_message,
                        specific_files=selected_list,
                        allow_pointless=unchanged, strict=strict, local=local,
                        reporter=None, verbose=verbose, revprops=properties,
                        author=author)
        except PointlessCommit:
            # FIXME: This should really happen before the file is read in;
            # perhaps prepare the commit; get the message; then actually commit
            raise errors.BzrCommandError("no changes to commit."
                              " use --unchanged to commit anyhow")
        except ConflictsInTree:
            raise errors.BzrCommandError('Conflicts detected in working '
                'tree.  Use "bzr conflicts" to list, "bzr resolve FILE" to'
                ' resolve.')
        except StrictCommitFailed:
            raise errors.BzrCommandError("Commit refused because there are"
                              " unknown files in the working tree.")
        except errors.BoundBranchOutOfDate, e:
            raise errors.BzrCommandError(str(e) + "\n"
            'To commit to master branch, run update and then commit.\n'
            'You can also pass --local to commit to continue working '
            'disconnected.')


class cmd_check(Command):
    """Validate consistency of branch history.

    This command checks various invariants about the branch storage to
    detect data corruption or bzr bugs.

    Output fields:

        revisions: This is just the number of revisions checked.  It doesn't
            indicate a problem.
        versionedfiles: This is just the number of versionedfiles checked.  It
            doesn't indicate a problem.
        unreferenced ancestors: Texts that are ancestors of other texts, but
            are not properly referenced by the revision ancestry.  This is a
            subtle problem that Bazaar can work around.
        unique file texts: This is the total number of unique file contents
            seen in the checked revisions.  It does not indicate a problem.
        repeated file texts: This is the total number of repeated texts seen
            in the checked revisions.  Texts can be repeated when their file
            entries are modified, but the file contents are not.  It does not
            indicate a problem.
    """

    _see_also = ['reconcile']
    takes_args = ['branch?']
    takes_options = ['verbose']

    def run(self, branch=None, verbose=False):
        from bzrlib.check import check
        if branch is None:
            branch_obj = Branch.open_containing('.')[0]
        else:
            branch_obj = Branch.open(branch)
        check(branch_obj, verbose)
        # bit hacky, check the tree parent is accurate
        try:
            if branch is None:
                tree = WorkingTree.open_containing('.')[0]
            else:
                tree = WorkingTree.open(branch)
        except (errors.NoWorkingTree, errors.NotLocalUrl):
            pass
        else:
            # This is a primitive 'check' for tree state. Currently this is not
            # integrated into the main check logic as yet.
            tree.lock_read()
            try:
                tree_basis = tree.basis_tree()
                tree_basis.lock_read()
                try:
                    repo_basis = tree.branch.repository.revision_tree(
                        tree.last_revision())
                    if len(list(repo_basis._iter_changes(tree_basis))):
                        raise errors.BzrCheckError(
                            "Mismatched basis inventory content.")
                    tree._validate()
                finally:
                    tree_basis.unlock()
            finally:
                tree.unlock()


class cmd_upgrade(Command):
    """Upgrade branch storage to current format.

    The check command or bzr developers may sometimes advise you to run
    this command. When the default format has changed you may also be warned
    during other operations to upgrade.
    """

    _see_also = ['check']
    takes_args = ['url?']
    takes_options = [
                    RegistryOption('format',
                        help='Upgrade to a specific format.  See "bzr help'
                             ' formats" for details.',
                        registry=bzrdir.format_registry,
                        converter=bzrdir.format_registry.make_bzrdir,
                        value_switches=True, title='Branch format'),
                    ]

    def run(self, url='.', format=None):
        from bzrlib.upgrade import upgrade
        if format is None:
            format = bzrdir.format_registry.make_bzrdir('default')
        upgrade(url, format)


class cmd_whoami(Command):
    """Show or set bzr user id.
    
    :Examples:
        Show the email of the current user::

            bzr whoami --email

        Set the current user::

            bzr whoami "Frank Chu <fchu@example.com>"
    """
    takes_options = [ Option('email',
                             help='Display email address only.'),
                      Option('branch',
                             help='Set identity for the current branch instead of '
                                  'globally.'),
                    ]
    takes_args = ['name?']
    encoding_type = 'replace'
    
    @display_command
    def run(self, email=False, branch=False, name=None):
        if name is None:
            # use branch if we're inside one; otherwise global config
            try:
                c = Branch.open_containing('.')[0].get_config()
            except errors.NotBranchError:
                c = config.GlobalConfig()
            if email:
                self.outf.write(c.user_email() + '\n')
            else:
                self.outf.write(c.username() + '\n')
            return

        # display a warning if an email address isn't included in the given name.
        try:
            config.extract_email_address(name)
        except errors.NoEmailInUsername, e:
            warning('"%s" does not seem to contain an email address.  '
                    'This is allowed, but not recommended.', name)
        
        # use global config unless --branch given
        if branch:
            c = Branch.open_containing('.')[0].get_config()
        else:
            c = config.GlobalConfig()
        c.set_user_option('email', name)


class cmd_nick(Command):
    """Print or set the branch nickname.  

    If unset, the tree root directory name is used as the nickname
    To print the current nickname, execute with no argument.  
    """

    _see_also = ['info']
    takes_args = ['nickname?']
    def run(self, nickname=None):
        branch = Branch.open_containing(u'.')[0]
        if nickname is None:
            self.printme(branch)
        else:
            branch.nick = nickname

    @display_command
    def printme(self, branch):
        print branch.nick


class cmd_selftest(Command):
    """Run internal test suite.
    
    If arguments are given, they are regular expressions that say which tests
    should run.  Tests matching any expression are run, and other tests are
    not run.

    Alternatively if --first is given, matching tests are run first and then
    all other tests are run.  This is useful if you have been working in a
    particular area, but want to make sure nothing else was broken.

    If --exclude is given, tests that match that regular expression are
    excluded, regardless of whether they match --first or not.

    To help catch accidential dependencies between tests, the --randomize
    option is useful. In most cases, the argument used is the word 'now'.
    Note that the seed used for the random number generator is displayed
    when this option is used. The seed can be explicitly passed as the
    argument to this option if required. This enables reproduction of the
    actual ordering used if and when an order sensitive problem is encountered.

    If --list-only is given, the tests that would be run are listed. This is
    useful when combined with --first, --exclude and/or --randomize to
    understand their impact. The test harness reports "Listed nn tests in ..."
    instead of "Ran nn tests in ..." when list mode is enabled.

    If the global option '--no-plugins' is given, plugins are not loaded
    before running the selftests.  This has two effects: features provided or
    modified by plugins will not be tested, and tests provided by plugins will
    not be run.

    Tests that need working space on disk use a common temporary directory, 
    typically inside $TMPDIR or /tmp.

    :Examples:
        Run only tests relating to 'ignore'::

            bzr selftest ignore

        Disable plugins and list tests as they're run::

            bzr --no-plugins selftest -v
    """
    # NB: this is used from the class without creating an instance, which is
    # why it does not have a self parameter.
    def get_transport_type(typestring):
        """Parse and return a transport specifier."""
        if typestring == "sftp":
            from bzrlib.transport.sftp import SFTPAbsoluteServer
            return SFTPAbsoluteServer
        if typestring == "memory":
            from bzrlib.transport.memory import MemoryServer
            return MemoryServer
        if typestring == "fakenfs":
            from bzrlib.transport.fakenfs import FakeNFSServer
            return FakeNFSServer
        msg = "No known transport type %s. Supported types are: sftp\n" %\
            (typestring)
        raise errors.BzrCommandError(msg)

    hidden = True
    takes_args = ['testspecs*']
    takes_options = ['verbose',
                     Option('one',
                             help='Stop when one test fails.',
                             short_name='1',
                             ),
                     Option('transport',
                            help='Use a different transport by default '
                                 'throughout the test suite.',
                            type=get_transport_type),
                     Option('benchmark',
                            help='Run the benchmarks rather than selftests.'),
                     Option('lsprof-timed',
                            help='Generate lsprof output for benchmarked'
                                 ' sections of code.'),
                     Option('cache-dir', type=str,
                            help='Cache intermediate benchmark output in this '
                                 'directory.'),
                     Option('first',
                            help='Run all tests, but run specified tests first.',
                            short_name='f',
                            ),
                     Option('list-only',
                            help='List the tests instead of running them.'),
                     Option('randomize', type=str, argname="SEED",
                            help='Randomize the order of tests using the given'
                                 ' seed or "now" for the current time.'),
                     Option('exclude', type=str, argname="PATTERN",
                            short_name='x',
                            help='Exclude tests that match this regular'
                                 ' expression.'),
                     Option('strict', help='Fail on missing dependencies or '
                            'known failures.'),
<<<<<<< HEAD
=======
                     Option('coverage', type=str, argname="DIRECTORY",
                            help='Generate line coverage report in this '
                                 'directory.'),
                     Option('load-list', type=str, argname='TESTLISTFILE',
                            help='Load a test id list from a text file.'),
>>>>>>> 2da6eb6b
                     ]
    encoding_type = 'replace'

    def run(self, testspecs_list=None, verbose=False, one=False,
            transport=None, benchmark=None,
            lsprof_timed=None, cache_dir=None,
            first=False, list_only=False,
<<<<<<< HEAD
            randomize=None, exclude=None, strict=False):
=======
            randomize=None, exclude=None, strict=False, coverage=None,
            load_list=None):
>>>>>>> 2da6eb6b
        import bzrlib.ui
        from bzrlib.tests import selftest
        import bzrlib.benchmarks as benchmarks
        from bzrlib.benchmarks import tree_creator

        if cache_dir is not None:
            tree_creator.TreeCreator.CACHE_ROOT = osutils.abspath(cache_dir)
        if not list_only:
            print 'testing: %s' % (osutils.realpath(sys.argv[0]),)
            print '   %s (%s python%s)' % (
                    bzrlib.__path__[0],
                    bzrlib.version_string,
                    '.'.join(map(str, sys.version_info)),
                    )
        print
        if testspecs_list is not None:
            pattern = '|'.join(testspecs_list)
        else:
            pattern = ".*"
        if benchmark:
            test_suite_factory = benchmarks.test_suite
            # Unless user explicitly asks for quiet, be verbose in benchmarks
            verbose = not is_quiet()
            # TODO: should possibly lock the history file...
            benchfile = open(".perf_history", "at", buffering=1)
        else:
            test_suite_factory = None
            benchfile = None
        try:
            result = selftest(verbose=verbose,
                              pattern=pattern,
                              stop_on_failure=one,
                              transport=transport,
                              test_suite_factory=test_suite_factory,
                              lsprof_timed=lsprof_timed,
                              bench_history=benchfile,
                              matching_tests_first=first,
                              list_only=list_only,
                              random_seed=randomize,
                              exclude_pattern=exclude,
                              strict=strict,
<<<<<<< HEAD
=======
                              coverage_dir=coverage,
                              load_list=load_list,
>>>>>>> 2da6eb6b
                              )
        finally:
            if benchfile is not None:
                benchfile.close()
        if result:
            info('tests passed')
        else:
            info('tests failed')
        return int(not result)


class cmd_version(Command):
    """Show version of bzr."""

    encoding_type = 'replace'

    @display_command
    def run(self):
        from bzrlib.version import show_version
        show_version(to_file=self.outf)


class cmd_rocks(Command):
    """Statement of optimism."""

    hidden = True

    @display_command
    def run(self):
        print "It sure does!"


class cmd_find_merge_base(Command):
    """Find and print a base revision for merging two branches."""
    # TODO: Options to specify revisions on either side, as if
    #       merging only part of the history.
    takes_args = ['branch', 'other']
    hidden = True
    
    @display_command
    def run(self, branch, other):
        from bzrlib.revision import ensure_null
        
        branch1 = Branch.open_containing(branch)[0]
        branch2 = Branch.open_containing(other)[0]
        branch1.lock_read()
        try:
            branch2.lock_read()
            try:
                last1 = ensure_null(branch1.last_revision())
                last2 = ensure_null(branch2.last_revision())

                graph = branch1.repository.get_graph(branch2.repository)
                base_rev_id = graph.find_unique_lca(last1, last2)

                print 'merge base is revision %s' % base_rev_id
            finally:
                branch2.unlock()
        finally:
            branch1.unlock()


class cmd_merge(Command):
    """Perform a three-way merge.
    
    The branch is the branch you will merge from.  By default, it will merge
    the latest revision.  If you specify a revision, that revision will be
    merged.  If you specify two revisions, the first will be used as a BASE,
    and the second one as OTHER.  Revision numbers are always relative to the
    specified branch.

    By default, bzr will try to merge in all new work from the other
    branch, automatically determining an appropriate base.  If this
    fails, you may need to give an explicit base.
    
    Merge will do its best to combine the changes in two branches, but there
    are some kinds of problems only a human can fix.  When it encounters those,
    it will mark a conflict.  A conflict means that you need to fix something,
    before you should commit.

    Use bzr resolve when you have fixed a problem.  See also bzr conflicts.

    If there is no default branch set, the first merge will set it. After
    that, you can omit the branch to use the default.  To change the
    default, use --remember. The value will only be saved if the remote
    location can be accessed.

    The results of the merge are placed into the destination working
    directory, where they can be reviewed (with bzr diff), tested, and then
    committed to record the result of the merge.
    
    merge refuses to run if there are any uncommitted changes, unless
    --force is given.

    :Examples:
        To merge the latest revision from bzr.dev::

            bzr merge ../bzr.dev

        To merge changes up to and including revision 82 from bzr.dev::

            bzr merge -r 82 ../bzr.dev

        To merge the changes introduced by 82, without previous changes::

            bzr merge -r 81..82 ../bzr.dev
    """

    encoding_type = 'exact'
    _see_also = ['update', 'remerge', 'status-flags']
    takes_args = ['branch?']
    takes_options = [
        'change',
        'revision',
        Option('force',
               help='Merge even if the destination tree has uncommitted changes.'),
        'merge-type',
        'reprocess',
        'remember',
        Option('show-base', help="Show base revision text in "
               "conflicts."),
        Option('uncommitted', help='Apply uncommitted changes'
               ' from a working copy, instead of branch changes.'),
        Option('pull', help='If the destination is already'
                ' completely merged into the source, pull from the'
                ' source rather than merging.  When this happens,'
                ' you do not need to commit the result.'),
        Option('directory',
               help='Branch to merge into, '
                    'rather than the one containing the working directory.',
               short_name='d',
               type=unicode,
               ),
        Option('preview', help='Instead of merging, show a diff of the merge.')
    ]

    def run(self, branch=None, revision=None, force=False, merge_type=None,
            show_base=False, reprocess=False, remember=False,
            uncommitted=False, pull=False,
            directory=None,
            preview=False,
            ):
        # This is actually a branch (or merge-directive) *location*.
        location = branch
        del branch

        if merge_type is None:
            merge_type = _mod_merge.Merge3Merger

        if directory is None: directory = u'.'
        possible_transports = []
        merger = None
        allow_pending = True
        verified = 'inapplicable'
        tree = WorkingTree.open_containing(directory)[0]
        change_reporter = delta._ChangeReporter(
            unversioned_filter=tree.is_ignored)
        cleanups = []
        try:
            pb = ui.ui_factory.nested_progress_bar()
            cleanups.append(pb.finished)
            tree.lock_write()
            cleanups.append(tree.unlock)
            if location is not None:
                mergeable, other_transport = _get_mergeable_helper(location)
                if mergeable:
                    if uncommitted:
                        raise errors.BzrCommandError('Cannot use --uncommitted'
                            ' with bundles or merge directives.')

                    if revision is not None:
                        raise errors.BzrCommandError(
                            'Cannot use -r with merge directives or bundles')
                    merger, verified = _mod_merge.Merger.from_mergeable(tree,
                       mergeable, pb)
                possible_transports.append(other_transport)

            if merger is None and uncommitted:
                if revision is not None and len(revision) > 0:
                    raise errors.BzrCommandError('Cannot use --uncommitted and'
                        ' --revision at the same time.')
                location = self._select_branch_location(tree, location)[0]
                other_tree, other_path = WorkingTree.open_containing(location)
                merger = _mod_merge.Merger.from_uncommitted(tree, other_tree,
                    pb)
                allow_pending = False
                if other_path != '':
                    merger.interesting_files = [other_path]

            if merger is None:
                merger, allow_pending = self._get_merger_from_branch(tree,
                    location, revision, remember, possible_transports, pb)

            merger.merge_type = merge_type
            merger.reprocess = reprocess
            merger.show_base = show_base
            self.sanity_check_merger(merger)
            if (merger.base_rev_id == merger.other_rev_id and
                merger.other_rev_id != None):
                note('Nothing to do.')
                return 0
            if pull:
                if merger.interesting_files is not None:
                    raise errors.BzrCommandError('Cannot pull individual files')
                if (merger.base_rev_id == tree.last_revision()):
                    result = tree.pull(merger.other_branch, False,
                                       merger.other_rev_id)
                    result.report(self.outf)
                    return 0
            merger.check_basis(not force)
            if preview:
                return self._do_preview(merger)
            else:
                return self._do_merge(merger, change_reporter, allow_pending,
                                      verified)
        finally:
            for cleanup in reversed(cleanups):
                cleanup()

    def _do_preview(self, merger):
        from bzrlib.diff import show_diff_trees
        tree_merger = merger.make_merger()
        tt = tree_merger.make_preview_transform()
        result_tree = tt.get_preview_tree()
        show_diff_trees(merger.this_tree, result_tree, self.outf, old_label='',
                        new_label='')

    def _do_merge(self, merger, change_reporter, allow_pending, verified):
        merger.change_reporter = change_reporter
        conflict_count = merger.do_merge()
        if allow_pending:
            merger.set_pending()
        if verified == 'failed':
            warning('Preview patch does not match changes')
        if conflict_count != 0:
            return 1
        else:
            return 0

    def sanity_check_merger(self, merger):
        if (merger.show_base and
            not merger.merge_type is _mod_merge.Merge3Merger):
            raise errors.BzrCommandError("Show-base is not supported for this"
                                         " merge type. %s" % merger.merge_type)
        if merger.reprocess and not merger.merge_type.supports_reprocess:
            raise errors.BzrCommandError("Conflict reduction is not supported"
                                         " for merge type %s." %
                                         merger.merge_type)
        if merger.reprocess and merger.show_base:
            raise errors.BzrCommandError("Cannot do conflict reduction and"
                                         " show base.")

    def _get_merger_from_branch(self, tree, location, revision, remember,
                                possible_transports, pb):
        """Produce a merger from a location, assuming it refers to a branch."""
        from bzrlib.tag import _merge_tags_if_possible
        assert revision is None or len(revision) < 3
        # find the branch locations
        other_loc, user_location = self._select_branch_location(tree, location,
            revision, -1)
        if revision is not None and len(revision) == 2:
            base_loc, _unused = self._select_branch_location(tree,
                location, revision, 0)
        else:
            base_loc = other_loc
        # Open the branches
        other_branch, other_path = Branch.open_containing(other_loc,
            possible_transports)
        if base_loc == other_loc:
            base_branch = other_branch
        else:
            base_branch, base_path = Branch.open_containing(base_loc,
                possible_transports)
        # Find the revision ids
        if revision is None or len(revision) < 1 or revision[-1] is None:
            other_revision_id = _mod_revision.ensure_null(
                other_branch.last_revision())
        else:
            other_revision_id = \
                _mod_revision.ensure_null(
                    revision[-1].in_history(other_branch).rev_id)
        if (revision is not None and len(revision) == 2
            and revision[0] is not None):
            base_revision_id = \
                _mod_revision.ensure_null(
                    revision[0].in_history(base_branch).rev_id)
        else:
            base_revision_id = None
        # Remember where we merge from
        if ((remember or tree.branch.get_submit_branch() is None) and
             user_location is not None):
            tree.branch.set_submit_branch(other_branch.base)
        _merge_tags_if_possible(other_branch, tree.branch)
        merger = _mod_merge.Merger.from_revision_ids(pb, tree,
            other_revision_id, base_revision_id, other_branch, base_branch)
        if other_path != '':
            allow_pending = False
            merger.interesting_files = [other_path]
        else:
            allow_pending = True
        return merger, allow_pending

    def _select_branch_location(self, tree, user_location, revision=None,
                                index=None):
        """Select a branch location, according to possible inputs.

        If provided, branches from ``revision`` are preferred.  (Both
        ``revision`` and ``index`` must be supplied.)

        Otherwise, the ``location`` parameter is used.  If it is None, then the
        ``submit`` or ``parent`` location is used, and a note is printed.

        :param tree: The working tree to select a branch for merging into
        :param location: The location entered by the user
        :param revision: The revision parameter to the command
        :param index: The index to use for the revision parameter.  Negative
            indices are permitted.
        :return: (selected_location, user_location).  The default location
            will be the user-entered location.
        """
        if (revision is not None and index is not None
            and revision[index] is not None):
            branch = revision[index].get_branch()
            if branch is not None:
                return branch, branch
        if user_location is None:
            location = self._get_remembered(tree, 'Merging from')
        else:
            location = user_location
        return location, user_location

    def _get_remembered(self, tree, verb_string):
        """Use tree.branch's parent if none was supplied.

        Report if the remembered location was used.
        """
        stored_location = tree.branch.get_submit_branch()
        if stored_location is None:
            stored_location = tree.branch.get_parent()
        mutter("%s", stored_location)
        if stored_location is None:
            raise errors.BzrCommandError("No location specified or remembered")
        display_url = urlutils.unescape_for_display(stored_location,
            self.outf.encoding)
        self.outf.write("%s remembered location %s\n" % (verb_string,
            display_url))
        return stored_location


class cmd_remerge(Command):
    """Redo a merge.

    Use this if you want to try a different merge technique while resolving
    conflicts.  Some merge techniques are better than others, and remerge 
    lets you try different ones on different files.

    The options for remerge have the same meaning and defaults as the ones for
    merge.  The difference is that remerge can (only) be run when there is a
    pending merge, and it lets you specify particular files.

    :Examples:
        Re-do the merge of all conflicted files, and show the base text in
        conflict regions, in addition to the usual THIS and OTHER texts::
      
            bzr remerge --show-base

        Re-do the merge of "foobar", using the weave merge algorithm, with
        additional processing to reduce the size of conflict regions::
      
            bzr remerge --merge-type weave --reprocess foobar
    """
    takes_args = ['file*']
    takes_options = [
            'merge-type',
            'reprocess',
            Option('show-base',
                   help="Show base revision text in conflicts."),
            ]

    def run(self, file_list=None, merge_type=None, show_base=False,
            reprocess=False):
        if merge_type is None:
            merge_type = _mod_merge.Merge3Merger
        tree, file_list = tree_files(file_list)
        tree.lock_write()
        try:
            parents = tree.get_parent_ids()
            if len(parents) != 2:
                raise errors.BzrCommandError("Sorry, remerge only works after normal"
                                             " merges.  Not cherrypicking or"
                                             " multi-merges.")
            repository = tree.branch.repository
            interesting_ids = None
            new_conflicts = []
            conflicts = tree.conflicts()
            if file_list is not None:
                interesting_ids = set()
                for filename in file_list:
                    file_id = tree.path2id(filename)
                    if file_id is None:
                        raise errors.NotVersionedError(filename)
                    interesting_ids.add(file_id)
                    if tree.kind(file_id) != "directory":
                        continue
                    
                    for name, ie in tree.inventory.iter_entries(file_id):
                        interesting_ids.add(ie.file_id)
                new_conflicts = conflicts.select_conflicts(tree, file_list)[0]
            else:
                # Remerge only supports resolving contents conflicts
                allowed_conflicts = ('text conflict', 'contents conflict')
                restore_files = [c.path for c in conflicts
                                 if c.typestring in allowed_conflicts]
            _mod_merge.transform_tree(tree, tree.basis_tree(), interesting_ids)
            tree.set_conflicts(ConflictList(new_conflicts))
            if file_list is not None:
                restore_files = file_list
            for filename in restore_files:
                try:
                    restore(tree.abspath(filename))
                except errors.NotConflicted:
                    pass
            # Disable pending merges, because the file texts we are remerging
            # have not had those merges performed.  If we use the wrong parents
            # list, we imply that the working tree text has seen and rejected
            # all the changes from the other tree, when in fact those changes
            # have not yet been seen.
            pb = ui.ui_factory.nested_progress_bar()
            tree.set_parent_ids(parents[:1])
            try:
                merger = _mod_merge.Merger.from_revision_ids(pb,
                                                             tree, parents[1])
                merger.interesting_ids = interesting_ids
                merger.merge_type = merge_type
                merger.show_base = show_base
                merger.reprocess = reprocess
                conflicts = merger.do_merge()
            finally:
                tree.set_parent_ids(parents)
                pb.finished()
        finally:
            tree.unlock()
        if conflicts > 0:
            return 1
        else:
            return 0


class cmd_revert(Command):
    """Revert files to a previous revision.

    Giving a list of files will revert only those files.  Otherwise, all files
    will be reverted.  If the revision is not specified with '--revision', the
    last committed revision is used.

    To remove only some changes, without reverting to a prior version, use
    merge instead.  For example, "merge . --revision -2..-3" will remove the
    changes introduced by -2, without affecting the changes introduced by -1.
    Or to remove certain changes on a hunk-by-hunk basis, see the Shelf plugin.
    
    By default, any files that have been manually changed will be backed up
    first.  (Files changed only by merge are not backed up.)  Backup files have
    '.~#~' appended to their name, where # is a number.

    When you provide files, you can use their current pathname or the pathname
    from the target revision.  So you can use revert to "undelete" a file by
    name.  If you name a directory, all the contents of that directory will be
    reverted.

    Any files that have been newly added since that revision will be deleted,
    with a backup kept if appropriate.  Directories containing unknown files
    will not be deleted.

    The working tree contains a list of pending merged revisions, which will
    be included as parents in the next commit.  Normally, revert clears that
    list as well as reverting the files.  If any files are specified, revert
    leaves the pending merge list alone and reverts only the files.  Use "bzr
    revert ." in the tree root to revert all files but keep the merge record,
    and "bzr revert --forget-merges" to clear the pending merge list without
    reverting any files.
    """

    _see_also = ['cat', 'export']
    takes_options = [
        'revision',
        Option('no-backup', "Do not save backups of reverted files."),
        Option('forget-merges',
               'Remove pending merge marker, without changing any files.'),
        ]
    takes_args = ['file*']

    def run(self, revision=None, no_backup=False, file_list=None,
            forget_merges=None):
        tree, file_list = tree_files(file_list)
        if forget_merges:
            tree.set_parent_ids(tree.get_parent_ids()[:1])
        else:
            self._revert_tree_to_revision(tree, revision, file_list, no_backup)

    @staticmethod
    def _revert_tree_to_revision(tree, revision, file_list, no_backup):
        if revision is None:
            rev_id = tree.last_revision()
        elif len(revision) != 1:
            raise errors.BzrCommandError('bzr revert --revision takes exactly 1 argument')
        else:
            rev_id = revision[0].in_history(tree.branch).rev_id
        pb = ui.ui_factory.nested_progress_bar()
        try:
            tree.revert(file_list,
                        tree.branch.repository.revision_tree(rev_id),
                        not no_backup, pb, report_changes=True)
        finally:
            pb.finished()


class cmd_assert_fail(Command):
    """Test reporting of assertion failures"""
    # intended just for use in testing

    hidden = True

    def run(self):
        raise AssertionError("always fails")


class cmd_help(Command):
    """Show help on a command or other topic.
    """

    _see_also = ['topics']
    takes_options = [
            Option('long', 'Show help on all commands.'),
            ]
    takes_args = ['topic?']
    aliases = ['?', '--help', '-?', '-h']
    
    @display_command
    def run(self, topic=None, long=False):
        import bzrlib.help
        if topic is None and long:
            topic = "commands"
        bzrlib.help.help(topic)


class cmd_shell_complete(Command):
    """Show appropriate completions for context.

    For a list of all available commands, say 'bzr shell-complete'.
    """
    takes_args = ['context?']
    aliases = ['s-c']
    hidden = True
    
    @display_command
    def run(self, context=None):
        import shellcomplete
        shellcomplete.shellcomplete(context)


class cmd_fetch(Command):
    """Copy in history from another branch but don't merge it.

    This is an internal method used for pull and merge.
    """
    hidden = True
    takes_args = ['from_branch', 'to_branch']
    def run(self, from_branch, to_branch):
        from bzrlib.fetch import Fetcher
        from_b = Branch.open(from_branch)
        to_b = Branch.open(to_branch)
        Fetcher(to_b, from_b)


class cmd_missing(Command):
    """Show unmerged/unpulled revisions between two branches.
    
    OTHER_BRANCH may be local or remote.
    """

    _see_also = ['merge', 'pull']
    takes_args = ['other_branch?']
    takes_options = [
            Option('reverse', 'Reverse the order of revisions.'),
            Option('mine-only',
                   'Display changes in the local branch only.'),
            Option('this' , 'Same as --mine-only.'),
            Option('theirs-only',
                   'Display changes in the remote branch only.'),
            Option('other', 'Same as --theirs-only.'),
            'log-format',
            'show-ids',
            'verbose'
            ]
    encoding_type = 'replace'

    @display_command
    def run(self, other_branch=None, reverse=False, mine_only=False,
            theirs_only=False, log_format=None, long=False, short=False, line=False, 
            show_ids=False, verbose=False, this=False, other=False):
        from bzrlib.missing import find_unmerged, iter_log_revisions

        if this:
          mine_only = this
        if other:
          theirs_only = other

        local_branch = Branch.open_containing(u".")[0]
        parent = local_branch.get_parent()
        if other_branch is None:
            other_branch = parent
            if other_branch is None:
                raise errors.BzrCommandError("No peer location known"
                                             " or specified.")
            display_url = urlutils.unescape_for_display(parent,
                                                        self.outf.encoding)
            self.outf.write("Using last location: " + display_url + "\n")

        remote_branch = Branch.open(other_branch)
        if remote_branch.base == local_branch.base:
            remote_branch = local_branch
        local_branch.lock_read()
        try:
            remote_branch.lock_read()
            try:
                local_extra, remote_extra = find_unmerged(local_branch,
                                                          remote_branch)
                if log_format is None:
                    registry = log.log_formatter_registry
                    log_format = registry.get_default(local_branch)
                lf = log_format(to_file=self.outf,
                                show_ids=show_ids,
                                show_timezone='original')
                if reverse is False:
                    local_extra.reverse()
                    remote_extra.reverse()
                if local_extra and not theirs_only:
                    self.outf.write("You have %d extra revision(s):\n" %
                                    len(local_extra))
                    for revision in iter_log_revisions(local_extra,
                                        local_branch.repository,
                                        verbose):
                        lf.log_revision(revision)
                    printed_local = True
                else:
                    printed_local = False
                if remote_extra and not mine_only:
                    if printed_local is True:
                        self.outf.write("\n\n\n")
                    self.outf.write("You are missing %d revision(s):\n" %
                                    len(remote_extra))
                    for revision in iter_log_revisions(remote_extra,
                                        remote_branch.repository,
                                        verbose):
                        lf.log_revision(revision)
                if not remote_extra and not local_extra:
                    status_code = 0
                    self.outf.write("Branches are up to date.\n")
                else:
                    status_code = 1
            finally:
                remote_branch.unlock()
        finally:
            local_branch.unlock()
        if not status_code and parent is None and other_branch is not None:
            local_branch.lock_write()
            try:
                # handle race conditions - a parent might be set while we run.
                if local_branch.get_parent() is None:
                    local_branch.set_parent(remote_branch.base)
            finally:
                local_branch.unlock()
        return status_code


class cmd_pack(Command):
    """Compress the data within a repository."""

    _see_also = ['repositories']
    takes_args = ['branch_or_repo?']

    def run(self, branch_or_repo='.'):
        dir = bzrdir.BzrDir.open_containing(branch_or_repo)[0]
        try:
            branch = dir.open_branch()
            repository = branch.repository
        except errors.NotBranchError:
            repository = dir.open_repository()
        repository.pack()


class cmd_plugins(Command):
    """List the installed plugins.
    
    This command displays the list of installed plugins including the
    path where each one is located and a short description of each.

    A plugin is an external component for Bazaar that extends the
    revision control system, by adding or replacing code in Bazaar.
    Plugins can do a variety of things, including overriding commands,
    adding new commands, providing additional network transports and
    customizing log output.

    See the Bazaar web site, http://bazaar-vcs.org, for further
    information on plugins including where to find them and how to
    install them. Instructions are also provided there on how to
    write new plugins using the Python programming language.
    """

    @display_command
    def run(self):
        import bzrlib.plugin
        from inspect import getdoc
        for name, plugin in bzrlib.plugin.plugins().items():
            print plugin.path(), "[%s]" % plugin.__version__
            d = getdoc(plugin.module)
            if d:
                print '\t', d.split('\n')[0]


class cmd_testament(Command):
    """Show testament (signing-form) of a revision."""
    takes_options = [
            'revision',
            Option('long', help='Produce long-format testament.'),
            Option('strict',
                   help='Produce a strict-format testament.')]
    takes_args = ['branch?']
    @display_command
    def run(self, branch=u'.', revision=None, long=False, strict=False):
        from bzrlib.testament import Testament, StrictTestament
        if strict is True:
            testament_class = StrictTestament
        else:
            testament_class = Testament
        b = WorkingTree.open_containing(branch)[0].branch
        b.lock_read()
        try:
            if revision is None:
                rev_id = b.last_revision()
            else:
                rev_id = revision[0].in_history(b).rev_id
            t = testament_class.from_revision(b.repository, rev_id)
            if long:
                sys.stdout.writelines(t.as_text_lines())
            else:
                sys.stdout.write(t.as_short_text())
        finally:
            b.unlock()


class cmd_annotate(Command):
    """Show the origin of each line in a file.

    This prints out the given file with an annotation on the left side
    indicating which revision, author and date introduced the change.

    If the origin is the same for a run of consecutive lines, it is 
    shown only at the top, unless the --all option is given.
    """
    # TODO: annotate directories; showing when each file was last changed
    # TODO: if the working copy is modified, show annotations on that 
    #       with new uncommitted lines marked
    aliases = ['ann', 'blame', 'praise']
    takes_args = ['filename']
    takes_options = [Option('all', help='Show annotations on all lines.'),
                     Option('long', help='Show commit date in annotations.'),
                     'revision',
                     'show-ids',
                     ]
    encoding_type = 'exact'

    @display_command
    def run(self, filename, all=False, long=False, revision=None,
            show_ids=False):
        from bzrlib.annotate import annotate_file
        wt, branch, relpath = \
            bzrdir.BzrDir.open_containing_tree_or_branch(filename)
        if wt is not None:
            wt.lock_read()
        else:
            branch.lock_read()
        try:
            if revision is None:
                revision_id = branch.last_revision()
            elif len(revision) != 1:
                raise errors.BzrCommandError('bzr annotate --revision takes exactly 1 argument')
            else:
                revision_id = revision[0].in_history(branch).rev_id
            tree = branch.repository.revision_tree(revision_id)
            if wt is not None:
                file_id = wt.path2id(relpath)
            else:
                file_id = tree.path2id(relpath)
            if file_id is None:
                raise errors.NotVersionedError(filename)
            file_version = tree.inventory[file_id].revision
            annotate_file(branch, file_version, file_id, long, all, self.outf,
                          show_ids=show_ids)
        finally:
            if wt is not None:
                wt.unlock()
            else:
                branch.unlock()


class cmd_re_sign(Command):
    """Create a digital signature for an existing revision."""
    # TODO be able to replace existing ones.

    hidden = True # is this right ?
    takes_args = ['revision_id*']
    takes_options = ['revision']
    
    def run(self, revision_id_list=None, revision=None):
        if revision_id_list is not None and revision is not None:
            raise errors.BzrCommandError('You can only supply one of revision_id or --revision')
        if revision_id_list is None and revision is None:
            raise errors.BzrCommandError('You must supply either --revision or a revision_id')
        b = WorkingTree.open_containing(u'.')[0].branch
        b.lock_write()
        try:
            return self._run(b, revision_id_list, revision)
        finally:
            b.unlock()

    def _run(self, b, revision_id_list, revision):
        import bzrlib.gpg as gpg
        gpg_strategy = gpg.GPGStrategy(b.get_config())
        if revision_id_list is not None:
            b.repository.start_write_group()
            try:
                for revision_id in revision_id_list:
                    b.repository.sign_revision(revision_id, gpg_strategy)
            except:
                b.repository.abort_write_group()
                raise
            else:
                b.repository.commit_write_group()
        elif revision is not None:
            if len(revision) == 1:
                revno, rev_id = revision[0].in_history(b)
                b.repository.start_write_group()
                try:
                    b.repository.sign_revision(rev_id, gpg_strategy)
                except:
                    b.repository.abort_write_group()
                    raise
                else:
                    b.repository.commit_write_group()
            elif len(revision) == 2:
                # are they both on rh- if so we can walk between them
                # might be nice to have a range helper for arbitrary
                # revision paths. hmm.
                from_revno, from_revid = revision[0].in_history(b)
                to_revno, to_revid = revision[1].in_history(b)
                if to_revid is None:
                    to_revno = b.revno()
                if from_revno is None or to_revno is None:
                    raise errors.BzrCommandError('Cannot sign a range of non-revision-history revisions')
                b.repository.start_write_group()
                try:
                    for revno in range(from_revno, to_revno + 1):
                        b.repository.sign_revision(b.get_rev_id(revno),
                                                   gpg_strategy)
                except:
                    b.repository.abort_write_group()
                    raise
                else:
                    b.repository.commit_write_group()
            else:
                raise errors.BzrCommandError('Please supply either one revision, or a range.')


class cmd_bind(Command):
    """Convert the current branch into a checkout of the supplied branch.

    Once converted into a checkout, commits must succeed on the master branch
    before they will be applied to the local branch.
    """

    _see_also = ['checkouts', 'unbind']
    takes_args = ['location?']
    takes_options = []

    def run(self, location=None):
        b, relpath = Branch.open_containing(u'.')
        if location is None:
            try:
                location = b.get_old_bound_location()
            except errors.UpgradeRequired:
                raise errors.BzrCommandError('No location supplied.  '
                    'This format does not remember old locations.')
            else:
                if location is None:
                    raise errors.BzrCommandError('No location supplied and no '
                        'previous location known')
        b_other = Branch.open(location)
        try:
            b.bind(b_other)
        except errors.DivergedBranches:
            raise errors.BzrCommandError('These branches have diverged.'
                                         ' Try merging, and then bind again.')


class cmd_unbind(Command):
    """Convert the current checkout into a regular branch.

    After unbinding, the local branch is considered independent and subsequent
    commits will be local only.
    """

    _see_also = ['checkouts', 'bind']
    takes_args = []
    takes_options = []

    def run(self):
        b, relpath = Branch.open_containing(u'.')
        if not b.unbind():
            raise errors.BzrCommandError('Local branch is not bound')


class cmd_uncommit(Command):
    """Remove the last committed revision.

    --verbose will print out what is being removed.
    --dry-run will go through all the motions, but not actually
    remove anything.

    If --revision is specified, uncommit revisions to leave the branch at the
    specified revision.  For example, "bzr uncommit -r 15" will leave the
    branch at revision 15.

    In the future, uncommit will create a revision bundle, which can then
    be re-applied.
    """

    # TODO: jam 20060108 Add an option to allow uncommit to remove
    # unreferenced information in 'branch-as-repository' branches.
    # TODO: jam 20060108 Add the ability for uncommit to remove unreferenced
    # information in shared branches as well.
    _see_also = ['commit']
    takes_options = ['verbose', 'revision',
                    Option('dry-run', help='Don\'t actually make changes.'),
                    Option('force', help='Say yes to all questions.')]
    takes_args = ['location?']
    aliases = []
    encoding_type = 'replace'

    def run(self, location=None,
            dry_run=False, verbose=False,
            revision=None, force=False):
        if location is None:
            location = u'.'
        control, relpath = bzrdir.BzrDir.open_containing(location)
        try:
            tree = control.open_workingtree()
            b = tree.branch
        except (errors.NoWorkingTree, errors.NotLocalUrl):
            tree = None
            b = control.open_branch()

        if tree is not None:
            tree.lock_write()
        else:
            b.lock_write()
        try:
            return self._run(b, tree, dry_run, verbose, revision, force)
        finally:
            if tree is not None:
                tree.unlock()
            else:
                b.unlock()

    def _run(self, b, tree, dry_run, verbose, revision, force):
        from bzrlib.log import log_formatter, show_log
        from bzrlib.uncommit import uncommit

        last_revno, last_rev_id = b.last_revision_info()

        rev_id = None
        if revision is None:
            revno = last_revno
            rev_id = last_rev_id
        else:
            # 'bzr uncommit -r 10' actually means uncommit
            # so that the final tree is at revno 10.
            # but bzrlib.uncommit.uncommit() actually uncommits
            # the revisions that are supplied.
            # So we need to offset it by one
            revno = revision[0].in_history(b).revno + 1
            if revno <= last_revno:
                rev_id = b.get_rev_id(revno)

        if rev_id is None or _mod_revision.is_null(rev_id):
            self.outf.write('No revisions to uncommit.\n')
            return 1

        lf = log_formatter('short',
                           to_file=self.outf,
                           show_timezone='original')

        show_log(b,
                 lf,
                 verbose=False,
                 direction='forward',
                 start_revision=revno,
                 end_revision=last_revno)

        if dry_run:
            print 'Dry-run, pretending to remove the above revisions.'
            if not force:
                val = raw_input('Press <enter> to continue')
        else:
            print 'The above revision(s) will be removed.'
            if not force:
                val = raw_input('Are you sure [y/N]? ')
                if val.lower() not in ('y', 'yes'):
                    print 'Canceled'
                    return 0

        uncommit(b, tree=tree, dry_run=dry_run, verbose=verbose,
                 revno=revno)


class cmd_break_lock(Command):
    """Break a dead lock on a repository, branch or working directory.

    CAUTION: Locks should only be broken when you are sure that the process
    holding the lock has been stopped.

    You can get information on what locks are open via the 'bzr info' command.
    
    :Examples:
        bzr break-lock
    """
    takes_args = ['location?']

    def run(self, location=None, show=False):
        if location is None:
            location = u'.'
        control, relpath = bzrdir.BzrDir.open_containing(location)
        try:
            control.break_lock()
        except NotImplementedError:
            pass
        

class cmd_wait_until_signalled(Command):
    """Test helper for test_start_and_stop_bzr_subprocess_send_signal.

    This just prints a line to signal when it is ready, then blocks on stdin.
    """

    hidden = True

    def run(self):
        sys.stdout.write("running\n")
        sys.stdout.flush()
        sys.stdin.readline()


class cmd_serve(Command):
    """Run the bzr server."""

    aliases = ['server']

    takes_options = [
        Option('inet',
               help='Serve on stdin/out for use from inetd or sshd.'),
        Option('port',
               help='Listen for connections on nominated port of the form '
                    '[hostname:]portnumber.  Passing 0 as the port number will '
                    'result in a dynamically allocated port.  The default port is '
                    '4155.',
               type=str),
        Option('directory',
               help='Serve contents of this directory.',
               type=unicode),
        Option('allow-writes',
               help='By default the server is a readonly server.  Supplying '
                    '--allow-writes enables write access to the contents of '
                    'the served directory and below.'
                ),
        ]

    def run(self, port=None, inet=False, directory=None, allow_writes=False):
        from bzrlib import lockdir
        from bzrlib.smart import medium, server
        from bzrlib.transport import get_transport
        from bzrlib.transport.chroot import ChrootServer
        if directory is None:
            directory = os.getcwd()
        url = urlutils.local_path_to_url(directory)
        if not allow_writes:
            url = 'readonly+' + url
        chroot_server = ChrootServer(get_transport(url))
        chroot_server.setUp()
        t = get_transport(chroot_server.get_url())
        if inet:
            smart_server = medium.SmartServerPipeStreamMedium(
                sys.stdin, sys.stdout, t)
        else:
            host = medium.BZR_DEFAULT_INTERFACE
            if port is None:
                port = medium.BZR_DEFAULT_PORT
            else:
                if ':' in port:
                    host, port = port.split(':')
                port = int(port)
            smart_server = server.SmartTCPServer(t, host=host, port=port)
            print 'listening on port: ', smart_server.port
            sys.stdout.flush()
        # for the duration of this server, no UI output is permitted.
        # note that this may cause problems with blackbox tests. This should
        # be changed with care though, as we dont want to use bandwidth sending
        # progress over stderr to smart server clients!
        old_factory = ui.ui_factory
        old_lockdir_timeout = lockdir._DEFAULT_TIMEOUT_SECONDS
        try:
            ui.ui_factory = ui.SilentUIFactory()
            lockdir._DEFAULT_TIMEOUT_SECONDS = 0
            smart_server.serve()
        finally:
            ui.ui_factory = old_factory
            lockdir._DEFAULT_TIMEOUT_SECONDS = old_lockdir_timeout


class cmd_join(Command):
    """Combine a subtree into its containing tree.
    
    This command is for experimental use only.  It requires the target tree
    to be in dirstate-with-subtree format, which cannot be converted into
    earlier formats.

    The TREE argument should be an independent tree, inside another tree, but
    not part of it.  (Such trees can be produced by "bzr split", but also by
    running "bzr branch" with the target inside a tree.)

    The result is a combined tree, with the subtree no longer an independant
    part.  This is marked as a merge of the subtree into the containing tree,
    and all history is preserved.

    If --reference is specified, the subtree retains its independence.  It can
    be branched by itself, and can be part of multiple projects at the same
    time.  But operations performed in the containing tree, such as commit
    and merge, will recurse into the subtree.
    """

    _see_also = ['split']
    takes_args = ['tree']
    takes_options = [
            Option('reference', help='Join by reference.'),
            ]
    hidden = True

    def run(self, tree, reference=False):
        sub_tree = WorkingTree.open(tree)
        parent_dir = osutils.dirname(sub_tree.basedir)
        containing_tree = WorkingTree.open_containing(parent_dir)[0]
        repo = containing_tree.branch.repository
        if not repo.supports_rich_root():
            raise errors.BzrCommandError(
                "Can't join trees because %s doesn't support rich root data.\n"
                "You can use bzr upgrade on the repository."
                % (repo,))
        if reference:
            try:
                containing_tree.add_reference(sub_tree)
            except errors.BadReferenceTarget, e:
                # XXX: Would be better to just raise a nicely printable
                # exception from the real origin.  Also below.  mbp 20070306
                raise errors.BzrCommandError("Cannot join %s.  %s" %
                                             (tree, e.reason))
        else:
            try:
                containing_tree.subsume(sub_tree)
            except errors.BadSubsumeSource, e:
                raise errors.BzrCommandError("Cannot join %s.  %s" % 
                                             (tree, e.reason))


class cmd_split(Command):
    """Split a subdirectory of a tree into a separate tree.

    This command will produce a target tree in a format that supports
    rich roots, like 'rich-root' or 'rich-root-pack'.  These formats cannot be
    converted into earlier formats like 'dirstate-tags'.

    The TREE argument should be a subdirectory of a working tree.  That
    subdirectory will be converted into an independent tree, with its own
    branch.  Commits in the top-level tree will not apply to the new subtree.
    """

    # join is not un-hidden yet
    #_see_also = ['join']
    takes_args = ['tree']

    def run(self, tree):
        containing_tree, subdir = WorkingTree.open_containing(tree)
        sub_id = containing_tree.path2id(subdir)
        if sub_id is None:
            raise errors.NotVersionedError(subdir)
        try:
            containing_tree.extract(sub_id)
        except errors.RootNotRich:
            raise errors.UpgradeRequired(containing_tree.branch.base)


class cmd_merge_directive(Command):
    """Generate a merge directive for auto-merge tools.

    A directive requests a merge to be performed, and also provides all the
    information necessary to do so.  This means it must either include a
    revision bundle, or the location of a branch containing the desired
    revision.

    A submit branch (the location to merge into) must be supplied the first
    time the command is issued.  After it has been supplied once, it will
    be remembered as the default.

    A public branch is optional if a revision bundle is supplied, but required
    if --diff or --plain is specified.  It will be remembered as the default
    after the first use.
    """

    takes_args = ['submit_branch?', 'public_branch?']

    hidden = True

    _see_also = ['send']

    takes_options = [
        RegistryOption.from_kwargs('patch-type',
            'The type of patch to include in the directive.',
            title='Patch type',
            value_switches=True,
            enum_switch=False,
            bundle='Bazaar revision bundle (default).',
            diff='Normal unified diff.',
            plain='No patch, just directive.'),
        Option('sign', help='GPG-sign the directive.'), 'revision',
        Option('mail-to', type=str,
            help='Instead of printing the directive, email to this address.'),
        Option('message', type=str, short_name='m',
            help='Message to use when committing this merge.')
        ]

    encoding_type = 'exact'

    def run(self, submit_branch=None, public_branch=None, patch_type='bundle',
            sign=False, revision=None, mail_to=None, message=None):
        from bzrlib.revision import ensure_null, NULL_REVISION
        include_patch, include_bundle = {
            'plain': (False, False),
            'diff': (True, False),
            'bundle': (True, True),
            }[patch_type]
        branch = Branch.open('.')
        stored_submit_branch = branch.get_submit_branch()
        if submit_branch is None:
            submit_branch = stored_submit_branch
        else:
            if stored_submit_branch is None:
                branch.set_submit_branch(submit_branch)
        if submit_branch is None:
            submit_branch = branch.get_parent()
        if submit_branch is None:
            raise errors.BzrCommandError('No submit branch specified or known')

        stored_public_branch = branch.get_public_branch()
        if public_branch is None:
            public_branch = stored_public_branch
        elif stored_public_branch is None:
            branch.set_public_branch(public_branch)
        if not include_bundle and public_branch is None:
            raise errors.BzrCommandError('No public branch specified or'
                                         ' known')
        base_revision_id = None
        if revision is not None:
            if len(revision) > 2:
                raise errors.BzrCommandError('bzr merge-directive takes '
                    'at most two one revision identifiers')
            revision_id = revision[-1].in_history(branch).rev_id
            if len(revision) == 2:
                base_revision_id = revision[0].in_history(branch).rev_id
                base_revision_id = ensure_null(base_revision_id)
        else:
            revision_id = branch.last_revision()
        revision_id = ensure_null(revision_id)
        if revision_id == NULL_REVISION:
            raise errors.BzrCommandError('No revisions to bundle.')
        directive = merge_directive.MergeDirective2.from_objects(
            branch.repository, revision_id, time.time(),
            osutils.local_time_offset(), submit_branch,
            public_branch=public_branch, include_patch=include_patch,
            include_bundle=include_bundle, message=message,
            base_revision_id=base_revision_id)
        if mail_to is None:
            if sign:
                self.outf.write(directive.to_signed(branch))
            else:
                self.outf.writelines(directive.to_lines())
        else:
            message = directive.to_email(mail_to, branch, sign)
            s = SMTPConnection(branch.get_config())
            s.send_email(message)


class cmd_send(Command):
    """Mail or create a merge-directive for submiting changes.

    A merge directive provides many things needed for requesting merges:

    * A machine-readable description of the merge to perform

    * An optional patch that is a preview of the changes requested

    * An optional bundle of revision data, so that the changes can be applied
      directly from the merge directive, without retrieving data from a
      branch.

    If --no-bundle is specified, then public_branch is needed (and must be
    up-to-date), so that the receiver can perform the merge using the
    public_branch.  The public_branch is always included if known, so that
    people can check it later.

    The submit branch defaults to the parent, but can be overridden.  Both
    submit branch and public branch will be remembered if supplied.

    If a public_branch is known for the submit_branch, that public submit
    branch is used in the merge instructions.  This means that a local mirror
    can be used as your actual submit branch, once you have set public_branch
    for that mirror.

    Mail is sent using your preferred mail program.  This should be transparent
    on Windows (it uses MAPI).  On Linux, it requires the xdg-email utility.
    If the preferred client can't be found (or used), your editor will be used.
    
    To use a specific mail program, set the mail_client configuration option.
    (For Thunderbird 1.5, this works around some bugs.)  Supported values for
    specific clients are "evolution", "kmail", "mutt", and "thunderbird";
    generic options are "default", "editor", "mapi", and "xdg-email".

    If mail is being sent, a to address is required.  This can be supplied
    either on the commandline, or by setting the submit_to configuration
    option.

    Two formats are currently supported: "4" uses revision bundle format 4 and
    merge directive format 2.  It is significantly faster and smaller than
    older formats.  It is compatible with Bazaar 0.19 and later.  It is the
    default.  "0.9" uses revision bundle format 0.9 and merge directive
    format 1.  It is compatible with Bazaar 0.12 - 0.18.
    """

    encoding_type = 'exact'

    _see_also = ['merge']

    takes_args = ['submit_branch?', 'public_branch?']

    takes_options = [
        Option('no-bundle',
               help='Do not include a bundle in the merge directive.'),
        Option('no-patch', help='Do not include a preview patch in the merge'
               ' directive.'),
        Option('remember',
               help='Remember submit and public branch.'),
        Option('from',
               help='Branch to generate the submission from, '
               'rather than the one containing the working directory.',
               short_name='f',
               type=unicode),
        Option('output', short_name='o', help='Write directive to this file.',
               type=unicode),
        Option('mail-to', help='Mail the request to this address.',
               type=unicode),
        'revision',
        'message',
        RegistryOption.from_kwargs('format',
        'Use the specified output format.',
        **{'4': 'Bundle format 4, Merge Directive 2 (default)',
           '0.9': 'Bundle format 0.9, Merge Directive 1',})
        ]

    def run(self, submit_branch=None, public_branch=None, no_bundle=False,
            no_patch=False, revision=None, remember=False, output=None,
            format='4', mail_to=None, message=None, **kwargs):
        return self._run(submit_branch, revision, public_branch, remember,
                         format, no_bundle, no_patch, output,
                         kwargs.get('from', '.'), mail_to, message)

    def _run(self, submit_branch, revision, public_branch, remember, format,
             no_bundle, no_patch, output, from_, mail_to, message):
        from bzrlib.revision import NULL_REVISION
        branch = Branch.open_containing(from_)[0]
        if output is None:
            outfile = StringIO()
        elif output == '-':
            outfile = self.outf
        else:
            outfile = open(output, 'wb')
        # we may need to write data into branch's repository to calculate
        # the data to send.
        branch.lock_write()
        try:
            if output is None:
                config = branch.get_config()
                if mail_to is None:
                    mail_to = config.get_user_option('submit_to')
                mail_client = config.get_mail_client()
            if remember and submit_branch is None:
                raise errors.BzrCommandError(
                    '--remember requires a branch to be specified.')
            stored_submit_branch = branch.get_submit_branch()
            remembered_submit_branch = False
            if submit_branch is None:
                submit_branch = stored_submit_branch
                remembered_submit_branch = True
            else:
                if stored_submit_branch is None or remember:
                    branch.set_submit_branch(submit_branch)
            if submit_branch is None:
                submit_branch = branch.get_parent()
                remembered_submit_branch = True
            if submit_branch is None:
                raise errors.BzrCommandError('No submit branch known or'
                                             ' specified')
            if remembered_submit_branch:
                note('Using saved location: %s', submit_branch)

            stored_public_branch = branch.get_public_branch()
            if public_branch is None:
                public_branch = stored_public_branch
            elif stored_public_branch is None or remember:
                branch.set_public_branch(public_branch)
            if no_bundle and public_branch is None:
                raise errors.BzrCommandError('No public branch specified or'
                                             ' known')
            base_revision_id = None
            revision_id = None
            if revision is not None:
                if len(revision) > 2:
                    raise errors.BzrCommandError('bzr send takes '
                        'at most two one revision identifiers')
                revision_id = revision[-1].in_history(branch).rev_id
                if len(revision) == 2:
                    base_revision_id = revision[0].in_history(branch).rev_id
            if revision_id is None:
                revision_id = branch.last_revision()
            if revision_id == NULL_REVISION:
                raise errors.BzrCommandError('No revisions to submit.')
            if format == '4':
                directive = merge_directive.MergeDirective2.from_objects(
                    branch.repository, revision_id, time.time(),
                    osutils.local_time_offset(), submit_branch,
                    public_branch=public_branch, include_patch=not no_patch,
                    include_bundle=not no_bundle, message=message,
                    base_revision_id=base_revision_id)
            elif format == '0.9':
                if not no_bundle:
                    if not no_patch:
                        patch_type = 'bundle'
                    else:
                        raise errors.BzrCommandError('Format 0.9 does not'
                            ' permit bundle with no patch')
                else:
                    if not no_patch:
                        patch_type = 'diff'
                    else:
                        patch_type = None
                directive = merge_directive.MergeDirective.from_objects(
                    branch.repository, revision_id, time.time(),
                    osutils.local_time_offset(), submit_branch,
                    public_branch=public_branch, patch_type=patch_type,
                    message=message)

            outfile.writelines(directive.to_lines())
            if output is None:
                subject = '[MERGE] '
                if message is not None:
                    subject += message
                else:
                    revision = branch.repository.get_revision(revision_id)
                    subject += revision.get_summary()
                mail_client.compose_merge_request(mail_to, subject,
                                                  outfile.getvalue())
        finally:
            if output != '-':
                outfile.close()
            branch.unlock()


class cmd_bundle_revisions(cmd_send):

    """Create a merge-directive for submiting changes.

    A merge directive provides many things needed for requesting merges:

    * A machine-readable description of the merge to perform

    * An optional patch that is a preview of the changes requested

    * An optional bundle of revision data, so that the changes can be applied
      directly from the merge directive, without retrieving data from a
      branch.

    If --no-bundle is specified, then public_branch is needed (and must be
    up-to-date), so that the receiver can perform the merge using the
    public_branch.  The public_branch is always included if known, so that
    people can check it later.

    The submit branch defaults to the parent, but can be overridden.  Both
    submit branch and public branch will be remembered if supplied.

    If a public_branch is known for the submit_branch, that public submit
    branch is used in the merge instructions.  This means that a local mirror
    can be used as your actual submit branch, once you have set public_branch
    for that mirror.

    Two formats are currently supported: "4" uses revision bundle format 4 and
    merge directive format 2.  It is significantly faster and smaller than
    older formats.  It is compatible with Bazaar 0.19 and later.  It is the
    default.  "0.9" uses revision bundle format 0.9 and merge directive
    format 1.  It is compatible with Bazaar 0.12 - 0.18.
    """

    takes_options = [
        Option('no-bundle',
               help='Do not include a bundle in the merge directive.'),
        Option('no-patch', help='Do not include a preview patch in the merge'
               ' directive.'),
        Option('remember',
               help='Remember submit and public branch.'),
        Option('from',
               help='Branch to generate the submission from, '
               'rather than the one containing the working directory.',
               short_name='f',
               type=unicode),
        Option('output', short_name='o', help='Write directive to this file.',
               type=unicode),
        'revision',
        RegistryOption.from_kwargs('format',
        'Use the specified output format.',
        **{'4': 'Bundle format 4, Merge Directive 2 (default)',
           '0.9': 'Bundle format 0.9, Merge Directive 1',})
        ]
    aliases = ['bundle']

    _see_also = ['send', 'merge']

    hidden = True

    def run(self, submit_branch=None, public_branch=None, no_bundle=False,
            no_patch=False, revision=None, remember=False, output=None,
            format='4', **kwargs):
        if output is None:
            output = '-'
        return self._run(submit_branch, revision, public_branch, remember,
                         format, no_bundle, no_patch, output,
                         kwargs.get('from', '.'), None, None)


class cmd_tag(Command):
    """Create, remove or modify a tag naming a revision.
    
    Tags give human-meaningful names to revisions.  Commands that take a -r
    (--revision) option can be given -rtag:X, where X is any previously
    created tag.

    Tags are stored in the branch.  Tags are copied from one branch to another
    along when you branch, push, pull or merge.

    It is an error to give a tag name that already exists unless you pass 
    --force, in which case the tag is moved to point to the new revision.
    """

    _see_also = ['commit', 'tags']
    takes_args = ['tag_name']
    takes_options = [
        Option('delete',
            help='Delete this tag rather than placing it.',
            ),
        Option('directory',
            help='Branch in which to place the tag.',
            short_name='d',
            type=unicode,
            ),
        Option('force',
            help='Replace existing tags.',
            ),
        'revision',
        ]

    def run(self, tag_name,
            delete=None,
            directory='.',
            force=None,
            revision=None,
            ):
        branch, relpath = Branch.open_containing(directory)
        branch.lock_write()
        try:
            if delete:
                branch.tags.delete_tag(tag_name)
                self.outf.write('Deleted tag %s.\n' % tag_name)
            else:
                if revision:
                    if len(revision) != 1:
                        raise errors.BzrCommandError(
                            "Tags can only be placed on a single revision, "
                            "not on a range")
                    revision_id = revision[0].in_history(branch).rev_id
                else:
                    revision_id = branch.last_revision()
                if (not force) and branch.tags.has_tag(tag_name):
                    raise errors.TagAlreadyExists(tag_name)
                branch.tags.set_tag(tag_name, revision_id)
                self.outf.write('Created tag %s.\n' % tag_name)
        finally:
            branch.unlock()


class cmd_tags(Command):
    """List tags.

    This command shows a table of tag names and the revisions they reference.
    """

    _see_also = ['tag']
    takes_options = [
        Option('directory',
            help='Branch whose tags should be displayed.',
            short_name='d',
            type=unicode,
            ),
        RegistryOption.from_kwargs('sort',
            'Sort tags by different criteria.', title='Sorting',
            alpha='Sort tags lexicographically (default).',
            time='Sort tags chronologically.',
            ),
        'show-ids',
    ]

    @display_command
    def run(self,
            directory='.',
            sort='alpha',
            show_ids=False,
            ):
        branch, relpath = Branch.open_containing(directory)
        tags = branch.tags.get_tag_dict().items()
        if sort == 'alpha':
            tags.sort()
        elif sort == 'time':
            timestamps = {}
            for tag, revid in tags:
                try:
                    revobj = branch.repository.get_revision(revid)
                except errors.NoSuchRevision:
                    timestamp = sys.maxint # place them at the end
                else:
                    timestamp = revobj.timestamp
                timestamps[revid] = timestamp
            tags.sort(key=lambda x: timestamps[x[1]])
        if not show_ids:
            # [ (tag, revid), ... ] -> [ (tag, dotted_revno), ... ]
            revno_map = branch.get_revision_id_to_revno_map()
            tags = [ (tag, '.'.join(map(str, revno_map.get(revid, ('?',)))))
                        for tag, revid in tags ]
        for tag, revspec in tags:
            self.outf.write('%-20s %s\n' % (tag, revspec))


class cmd_reconfigure(Command):
    """Reconfigure the type of a bzr directory.

    A target configuration must be specified.

    For checkouts, the bind-to location will be auto-detected if not specified.
    The order of preference is
    1. For a lightweight checkout, the current bound location.
    2. For branches that used to be checkouts, the previously-bound location.
    3. The push location.
    4. The parent location.
    If none of these is available, --bind-to must be specified.
    """

    takes_args = ['location?']
    takes_options = [RegistryOption.from_kwargs('target_type',
                     title='Target type',
                     help='The type to reconfigure the directory to.',
                     value_switches=True, enum_switch=False,
                     branch='Reconfigure to a branch.',
                     tree='Reconfigure to a tree.',
                     checkout='Reconfigure to a checkout.',
                     lightweight_checkout='Reconfigure to a lightweight'
                     ' checkout.'),
                     Option('bind-to', help='Branch to bind checkout to.',
                            type=str),
                     Option('force',
                        help='Perform reconfiguration even if local changes'
                        ' will be lost.')
                     ]

    def run(self, location=None, target_type=None, bind_to=None, force=False):
        directory = bzrdir.BzrDir.open(location)
        if target_type is None:
            raise errors.BzrCommandError('No target configuration specified')
        elif target_type == 'branch':
            reconfiguration = reconfigure.Reconfigure.to_branch(directory)
        elif target_type == 'tree':
            reconfiguration = reconfigure.Reconfigure.to_tree(directory)
        elif target_type == 'checkout':
            reconfiguration = reconfigure.Reconfigure.to_checkout(directory,
                                                                  bind_to)
        elif target_type == 'lightweight-checkout':
            reconfiguration = reconfigure.Reconfigure.to_lightweight_checkout(
                directory, bind_to)
        reconfiguration.apply(force)


class cmd_switch(Command):
    """Set the branch of a checkout and update.
    
    For lightweight checkouts, this changes the branch being referenced.
    For heavyweight checkouts, this checks that there are no local commits
    versus the current bound branch, then it makes the local branch a mirror
    of the new location and binds to it.
    
    In both cases, the working tree is updated and uncommitted changes
    are merged. The user can commit or revert these as they desire.

    Pending merges need to be committed or reverted before using switch.
    """

    takes_args = ['to_location']
    takes_options = [Option('force',
                        help='Switch even if local commits will be lost.')
                     ]

    def run(self, to_location, force=False):
        from bzrlib import switch
        to_branch = Branch.open(to_location)
        tree_location = '.'
        control_dir = bzrdir.BzrDir.open_containing(tree_location)[0]
        switch.switch(control_dir, to_branch, force)
        note('Switched to branch: %s',
            urlutils.unescape_for_display(to_branch.base, 'utf-8'))


def _create_prefix(cur_transport):
    needed = [cur_transport]
    # Recurse upwards until we can create a directory successfully
    while True:
        new_transport = cur_transport.clone('..')
        if new_transport.base == cur_transport.base:
            raise errors.BzrCommandError(
                "Failed to create path prefix for %s."
                % cur_transport.base)
        try:
            new_transport.mkdir('.')
        except errors.NoSuchFile:
            needed.append(new_transport)
            cur_transport = new_transport
        else:
            break
    # Now we only need to create child directories
    while needed:
        cur_transport = needed.pop()
        cur_transport.ensure_base()


def _get_mergeable_helper(location):
    """Get a merge directive or bundle if 'location' points to one.

    Try try to identify a bundle and returns its mergeable form. If it's not,
    we return the tried transport anyway so that it can reused to access the
    branch

    :param location: can point to a bundle or a branch.

    :return: mergeable, transport
    """
    mergeable = None
    url = urlutils.normalize_url(location)
    url, filename = urlutils.split(url, exclude_trailing_slash=False)
    location_transport = transport.get_transport(url)
    if filename:
        try:
            # There may be redirections but we ignore the intermediate
            # and final transports used
            read = bundle.read_mergeable_from_transport
            mergeable, t = read(location_transport, filename)
        except errors.NotABundle:
            # Continue on considering this url a Branch but adjust the
            # location_transport
            location_transport = location_transport.clone(filename)
    return mergeable, location_transport


# these get imported and then picked up by the scan for cmd_*
# TODO: Some more consistent way to split command definitions across files;
# we do need to load at least some information about them to know of 
# aliases.  ideally we would avoid loading the implementation until the
# details were needed.
from bzrlib.cmd_version_info import cmd_version_info
from bzrlib.conflicts import cmd_resolve, cmd_conflicts, restore
from bzrlib.bundle.commands import (
    cmd_bundle_info,
    )
from bzrlib.sign_my_commits import cmd_sign_my_commits
from bzrlib.weave_commands import cmd_versionedfile_list, cmd_weave_join, \
        cmd_weave_plan_merge, cmd_weave_merge_text<|MERGE_RESOLUTION|>--- conflicted
+++ resolved
@@ -2598,14 +2598,8 @@
                                  ' expression.'),
                      Option('strict', help='Fail on missing dependencies or '
                             'known failures.'),
-<<<<<<< HEAD
-=======
-                     Option('coverage', type=str, argname="DIRECTORY",
-                            help='Generate line coverage report in this '
-                                 'directory.'),
                      Option('load-list', type=str, argname='TESTLISTFILE',
                             help='Load a test id list from a text file.'),
->>>>>>> 2da6eb6b
                      ]
     encoding_type = 'replace'
 
@@ -2613,12 +2607,8 @@
             transport=None, benchmark=None,
             lsprof_timed=None, cache_dir=None,
             first=False, list_only=False,
-<<<<<<< HEAD
-            randomize=None, exclude=None, strict=False):
-=======
-            randomize=None, exclude=None, strict=False, coverage=None,
+            randomize=None, exclude=None, strict=False,
             load_list=None):
->>>>>>> 2da6eb6b
         import bzrlib.ui
         from bzrlib.tests import selftest
         import bzrlib.benchmarks as benchmarks
@@ -2660,11 +2650,7 @@
                               random_seed=randomize,
                               exclude_pattern=exclude,
                               strict=strict,
-<<<<<<< HEAD
-=======
-                              coverage_dir=coverage,
                               load_list=load_list,
->>>>>>> 2da6eb6b
                               )
         finally:
             if benchfile is not None:
