# Copyright (C) 2004, 2005 by Canonical Ltd

# This program is free software; you can redistribute it and/or modify
# it under the terms of the GNU General Public License as published by
# the Free Software Foundation; either version 2 of the License, or
# (at your option) any later version.

# This program is distributed in the hope that it will be useful,
# but WITHOUT ANY WARRANTY; without even the implied warranty of
# MERCHANTABILITY or FITNESS FOR A PARTICULAR PURPOSE.  See the
# GNU General Public License for more details.

# You should have received a copy of the GNU General Public License
# along with this program; if not, write to the Free Software
# Foundation, Inc., 59 Temple Place, Suite 330, Boston, MA  02111-1307  USA

# DO NOT change this to cStringIO - it results in control files 
# written as UCS4
# FIXIT! (Only deal with byte streams OR unicode at any one layer.)
# RBC 20051018
from StringIO import StringIO
import sys
import os

import bzrlib
from bzrlib import BZRDIR
from bzrlib.commands import Command, display_command
from bzrlib.branch import Branch
from bzrlib.revision import common_ancestor
import bzrlib.errors as errors
from bzrlib.errors import (BzrError, BzrCheckError, BzrCommandError, 
                           NotBranchError, DivergedBranches, NotConflicted,
<<<<<<< HEAD
                           NoSuchFile, NoWorkingTree, FileInWrongBranch)
=======
			   NoSuchFile, NoWorkingTree, FileInWrongBranch)
>>>>>>> 3a10c906
from bzrlib.option import Option
from bzrlib.revisionspec import RevisionSpec
import bzrlib.trace
from bzrlib.trace import mutter, note, log_error, warning, is_quiet
from bzrlib.workingtree import WorkingTree


def tree_files(file_list, default_branch=u'.'):
    try:
<<<<<<< HEAD
        return internal_tree_files(file_list, default_branch)
    except FileInWrongBranch, e:
=======
        return inner_branch_files(file_list, default_branch)
    except FileInWrongBranch, e:
        print file_list
>>>>>>> 3a10c906
        raise BzrCommandError("%s is not in the same branch as %s" %
                             (e.path, file_list[0]))

def internal_tree_files(file_list, default_branch=u'.'):
    """\
    Return a branch and list of branch-relative paths.
    If supplied file_list is empty or None, the branch default will be used,
    and returned file_list will match the original.
    """
    if file_list is None or len(file_list) == 0:
        return WorkingTree.open_containing(default_branch)[0], file_list
    tree = WorkingTree.open_containing(file_list[0])[0]
    new_list = []
    for filename in file_list:
        try:
            new_list.append(tree.relpath(filename))
        except NotBranchError:
<<<<<<< HEAD
            raise FileInWrongBranch(tree.branch, filename)
    return tree, new_list
=======
            raise FileInWrongBranch(b, filename)
    return b, new_list
>>>>>>> 3a10c906


# TODO: Make sure no commands unconditionally use the working directory as a
# branch.  If a filename argument is used, the first of them should be used to
# specify the branch.  (Perhaps this can be factored out into some kind of
# Argument class, representing a file in a branch, where the first occurrence
# opens the branch?)

class cmd_status(Command):
    """Display status summary.

    This reports on versioned and unknown files, reporting them
    grouped by state.  Possible states are:

    added
        Versioned in the working copy but not in the previous revision.

    removed
        Versioned in the previous revision but removed or deleted
        in the working copy.

    renamed
        Path of this file changed from the previous revision;
        the text may also have changed.  This includes files whose
        parent directory was renamed.

    modified
        Text has changed since the previous revision.

    unchanged
        Nothing about this file has changed since the previous revision.
        Only shown with --all.

    unknown
        Not versioned and not matching an ignore pattern.

    To see ignored files use 'bzr ignored'.  For details in the
    changes to file texts, use 'bzr diff'.

    If no arguments are specified, the status of the entire working
    directory is shown.  Otherwise, only the status of the specified
    files or directories is reported.  If a directory is given, status
    is reported for everything inside that directory.

    If a revision argument is given, the status is calculated against
    that revision, or between two revisions if two are provided.
    """
    
    # TODO: --no-recurse, --recurse options
    
    takes_args = ['file*']
    takes_options = ['all', 'show-ids', 'revision']
    aliases = ['st', 'stat']
    
    @display_command
    def run(self, all=False, show_ids=False, file_list=None, revision=None):
        tree, file_list = tree_files(file_list)
            
        from bzrlib.status import show_status
        show_status(tree.branch, show_unchanged=all, show_ids=show_ids,
                    specific_files=file_list, revision=revision)


class cmd_cat_revision(Command):
    """Write out metadata for a revision.
    
    The revision to print can either be specified by a specific
    revision identifier, or you can use --revision.
    """

    hidden = True
    takes_args = ['revision_id?']
    takes_options = ['revision']
    
    @display_command
    def run(self, revision_id=None, revision=None):

        if revision_id is not None and revision is not None:
            raise BzrCommandError('You can only supply one of revision_id or --revision')
        if revision_id is None and revision is None:
            raise BzrCommandError('You must supply either --revision or a revision_id')
        b = WorkingTree.open_containing(u'.')[0].branch
        if revision_id is not None:
            sys.stdout.write(b.get_revision_xml(revision_id))
        elif revision is not None:
            for rev in revision:
                if rev is None:
                    raise BzrCommandError('You cannot specify a NULL revision.')
                revno, rev_id = rev.in_history(b)
                sys.stdout.write(b.get_revision_xml(rev_id))
    

class cmd_revno(Command):
    """Show current revision number.

    This is equal to the number of revisions on this branch."""
    @display_command
    def run(self):
        print Branch.open_containing(u'.')[0].revno()


class cmd_revision_info(Command):
    """Show revision number and revision id for a given revision identifier.
    """
    hidden = True
    takes_args = ['revision_info*']
    takes_options = ['revision']
    @display_command
    def run(self, revision=None, revision_info_list=[]):

        revs = []
        if revision is not None:
            revs.extend(revision)
        if revision_info_list is not None:
            for rev in revision_info_list:
                revs.append(RevisionSpec(rev))
        if len(revs) == 0:
            raise BzrCommandError('You must supply a revision identifier')

        b = WorkingTree.open_containing(u'.')[0].branch

        for rev in revs:
            revinfo = rev.in_history(b)
            if revinfo.revno is None:
                print '     %s' % revinfo.rev_id
            else:
                print '%4d %s' % (revinfo.revno, revinfo.rev_id)

    
class cmd_add(Command):
    """Add specified files or directories.

    In non-recursive mode, all the named items are added, regardless
    of whether they were previously ignored.  A warning is given if
    any of the named files are already versioned.

    In recursive mode (the default), files are treated the same way
    but the behaviour for directories is different.  Directories that
    are already versioned do not give a warning.  All directories,
    whether already versioned or not, are searched for files or
    subdirectories that are neither versioned or ignored, and these
    are added.  This search proceeds recursively into versioned
    directories.  If no names are given '.' is assumed.

    Therefore simply saying 'bzr add' will version all files that
    are currently unknown.

    Adding a file whose parent directory is not versioned will
    implicitly add the parent, and so on up to the root. This means
    you should never need to explictly add a directory, they'll just
    get added when you add a file in the directory.
    """
    takes_args = ['file*']
    takes_options = ['no-recurse']
    
    def run(self, file_list, no_recurse=False):
        from bzrlib.add import smart_add, add_reporter_print, add_reporter_null
        if is_quiet():
            reporter = add_reporter_null
        else:
            reporter = add_reporter_print
        smart_add(file_list, not no_recurse, reporter)


class cmd_mkdir(Command):
    """Create a new versioned directory.

    This is equivalent to creating the directory and then adding it.
    """
    takes_args = ['dir+']

    def run(self, dir_list):
        for d in dir_list:
            os.mkdir(d)
            wt, dd = WorkingTree.open_containing(d)
            wt.add([dd])
            print 'added', d


class cmd_relpath(Command):
    """Show path of a file relative to root"""
    takes_args = ['filename']
    hidden = True
    
    @display_command
    def run(self, filename):
        tree, relpath = WorkingTree.open_containing(filename)
        print relpath


class cmd_inventory(Command):
    """Show inventory of the current working copy or a revision.

    It is possible to limit the output to a particular entry
    type using the --kind option.  For example; --kind file.
    """
    takes_options = ['revision', 'show-ids', 'kind']
    
    @display_command
    def run(self, revision=None, show_ids=False, kind=None):
        if kind and kind not in ['file', 'directory', 'symlink']:
            raise BzrCommandError('invalid kind specified')
        tree = WorkingTree.open_containing(u'.')[0]
        if revision is None:
            inv = tree.read_working_inventory()
        else:
            if len(revision) > 1:
                raise BzrCommandError('bzr inventory --revision takes'
                    ' exactly one revision identifier')
            inv = tree.branch.get_revision_inventory(
                revision[0].in_history(tree.branch).rev_id)

        for path, entry in inv.entries():
            if kind and kind != entry.kind:
                continue
            if show_ids:
                print '%-50s %s' % (path, entry.file_id)
            else:
                print path


class cmd_move(Command):
    """Move files to a different directory.

    examples:
        bzr move *.txt doc

    The destination must be a versioned directory in the same branch.
    """
    takes_args = ['source$', 'dest']
    def run(self, source_list, dest):
        tree, source_list = tree_files(source_list)
        # TODO: glob expansion on windows?
        tree.move(source_list, tree.relpath(dest))


class cmd_rename(Command):
    """Change the name of an entry.

    examples:
      bzr rename frob.c frobber.c
      bzr rename src/frob.c lib/frob.c

    It is an error if the destination name exists.

    See also the 'move' command, which moves files into a different
    directory without changing their name.
    """
    # TODO: Some way to rename multiple files without invoking 
    # bzr for each one?"""
    takes_args = ['from_name', 'to_name']
    
    def run(self, from_name, to_name):
        tree, (from_name, to_name) = tree_files((from_name, to_name))
        tree.rename_one(from_name, to_name)


class cmd_mv(Command):
    """Move or rename a file.

    usage:
        bzr mv OLDNAME NEWNAME
        bzr mv SOURCE... DESTINATION

    If the last argument is a versioned directory, all the other names
    are moved into it.  Otherwise, there must be exactly two arguments
    and the file is changed to a new name, which must not already exist.

    Files cannot be moved between branches.
    """
    takes_args = ['names*']
    def run(self, names_list):
        if len(names_list) < 2:
            raise BzrCommandError("missing file argument")
        tree, rel_names = tree_files(names_list)
        
        if os.path.isdir(names_list[-1]):
            # move into existing directory
            for pair in tree.move(rel_names[:-1], rel_names[-1]):
                print "%s => %s" % pair
        else:
            if len(names_list) != 2:
                raise BzrCommandError('to mv multiple files the destination '
                                      'must be a versioned directory')
            tree.rename_one(rel_names[0], rel_names[1])
            print "%s => %s" % (rel_names[0], rel_names[1])
            
    
class cmd_pull(Command):
    """Pull any changes from another branch into the current one.

    If there is no default location set, the first pull will set it.  After
    that, you can omit the location to use the default.  To change the
    default, use --remember.

    This command only works on branches that have not diverged.  Branches are
    considered diverged if both branches have had commits without first
    pulling from the other.

    If branches have diverged, you can use 'bzr merge' to pull the text changes
    from one into the other.  Once one branch has merged, the other should
    be able to pull it again.

    If you want to forget your local changes and just update your branch to
    match the remote one, use --overwrite.
    """
    takes_options = ['remember', 'overwrite', 'verbose']
    takes_args = ['location?']

    def run(self, location=None, remember=False, overwrite=False, verbose=False):
        from bzrlib.merge import merge
        from shutil import rmtree
        import errno
        # FIXME: too much stuff is in the command class        
        tree_to = WorkingTree.open_containing(u'.')[0]
        stored_loc = tree_to.branch.get_parent()
        if location is None:
            if stored_loc is None:
                raise BzrCommandError("No pull location known or specified.")
            else:
                print "Using saved location: %s" % stored_loc
                location = stored_loc
        br_from = Branch.open(location)
        br_to = tree_to.branch
        try:
            old_rh = br_to.revision_history()
            count = tree_to.pull(br_from, overwrite)
        except DivergedBranches:
            # FIXME: Just make DivergedBranches display the right message
            # itself.
            raise BzrCommandError("These branches have diverged."
                                  "  Try merge.")
        if br_to.get_parent() is None or remember:
            br_to.set_parent(location)
        note('%d revision(s) pulled.', count)

        if verbose:
            new_rh = tree_to.branch.revision_history()
            if old_rh != new_rh:
                # Something changed
                from bzrlib.log import show_changed_revisions
                show_changed_revisions(tree_to.branch, old_rh, new_rh)


class cmd_push(Command):
    """Push this branch into another branch.
    
    The remote branch will not have its working tree populated because this
    is both expensive, and may not be supported on the remote file system.
    
    Some smart servers or protocols *may* put the working tree in place.

    If there is no default push location set, the first push will set it.
    After that, you can omit the location to use the default.  To change the
    default, use --remember.

    This command only works on branches that have not diverged.  Branches are
    considered diverged if the branch being pushed to is not an older version
    of this branch.

    If branches have diverged, you can use 'bzr push --overwrite' to replace
    the other branch completely.
    
    If you want to ensure you have the different changes in the other branch,
    do a merge (see bzr help merge) from the other branch, and commit that
    before doing a 'push --overwrite'.
    """
    takes_options = ['remember', 'overwrite', 
                     Option('create-prefix', 
                            help='Create the path leading up to the branch '
                                 'if it does not already exist')]
    takes_args = ['location?']

    def run(self, location=None, remember=False, overwrite=False,
            create_prefix=False, verbose=False):
        # FIXME: Way too big!  Put this into a function called from the
        # command.
        import errno
        from shutil import rmtree
        from bzrlib.transport import get_transport
        
        tree_from = WorkingTree.open_containing(u'.')[0]
        br_from = tree_from.branch
        stored_loc = tree_from.branch.get_push_location()
        if location is None:
            if stored_loc is None:
                raise BzrCommandError("No push location known or specified.")
            else:
                print "Using saved location: %s" % stored_loc
                location = stored_loc
        try:
            br_to = Branch.open(location)
        except NotBranchError:
            # create a branch.
            transport = get_transport(location).clone('..')
            if not create_prefix:
                try:
                    transport.mkdir(transport.relpath(location))
                except NoSuchFile:
                    raise BzrCommandError("Parent directory of %s "
                                          "does not exist." % location)
            else:
                current = transport.base
                needed = [(transport, transport.relpath(location))]
                while needed:
                    try:
                        transport, relpath = needed[-1]
                        transport.mkdir(relpath)
                        needed.pop()
                    except NoSuchFile:
                        new_transport = transport.clone('..')
                        needed.append((new_transport,
                                       new_transport.relpath(transport.base)))
                        if new_transport.base == transport.base:
                            raise BzrCommandError("Could not creeate "
                                                  "path prefix.")
            br_to = Branch.initialize(location)
        try:
            old_rh = br_to.revision_history()
            count = br_to.pull(br_from, overwrite)
        except DivergedBranches:
            raise BzrCommandError("These branches have diverged."
                                  "  Try a merge then push with overwrite.")
        if br_from.get_push_location() is None or remember:
            br_from.set_push_location(location)
        note('%d revision(s) pushed.' % (count,))

        if verbose:
            new_rh = br_to.revision_history()
            if old_rh != new_rh:
                # Something changed
                from bzrlib.log import show_changed_revisions
                show_changed_revisions(br_to, old_rh, new_rh)


class cmd_branch(Command):
    """Create a new copy of a branch.

    If the TO_LOCATION is omitted, the last component of the FROM_LOCATION will
    be used.  In other words, "branch ../foo/bar" will attempt to create ./bar.

    To retrieve the branch as of a particular revision, supply the --revision
    parameter, as in "branch foo/bar -r 5".

    --basis is to speed up branching from remote branches.  When specified, it
    copies all the file-contents, inventory and revision data from the basis
    branch before copying anything from the remote branch.
    """
    takes_args = ['from_location', 'to_location?']
    takes_options = ['revision', 'basis']
    aliases = ['get', 'clone']

    def run(self, from_location, to_location=None, revision=None, basis=None):
        from bzrlib.clone import copy_branch
        import errno
        from shutil import rmtree
        if revision is None:
            revision = [None]
        elif len(revision) > 1:
            raise BzrCommandError(
                'bzr branch --revision takes exactly 1 revision value')
        try:
            br_from = Branch.open(from_location)
        except OSError, e:
            if e.errno == errno.ENOENT:
                raise BzrCommandError('Source location "%s" does not'
                                      ' exist.' % to_location)
            else:
                raise
        br_from.lock_read()
        try:
            if basis is not None:
                basis_branch = WorkingTree.open_containing(basis)[0].branch
            else:
                basis_branch = None
            if len(revision) == 1 and revision[0] is not None:
                revision_id = revision[0].in_history(br_from)[1]
            else:
                revision_id = None
            if to_location is None:
                to_location = os.path.basename(from_location.rstrip("/\\"))
                name = None
            else:
                name = os.path.basename(to_location) + '\n'
            try:
                os.mkdir(to_location)
            except OSError, e:
                if e.errno == errno.EEXIST:
                    raise BzrCommandError('Target directory "%s" already'
                                          ' exists.' % to_location)
                if e.errno == errno.ENOENT:
                    raise BzrCommandError('Parent of "%s" does not exist.' %
                                          to_location)
                else:
                    raise
            try:
                copy_branch(br_from, to_location, revision_id, basis_branch)
            except bzrlib.errors.NoSuchRevision:
                rmtree(to_location)
                msg = "The branch %s has no revision %s." % (from_location, revision[0])
                raise BzrCommandError(msg)
            except bzrlib.errors.UnlistableBranch:
                rmtree(to_location)
                msg = "The branch %s cannot be used as a --basis"
                raise BzrCommandError(msg)
            branch = Branch.open(to_location)
            if name:
                name = StringIO(name)
                branch.put_controlfile('branch-name', name)
            note('Branched %d revision(s).' % branch.revno())
        finally:
            br_from.unlock()


class cmd_renames(Command):
    """Show list of renamed files.
    """
    # TODO: Option to show renames between two historical versions.

    # TODO: Only show renames under dir, rather than in the whole branch.
    takes_args = ['dir?']

    @display_command
    def run(self, dir=u'.'):
        tree = WorkingTree.open_containing(dir)[0]
        old_inv = tree.branch.basis_tree().inventory
        new_inv = tree.read_working_inventory()

        renames = list(bzrlib.tree.find_renames(old_inv, new_inv))
        renames.sort()
        for old_name, new_name in renames:
            print "%s => %s" % (old_name, new_name)        


class cmd_info(Command):
    """Show statistical information about a branch."""
    takes_args = ['branch?']
    
    @display_command
    def run(self, branch=None):
        import info
        b = WorkingTree.open_containing(branch)[0].branch
        info.show_info(b)


class cmd_remove(Command):
    """Make a file unversioned.

    This makes bzr stop tracking changes to a versioned file.  It does
    not delete the working copy.
    """
    takes_args = ['file+']
    takes_options = ['verbose']
    aliases = ['rm']
    
    def run(self, file_list, verbose=False):
        tree, file_list = tree_files(file_list)
        tree.remove(file_list, verbose=verbose)


class cmd_file_id(Command):
    """Print file_id of a particular file or directory.

    The file_id is assigned when the file is first added and remains the
    same through all revisions where the file exists, even when it is
    moved or renamed.
    """
    hidden = True
    takes_args = ['filename']
    @display_command
    def run(self, filename):
        tree, relpath = WorkingTree.open_containing(filename)
        i = tree.inventory.path2id(relpath)
        if i == None:
            raise BzrError("%r is not a versioned file" % filename)
        else:
            print i


class cmd_file_path(Command):
    """Print path of file_ids to a file or directory.

    This prints one line for each directory down to the target,
    starting at the branch root."""
    hidden = True
    takes_args = ['filename']
    @display_command
    def run(self, filename):
        tree, relpath = WorkingTree.open_containing(filename)
        inv = tree.inventory
        fid = inv.path2id(relpath)
        if fid == None:
            raise BzrError("%r is not a versioned file" % filename)
        for fip in inv.get_idpath(fid):
            print fip


class cmd_revision_history(Command):
    """Display list of revision ids on this branch."""
    hidden = True
    @display_command
    def run(self):
        branch = WorkingTree.open_containing(u'.')[0].branch
        for patchid in branch.revision_history():
            print patchid


class cmd_ancestry(Command):
    """List all revisions merged into this branch."""
    hidden = True
    @display_command
    def run(self):
        tree = WorkingTree.open_containing(u'.')[0]
        b = tree.branch
        # FIXME. should be tree.last_revision
        for revision_id in b.get_ancestry(b.last_revision()):
            print revision_id


class cmd_init(Command):
    """Make a directory into a versioned branch.

    Use this to create an empty branch, or before importing an
    existing project.

    Recipe for importing a tree of files:
        cd ~/project
        bzr init
        bzr add .
        bzr status
        bzr commit -m 'imported project'
    """
    takes_args = ['location?']
    def run(self, location=None):
        from bzrlib.branch import Branch
        if location is None:
            location = u'.'
        else:
            # The path has to exist to initialize a
            # branch inside of it.
            # Just using os.mkdir, since I don't
            # believe that we want to create a bunch of
            # locations if the user supplies an extended path
            if not os.path.exists(location):
                os.mkdir(location)
        Branch.initialize(location)


class cmd_diff(Command):
    """Show differences in working tree.
    
    If files are listed, only the changes in those files are listed.
    Otherwise, all changes for the tree are listed.

    examples:
        bzr diff
        bzr diff -r1
        bzr diff -r1..2
    """
    # TODO: Allow diff across branches.
    # TODO: Option to use external diff command; could be GNU diff, wdiff,
    #       or a graphical diff.

    # TODO: Python difflib is not exactly the same as unidiff; should
    #       either fix it up or prefer to use an external diff.

    # TODO: If a directory is given, diff everything under that.

    # TODO: Selected-file diff is inefficient and doesn't show you
    #       deleted files.

    # TODO: This probably handles non-Unix newlines poorly.
    
    takes_args = ['file*']
    takes_options = ['revision', 'diff-options']
    aliases = ['di', 'dif']

    @display_command
    def run(self, revision=None, file_list=None, diff_options=None):
        from bzrlib.diff import show_diff
        try:
            tree, file_list = internal_tree_files(file_list)
            b = None
            b2 = None
        except FileInWrongBranch:
            if len(file_list) != 2:
                raise BzrCommandError("Files are in different branches")

            b, file1 = Branch.open_containing(file_list[0])
            b2, file2 = Branch.open_containing(file_list[1])
            if file1 != "" or file2 != "":
                # FIXME diff those two files. rbc 20051123
                raise BzrCommandError("Files are in different branches")
            file_list = None
        if revision is not None:
            if b2 is not None:
                raise BzrCommandError("Can't specify -r with two branches")
            if len(revision) == 1:
                return show_diff(tree.branch, revision[0], specific_files=file_list,
                                 external_diff_options=diff_options)
            elif len(revision) == 2:
                return show_diff(tree.branch, revision[0], specific_files=file_list,
                                 external_diff_options=diff_options,
                                 revision2=revision[1])
            else:
                raise BzrCommandError('bzr diff --revision takes exactly one or two revision identifiers')
        else:
            if b is not None:
                return show_diff(b, None, specific_files=file_list,
                                 external_diff_options=diff_options, b2=b2)
            else:
                return show_diff(tree.branch, None, specific_files=file_list,
                                 external_diff_options=diff_options)


class cmd_deleted(Command):
    """List files deleted in the working tree.
    """
    # TODO: Show files deleted since a previous revision, or
    # between two revisions.
    # TODO: Much more efficient way to do this: read in new
    # directories with readdir, rather than stating each one.  Same
    # level of effort but possibly much less IO.  (Or possibly not,
    # if the directories are very large...)
    @display_command
    def run(self, show_ids=False):
        tree = WorkingTree.open_containing(u'.')[0]
        old = tree.branch.basis_tree()
        for path, ie in old.inventory.iter_entries():
            if not tree.has_id(ie.file_id):
                if show_ids:
                    print '%-50s %s' % (path, ie.file_id)
                else:
                    print path


class cmd_modified(Command):
    """List files modified in working tree."""
    hidden = True
    @display_command
    def run(self):
        from bzrlib.delta import compare_trees

        tree = WorkingTree.open_containing(u'.')[0]
        td = compare_trees(tree.branch.basis_tree(), tree)

        for path, id, kind, text_modified, meta_modified in td.modified:
            print path



class cmd_added(Command):
    """List files added in working tree."""
    hidden = True
    @display_command
    def run(self):
        wt = WorkingTree.open_containing(u'.')[0]
        basis_inv = wt.branch.basis_tree().inventory
        inv = wt.inventory
        for file_id in inv:
            if file_id in basis_inv:
                continue
            path = inv.id2path(file_id)
            if not os.access(b.abspath(path), os.F_OK):
                continue
            print path
                
        

class cmd_root(Command):
    """Show the tree root directory.

    The root is the nearest enclosing directory with a .bzr control
    directory."""
    takes_args = ['filename?']
    @display_command
    def run(self, filename=None):
        """Print the branch root."""
        tree = WorkingTree.open_containing(filename)[0]
        print tree.basedir


class cmd_log(Command):
    """Show log of this branch.

    To request a range of logs, you can use the command -r begin..end
    -r revision requests a specific revision, -r ..end or -r begin.. are
    also valid.
    """

    # TODO: Make --revision support uuid: and hash: [future tag:] notation.

    takes_args = ['filename?']
    takes_options = [Option('forward', 
                            help='show from oldest to newest'),
                     'timezone', 'verbose', 
                     'show-ids', 'revision',
                     Option('line', help='format with one line per revision'),
                     'long', 
                     Option('message',
                            help='show revisions whose message matches this regexp',
                            type=str),
                     Option('short', help='use moderately short format'),
                     ]
    @display_command
    def run(self, filename=None, timezone='original',
            verbose=False,
            show_ids=False,
            forward=False,
            revision=None,
            message=None,
            long=False,
            short=False,
            line=False):
        from bzrlib.log import log_formatter, show_log
        import codecs
        assert message is None or isinstance(message, basestring), \
            "invalid message argument %r" % message
        direction = (forward and 'forward') or 'reverse'
        
        if filename:
            # might be a tree:
            tree = None
            try:
                tree, fp = WorkingTree.open_containing(filename)
                b = tree.branch
                if fp != '':
                    inv = tree.read_working_inventory()
            except NotBranchError:
                pass
            if tree is None:
                b, fp = Branch.open_containing(filename)
                if fp != '':
                    inv = b.get_inventory(b.last_revision())
            if fp != '':
                file_id = inv.path2id(fp)
            else:
                file_id = None  # points to branch root
        else:
            tree, relpath = WorkingTree.open_containing(u'.')
            b = tree.branch
            file_id = None

        if revision is None:
            rev1 = None
            rev2 = None
        elif len(revision) == 1:
            rev1 = rev2 = revision[0].in_history(b).revno
        elif len(revision) == 2:
            rev1 = revision[0].in_history(b).revno
            rev2 = revision[1].in_history(b).revno
        else:
            raise BzrCommandError('bzr log --revision takes one or two values.')

        # By this point, the revision numbers are converted to the +ve
        # form if they were supplied in the -ve form, so we can do
        # this comparison in relative safety
        if rev1 > rev2:
            (rev2, rev1) = (rev1, rev2)

        mutter('encoding log as %r', bzrlib.user_encoding)

        # use 'replace' so that we don't abort if trying to write out
        # in e.g. the default C locale.
        outf = codecs.getwriter(bzrlib.user_encoding)(sys.stdout, errors='replace')

        log_format = 'long'
        if short:
            log_format = 'short'
        if line:
            log_format = 'line'
        lf = log_formatter(log_format,
                           show_ids=show_ids,
                           to_file=outf,
                           show_timezone=timezone)

        show_log(b,
                 lf,
                 file_id,
                 verbose=verbose,
                 direction=direction,
                 start_revision=rev1,
                 end_revision=rev2,
                 search=message)



class cmd_touching_revisions(Command):
    """Return revision-ids which affected a particular file.

    A more user-friendly interface is "bzr log FILE"."""
    hidden = True
    takes_args = ["filename"]
    @display_command
    def run(self, filename):
        tree, relpath = WorkingTree.open_containing(filename)
        b = tree.branch
        inv = tree.read_working_inventory()
        file_id = inv.path2id(relpath)
        for revno, revision_id, what in bzrlib.log.find_touching_revisions(b, file_id):
            print "%6d %s" % (revno, what)


class cmd_ls(Command):
    """List files in a tree.
    """
    # TODO: Take a revision or remote path and list that tree instead.
    hidden = True
    takes_options = ['verbose', 'revision',
                     Option('non-recursive',
                            help='don\'t recurse into sub-directories'),
                     Option('from-root',
                            help='Print all paths from the root of the branch.'),
                     Option('unknown', help='Print unknown files'),
                     Option('versioned', help='Print versioned files'),
                     Option('ignored', help='Print ignored files'),

                     Option('null', help='Null separate the files'),
                    ]
    @display_command
    def run(self, revision=None, verbose=False, 
            non_recursive=False, from_root=False,
            unknown=False, versioned=False, ignored=False,
            null=False):

        if verbose and null:
            raise BzrCommandError('Cannot set both --verbose and --null')
        all = not (unknown or versioned or ignored)

        selection = {'I':ignored, '?':unknown, 'V':versioned}

        tree, relpath = WorkingTree.open_containing(u'.')
        if from_root:
            relpath = u''
        elif relpath:
            relpath += '/'
        if revision is not None:
            tree = tree.branch.revision_tree(
                revision[0].in_history(tree.branch).rev_id)
        for fp, fc, kind, fid, entry in tree.list_files():
            if fp.startswith(relpath):
                fp = fp[len(relpath):]
                if non_recursive and '/' in fp:
                    continue
                if not all and not selection[fc]:
                    continue
                if verbose:
                    kindch = entry.kind_character()
                    print '%-8s %s%s' % (fc, fp, kindch)
                elif null:
                    sys.stdout.write(fp)
                    sys.stdout.write('\0')
                    sys.stdout.flush()
                else:
                    print fp


class cmd_unknowns(Command):
    """List unknown files."""
    @display_command
    def run(self):
        from bzrlib.osutils import quotefn
        for f in WorkingTree.open_containing(u'.')[0].unknowns():
            print quotefn(f)


class cmd_ignore(Command):
    """Ignore a command or pattern.

    To remove patterns from the ignore list, edit the .bzrignore file.

    If the pattern contains a slash, it is compared to the whole path
    from the branch root.  Otherwise, it is compared to only the last
    component of the path.  To match a file only in the root directory,
    prepend './'.

    Ignore patterns are case-insensitive on case-insensitive systems.

    Note: wildcards must be quoted from the shell on Unix.

    examples:
        bzr ignore ./Makefile
        bzr ignore '*.class'
    """
    # TODO: Complain if the filename is absolute
    takes_args = ['name_pattern']
    
    def run(self, name_pattern):
        from bzrlib.atomicfile import AtomicFile
        import os.path

        tree, relpath = WorkingTree.open_containing(u'.')
        ifn = tree.abspath('.bzrignore')

        if os.path.exists(ifn):
            f = open(ifn, 'rt')
            try:
                igns = f.read().decode('utf-8')
            finally:
                f.close()
        else:
            igns = ''

        # TODO: If the file already uses crlf-style termination, maybe
        # we should use that for the newly added lines?

        if igns and igns[-1] != '\n':
            igns += '\n'
        igns += name_pattern + '\n'

        try:
            f = AtomicFile(ifn, 'wt')
            f.write(igns.encode('utf-8'))
            f.commit()
        finally:
            f.close()

        inv = tree.inventory
        if inv.path2id('.bzrignore'):
            mutter('.bzrignore is already versioned')
        else:
            mutter('need to make new .bzrignore file versioned')
            tree.add(['.bzrignore'])


class cmd_ignored(Command):
    """List ignored files and the patterns that matched them.

    See also: bzr ignore"""
    @display_command
    def run(self):
        tree = WorkingTree.open_containing(u'.')[0]
        for path, file_class, kind, file_id, entry in tree.list_files():
            if file_class != 'I':
                continue
            ## XXX: Slightly inefficient since this was already calculated
            pat = tree.is_ignored(path)
            print '%-50s %s' % (path, pat)


class cmd_lookup_revision(Command):
    """Lookup the revision-id from a revision-number

    example:
        bzr lookup-revision 33
    """
    hidden = True
    takes_args = ['revno']
    
    @display_command
    def run(self, revno):
        try:
            revno = int(revno)
        except ValueError:
            raise BzrCommandError("not a valid revision-number: %r" % revno)

        print WorkingTree.open_containing(u'.')[0].branch.get_rev_id(revno)


class cmd_export(Command):
    """Export past revision to destination directory.

    If no revision is specified this exports the last committed revision.

    Format may be an "exporter" name, such as tar, tgz, tbz2.  If none is
    given, try to find the format with the extension. If no extension
    is found exports to a directory (equivalent to --format=dir).

    Root may be the top directory for tar, tgz and tbz2 formats. If none
    is given, the top directory will be the root name of the file.

    Note: export of tree with non-ascii filenames to zip is not supported.

    Supported formats       Autodetected by extension
    -----------------       -------------------------
         dir                            -
         tar                          .tar
         tbz2                    .tar.bz2, .tbz2
         tgz                      .tar.gz, .tgz
         zip                          .zip
    """
    takes_args = ['dest']
    takes_options = ['revision', 'format', 'root']
    def run(self, dest, revision=None, format=None, root=None):
        import os.path
        from bzrlib.export import export
        tree = WorkingTree.open_containing(u'.')[0]
        b = tree.branch
        if revision is None:
            # should be tree.last_revision  FIXME
            rev_id = b.last_revision()
        else:
            if len(revision) != 1:
                raise BzrError('bzr export --revision takes exactly 1 argument')
            rev_id = revision[0].in_history(b).rev_id
        t = b.revision_tree(rev_id)
        try:
            export(t, dest, format, root)
        except errors.NoSuchExportFormat, e:
            raise BzrCommandError('Unsupported export format: %s' % e.format)


class cmd_cat(Command):
    """Write a file's text from a previous revision."""

    takes_options = ['revision']
    takes_args = ['filename']

    @display_command
    def run(self, filename, revision=None):
        if revision is None:
            raise BzrCommandError("bzr cat requires a revision number")
        elif len(revision) != 1:
            raise BzrCommandError("bzr cat --revision takes exactly one number")
        tree = None
        try:
            tree, relpath = WorkingTree.open_containing(filename)
            b = tree.branch
        except NotBranchError:
            pass
        if tree is None:
            b, relpath = Branch.open_containing(filename)
        b.print_file(relpath, revision[0].in_history(b).revno)


class cmd_local_time_offset(Command):
    """Show the offset in seconds from GMT to local time."""
    hidden = True    
    @display_command
    def run(self):
        print bzrlib.osutils.local_time_offset()



class cmd_commit(Command):
    """Commit changes into a new revision.
    
    If no arguments are given, the entire tree is committed.

    If selected files are specified, only changes to those files are
    committed.  If a directory is specified then the directory and everything 
    within it is committed.

    A selected-file commit may fail in some cases where the committed
    tree would be invalid, such as trying to commit a file in a
    newly-added directory that is not itself committed.
    """
    # TODO: Run hooks on tree to-be-committed, and after commit.

    # TODO: Strict commit that fails if there are deleted files.
    #       (what does "deleted files" mean ??)

    # TODO: Give better message for -s, --summary, used by tla people

    # XXX: verbose currently does nothing

    takes_args = ['selected*']
    takes_options = ['message', 'verbose', 
                     Option('unchanged',
                            help='commit even if nothing has changed'),
                     Option('file', type=str, 
                            argname='msgfile',
                            help='file containing commit message'),
                     Option('strict',
                            help="refuse to commit if there are unknown "
                            "files in the working tree."),
                     ]
    aliases = ['ci', 'checkin']

    def run(self, message=None, file=None, verbose=True, selected_list=None,
            unchanged=False, strict=False):
        from bzrlib.errors import (PointlessCommit, ConflictsInTree,
                StrictCommitFailed)
        from bzrlib.msgeditor import edit_commit_message
        from bzrlib.status import show_status
        from cStringIO import StringIO

        tree, selected_list = tree_files(selected_list)
        if message is None and not file:
            catcher = StringIO()
            show_status(tree.branch, specific_files=selected_list,
                        to_file=catcher)
            message = edit_commit_message(catcher.getvalue())

            if message is None:
                raise BzrCommandError("please specify a commit message"
                                      " with either --message or --file")
        elif message and file:
            raise BzrCommandError("please specify either --message or --file")
        
        if file:
            import codecs
            message = codecs.open(file, 'rt', bzrlib.user_encoding).read()

        if message == "":
                raise BzrCommandError("empty commit message specified")
            
        try:
            tree.commit(message, specific_files=selected_list,
                        allow_pointless=unchanged, strict=strict)
        except PointlessCommit:
            # FIXME: This should really happen before the file is read in;
            # perhaps prepare the commit; get the message; then actually commit
            raise BzrCommandError("no changes to commit",
                                  ["use --unchanged to commit anyhow"])
        except ConflictsInTree:
            raise BzrCommandError("Conflicts detected in working tree.  "
                'Use "bzr conflicts" to list, "bzr resolve FILE" to resolve.')
        except StrictCommitFailed:
            raise BzrCommandError("Commit refused because there are unknown "
                                  "files in the working tree.")
        note('Committed revision %d.' % (tree.branch.revno(),))
        

class cmd_check(Command):
    """Validate consistency of branch history.

    This command checks various invariants about the branch storage to
    detect data corruption or bzr bugs.
    """
    takes_args = ['branch?']
    takes_options = ['verbose']

    def run(self, branch=None, verbose=False):
        from bzrlib.check import check
        if branch is None:
            tree = WorkingTree.open_containing()[0]
            branch = tree.branch
        else:
            branch = Branch.open(branch)
        check(branch, verbose)


class cmd_scan_cache(Command):
    hidden = True
    def run(self):
        from bzrlib.hashcache import HashCache

        c = HashCache(u'.')
        c.read()
        c.scan()
            
        print '%6d stats' % c.stat_count
        print '%6d in hashcache' % len(c._cache)
        print '%6d files removed from cache' % c.removed_count
        print '%6d hashes updated' % c.update_count
        print '%6d files changed too recently to cache' % c.danger_count

        if c.needs_write:
            c.write()
            


class cmd_upgrade(Command):
    """Upgrade branch storage to current format.

    The check command or bzr developers may sometimes advise you to run
    this command.

    This version of this command upgrades from the full-text storage
    used by bzr 0.0.8 and earlier to the weave format (v5).
    """
    takes_args = ['dir?']

    def run(self, dir=u'.'):
        from bzrlib.upgrade import upgrade
        upgrade(dir)


class cmd_whoami(Command):
    """Show bzr user id."""
    takes_options = ['email']
    
    @display_command
    def run(self, email=False):
        try:
            b = WorkingTree.open_containing(u'.')[0].branch
            config = bzrlib.config.BranchConfig(b)
        except NotBranchError:
            config = bzrlib.config.GlobalConfig()
        
        if email:
            print config.user_email()
        else:
            print config.username()

class cmd_nick(Command):
    """\
    Print or set the branch nickname.  
    If unset, the tree root directory name is used as the nickname
    To print the current nickname, execute with no argument.  
    """
    takes_args = ['nickname?']
    def run(self, nickname=None):
        branch = Branch.open_containing(u'.')[0]
        if nickname is None:
            self.printme(branch)
        else:
            branch.nick = nickname

    @display_command
    def printme(self, branch):
        print branch.nick 

class cmd_selftest(Command):
    """Run internal test suite.
    
    This creates temporary test directories in the working directory,
    but not existing data is affected.  These directories are deleted
    if the tests pass, or left behind to help in debugging if they
    fail and --keep-output is specified.
    
    If arguments are given, they are regular expressions that say
    which tests should run.
    """
    # TODO: --list should give a list of all available tests
    hidden = True
    takes_args = ['testspecs*']
    takes_options = ['verbose', 
                     Option('one', help='stop when one test fails'),
                     Option('keep-output', 
                            help='keep output directories when tests fail')
                    ]

    def run(self, testspecs_list=None, verbose=False, one=False,
            keep_output=False):
        import bzrlib.ui
        from bzrlib.tests import selftest
        # we don't want progress meters from the tests to go to the
        # real output; and we don't want log messages cluttering up
        # the real logs.
        save_ui = bzrlib.ui.ui_factory
        bzrlib.trace.info('running tests...')
        try:
            bzrlib.ui.ui_factory = bzrlib.ui.SilentUIFactory()
            if testspecs_list is not None:
                pattern = '|'.join(testspecs_list)
            else:
                pattern = ".*"
            result = selftest(verbose=verbose, 
                              pattern=pattern,
                              stop_on_failure=one, 
                              keep_output=keep_output)
            if result:
                bzrlib.trace.info('tests passed')
            else:
                bzrlib.trace.info('tests failed')
            return int(not result)
        finally:
            bzrlib.ui.ui_factory = save_ui


def show_version():
    print "bzr (bazaar-ng) %s" % bzrlib.__version__
    # is bzrlib itself in a branch?
    bzrrev = bzrlib.get_bzr_revision()
    if bzrrev:
        print "  (bzr checkout, revision %d {%s})" % bzrrev
    print bzrlib.__copyright__
    print "http://bazaar-ng.org/"
    print
    print "bzr comes with ABSOLUTELY NO WARRANTY.  bzr is free software, and"
    print "you may use, modify and redistribute it under the terms of the GNU"
    print "General Public License version 2 or later."


class cmd_version(Command):
    """Show version of bzr."""
    @display_command
    def run(self):
        show_version()

class cmd_rocks(Command):
    """Statement of optimism."""
    hidden = True
    @display_command
    def run(self):
        print "it sure does!"


class cmd_find_merge_base(Command):
    """Find and print a base revision for merging two branches.
    """
    # TODO: Options to specify revisions on either side, as if
    #       merging only part of the history.
    takes_args = ['branch', 'other']
    hidden = True
    
    @display_command
    def run(self, branch, other):
        from bzrlib.revision import common_ancestor, MultipleRevisionSources
        
        branch1 = Branch.open_containing(branch)[0]
        branch2 = Branch.open_containing(other)[0]

        history_1 = branch1.revision_history()
        history_2 = branch2.revision_history()

        last1 = branch1.last_revision()
        last2 = branch2.last_revision()

        source = MultipleRevisionSources(branch1, branch2)
        
        base_rev_id = common_ancestor(last1, last2, source)

        print 'merge base is revision %s' % base_rev_id
        
        return

        if base_revno is None:
            raise bzrlib.errors.UnrelatedBranches()

        print ' r%-6d in %s' % (base_revno, branch)

        other_revno = branch2.revision_id_to_revno(base_revid)
        
        print ' r%-6d in %s' % (other_revno, other)



class cmd_merge(Command):
    """Perform a three-way merge.
    
    The branch is the branch you will merge from.  By default, it will
    merge the latest revision.  If you specify a revision, that
    revision will be merged.  If you specify two revisions, the first
    will be used as a BASE, and the second one as OTHER.  Revision
    numbers are always relative to the specified branch.

    By default bzr will try to merge in all new work from the other
    branch, automatically determining an appropriate base.  If this
    fails, you may need to give an explicit base.
    
    Examples:

    To merge the latest revision from bzr.dev
    bzr merge ../bzr.dev

    To merge changes up to and including revision 82 from bzr.dev
    bzr merge -r 82 ../bzr.dev

    To merge the changes introduced by 82, without previous changes:
    bzr merge -r 81..82 ../bzr.dev
    
    merge refuses to run if there are any uncommitted changes, unless
    --force is given.
    """
    takes_args = ['branch?']
    takes_options = ['revision', 'force', 'merge-type', 'reprocess',
                     Option('show-base', help="Show base revision text in "
                            "conflicts")]

    def run(self, branch=None, revision=None, force=False, merge_type=None,
            show_base=False, reprocess=False):
        from bzrlib.merge import merge
        from bzrlib.merge_core import ApplyMerge3
        if merge_type is None:
            merge_type = ApplyMerge3
        if branch is None:
            branch = WorkingTree.open_containing(u'.')[0].branch.get_parent()
            if branch is None:
                raise BzrCommandError("No merge location known or specified.")
            else:
                print "Using saved location: %s" % branch 
        if revision is None or len(revision) < 1:
            base = [None, None]
            other = [branch, -1]
        else:
            if len(revision) == 1:
                base = [None, None]
                other_branch = Branch.open_containing(branch)[0]
                revno = revision[0].in_history(other_branch).revno
                other = [branch, revno]
            else:
                assert len(revision) == 2
                if None in revision:
                    raise BzrCommandError(
                        "Merge doesn't permit that revision specifier.")
                b = Branch.open_containing(branch)[0]

                base = [branch, revision[0].in_history(b).revno]
                other = [branch, revision[1].in_history(b).revno]

        try:
            conflict_count = merge(other, base, check_clean=(not force),
                                   merge_type=merge_type, reprocess=reprocess,
                                   show_base=show_base)
            if conflict_count != 0:
                return 1
            else:
                return 0
        except bzrlib.errors.AmbiguousBase, e:
            m = ("sorry, bzr can't determine the right merge base yet\n"
                 "candidates are:\n  "
                 + "\n  ".join(e.bases)
                 + "\n"
                 "please specify an explicit base with -r,\n"
                 "and (if you want) report this to the bzr developers\n")
            log_error(m)


class cmd_remerge(Command):
    """Redo a merge.
    """
    takes_args = ['file*']
    takes_options = ['merge-type', 'reprocess',
                     Option('show-base', help="Show base revision text in "
                            "conflicts")]

    def run(self, file_list=None, merge_type=None, show_base=False,
            reprocess=False):
        from bzrlib.merge import merge_inner, transform_tree
        from bzrlib.merge_core import ApplyMerge3
        if merge_type is None:
            merge_type = ApplyMerge3
        tree, file_list = tree_files(file_list)
        tree.lock_write()
        try:
            pending_merges = tree.pending_merges() 
            if len(pending_merges) != 1:
                raise BzrCommandError("Sorry, remerge only works after normal"
                                      + " merges.  Not cherrypicking or"
                                      + "multi-merges.")
            base_revision = common_ancestor(tree.branch.last_revision(), 
                                            pending_merges[0], tree.branch)
            base_tree = tree.branch.revision_tree(base_revision)
            other_tree = tree.branch.revision_tree(pending_merges[0])
            interesting_ids = None
            if file_list is not None:
                interesting_ids = set()
                for filename in file_list:
                    file_id = tree.path2id(filename)
                    interesting_ids.add(file_id)
                    if tree.kind(file_id) != "directory":
                        continue
                    
                    for name, ie in tree.inventory.iter_entries(file_id):
                        interesting_ids.add(ie.file_id)
            transform_tree(tree, tree.branch.basis_tree(), interesting_ids)
            if file_list is None:
                restore_files = list(tree.iter_conflicts())
            else:
                restore_files = file_list
            for filename in restore_files:
                try:
                    restore(tree.abspath(filename))
                except NotConflicted:
                    pass
            conflicts =  merge_inner(tree.branch, other_tree, base_tree, 
                                     interesting_ids = interesting_ids, 
                                     other_rev_id=pending_merges[0], 
                                     merge_type=merge_type, 
                                     show_base=show_base,
                                     reprocess=reprocess)
        finally:
            tree.unlock()
        if conflicts > 0:
            return 1
        else:
            return 0

class cmd_revert(Command):
    """Reverse all changes since the last commit.

    Only versioned files are affected.  Specify filenames to revert only 
    those files.  By default, any files that are changed will be backed up
    first.  Backup files have a '~' appended to their name.
    """
    takes_options = ['revision', 'no-backup']
    takes_args = ['file*']
    aliases = ['merge-revert']

    def run(self, revision=None, no_backup=False, file_list=None):
        from bzrlib.merge import merge_inner
        from bzrlib.commands import parse_spec
        if file_list is not None:
            if len(file_list) == 0:
                raise BzrCommandError("No files specified")
        else:
            file_list = []
        if revision is None:
            revno = -1
            tree = WorkingTree.open_containing(u'.')[0]
            # FIXME should be tree.last_revision
            rev_id = tree.branch.last_revision()
        elif len(revision) != 1:
            raise BzrCommandError('bzr revert --revision takes exactly 1 argument')
        else:
            tree, file_list = tree_files(file_list)
            rev_id = revision[0].in_history(tree.branch).rev_id
        tree.revert(file_list, tree.branch.revision_tree(rev_id),
                                not no_backup)


class cmd_assert_fail(Command):
    """Test reporting of assertion failures"""
    hidden = True
    def run(self):
        assert False, "always fails"


class cmd_help(Command):
    """Show help on a command or other topic.

    For a list of all available commands, say 'bzr help commands'."""
    takes_options = ['long']
    takes_args = ['topic?']
    aliases = ['?']
    
    @display_command
    def run(self, topic=None, long=False):
        import help
        if topic is None and long:
            topic = "commands"
        help.help(topic)


class cmd_shell_complete(Command):
    """Show appropriate completions for context.

    For a list of all available commands, say 'bzr shell-complete'."""
    takes_args = ['context?']
    aliases = ['s-c']
    hidden = True
    
    @display_command
    def run(self, context=None):
        import shellcomplete
        shellcomplete.shellcomplete(context)


class cmd_fetch(Command):
    """Copy in history from another branch but don't merge it.

    This is an internal method used for pull and merge."""
    hidden = True
    takes_args = ['from_branch', 'to_branch']
    def run(self, from_branch, to_branch):
        from bzrlib.fetch import Fetcher
        from bzrlib.branch import Branch
        from_b = Branch.open(from_branch)
        to_b = Branch.open(to_branch)
        from_b.lock_read()
        try:
            to_b.lock_write()
            try:
                Fetcher(to_b, from_b)
            finally:
                to_b.unlock()
        finally:
            from_b.unlock()


class cmd_missing(Command):
    """What is missing in this branch relative to other branch.
    """
    # TODO: rewrite this in terms of ancestry so that it shows only
    # unmerged things
    
    takes_args = ['remote?']
    aliases = ['mis', 'miss']
    takes_options = ['verbose']

    @display_command
    def run(self, remote=None, verbose=False):
        from bzrlib.errors import BzrCommandError
        from bzrlib.missing import show_missing

        if verbose and is_quiet():
            raise BzrCommandError('Cannot pass both quiet and verbose')

        tree = WorkingTree.open_containing(u'.')[0]
        parent = tree.branch.get_parent()
        if remote is None:
            if parent is None:
                raise BzrCommandError("No missing location known or specified.")
            else:
                if not is_quiet():
                    print "Using last location: %s" % parent
                remote = parent
        elif parent is None:
            # We only update parent if it did not exist, missing
            # should not change the parent
            tree.branch.set_parent(remote)
        br_remote = Branch.open_containing(remote)[0]
        return show_missing(tree.branch, br_remote, verbose=verbose, 
                            quiet=is_quiet())


class cmd_plugins(Command):
    """List plugins"""
    hidden = True
    @display_command
    def run(self):
        import bzrlib.plugin
        from inspect import getdoc
        for plugin in bzrlib.plugin.all_plugins:
            if hasattr(plugin, '__path__'):
                print plugin.__path__[0]
            elif hasattr(plugin, '__file__'):
                print plugin.__file__
            else:
                print `plugin`
                
            d = getdoc(plugin)
            if d:
                print '\t', d.split('\n')[0]


class cmd_testament(Command):
    """Show testament (signing-form) of a revision."""
    takes_options = ['revision', 'long']
    takes_args = ['branch?']
    @display_command
    def run(self, branch=u'.', revision=None, long=False):
        from bzrlib.testament import Testament
        b = WorkingTree.open_containing(branch)[0].branch
        b.lock_read()
        try:
            if revision is None:
                rev_id = b.last_revision()
            else:
                rev_id = revision[0].in_history(b).rev_id
            t = Testament.from_revision(b, rev_id)
            if long:
                sys.stdout.writelines(t.as_text_lines())
            else:
                sys.stdout.write(t.as_short_text())
        finally:
            b.unlock()


class cmd_annotate(Command):
    """Show the origin of each line in a file.

    This prints out the given file with an annotation on the left side
    indicating which revision, author and date introduced the change.

    If the origin is the same for a run of consecutive lines, it is 
    shown only at the top, unless the --all option is given.
    """
    # TODO: annotate directories; showing when each file was last changed
    # TODO: annotate a previous version of a file
    # TODO: if the working copy is modified, show annotations on that 
    #       with new uncommitted lines marked
    aliases = ['blame', 'praise']
    takes_args = ['filename']
    takes_options = [Option('all', help='show annotations on all lines'),
                     Option('long', help='show date in annotations'),
                     ]

    @display_command
    def run(self, filename, all=False, long=False):
        from bzrlib.annotate import annotate_file
        tree, relpath = WorkingTree.open_containing(filename)
        branch = tree.branch
        branch.lock_read()
        try:
            file_id = tree.inventory.path2id(relpath)
            tree = branch.revision_tree(branch.last_revision())
            file_version = tree.inventory[file_id].revision
            annotate_file(branch, file_version, file_id, long, all, sys.stdout)
        finally:
            branch.unlock()


class cmd_re_sign(Command):
    """Create a digital signature for an existing revision."""
    # TODO be able to replace existing ones.

    hidden = True # is this right ?
    takes_args = ['revision_id?']
    takes_options = ['revision']
    
    def run(self, revision_id=None, revision=None):
        import bzrlib.config as config
        import bzrlib.gpg as gpg
        if revision_id is not None and revision is not None:
            raise BzrCommandError('You can only supply one of revision_id or --revision')
        if revision_id is None and revision is None:
            raise BzrCommandError('You must supply either --revision or a revision_id')
        b = WorkingTree.open_containing(u'.')[0].branch
        gpg_strategy = gpg.GPGStrategy(config.BranchConfig(b))
        if revision_id is not None:
            b.sign_revision(revision_id, gpg_strategy)
        elif revision is not None:
            if len(revision) == 1:
                revno, rev_id = revision[0].in_history(b)
                b.sign_revision(rev_id, gpg_strategy)
            elif len(revision) == 2:
                # are they both on rh- if so we can walk between them
                # might be nice to have a range helper for arbitrary
                # revision paths. hmm.
                from_revno, from_revid = revision[0].in_history(b)
                to_revno, to_revid = revision[1].in_history(b)
                if to_revid is None:
                    to_revno = b.revno()
                if from_revno is None or to_revno is None:
                    raise BzrCommandError('Cannot sign a range of non-revision-history revisions')
                for revno in range(from_revno, to_revno + 1):
                    b.sign_revision(b.get_rev_id(revno), gpg_strategy)
            else:
                raise BzrCommandError('Please supply either one revision, or a range.')


class cmd_uncommit(bzrlib.commands.Command):
    """Remove the last committed revision.

    By supplying the --all flag, it will not only remove the entry 
    from revision_history, but also remove all of the entries in the
    stores.

    --verbose will print out what is being removed.
    --dry-run will go through all the motions, but not actually
    remove anything.
    
    In the future, uncommit will create a changeset, which can then
    be re-applied.
    """
    takes_options = ['all', 'verbose', 'revision',
                    Option('dry-run', help='Don\'t actually make changes'),
                    Option('force', help='Say yes to all questions.')]
    takes_args = ['location?']
    aliases = []

    def run(self, location=None, all=False,
            dry_run=False, verbose=False,
            revision=None, force=False):
        from bzrlib.branch import Branch
        from bzrlib.log import log_formatter
        import sys
        from bzrlib.uncommit import uncommit

        if location is None:
            location = u'.'
        b, relpath = Branch.open_containing(location)

        if revision is None:
            revno = b.revno()
            rev_id = b.last_revision()
        else:
            revno, rev_id = revision[0].in_history(b)
        if rev_id is None:
            print 'No revisions to uncommit.'

        for r in range(revno, b.revno()+1):
            rev_id = b.get_rev_id(r)
            lf = log_formatter('short', to_file=sys.stdout,show_timezone='original')
            lf.show(r, b.get_revision(rev_id), None)

        if dry_run:
            print 'Dry-run, pretending to remove the above revisions.'
            if not force:
                val = raw_input('Press <enter> to continue')
        else:
            print 'The above revision(s) will be removed.'
            if not force:
                val = raw_input('Are you sure [y/N]? ')
                if val.lower() not in ('y', 'yes'):
                    print 'Canceled'
                    return 0

        uncommit(b, remove_files=all,
                dry_run=dry_run, verbose=verbose,
                revno=revno)


# these get imported and then picked up by the scan for cmd_*
# TODO: Some more consistent way to split command definitions across files;
# we do need to load at least some information about them to know of 
# aliases.
from bzrlib.conflicts import cmd_resolve, cmd_conflicts, restore<|MERGE_RESOLUTION|>--- conflicted
+++ resolved
@@ -30,11 +30,7 @@
 import bzrlib.errors as errors
 from bzrlib.errors import (BzrError, BzrCheckError, BzrCommandError, 
                            NotBranchError, DivergedBranches, NotConflicted,
-<<<<<<< HEAD
                            NoSuchFile, NoWorkingTree, FileInWrongBranch)
-=======
-			   NoSuchFile, NoWorkingTree, FileInWrongBranch)
->>>>>>> 3a10c906
 from bzrlib.option import Option
 from bzrlib.revisionspec import RevisionSpec
 import bzrlib.trace
@@ -44,14 +40,8 @@
 
 def tree_files(file_list, default_branch=u'.'):
     try:
-<<<<<<< HEAD
         return internal_tree_files(file_list, default_branch)
     except FileInWrongBranch, e:
-=======
-        return inner_branch_files(file_list, default_branch)
-    except FileInWrongBranch, e:
-        print file_list
->>>>>>> 3a10c906
         raise BzrCommandError("%s is not in the same branch as %s" %
                              (e.path, file_list[0]))
 
@@ -69,13 +59,8 @@
         try:
             new_list.append(tree.relpath(filename))
         except NotBranchError:
-<<<<<<< HEAD
             raise FileInWrongBranch(tree.branch, filename)
     return tree, new_list
-=======
-            raise FileInWrongBranch(b, filename)
-    return b, new_list
->>>>>>> 3a10c906
 
 
 # TODO: Make sure no commands unconditionally use the working directory as a
@@ -410,7 +395,7 @@
                                   "  Try merge.")
         if br_to.get_parent() is None or remember:
             br_to.set_parent(location)
-        note('%d revision(s) pulled.', count)
+        note('%d revision(s) pulled.' % (count,))
 
         if verbose:
             new_rh = tree_to.branch.revision_history()
@@ -1288,7 +1273,7 @@
             raise BzrCommandError("Commit refused because there are unknown "
                                   "files in the working tree.")
         note('Committed revision %d.' % (tree.branch.revno(),))
-        
+
 
 class cmd_check(Command):
     """Validate consistency of branch history.
