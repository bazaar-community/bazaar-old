--- conflicted
+++ resolved
@@ -184,28 +184,13 @@
             return False
 
     def _command_line(self):
-<<<<<<< HEAD
         key = self._config_stack.get('gpg_signing_key')
         if key is None or key == 'default':
             # 'default' or not setting gpg_signing_key at all means we should
             # use the user email address
             key = config.extract_email_address(self._config_stack.get('email'))
         return [self._config_stack.get('gpg_signing_command'), '--clearsign',
-                '-u', key]
-=======
-        
-        return [self._config.gpg_signing_command(), '--clearsign', '-u',
-                                                self._config.gpg_signing_key(),
-                                                 '--no-tty']
-
-    def __init__(self, config):
-        self._config = config
-        try:
-            import gpgme
-            self.context = gpgme.Context()
-        except ImportError, error:
-            pass # can't use verify()
->>>>>>> 7b30ebd1
+                '-u', key '--no-tty']
 
     def sign(self, content):
         if isinstance(content, unicode):
