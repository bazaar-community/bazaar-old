--- conflicted
+++ resolved
@@ -234,7 +234,6 @@
         """Helper function for add - sets the entries of kinds."""
         raise NotImplementedError(self._gather_kinds)
 
-<<<<<<< HEAD
     def guess_renames(self, specific_files=None):
         missing_files = set()
         candidate_files = set()
@@ -280,7 +279,7 @@
             close_list.sort(reverse=True)
         finally:
             basis.unlock()
-=======
+
     def get_file_with_stat(self, file_id, path=None):
         """Get a file handle and stat object for file_id.
 
@@ -294,7 +293,6 @@
             it may return None for the second element of the tuple.
         """
         return (self.get_file(file_id, path), None)
->>>>>>> 534fc6ae
 
     @needs_read_lock
     def last_revision(self):
