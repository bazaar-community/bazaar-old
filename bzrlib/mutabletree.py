# Copyright (C) 2006-2010 Canonical Ltd
#
# This program is free software; you can redistribute it and/or modify
# it under the terms of the GNU General Public License as published by
# the Free Software Foundation; either version 2 of the License, or
# (at your option) any later version.
#
# This program is distributed in the hope that it will be useful,
# but WITHOUT ANY WARRANTY; without even the implied warranty of
# MERCHANTABILITY or FITNESS FOR A PARTICULAR PURPOSE.  See the
# GNU General Public License for more details.
#
# You should have received a copy of the GNU General Public License
# along with this program; if not, write to the Free Software
# Foundation, Inc., 51 Franklin Street, Fifth Floor, Boston, MA 02110-1301 USA

"""MutableTree object.

See MutableTree for more details.
"""


from bzrlib.lazy_import import lazy_import
lazy_import(globals(), """
import os
import re

from bzrlib import (
    add,
    bzrdir,
    errors,
    hooks,
    osutils,
    revisiontree,
    symbol_versioning,
    trace,
    tree,
    )
""")

from bzrlib.decorators import needs_read_lock, needs_write_lock


def needs_tree_write_lock(unbound):
    """Decorate unbound to take out and release a tree_write lock."""
    def tree_write_locked(self, *args, **kwargs):
        self.lock_tree_write()
        try:
            return unbound(self, *args, **kwargs)
        finally:
            self.unlock()
    tree_write_locked.__doc__ = unbound.__doc__
    tree_write_locked.__name__ = unbound.__name__
    return tree_write_locked


class MutableTree(tree.Tree):
    """A MutableTree is a specialisation of Tree which is able to be mutated.

    Generally speaking these mutations are only possible within a lock_write
    context, and will revert if the lock is broken abnormally - but this cannot
    be guaranteed - depending on the exact implementation of the mutable state.

    The most common form of Mutable Tree is WorkingTree, see bzrlib.workingtree.
    For tests we also have MemoryTree which is a MutableTree whose contents are
    entirely in memory.

    For now, we are not treating MutableTree as an interface to provide
    conformance tests for - rather we are testing MemoryTree specifically, and
    interface testing implementations of WorkingTree.

    A mutable tree always has an associated Branch and BzrDir object - the
    branch and bzrdir attributes.
    """
    def __init__(self, *args, **kw):
        super(MutableTree, self).__init__(*args, **kw)
        # Is this tree on a case-insensitive or case-preserving file-system?
        # Sub-classes may initialize to False if they detect they are being
        # used on media which doesn't differentiate the case of names.
        self.case_sensitive = True

    @needs_tree_write_lock
    def add(self, files, ids=None, kinds=None):
        """Add paths to the set of versioned paths.

        Note that the command line normally calls smart_add instead,
        which can automatically recurse.

        This adds the files to the inventory, so that they will be
        recorded by the next commit.

        :param files: List of paths to add, relative to the base of the tree.
        :param ids: If set, use these instead of automatically generated ids.
            Must be the same length as the list of files, but may
            contain None for ids that are to be autogenerated.
        :param kinds: Optional parameter to specify the kinds to be used for
            each file.

        TODO: Perhaps callback with the ids and paths as they're added.
        """
        if isinstance(files, basestring):
            # XXX: Passing a single string is inconsistent and should be
            # deprecated.
            if not (ids is None or isinstance(ids, basestring)):
                raise AssertionError()
            if not (kinds is None or isinstance(kinds, basestring)):
                raise AssertionError()
            files = [files]
            if ids is not None:
                ids = [ids]
            if kinds is not None:
                kinds = [kinds]

        files = [path.strip('/') for path in files]

        if ids is None:
            ids = [None] * len(files)
        else:
            if not (len(ids) == len(files)):
                raise AssertionError()
        if kinds is None:
            kinds = [None] * len(files)
        elif not len(kinds) == len(files):
            raise AssertionError()
        for f in files:
            # generic constraint checks:
            if self.is_control_filename(f):
                raise errors.ForbiddenControlFileError(filename=f)
            fp = osutils.splitpath(f)
        # fill out file kinds for all files [not needed when we stop
        # caring about the instantaneous file kind within a uncommmitted tree
        #
        self._gather_kinds(files, kinds)
        self._add(files, ids, kinds)

    def add_reference(self, sub_tree):
        """Add a TreeReference to the tree, pointing at sub_tree"""
        raise errors.UnsupportedOperation(self.add_reference, self)

    def _add_reference(self, sub_tree):
        """Standard add_reference implementation, for use by subclasses"""
        try:
            sub_tree_path = self.relpath(sub_tree.basedir)
        except errors.PathNotChild:
            raise errors.BadReferenceTarget(self, sub_tree,
                                            'Target not inside tree.')
        sub_tree_id = sub_tree.get_root_id()
        if sub_tree_id == self.get_root_id():
            raise errors.BadReferenceTarget(self, sub_tree,
                                     'Trees have the same root id.')
        if sub_tree_id in self.inventory:
            raise errors.BadReferenceTarget(self, sub_tree,
                                            'Root id already present in tree')
        self._add([sub_tree_path], [sub_tree_id], ['tree-reference'])

    def _add(self, files, ids, kinds):
        """Helper function for add - updates the inventory.

        :param files: sequence of pathnames, relative to the tree root
        :param ids: sequence of suggested ids for the files (may be None)
        :param kinds: sequence of  inventory kinds of the files (i.e. may
            contain "tree-reference")
        """
        raise NotImplementedError(self._add)

    @needs_tree_write_lock
    def apply_inventory_delta(self, changes):
        """Apply changes to the inventory as an atomic operation.

        :param changes: An inventory delta to apply to the working tree's
            inventory.
        :return None:
        :seealso Inventory.apply_delta: For details on the changes parameter.
        """
        self.flush()
        inv = self.inventory
        inv.apply_delta(changes)
        self._write_inventory(inv)

    @needs_write_lock
    def commit(self, message=None, revprops=None, *args,
               **kwargs):
        # avoid circular imports
        from bzrlib import commit
        if revprops is None:
            revprops = {}
        possible_master_transports=[]
        if not 'branch-nick' in revprops:
            revprops['branch-nick'] = self.branch._get_nick(
                kwargs.get('local', False),
                possible_master_transports)
        authors = kwargs.pop('authors', None)
        author = kwargs.pop('author', None)
        if authors is not None:
            if author is not None:
                raise AssertionError('Specifying both author and authors '
                        'is not allowed. Specify just authors instead')
            if 'author' in revprops or 'authors' in revprops:
                # XXX: maybe we should just accept one of them?
                raise AssertionError('author property given twice')
            if authors:
                for individual in authors:
                    if '\n' in individual:
                        raise AssertionError('\\n is not a valid character '
                                'in an author identity')
                revprops['authors'] = '\n'.join(authors)
        if author is not None:
            symbol_versioning.warn('The parameter author was deprecated'
                   ' in version 1.13. Use authors instead',
                   DeprecationWarning)
            if 'author' in revprops or 'authors' in revprops:
                # XXX: maybe we should just accept one of them?
                raise AssertionError('author property given twice')
            if '\n' in author:
                raise AssertionError('\\n is not a valid character '
                        'in an author identity')
            revprops['authors'] = author
        # args for wt.commit start at message from the Commit.commit method,
        args = (message, ) + args
        for hook in MutableTree.hooks['start_commit']:
            hook(self)
        committed_id = commit.Commit().commit(working_tree=self,
            revprops=revprops,
            possible_master_transports=possible_master_transports,
            *args, **kwargs)
        post_hook_params = PostCommitHookParams(self)
        for hook in MutableTree.hooks['post_commit']:
            hook(post_hook_params)
        return committed_id

    def _gather_kinds(self, files, kinds):
        """Helper function for add - sets the entries of kinds."""
        raise NotImplementedError(self._gather_kinds)

    @needs_read_lock
    def has_changes(self, _from_tree=None):
        """Quickly check that the tree contains at least one commitable change.

        :param _from_tree: tree to compare against to find changes (default to
            the basis tree and is intended to be used by tests).

        :return: True if a change is found. False otherwise
        """
        # Check pending merges
        if len(self.get_parent_ids()) > 1:
            return True
        if _from_tree is None:
            _from_tree = self.basis_tree()
        changes = self.iter_changes(_from_tree)
        try:
            change = changes.next()
            # Exclude root (talk about black magic... --vila 20090629)
            if change[4] == (None, None):
                change = changes.next()
            return True
        except StopIteration:
            # No changes
            return False

    @needs_read_lock
    def warn_if_changed_or_out_of_date(self, strict, opt_name, more_msg):
        """Check the tree for uncommitted changes and branch synchronization.

        If strict is None and not set in the config files, a warning is issued.
        If strict is True, an error is raised.
        If strict is False, no checks are done and no warning is issued.

        :param strict: True, False or None, searched in branch config if None.

        :param opt_name: strict option name to search in config file.

        :param more_msg: Details about how to avoid the warnings.
        """
        if strict is None:
            strict = self.branch.get_config().get_user_option_as_bool(opt_name)
        if strict is not False:
            err = None
            if (self.has_changes()):
                err = errors.UncommittedChanges(self, more=more_msg)
            elif self.last_revision() != self.branch.last_revision():
                # The tree has lost sync with its branch, there is little
                # chance that the user is aware of it but he can still force
                # the action with --no-strict
                err = errors.OutOfDateTree(self, more=more_msg)
            if err is not None:
                if strict is None:
                    # We don't want to interrupt the user if he expressed no
                    # preference about strict.
<<<<<<< HEAD
                    trace.warning('%s', (err._format(),))
=======
                    trace.warning('%s', err._format())
>>>>>>> 126366ed
                else:
                    raise err

    @needs_read_lock
    def last_revision(self):
        """Return the revision id of the last commit performed in this tree.

        In early tree formats the result of last_revision is the same as the
        branch last_revision, but that is no longer the case for modern tree
        formats.

        last_revision returns the left most parent id, or None if there are no
        parents.

        last_revision was deprecated as of 0.11. Please use get_parent_ids
        instead.
        """
        raise NotImplementedError(self.last_revision)

    def lock_tree_write(self):
        """Lock the working tree for write, and the branch for read.

        This is useful for operations which only need to mutate the working
        tree. Taking out branch write locks is a relatively expensive process
        and may fail if the branch is on read only media. So branch write locks
        should only be taken out when we are modifying branch data - such as in
        operations like commit, pull, uncommit and update.
        """
        raise NotImplementedError(self.lock_tree_write)

    def lock_write(self):
        """Lock the tree and its branch. This allows mutating calls to be made.

        Some mutating methods will take out implicit write locks, but in
        general you should always obtain a write lock before calling mutating
        methods on a tree.
        """
        raise NotImplementedError(self.lock_write)

    @needs_write_lock
    def mkdir(self, path, file_id=None):
        """Create a directory in the tree. if file_id is None, one is assigned.

        :param path: A unicode file path.
        :param file_id: An optional file-id.
        :return: the file id of the new directory.
        """
        raise NotImplementedError(self.mkdir)

    def _observed_sha1(self, file_id, path, (sha1, stat_value)):
        """Tell the tree we have observed a paths sha1.

        The intent of this function is to allow trees that have a hashcache to
        update the hashcache during commit. If the observed file is too new
        (based on the stat_value) to be safely hash-cached the tree will ignore
        it.

        The default implementation does nothing.

        :param file_id: The file id
        :param path: The file path
        :param sha1: The sha 1 that was observed.
        :param stat_value: A stat result for the file the sha1 was read from.
        :return: None
        """

    def _fix_case_of_inventory_path(self, path):
        """If our tree isn't case sensitive, return the canonical path"""
        if not self.case_sensitive:
            path = self.get_canonical_inventory_path(path)
        return path

    @needs_write_lock
    def put_file_bytes_non_atomic(self, file_id, bytes):
        """Update the content of a file in the tree.

        Note that the file is written in-place rather than being
        written to a temporary location and renamed. As a consequence,
        readers can potentially see the file half-written.

        :param file_id: file-id of the file
        :param bytes: the new file contents
        """
        raise NotImplementedError(self.put_file_bytes_non_atomic)

    def set_parent_ids(self, revision_ids, allow_leftmost_as_ghost=False):
        """Set the parents ids of the working tree.

        :param revision_ids: A list of revision_ids.
        """
        raise NotImplementedError(self.set_parent_ids)

    def set_parent_trees(self, parents_list, allow_leftmost_as_ghost=False):
        """Set the parents of the working tree.

        :param parents_list: A list of (revision_id, tree) tuples.
            If tree is None, then that element is treated as an unreachable
            parent tree - i.e. a ghost.
        """
        raise NotImplementedError(self.set_parent_trees)

    @needs_tree_write_lock
    def smart_add(self, file_list, recurse=True, action=None, save=True):
        """Version file_list, optionally recursing into directories.

        This is designed more towards DWIM for humans than API clarity.
        For the specific behaviour see the help for cmd_add().

        :param action: A reporter to be called with the inventory, parent_ie,
            path and kind of the path being added. It may return a file_id if
            a specific one should be used.
        :param save: Save the inventory after completing the adds. If False
            this provides dry-run functionality by doing the add and not saving
            the inventory.
        :return: A tuple - files_added, ignored_files. files_added is the count
            of added files, and ignored_files is a dict mapping files that were
            ignored to the rule that caused them to be ignored.
        """
        # not in an inner loop; and we want to remove direct use of this,
        # so here as a reminder for now. RBC 20070703
        from bzrlib.inventory import InventoryEntry
        if action is None:
            action = add.AddAction()

        if not file_list:
            # no paths supplied: add the entire tree.
            # FIXME: this assumes we are running in a working tree subdir :-/
            # -- vila 20100208
            file_list = [u'.']
        # mutter("smart add of %r")
        inv = self.inventory
        added = []
        ignored = {}
        dirs_to_add = []
        user_dirs = set()
        conflicts_related = set()
        # Not all mutable trees can have conflicts
        if getattr(self, 'conflicts', None) is not None:
            # Collect all related files without checking whether they exist or
            # are versioned. It's cheaper to do that once for all conflicts
            # than trying to find the relevant conflict for each added file.
            for c in self.conflicts():
                conflicts_related.update(c.associated_filenames())

        # validate user file paths and convert all paths to tree
        # relative : it's cheaper to make a tree relative path an abspath
        # than to convert an abspath to tree relative, and it's cheaper to
        # perform the canonicalization in bulk.
        for filepath in osutils.canonical_relpaths(self.basedir, file_list):
            rf = _FastPath(filepath)
            # validate user parameters. Our recursive code avoids adding new
            # files that need such validation
            if self.is_control_filename(rf.raw_path):
                raise errors.ForbiddenControlFileError(filename=rf.raw_path)

            abspath = self.abspath(rf.raw_path)
            kind = osutils.file_kind(abspath)
            if kind == 'directory':
                # schedule the dir for scanning
                user_dirs.add(rf)
            else:
                if not InventoryEntry.versionable_kind(kind):
                    raise errors.BadFileKindError(filename=abspath, kind=kind)
            # ensure the named path is added, so that ignore rules in the later
            # directory walk dont skip it.
            # we dont have a parent ie known yet.: use the relatively slower
            # inventory probing method
            versioned = inv.has_filename(rf.raw_path)
            if versioned:
                continue
            added.extend(_add_one_and_parent(self, inv, None, rf, kind, action))

        if not recurse:
            # no need to walk any directories at all.
            if len(added) > 0 and save:
                self._write_inventory(inv)
            return added, ignored

        # only walk the minimal parents needed: we have user_dirs to override
        # ignores.
        prev_dir = None

        is_inside = osutils.is_inside_or_parent_of_any
        for path in sorted(user_dirs):
            if (prev_dir is None or not is_inside([prev_dir], path.raw_path)):
                dirs_to_add.append((path, None))
            prev_dir = path.raw_path

        illegalpath_re = re.compile(r'[\r\n]')
        # dirs_to_add is initialised to a list of directories, but as we scan
        # directories we append files to it.
        # XXX: We should determine kind of files when we scan them rather than
        # adding to this list. RBC 20070703
        for directory, parent_ie in dirs_to_add:
            # directory is tree-relative
            abspath = self.abspath(directory.raw_path)

            # get the contents of this directory.

            # find the kind of the path being added.
            kind = osutils.file_kind(abspath)

            if not InventoryEntry.versionable_kind(kind):
                trace.warning("skipping %s (can't add file of kind '%s')",
                              abspath, kind)
                continue
            if illegalpath_re.search(directory.raw_path):
                trace.warning("skipping %r (contains \\n or \\r)" % abspath)
                continue
            if directory.raw_path in conflicts_related:
                # If the file looks like one generated for a conflict, don't
                # add it.
                trace.warning(
                    'skipping %s (generated to help resolve conflicts)',
                    abspath)
                continue

            if parent_ie is not None:
                versioned = directory.base_path in parent_ie.children
            else:
                # without the parent ie, use the relatively slower inventory
                # probing method
                versioned = inv.has_filename(
                        self._fix_case_of_inventory_path(directory.raw_path))

            if kind == 'directory':
                try:
                    sub_branch = bzrdir.BzrDir.open(abspath)
                    sub_tree = True
                except errors.NotBranchError:
                    sub_tree = False
                except errors.UnsupportedFormatError:
                    sub_tree = True
            else:
                sub_tree = False

            if directory.raw_path == '':
                # mutter("tree root doesn't need to be added")
                sub_tree = False
            elif versioned:
                pass
                # mutter("%r is already versioned", abspath)
            elif sub_tree:
                # XXX: This is wrong; people *might* reasonably be trying to
                # add subtrees as subtrees.  This should probably only be done
                # in formats which can represent subtrees, and even then
                # perhaps only when the user asked to add subtrees.  At the
                # moment you can add them specially through 'join --reference',
                # which is perhaps reasonable: adding a new reference is a
                # special operation and can have a special behaviour.  mbp
                # 20070306
                trace.mutter("%r is a nested bzr tree", abspath)
            else:
                _add_one(self, inv, parent_ie, directory, kind, action)
                added.append(directory.raw_path)

            if kind == 'directory' and not sub_tree:
                if parent_ie is not None:
                    # must be present:
                    this_ie = parent_ie.children[directory.base_path]
                else:
                    # without the parent ie, use the relatively slower inventory
                    # probing method
                    this_id = inv.path2id(
                        self._fix_case_of_inventory_path(directory.raw_path))
                    if this_id is None:
                        this_ie = None
                    else:
                        this_ie = inv[this_id]

                for subf in sorted(os.listdir(abspath)):
                    # here we could use TreeDirectory rather than
                    # string concatenation.
                    subp = osutils.pathjoin(directory.raw_path, subf)
                    # TODO: is_control_filename is very slow. Make it faster.
                    # TreeDirectory.is_control_filename could also make this
                    # faster - its impossible for a non root dir to have a
                    # control file.
                    if self.is_control_filename(subp):
                        trace.mutter("skip control directory %r", subp)
                    elif subf in this_ie.children:
                        # recurse into this already versioned subdir.
                        dirs_to_add.append((_FastPath(subp, subf), this_ie))
                    else:
                        # user selection overrides ignoes
                        # ignore while selecting files - if we globbed in the
                        # outer loop we would ignore user files.
                        ignore_glob = self.is_ignored(subp)
                        if ignore_glob is not None:
                            # mutter("skip ignored sub-file %r", subp)
                            ignored.setdefault(ignore_glob, []).append(subp)
                        else:
                            #mutter("queue to add sub-file %r", subp)
                            dirs_to_add.append((_FastPath(subp, subf), this_ie))

        if len(added) > 0:
            if save:
                self._write_inventory(inv)
            else:
                self.read_working_inventory()
        return added, ignored

    def update_basis_by_delta(self, new_revid, delta):
        """Update the parents of this tree after a commit.

        This gives the tree one parent, with revision id new_revid. The
        inventory delta is applied to the current basis tree to generate the
        inventory for the parent new_revid, and all other parent trees are
        discarded.

        All the changes in the delta should be changes synchronising the basis
        tree with some or all of the working tree, with a change to a directory
        requiring that its contents have been recursively included. That is,
        this is not a general purpose tree modification routine, but a helper
        for commit which is not required to handle situations that do not arise
        outside of commit.

        See the inventory developers documentation for the theory behind
        inventory deltas.

        :param new_revid: The new revision id for the trees parent.
        :param delta: An inventory delta (see apply_inventory_delta) describing
            the changes from the current left most parent revision to new_revid.
        """
        # if the tree is updated by a pull to the branch, as happens in
        # WorkingTree2, when there was no separation between branch and tree,
        # then just clear merges, efficiency is not a concern for now as this
        # is legacy environments only, and they are slow regardless.
        if self.last_revision() == new_revid:
            self.set_parent_ids([new_revid])
            return
        # generic implementation based on Inventory manipulation. See
        # WorkingTree classes for optimised versions for specific format trees.
        basis = self.basis_tree()
        basis.lock_read()
        # TODO: Consider re-evaluating the need for this with CHKInventory
        # we don't strictly need to mutate an inventory for this
        # it only makes sense when apply_delta is cheaper than get_inventory()
        inventory = basis.inventory._get_mutable_inventory()
        basis.unlock()
        inventory.apply_delta(delta)
        rev_tree = revisiontree.RevisionTree(self.branch.repository,
                                             inventory, new_revid)
        self.set_parent_trees([(new_revid, rev_tree)])


class MutableTreeHooks(hooks.Hooks):
    """A dictionary mapping a hook name to a list of callables for mutabletree
    hooks.
    """

    def __init__(self):
        """Create the default hooks.

        """
        hooks.Hooks.__init__(self)
        self.create_hook(hooks.HookPoint('start_commit',
            "Called before a commit is performed on a tree. The start commit "
            "hook is able to change the tree before the commit takes place. "
            "start_commit is called with the bzrlib.mutabletree.MutableTree "
            "that the commit is being performed on.", (1, 4), None))
        self.create_hook(hooks.HookPoint('post_commit',
            "Called after a commit is performed on a tree. The hook is "
            "called with a bzrlib.mutabletree.PostCommitHookParams object. "
            "The mutable tree the commit was performed on is available via "
            "the mutable_tree attribute of that object.", (2, 0), None))


# install the default hooks into the MutableTree class.
MutableTree.hooks = MutableTreeHooks()


class PostCommitHookParams(object):
    """Parameters for the post_commit hook.

    To access the parameters, use the following attributes:

    * mutable_tree - the MutableTree object
    """

    def __init__(self, mutable_tree):
        """Create the parameters for the post_commit hook."""
        self.mutable_tree = mutable_tree


class _FastPath(object):
    """A path object with fast accessors for things like basename."""

    __slots__ = ['raw_path', 'base_path']

    def __init__(self, path, base_path=None):
        """Construct a FastPath from path."""
        if base_path is None:
            self.base_path = osutils.basename(path)
        else:
            self.base_path = base_path
        self.raw_path = path

    def __cmp__(self, other):
        return cmp(self.raw_path, other.raw_path)

    def __hash__(self):
        return hash(self.raw_path)


def _add_one_and_parent(tree, inv, parent_ie, path, kind, action):
    """Add a new entry to the inventory and automatically add unversioned parents.

    :param inv: Inventory which will receive the new entry.
    :param parent_ie: Parent inventory entry if known, or None.  If
        None, the parent is looked up by name and used if present, otherwise it
        is recursively added.
    :param kind: Kind of new entry (file, directory, etc)
    :param action: callback(inv, parent_ie, path, kind); return ignored.
    :return: A list of paths which have been added.
    """
    # Nothing to do if path is already versioned.
    # This is safe from infinite recursion because the tree root is
    # always versioned.
    if parent_ie is not None:
        # we have a parent ie already
        added = []
    else:
        # slower but does not need parent_ie
        if inv.has_filename(tree._fix_case_of_inventory_path(path.raw_path)):
            return []
        # its really not there : add the parent
        # note that the dirname use leads to some extra str copying etc but as
        # there are a limited number of dirs we can be nested under, it should
        # generally find it very fast and not recurse after that.
        added = _add_one_and_parent(tree, inv, None,
            _FastPath(osutils.dirname(path.raw_path)), 'directory', action)
        parent_id = inv.path2id(osutils.dirname(path.raw_path))
        parent_ie = inv[parent_id]
    _add_one(tree, inv, parent_ie, path, kind, action)
    return added + [path.raw_path]


def _add_one(tree, inv, parent_ie, path, kind, file_id_callback):
    """Add a new entry to the inventory.

    :param inv: Inventory which will receive the new entry.
    :param parent_ie: Parent inventory entry.
    :param kind: Kind of new entry (file, directory, etc)
    :param file_id_callback: callback(inv, parent_ie, path, kind); return a
        file_id or None to generate a new file id
    :returns: None
    """
    file_id = file_id_callback(inv, parent_ie, path, kind)
    entry = inv.make_entry(kind, path.base_path, parent_ie.file_id,
        file_id=file_id)
    inv.add(entry)<|MERGE_RESOLUTION|>--- conflicted
+++ resolved
@@ -286,11 +286,7 @@
                 if strict is None:
                     # We don't want to interrupt the user if he expressed no
                     # preference about strict.
-<<<<<<< HEAD
-                    trace.warning('%s', (err._format(),))
-=======
                     trace.warning('%s', err._format())
->>>>>>> 126366ed
                 else:
                     raise err
 
