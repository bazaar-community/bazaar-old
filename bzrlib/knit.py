# Copyright (C) 2005, 2006 Canonical Ltd
#
# This program is free software; you can redistribute it and/or modify
# it under the terms of the GNU General Public License as published by
# the Free Software Foundation; either version 2 of the License, or
# (at your option) any later version.
#
# This program is distributed in the hope that it will be useful,
# but WITHOUT ANY WARRANTY; without even the implied warranty of
# MERCHANTABILITY or FITNESS FOR A PARTICULAR PURPOSE.  See the
# GNU General Public License for more details.
#
# You should have received a copy of the GNU General Public License
# along with this program; if not, write to the Free Software
# Foundation, Inc., 59 Temple Place, Suite 330, Boston, MA  02111-1307  USA

"""Knit versionedfile implementation.

A knit is a versioned file implementation that supports efficient append only
updates.

Knit file layout:
lifeless: the data file is made up of "delta records".  each delta record has a delta header 
that contains; (1) a version id, (2) the size of the delta (in lines), and (3)  the digest of 
the -expanded data- (ie, the delta applied to the parent).  the delta also ends with a 
end-marker; simply "end VERSION"

delta can be line or full contents.a
... the 8's there are the index number of the annotation.
version robertc@robertcollins.net-20051003014215-ee2990904cc4c7ad 7 c7d23b2a5bd6ca00e8e266cec0ec228158ee9f9e
59,59,3
8
8         if ie.executable:
8             e.set('executable', 'yes')
130,130,2
8         if elt.get('executable') == 'yes':
8             ie.executable = True
end robertc@robertcollins.net-20051003014215-ee2990904cc4c7ad


whats in an index:
09:33 < jrydberg> lifeless: each index is made up of a tuple of; version id, options, position, size, parents
09:33 < jrydberg> lifeless: the parents are currently dictionary compressed
09:33 < jrydberg> lifeless: (meaning it currently does not support ghosts)
09:33 < lifeless> right
09:33 < jrydberg> lifeless: the position and size is the range in the data file


so the index sequence is the dictionary compressed sequence number used
in the deltas to provide line annotation

"""

# TODOS:
# 10:16 < lifeless> make partial index writes safe
# 10:16 < lifeless> implement 'knit.check()' like weave.check()
# 10:17 < lifeless> record known ghosts so we can detect when they are filled in rather than the current 'reweave 
#                    always' approach.
# move sha1 out of the content so that join is faster at verifying parents
# record content length ?


from copy import copy
from cStringIO import StringIO
import difflib
from itertools import izip, chain
import operator
import os
import sys
import warnings

import bzrlib
from bzrlib import (
    cache_utf8,
    errors,
    patiencediff,
    progress,
    ui
    )
from bzrlib.errors import (
    FileExists,
    NoSuchFile,
    KnitError,
    InvalidRevisionId,
    KnitCorrupt,
    KnitHeaderError,
    RevisionNotPresent,
    RevisionAlreadyPresent,
    )
from bzrlib.tuned_gzip import GzipFile
from bzrlib.trace import mutter
from bzrlib.osutils import (
    contains_whitespace,
    contains_linebreaks,
    sha_strings,
    )
from bzrlib.symbol_versioning import DEPRECATED_PARAMETER, deprecated_passed
from bzrlib.tsort import topo_sort
import bzrlib.ui
import bzrlib.weave
from bzrlib.versionedfile import VersionedFile, InterVersionedFile


# TODO: Split out code specific to this format into an associated object.

# TODO: Can we put in some kind of value to check that the index and data
# files belong together?

# TODO: accommodate binaries, perhaps by storing a byte count

# TODO: function to check whole file

# TODO: atomically append data, then measure backwards from the cursor
# position after writing to work out where it was located.  we may need to
# bypass python file buffering.

DATA_SUFFIX = '.knit'
INDEX_SUFFIX = '.kndx'


class KnitContent(object):
    """Content of a knit version to which deltas can be applied."""

    def __init__(self, lines):
        self._lines = lines

    def annotate_iter(self):
        """Yield tuples of (origin, text) for each content line."""
        return iter(self._lines)

    def annotate(self):
        """Return a list of (origin, text) tuples."""
        return list(self.annotate_iter())

    def line_delta_iter(self, new_lines):
        """Generate line-based delta from this content to new_lines."""
        new_texts = new_lines.text()
        old_texts = self.text()
        s = KnitSequenceMatcher(None, old_texts, new_texts)
        for tag, i1, i2, j1, j2 in s.get_opcodes():
            if tag == 'equal':
                continue
            # ofrom, oto, length, data
            yield i1, i2, j2 - j1, new_lines._lines[j1:j2]

    def line_delta(self, new_lines):
        return list(self.line_delta_iter(new_lines))

    def text(self):
        return [text for origin, text in self._lines]

    def copy(self):
        return KnitContent(self._lines[:])


class _KnitFactory(object):
    """Base factory for creating content objects."""

    def make(self, lines, version):
        num_lines = len(lines)
        return KnitContent(zip([version] * num_lines, lines))


class KnitAnnotateFactory(_KnitFactory):
    """Factory for creating annotated Content objects."""

    annotated = True

    def parse_fulltext(self, content, version):
        """Convert fulltext to internal representation

        fulltext content is of the format
        revid(utf8) plaintext\n
        internal representation is of the format:
        (revid, plaintext)
        """
        decode_utf8 = cache_utf8.decode
        lines = []
        for line in content:
            origin, text = line.split(' ', 1)
            lines.append((decode_utf8(origin), text))
        return KnitContent(lines)

    def parse_line_delta_iter(self, lines):
        return iter(self.parse_line_delta(lines))

    def parse_line_delta(self, lines, version):
        """Convert a line based delta into internal representation.

        line delta is in the form of:
        intstart intend intcount
        1..count lines:
        revid(utf8) newline\n
        internal representation is
        (start, end, count, [1..count tuples (revid, newline)])
        """
        decode_utf8 = cache_utf8.decode
        result = []
        lines = iter(lines)
        next = lines.next
        # walk through the lines parsing.
        for header in lines:
            start, end, count = [int(n) for n in header.split(',')]
            contents = []
            remaining = count
            while remaining:
                origin, text = next().split(' ', 1)
                remaining -= 1
                contents.append((decode_utf8(origin), text))
            result.append((start, end, count, contents))
        return result

    def get_fulltext_content(self, lines):
        """Extract just the content lines from a fulltext."""
        return (line.split(' ', 1)[1] for line in lines)

    def get_linedelta_content(self, lines):
        """Extract just the content from a line delta.

        This doesn't return all of the extra information stored in a delta.
        Only the actual content lines.
        """
        lines = iter(lines)
        next = lines.next
        for header in lines:
            header = header.split(',')
            count = int(header[2])
            for i in xrange(count):
                origin, text = next().split(' ', 1)
                yield text

    def lower_fulltext(self, content):
        """convert a fulltext content record into a serializable form.

        see parse_fulltext which this inverts.
        """
        encode_utf8 = cache_utf8.encode
        return ['%s %s' % (encode_utf8(o), t) for o, t in content._lines]

    def lower_line_delta(self, delta):
        """convert a delta into a serializable form.

        See parse_line_delta which this inverts.
        """
        encode_utf8 = cache_utf8.encode
        out = []
        for start, end, c, lines in delta:
            out.append('%d,%d,%d\n' % (start, end, c))
            out.extend(encode_utf8(origin) + ' ' + text
                       for origin, text in lines)
        return out


class KnitPlainFactory(_KnitFactory):
    """Factory for creating plain Content objects."""

    annotated = False

    def parse_fulltext(self, content, version):
        """This parses an unannotated fulltext.

        Note that this is not a noop - the internal representation
        has (versionid, line) - its just a constant versionid.
        """
        return self.make(content, version)

    def parse_line_delta_iter(self, lines, version):
        cur = 0
        num_lines = len(lines)
        while cur < num_lines:
            header = lines[cur]
            cur += 1
            start, end, c = [int(n) for n in header.split(',')]
            yield start, end, c, zip([version] * c, lines[cur:cur+c])
            cur += c

    def parse_line_delta(self, lines, version):
        return list(self.parse_line_delta_iter(lines, version))

<<<<<<< HEAD
    def get_fulltext_content(self, lines):
        """Extract just the content lines from a fulltext."""
        return iter(lines)

    def get_linedelta_content(self, lines):
        """Extract just the content from a line delta.

        This doesn't return all of the extra information stored in a delta.
        Only the actual content lines.
        """
        lines = iter(lines)
        next = lines.next
        for header in lines:
            header = header.split(',')
            count = int(header[2])
            for i in xrange(count):
                yield next()

=======
>>>>>>> e1ea8f77
    def lower_fulltext(self, content):
        return content.text()

    def lower_line_delta(self, delta):
        out = []
        for start, end, c, lines in delta:
            out.append('%d,%d,%d\n' % (start, end, c))
            out.extend([text for origin, text in lines])
        return out


def make_empty_knit(transport, relpath):
    """Construct a empty knit at the specified location."""
    k = KnitVersionedFile(transport, relpath, 'w', KnitPlainFactory)
    k._data._open_file()


class KnitVersionedFile(VersionedFile):
    """Weave-like structure with faster random access.

    A knit stores a number of texts and a summary of the relationships
    between them.  Texts are identified by a string version-id.  Texts
    are normally stored and retrieved as a series of lines, but can
    also be passed as single strings.

    Lines are stored with the trailing newline (if any) included, to
    avoid special cases for files with no final newline.  Lines are
    composed of 8-bit characters, not unicode.  The combination of
    these approaches should mean any 'binary' file can be safely
    stored and retrieved.
    """

    def __init__(self, relpath, transport, file_mode=None, access_mode=None,
                 factory=None, basis_knit=DEPRECATED_PARAMETER, delta=True,
                 create=False, create_parent_dir=False, delay_create=False,
                 dir_mode=None):
        """Construct a knit at location specified by relpath.

        :param create: If not True, only open an existing knit.
        :param create_parent_dir: If True, create the parent directory if
            creating the file fails. (This is used for stores with
            hash-prefixes that may not exist yet)
        :param delay_create: The calling code is aware that the knit won't
            actually be created until the first data is stored.
        """
        if deprecated_passed(basis_knit):
            warnings.warn("KnitVersionedFile.__(): The basis_knit parameter is"
                 " deprecated as of bzr 0.9.",
                 DeprecationWarning, stacklevel=2)
        if access_mode is None:
            access_mode = 'w'
        super(KnitVersionedFile, self).__init__(access_mode)
        assert access_mode in ('r', 'w'), "invalid mode specified %r" % access_mode
        self.transport = transport
        self.filename = relpath
        self.factory = factory or KnitAnnotateFactory()
        self.writable = (access_mode == 'w')
        self.delta = delta

        self._max_delta_chain = 200

        self._index = _KnitIndex(transport, relpath + INDEX_SUFFIX,
            access_mode, create=create, file_mode=file_mode,
            create_parent_dir=create_parent_dir, delay_create=delay_create,
            dir_mode=dir_mode)
        self._data = _KnitData(transport, relpath + DATA_SUFFIX,
            access_mode, create=create and not len(self), file_mode=file_mode,
            create_parent_dir=create_parent_dir, delay_create=delay_create,
            dir_mode=dir_mode)

    def __repr__(self):
        return '%s(%s)' % (self.__class__.__name__,
                           self.transport.abspath(self.filename))

    def _check_should_delta(self, first_parents):
        """Iterate back through the parent listing, looking for a fulltext.

        This is used when we want to decide whether to add a delta or a new
        fulltext. It searches for _max_delta_chain parents. When it finds a
        fulltext parent, it sees if the total size of the deltas leading up to
        it is large enough to indicate that we want a new full text anyway.

        Return True if we should create a new delta, False if we should use a
        full text.
        """
        delta_size = 0
        fulltext_size = None
        delta_parents = first_parents
        for count in xrange(self._max_delta_chain):
            parent = delta_parents[0]
            method = self._index.get_method(parent)
            pos, size = self._index.get_position(parent)
            if method == 'fulltext':
                fulltext_size = size
                break
            delta_size += size
            delta_parents = self._index.get_parents(parent)
        else:
            # We couldn't find a fulltext, so we must create a new one
            return False

        return fulltext_size > delta_size

    def _add_delta(self, version_id, parents, delta_parent, sha1, noeol, delta):
        """See VersionedFile._add_delta()."""
        self._check_add(version_id, []) # should we check the lines ?
        self._check_versions_present(parents)
        present_parents = []
        ghosts = []
        parent_texts = {}
        for parent in parents:
            if not self.has_version(parent):
                ghosts.append(parent)
            else:
                present_parents.append(parent)

        if delta_parent is None:
            # reconstitute as full text.
            assert len(delta) == 1 or len(delta) == 0
            if len(delta):
                assert delta[0][0] == 0
                assert delta[0][1] == 0, delta[0][1]
            return super(KnitVersionedFile, self)._add_delta(version_id,
                                                             parents,
                                                             delta_parent,
                                                             sha1,
                                                             noeol,
                                                             delta)

        digest = sha1

        options = []
        if noeol:
            options.append('no-eol')

        if delta_parent is not None:
            # determine the current delta chain length.
            # To speed the extract of texts the delta chain is limited
            # to a fixed number of deltas.  This should minimize both
            # I/O and the time spend applying deltas.
            # The window was changed to a maximum of 200 deltas, but also added
            # was a check that the total compressed size of the deltas is
            # smaller than the compressed size of the fulltext.
            if not self._check_should_delta([delta_parent]):
                # We don't want a delta here, just do a normal insertion.
                return super(KnitVersionedFile, self)._add_delta(version_id,
                                                                 parents,
                                                                 delta_parent,
                                                                 sha1,
                                                                 noeol,
                                                                 delta)

        options.append('line-delta')
        store_lines = self.factory.lower_line_delta(delta)

        where, size = self._data.add_record(version_id, digest, store_lines)
        self._index.add_version(version_id, options, where, size, parents)

    def _add_raw_records(self, records, data):
        """Add all the records 'records' with data pre-joined in 'data'.

        :param records: A list of tuples(version_id, options, parents, size).
        :param data: The data for the records. When it is written, the records
                     are adjusted to have pos pointing into data by the sum of
                     the preceding records sizes.
        """
        # write all the data
        pos = self._data.add_raw_record(data)
        offset = 0
        index_entries = []
        for (version_id, options, parents, size) in records:
            index_entries.append((version_id, options, pos+offset,
                                  size, parents))
            if self._data._do_cache:
                self._data._cache[version_id] = data[offset:offset+size]
            offset += size
        self._index.add_versions(index_entries)

    def enable_cache(self):
        """Start caching data for this knit"""
        self._data.enable_cache()

    def clear_cache(self):
        """Clear the data cache only."""
        self._data.clear_cache()

    def copy_to(self, name, transport):
        """See VersionedFile.copy_to()."""
        # copy the current index to a temp index to avoid racing with local
        # writes
        transport.put_file_non_atomic(name + INDEX_SUFFIX + '.tmp',
                self.transport.get(self._index._filename))
        # copy the data file
        f = self._data._open_file()
        try:
            transport.put_file(name + DATA_SUFFIX, f)
        finally:
            f.close()
        # move the copied index into place
        transport.move(name + INDEX_SUFFIX + '.tmp', name + INDEX_SUFFIX)

    def create_empty(self, name, transport, mode=None):
        return KnitVersionedFile(name, transport, factory=self.factory,
                                 delta=self.delta, create=True)

    def _fix_parents(self, version, new_parents):
        """Fix the parents list for version.

        This is done by appending a new version to the index
        with identical data except for the parents list.
        the parents list must be a superset of the current
        list.
        """
        current_values = self._index._cache[version]
        assert set(current_values[4]).difference(set(new_parents)) == set()
        self._index.add_version(version,
                                current_values[1],
                                current_values[2],
                                current_values[3],
                                new_parents)

    def get_delta(self, version_id):
        """Get a delta for constructing version from some other version."""
        if not self.has_version(version_id):
            raise RevisionNotPresent(version_id, self.filename)

        parents = self.get_parents(version_id)
        if len(parents):
            parent = parents[0]
        else:
            parent = None
        data_pos, data_size = self._index.get_position(version_id)
        data, sha1 = self._data.read_records(((version_id, data_pos, data_size),))[version_id]
        version_idx = self._index.lookup(version_id)
        noeol = 'no-eol' in self._index.get_options(version_id)
        if 'fulltext' == self._index.get_method(version_id):
            new_content = self.factory.parse_fulltext(data, version_idx)
            if parent is not None:
                reference_content = self._get_content(parent)
                old_texts = reference_content.text()
            else:
                old_texts = []
            new_texts = new_content.text()
            delta_seq = KnitSequenceMatcher(None, old_texts, new_texts)
            return parent, sha1, noeol, self._make_line_delta(delta_seq, new_content)
        else:
            delta = self.factory.parse_line_delta(data, version_idx)
            return parent, sha1, noeol, delta

    def get_graph_with_ghosts(self):
        """See VersionedFile.get_graph_with_ghosts()."""
        graph_items = self._index.get_graph()
        return dict(graph_items)

    def get_sha1(self, version_id):
        """See VersionedFile.get_sha1()."""
        record_map = self._get_record_map([version_id])
        method, content, digest, next = record_map[version_id]
        return digest

    @staticmethod
    def get_suffixes():
        """See VersionedFile.get_suffixes()."""
        return [DATA_SUFFIX, INDEX_SUFFIX]

    def has_ghost(self, version_id):
        """True if there is a ghost reference in the file to version_id."""
        # maybe we have it
        if self.has_version(version_id):
            return False
        # optimisable if needed by memoising the _ghosts set.
        items = self._index.get_graph()
        for node, parents in items:
            for parent in parents:
                if parent not in self._index._cache:
                    if parent == version_id:
                        return True
        return False

    def versions(self):
        """See VersionedFile.versions."""
        return self._index.get_versions()

    def has_version(self, version_id):
        """See VersionedFile.has_version."""
        return self._index.has_version(version_id)

    __contains__ = has_version

    def _merge_annotations(self, content, parents, parent_texts={},
                           delta=None, annotated=None):
        """Merge annotations for content.  This is done by comparing
        the annotations based on changed to the text.
        """
        if annotated:
            delta_seq = None
            for parent_id in parents:
                merge_content = self._get_content(parent_id, parent_texts)
                seq = patiencediff.PatienceSequenceMatcher(
                                   None, merge_content.text(), content.text())
                if delta_seq is None:
                    # setup a delta seq to reuse.
                    delta_seq = seq
                for i, j, n in seq.get_matching_blocks():
                    if n == 0:
                        continue
                    # this appears to copy (origin, text) pairs across to the new
                    # content for any line that matches the last-checked parent.
                    # FIXME: save the sequence control data for delta compression
                    # against the most relevant parent rather than rediffing.
                    content._lines[j:j+n] = merge_content._lines[i:i+n]
        if delta:
            if not annotated:
                reference_content = self._get_content(parents[0], parent_texts)
                new_texts = content.text()
                old_texts = reference_content.text()
                delta_seq = patiencediff.PatienceSequenceMatcher(
                                                 None, old_texts, new_texts)
            return self._make_line_delta(delta_seq, content)

    def _make_line_delta(self, delta_seq, new_content):
        """Generate a line delta from delta_seq and new_content."""
        diff_hunks = []
        for op in delta_seq.get_opcodes():
            if op[0] == 'equal':
                continue
            diff_hunks.append((op[1], op[2], op[4]-op[3], new_content._lines[op[3]:op[4]]))
        return diff_hunks

    def _get_components_positions(self, version_ids):
        """Produce a map of position data for the components of versions.

        This data is intended to be used for retrieving the knit records.

        A dict of version_id to (method, data_pos, data_size, next) is
        returned.
        method is the way referenced data should be applied.
        data_pos is the position of the data in the knit.
        data_size is the size of the data in the knit.
        next is the build-parent of the version, or None for fulltexts.
        """
        component_data = {}
        for version_id in version_ids:
            cursor = version_id

            while cursor is not None and cursor not in component_data:
                method = self._index.get_method(cursor)
                if method == 'fulltext':
                    next = None
                else:
                    next = self.get_parents(cursor)[0]
                data_pos, data_size = self._index.get_position(cursor)
                component_data[cursor] = (method, data_pos, data_size, next)
                cursor = next
        return component_data

    def _get_content(self, version_id, parent_texts={}):
        """Returns a content object that makes up the specified
        version."""
        if not self.has_version(version_id):
            raise RevisionNotPresent(version_id, self.filename)

        cached_version = parent_texts.get(version_id, None)
        if cached_version is not None:
            return cached_version

        text_map, contents_map = self._get_content_maps([version_id])
        return contents_map[version_id]

    def _check_versions_present(self, version_ids):
        """Check that all specified versions are present."""
        self._index.check_versions_present(version_ids)

    def _add_lines_with_ghosts(self, version_id, parents, lines, parent_texts):
        """See VersionedFile.add_lines_with_ghosts()."""
        self._check_add(version_id, lines)
        return self._add(version_id, lines[:], parents, self.delta, parent_texts)

    def _add_lines(self, version_id, parents, lines, parent_texts):
        """See VersionedFile.add_lines."""
        self._check_add(version_id, lines)
        self._check_versions_present(parents)
        return self._add(version_id, lines[:], parents, self.delta, parent_texts)

    def _check_add(self, version_id, lines):
        """check that version_id and lines are safe to add."""
        assert self.writable, "knit is not opened for write"
        ### FIXME escape. RBC 20060228
        if contains_whitespace(version_id):
            raise InvalidRevisionId(version_id, self.filename)
        if self.has_version(version_id):
            raise RevisionAlreadyPresent(version_id, self.filename)
        self._check_lines_not_unicode(lines)
        self._check_lines_are_lines(lines)

    def _add(self, version_id, lines, parents, delta, parent_texts):
        """Add a set of lines on top of version specified by parents.

        If delta is true, compress the text as a line-delta against
        the first parent.

        Any versions not present will be converted into ghosts.
        """
        #  461    0   6546.0390     43.9100   bzrlib.knit:489(_add)
        # +400    0    889.4890    418.9790   +bzrlib.knit:192(lower_fulltext)
        # +461    0   1364.8070    108.8030   +bzrlib.knit:996(add_record)
        # +461    0    193.3940     41.5720   +bzrlib.knit:898(add_version)
        # +461    0    134.0590     18.3810   +bzrlib.osutils:361(sha_strings)
        # +461    0     36.3420     15.4540   +bzrlib.knit:146(make)
        # +1383   0      8.0370      8.0370   +<len>
        # +61     0     13.5770      7.9190   +bzrlib.knit:199(lower_line_delta)
        # +61     0    963.3470      7.8740   +bzrlib.knit:427(_get_content)
        # +61     0    973.9950      5.2950   +bzrlib.knit:136(line_delta)
        # +61     0   1918.1800      5.2640   +bzrlib.knit:359(_merge_annotations)

        present_parents = []
        ghosts = []
        if parent_texts is None:
            parent_texts = {}
        for parent in parents:
            if not self.has_version(parent):
                ghosts.append(parent)
            else:
                present_parents.append(parent)

        if delta and not len(present_parents):
            delta = False

        digest = sha_strings(lines)
        options = []
        if lines:
            if lines[-1][-1] != '\n':
                options.append('no-eol')
                lines[-1] = lines[-1] + '\n'

        if len(present_parents) and delta:
            # To speed the extract of texts the delta chain is limited
            # to a fixed number of deltas.  This should minimize both
            # I/O and the time spend applying deltas.
            delta = self._check_should_delta(present_parents)

        lines = self.factory.make(lines, version_id)
        if delta or (self.factory.annotated and len(present_parents) > 0):
            # Merge annotations from parent texts if so is needed.
            delta_hunks = self._merge_annotations(lines, present_parents, parent_texts,
                                                  delta, self.factory.annotated)

        if delta:
            options.append('line-delta')
            store_lines = self.factory.lower_line_delta(delta_hunks)
        else:
            options.append('fulltext')
            store_lines = self.factory.lower_fulltext(lines)

        where, size = self._data.add_record(version_id, digest, store_lines)
        self._index.add_version(version_id, options, where, size, parents)
        return lines

    def check(self, progress_bar=None):
        """See VersionedFile.check()."""

    def _clone_text(self, new_version_id, old_version_id, parents):
        """See VersionedFile.clone_text()."""
        # FIXME RBC 20060228 make fast by only inserting an index with null 
        # delta.
        self.add_lines(new_version_id, parents, self.get_lines(old_version_id))

    def get_lines(self, version_id):
        """See VersionedFile.get_lines()."""
        return self.get_line_list([version_id])[0]

    def _get_record_map(self, version_ids):
        """Produce a dictionary of knit records.

        The keys are version_ids, the values are tuples of (method, content,
        digest, next).
        method is the way the content should be applied.
        content is a KnitContent object.
        digest is the SHA1 digest of this version id after all steps are done
        next is the build-parent of the version, i.e. the leftmost ancestor.
        If the method is fulltext, next will be None.
        """
        position_map = self._get_components_positions(version_ids)
        # c = component_id, m = method, p = position, s = size, n = next
        records = [(c, p, s) for c, (m, p, s, n) in position_map.iteritems()]
        record_map = {}
        for component_id, content, digest in \
                self._data.read_records_iter(records):
            method, position, size, next = position_map[component_id]
            record_map[component_id] = method, content, digest, next

        return record_map

    def get_text(self, version_id):
        """See VersionedFile.get_text"""
        return self.get_texts([version_id])[0]

    def get_texts(self, version_ids):
        return [''.join(l) for l in self.get_line_list(version_ids)]

    def get_line_list(self, version_ids):
        """Return the texts of listed versions as a list of strings."""
        text_map, content_map = self._get_content_maps(version_ids)
        return [text_map[v] for v in version_ids]

    def _get_content_maps(self, version_ids):
        """Produce maps of text and KnitContents

        :return: (text_map, content_map) where text_map contains the texts for
        the requested versions and content_map contains the KnitContents.
        Both dicts take version_ids as their keys.
        """
        for version_id in version_ids:
            if not self.has_version(version_id):
                raise RevisionNotPresent(version_id, self.filename)
        record_map = self._get_record_map(version_ids)

        text_map = {}
        content_map = {}
        final_content = {}
        for version_id in version_ids:
            components = []
            cursor = version_id
            while cursor is not None:
                method, data, digest, next = record_map[cursor]
                components.append((cursor, method, data, digest))
                if cursor in content_map:
                    break
                cursor = next

            content = None
            for component_id, method, data, digest in reversed(components):
                if component_id in content_map:
                    content = content_map[component_id]
                else:
                    version_idx = self._index.lookup(component_id)
                    if method == 'fulltext':
                        assert content is None
                        content = self.factory.parse_fulltext(data, version_idx)
                    elif method == 'line-delta':
<<<<<<< HEAD
                        delta = self.factory.parse_line_delta(data, version_idx)
=======
                        delta = self.factory.parse_line_delta(data[:],
                                                              version_idx)
>>>>>>> e1ea8f77
                        content = content.copy()
                        content._lines = self._apply_delta(content._lines,
                                                           delta)
                    content_map[component_id] = content

            if 'no-eol' in self._index.get_options(version_id):
                content = content.copy()
                line = content._lines[-1][1].rstrip('\n')
                content._lines[-1] = (content._lines[-1][0], line)
            final_content[version_id] = content

            # digest here is the digest from the last applied component.
            text = content.text()
            if sha_strings(text) != digest:
                raise KnitCorrupt(self.filename,
                                  'sha-1 does not match %s' % version_id)

            text_map[version_id] = text
        return text_map, final_content

    def iter_lines_added_or_present_in_versions(self, version_ids=None,
                                                pb=None):
        """See VersionedFile.iter_lines_added_or_present_in_versions()."""
        if version_ids is None:
            version_ids = self.versions()
        if pb is None:
            pb = progress.DummyProgress()
        # we don't care about inclusions, the caller cares.
        # but we need to setup a list of records to visit.
        # we need version_id, position, length
        version_id_records = []
        requested_versions = set(version_ids)
        # filter for available versions
        for version_id in requested_versions:
            if not self.has_version(version_id):
                raise RevisionNotPresent(version_id, self.filename)
        # get a in-component-order queue:
        for version_id in self.versions():
            if version_id in requested_versions:
                data_pos, length = self._index.get_position(version_id)
                version_id_records.append((version_id, data_pos, length))

        total = len(version_id_records)
        for version_idx, (version_id, data, sha_value) in \
            enumerate(self._data.read_records_iter(version_id_records)):
            pb.update('Walking content.', version_idx, total)
            method = self._index.get_method(version_id)
            version_idx = self._index.lookup(version_id)

            assert method in ('fulltext', 'line-delta')
            if method == 'fulltext':
                line_iterator = self.factory.get_fulltext_content(data)
            else:
                line_iterator = self.factory.get_linedelta_content(data)
            for line in line_iterator:
                yield line

        pb.update('Walking content.', total, total)

    def num_versions(self):
        """See VersionedFile.num_versions()."""
        return self._index.num_versions()

    __len__ = num_versions

    def annotate_iter(self, version_id):
        """See VersionedFile.annotate_iter."""
        content = self._get_content(version_id)
        for origin, text in content.annotate_iter():
            yield origin, text

    def get_parents(self, version_id):
        """See VersionedFile.get_parents."""
        # perf notes:
        # optimism counts!
        # 52554 calls in 1264 872 internal down from 3674
        try:
            return self._index.get_parents(version_id)
        except KeyError:
            raise RevisionNotPresent(version_id, self.filename)

    def get_parents_with_ghosts(self, version_id):
        """See VersionedFile.get_parents."""
        try:
            return self._index.get_parents_with_ghosts(version_id)
        except KeyError:
            raise RevisionNotPresent(version_id, self.filename)

    def get_ancestry(self, versions):
        """See VersionedFile.get_ancestry."""
        if isinstance(versions, basestring):
            versions = [versions]
        if not versions:
            return []
        return self._index.get_ancestry(versions)

    def get_ancestry_with_ghosts(self, versions):
        """See VersionedFile.get_ancestry_with_ghosts."""
        if isinstance(versions, basestring):
            versions = [versions]
        if not versions:
            return []
        return self._index.get_ancestry_with_ghosts(versions)

    #@deprecated_method(zero_eight)
    def walk(self, version_ids):
        """See VersionedFile.walk."""
        # We take the short path here, and extract all relevant texts
        # and put them in a weave and let that do all the work.  Far
        # from optimal, but is much simpler.
        # FIXME RB 20060228 this really is inefficient!
        from bzrlib.weave import Weave

        w = Weave(self.filename)
        ancestry = self.get_ancestry(version_ids)
        sorted_graph = topo_sort(self._index.get_graph())
        version_list = [vid for vid in sorted_graph if vid in ancestry]

        for version_id in version_list:
            lines = self.get_lines(version_id)
            w.add_lines(version_id, self.get_parents(version_id), lines)

        for lineno, insert_id, dset, line in w.walk(version_ids):
            yield lineno, insert_id, dset, line

    def plan_merge(self, ver_a, ver_b):
        """See VersionedFile.plan_merge."""
        ancestors_b = set(self.get_ancestry(ver_b))
        def status_a(revision, text):
            if revision in ancestors_b:
                return 'killed-b', text
            else:
                return 'new-a', text

        ancestors_a = set(self.get_ancestry(ver_a))
        def status_b(revision, text):
            if revision in ancestors_a:
                return 'killed-a', text
            else:
                return 'new-b', text

        annotated_a = self.annotate(ver_a)
        annotated_b = self.annotate(ver_b)
        plain_a = [t for (a, t) in annotated_a]
        plain_b = [t for (a, t) in annotated_b]
        blocks = KnitSequenceMatcher(None, plain_a, plain_b).get_matching_blocks()
        a_cur = 0
        b_cur = 0
        for ai, bi, l in blocks:
            # process all mismatched sections
            # (last mismatched section is handled because blocks always
            # includes a 0-length last block)
            for revision, text in annotated_a[a_cur:ai]:
                yield status_a(revision, text)
            for revision, text in annotated_b[b_cur:bi]:
                yield status_b(revision, text)

            # and now the matched section
            a_cur = ai + l
            b_cur = bi + l
            for text_a, text_b in zip(plain_a[ai:a_cur], plain_b[bi:b_cur]):
                assert text_a == text_b
                yield "unchanged", text_a


class _KnitComponentFile(object):
    """One of the files used to implement a knit database"""

    def __init__(self, transport, filename, mode, file_mode=None,
                 create_parent_dir=False, dir_mode=None):
        self._transport = transport
        self._filename = filename
        self._mode = mode
        self._file_mode = file_mode
        self._dir_mode = dir_mode
        self._create_parent_dir = create_parent_dir
        self._need_to_create = False

    def check_header(self, fp):
        line = fp.readline()
        if line == '':
            # An empty file can actually be treated as though the file doesn't
            # exist yet.
            raise errors.NoSuchFile(self._transport.base + self._filename)
        if line != self.HEADER:
            raise KnitHeaderError(badline=line,
                              filename=self._transport.abspath(self._filename))

    def commit(self):
        """Commit is a nop."""

    def __repr__(self):
        return '%s(%s)' % (self.__class__.__name__, self._filename)


class _KnitIndex(_KnitComponentFile):
    """Manages knit index file.

    The index is already kept in memory and read on startup, to enable
    fast lookups of revision information.  The cursor of the index
    file is always pointing to the end, making it easy to append
    entries.

    _cache is a cache for fast mapping from version id to a Index
    object.

    _history is a cache for fast mapping from indexes to version ids.

    The index data format is dictionary compressed when it comes to
    parent references; a index entry may only have parents that with a
    lover index number.  As a result, the index is topological sorted.

    Duplicate entries may be written to the index for a single version id
    if this is done then the latter one completely replaces the former:
    this allows updates to correct version and parent information.
    Note that the two entries may share the delta, and that successive
    annotations and references MUST point to the first entry.

    The index file on disc contains a header, followed by one line per knit
    record. The same revision can be present in an index file more than once.
    The first occurrence gets assigned a sequence number starting from 0.

    The format of a single line is
    REVISION_ID FLAGS BYTE_OFFSET LENGTH( PARENT_ID|PARENT_SEQUENCE_ID)* :\n
    REVISION_ID is a utf8-encoded revision id
    FLAGS is a comma separated list of flags about the record. Values include
        no-eol, line-delta, fulltext.
    BYTE_OFFSET is the ascii representation of the byte offset in the data file
        that the the compressed data starts at.
    LENGTH is the ascii representation of the length of the data file.
    PARENT_ID a utf-8 revision id prefixed by a '.' that is a parent of
        REVISION_ID.
    PARENT_SEQUENCE_ID the ascii representation of the sequence number of a
        revision id already in the knit that is a parent of REVISION_ID.
    The ' :' marker is the end of record marker.

    partial writes:
    when a write is interrupted to the index file, it will result in a line
    that does not end in ' :'. If the ' :' is not present at the end of a line,
    or at the end of the file, then the record that is missing it will be
    ignored by the parser.

    When writing new records to the index file, the data is preceded by '\n'
    to ensure that records always start on new lines even if the last write was
    interrupted. As a result its normal for the last line in the index to be
    missing a trailing newline. One can be added with no harmful effects.
    """

    HEADER = "# bzr knit index 8\n"

    # speed of knit parsing went from 280 ms to 280 ms with slots addition.
    # __slots__ = ['_cache', '_history', '_transport', '_filename']

    def _cache_version(self, version_id, options, pos, size, parents):
        """Cache a version record in the history array and index cache.

        This is inlined into _load_data for performance. KEEP IN SYNC.
        (It saves 60ms, 25% of the __init__ overhead on local 4000 record
         indexes).
        """
        # only want the _history index to reference the 1st index entry
        # for version_id
        if version_id not in self._cache:
            index = len(self._history)
            self._history.append(version_id)
        else:
            index = self._cache[version_id][5]
        self._cache[version_id] = (version_id,
                                   options,
                                   pos,
                                   size,
                                   parents,
                                   index)

    def __init__(self, transport, filename, mode, create=False, file_mode=None,
                 create_parent_dir=False, delay_create=False, dir_mode=None):
        _KnitComponentFile.__init__(self, transport, filename, mode,
                                    file_mode=file_mode,
                                    create_parent_dir=create_parent_dir,
                                    dir_mode=dir_mode)
        self._cache = {}
        # position in _history is the 'official' index for a revision
        # but the values may have come from a newer entry.
        # so - wc -l of a knit index is != the number of unique names
        # in the knit.
        self._history = []
<<<<<<< HEAD
        decode_utf8 = cache_utf8.decode
        pb = bzrlib.ui.ui_factory.nested_progress_bar()
=======
        pb = ui.ui_factory.nested_progress_bar()
>>>>>>> e1ea8f77
        try:
            pb.update('read knit index', 0, 1)
            try:
                fp = self._transport.get(self._filename)
<<<<<<< HEAD
                try:
                    self.check_header(fp)
                    # readlines reads the whole file at once:
                    # bad for transports like http, good for local disk
                    # we save 60 ms doing this one change (
                    # from calling readline each time to calling
                    # readlines once.
                    # probably what we want for nice behaviour on
                    # http is a incremental readlines that yields, or
                    # a check for local vs non local indexes,
                    for l in fp.readlines():
                        rec = l.split()
                        if len(rec) < 5 or rec[-1] != ':':
                            # corrupt line.
                            # FIXME: in the future we should determine if its a
                            # short write - and ignore it 
                            # or a different failure, and raise. RBC 20060407
                            continue
                        count += 1
                        total += 1
                        #pb.update('read knit index', count, total)
                        # See self._parse_parents
                        parents = []
                        for value in rec[4:-1]:
                            if '.' == value[0]:
                                # uncompressed reference
                                parents.append(decode_utf8(value[1:]))
                            else:
                                # this is 15/4000ms faster than isinstance,
                                # (in lsprof)
                                # this function is called thousands of times a 
                                # second so small variations add up.
                                assert value.__class__ is str
                                parents.append(self._history[int(value)])
                        # end self._parse_parents
                        # self._cache_version(decode_utf8(rec[0]),
                        #                     rec[1].split(','),
                        #                     int(rec[2]),
                        #                     int(rec[3]),
                        #                     parents)
                        # --- self._cache_version
                        # only want the _history index to reference the 1st 
                        # index entry for version_id
                        version_id = decode_utf8(rec[0])
                        if version_id not in self._cache:
                            index = len(self._history)
                            self._history.append(version_id)
                        else:
                            index = self._cache[version_id][5]
                        self._cache[version_id] = (version_id,
                                                   rec[1].split(','),
                                                   int(rec[2]),
                                                   int(rec[3]),
                                                   parents,
                                                   index)
                        # --- self._cache_version 
                finally:
                    fp.close()
            except NoSuchFile, e:
=======
            except NoSuchFile:
>>>>>>> e1ea8f77
                if mode != 'w' or not create:
                    raise
                elif delay_create:
                    self._need_to_create = True
                else:
                    self._transport.put_bytes_non_atomic(
                        self._filename, self.HEADER, mode=self._file_mode)
            else:
                try:
                    self._load_data(fp)
                finally:
                    fp.close()
        finally:
            pb.update('read knit index', 1, 1)
            pb.finished()

    def _load_data(self, fp):
        cache = self._cache
        history = self._history
        decode_utf8 = cache_utf8.decode

        self.check_header(fp)
        # readlines reads the whole file at once:
        # bad for transports like http, good for local disk
        # we save 60 ms doing this one change (
        # from calling readline each time to calling
        # readlines once.
        # probably what we want for nice behaviour on
        # http is a incremental readlines that yields, or
        # a check for local vs non local indexes,
        history_top = len(history) - 1
        for line in fp.readlines():
            rec = line.split()
            if len(rec) < 5 or rec[-1] != ':':
                # corrupt line.
                # FIXME: in the future we should determine if its a
                # short write - and ignore it 
                # or a different failure, and raise. RBC 20060407
                continue

<<<<<<< HEAD
        NOTE: the function is retained here for clarity, and for possible
              use in partial index reads. However bulk processing now has
              it inlined in __init__ for inner-loop optimisation.
        """
        result = []
        for value in compressed_parents:
            if value[-1] == '.':
                # uncompressed reference
                result.append(cache_utf8.decode_utf8(value[1:]))
=======
            parents = []
            for value in rec[4:-1]:
                if value[0] == '.':
                    # uncompressed reference
                    parents.append(decode_utf8(value[1:]))
                else:
                    parents.append(history[int(value)])

            version_id, options, pos, size = rec[:4]
            version_id = decode_utf8(version_id)

            # See self._cache_version
            # only want the _history index to reference the 1st 
            # index entry for version_id
            if version_id not in cache:
                history_top += 1
                index = history_top
                history.append(version_id)
>>>>>>> e1ea8f77
            else:
                index = cache[version_id][5]
            cache[version_id] = (version_id,
                                 options.split(','),
                                 int(pos),
                                 int(size),
                                 parents,
                                 index)
            # end self._cache_version 

    def get_graph(self):
        return [(vid, idx[4]) for vid, idx in self._cache.iteritems()]

    def get_ancestry(self, versions):
        """See VersionedFile.get_ancestry."""
        # get a graph of all the mentioned versions:
        graph = {}
        pending = set(versions)
        cache = self._cache
        while pending:
            version = pending.pop()
            # trim ghosts
            try:
                parents = [p for p in cache[version][4] if p in cache]
            except KeyError:
                raise RevisionNotPresent(version, self._filename)
            # if not completed and not a ghost
            pending.update([p for p in parents if p not in graph])
            graph[version] = parents
        return topo_sort(graph.items())

    def get_ancestry_with_ghosts(self, versions):
        """See VersionedFile.get_ancestry_with_ghosts."""
        # get a graph of all the mentioned versions:
        self.check_versions_present(versions)
        cache = self._cache
        graph = {}
        pending = set(versions)
        while pending:
            version = pending.pop()
            try:
                parents = cache[version][4]
            except KeyError:
                # ghost, fake it
                graph[version] = []
            else:
                # if not completed
                pending.update([p for p in parents if p not in graph])
                graph[version] = parents
        return topo_sort(graph.items())

    def num_versions(self):
        return len(self._history)

    __len__ = num_versions

    def get_versions(self):
        return self._history

    def idx_to_name(self, idx):
        return self._history[idx]

    def lookup(self, version_id):
        assert version_id in self._cache
        return self._cache[version_id][5]

    def _version_list_to_index(self, versions):
        encode_utf8 = cache_utf8.encode
        result_list = []
        cache = self._cache
        for version in versions:
            if version in cache:
                # -- inlined lookup() --
                result_list.append(str(cache[version][5]))
                # -- end lookup () --
            else:
                result_list.append('.' + encode_utf8(version))
        return ' '.join(result_list)

    def add_version(self, version_id, options, pos, size, parents):
        """Add a version record to the index."""
        self.add_versions(((version_id, options, pos, size, parents),))

    def add_versions(self, versions):
        """Add multiple versions to the index.

        :param versions: a list of tuples:
                         (version_id, options, pos, size, parents).
        """
        lines = []
        encode_utf8 = cache_utf8.encode
        orig_history = self._history[:]
        orig_cache = self._cache.copy()

        try:
            for version_id, options, pos, size, parents in versions:
                line = "\n%s %s %s %s %s :" % (encode_utf8(version_id),
                                               ','.join(options),
                                               pos,
                                               size,
                                               self._version_list_to_index(parents))
                assert isinstance(line, str), \
                    'content must be utf-8 encoded: %r' % (line,)
                lines.append(line)
                self._cache_version(version_id, options, pos, size, parents)
            if not self._need_to_create:
                self._transport.append_bytes(self._filename, ''.join(lines))
            else:
                sio = StringIO()
                sio.write(self.HEADER)
                sio.writelines(lines)
                sio.seek(0)
                self._transport.put_file_non_atomic(self._filename, sio,
                                    create_parent_dir=self._create_parent_dir,
                                    mode=self._file_mode,
                                    dir_mode=self._dir_mode)
                self._need_to_create = False
        except:
            # If any problems happen, restore the original values and re-raise
            self._history = orig_history
            self._cache = orig_cache
            raise

    def has_version(self, version_id):
        """True if the version is in the index."""
        return version_id in self._cache

    def get_position(self, version_id):
        """Return data position and size of specified version."""
        entry = self._cache[version_id]
        return entry[2], entry[3]

    def get_method(self, version_id):
        """Return compression method of specified version."""
        options = self._cache[version_id][1]
        if 'fulltext' in options:
            return 'fulltext'
        else:
            assert 'line-delta' in options
            return 'line-delta'

    def get_options(self, version_id):
        return self._cache[version_id][1]

    def get_parents(self, version_id):
        """Return parents of specified version ignoring ghosts."""
        return [parent for parent in self._cache[version_id][4]
                if parent in self._cache]

    def get_parents_with_ghosts(self, version_id):
        """Return parents of specified version with ghosts."""
        return self._cache[version_id][4]

    def check_versions_present(self, version_ids):
        """Check that all specified versions are present."""
        cache = self._cache
        for version_id in version_ids:
            if version_id not in cache:
                raise RevisionNotPresent(version_id, self._filename)


class _KnitData(_KnitComponentFile):
    """Contents of the knit data file"""

    def __init__(self, transport, filename, mode, create=False, file_mode=None,
                 create_parent_dir=False, delay_create=False,
                 dir_mode=None):
        _KnitComponentFile.__init__(self, transport, filename, mode,
                                    file_mode=file_mode,
                                    create_parent_dir=create_parent_dir,
                                    dir_mode=dir_mode)
        self._checked = False
        # TODO: jam 20060713 conceptually, this could spill to disk
        #       if the cached size gets larger than a certain amount
        #       but it complicates the model a bit, so for now just use
        #       a simple dictionary
        self._cache = {}
        self._do_cache = False
        if create:
            if delay_create:
                self._need_to_create = create
            else:
                self._transport.put_bytes_non_atomic(self._filename, '',
                                                     mode=self._file_mode)

    def enable_cache(self):
        """Enable caching of reads."""
        self._do_cache = True

    def clear_cache(self):
        """Clear the record cache."""
        self._do_cache = False
        self._cache = {}

    def _open_file(self):
        try:
            return self._transport.get(self._filename)
        except NoSuchFile:
            pass
        return None

    def _record_to_data(self, version_id, digest, lines):
        """Convert version_id, digest, lines into a raw data block.

        :return: (len, a StringIO instance with the raw data ready to read.)
        """
        sio = StringIO()
        data_file = GzipFile(None, mode='wb', fileobj=sio)

        version_id_utf8 = cache_utf8.encode(version_id)
        data_file.writelines(chain(
            ["version %s %d %s\n" % (version_id_utf8,
                                     len(lines),
                                     digest)],
            lines,
            ["end %s\n" % version_id_utf8]))
        data_file.close()
        length= sio.tell()

        sio.seek(0)
        return length, sio

    def add_raw_record(self, raw_data):
        """Append a prepared record to the data file.

        :return: the offset in the data file raw_data was written.
        """
        assert isinstance(raw_data, str), 'data must be plain bytes'
        if not self._need_to_create:
            return self._transport.append_bytes(self._filename, raw_data)
        else:
            self._transport.put_bytes_non_atomic(self._filename, raw_data,
                                   create_parent_dir=self._create_parent_dir,
                                   mode=self._file_mode,
                                   dir_mode=self._dir_mode)
            self._need_to_create = False
            return 0

    def add_record(self, version_id, digest, lines):
        """Write new text record to disk.  Returns the position in the
        file where it was written."""
        size, sio = self._record_to_data(version_id, digest, lines)
        # write to disk
        if not self._need_to_create:
            start_pos = self._transport.append_file(self._filename, sio)
        else:
            self._transport.put_file_non_atomic(self._filename, sio,
                               create_parent_dir=self._create_parent_dir,
                               mode=self._file_mode,
                               dir_mode=self._dir_mode)
            self._need_to_create = False
            start_pos = 0
        if self._do_cache:
            self._cache[version_id] = sio.getvalue()
        return start_pos, size

    def _parse_record_header(self, version_id, raw_data):
        """Parse a record header for consistency.

        :return: the header and the decompressor stream.
                 as (stream, header_record)
        """
        df = GzipFile(mode='rb', fileobj=StringIO(raw_data))
        rec = df.readline().split()
        if len(rec) != 4:
            raise KnitCorrupt(self._filename, 'unexpected number of elements in record header')
        if cache_utf8.decode(rec[1]) != version_id:
            raise KnitCorrupt(self._filename,
                              'unexpected version, wanted %r, got %r' % (
                                version_id, rec[1]))
        return df, rec

    def _parse_record(self, version_id, data):
        # profiling notes:
        # 4168 calls in 2880 217 internal
        # 4168 calls to _parse_record_header in 2121
        # 4168 calls to readlines in 330
        df, rec = self._parse_record_header(version_id, data)
        record_contents = df.readlines()
        l = record_contents.pop()
        assert len(record_contents) == int(rec[2])
        if l != 'end %s\n' % cache_utf8.encode(version_id):
            raise KnitCorrupt(self._filename, 'unexpected version end line %r, wanted %r' 
                        % (l, version_id))
        df.close()
        return record_contents, rec[3]

    def read_records_iter_raw(self, records):
        """Read text records from data file and yield raw data.

        This unpacks enough of the text record to validate the id is
        as expected but thats all.
        """
        # setup an iterator of the external records:
        # uses readv so nice and fast we hope.
        if len(records):
            # grab the disk data needed.
            if self._cache:
                # Don't check _cache if it is empty
                needed_offsets = [(pos, size) for version_id, pos, size
                                              in records
                                              if version_id not in self._cache]
            else:
                needed_offsets = [(pos, size) for version_id, pos, size
                                               in records]

            raw_records = self._transport.readv(self._filename, needed_offsets)

        for version_id, pos, size in records:
            if version_id in self._cache:
                # This data has already been validated
                data = self._cache[version_id]
            else:
                pos, data = raw_records.next()
                if self._do_cache:
                    self._cache[version_id] = data

                # validate the header
                df, rec = self._parse_record_header(version_id, data)
                df.close()
            yield version_id, data

    def read_records_iter(self, records):
        """Read text records from data file and yield result.

        The result will be returned in whatever is the fastest to read.
        Not by the order requested. Also, multiple requests for the same
        record will only yield 1 response.
        :param records: A list of (version_id, pos, len) entries
        :return: Yields (version_id, contents, digest) in the order
                 read, not the order requested
        """
        if not records:
            return

        if self._cache:
            # Skip records we have alread seen
            yielded_records = set()
            needed_records = set()
            for record in records:
                if record[0] in self._cache:
                    if record[0] in yielded_records:
                        continue
                    yielded_records.add(record[0])
                    data = self._cache[record[0]]
                    content, digest = self._parse_record(record[0], data)
                    yield (record[0], content, digest)
                else:
                    needed_records.add(record)
            needed_records = sorted(needed_records, key=operator.itemgetter(1))
        else:
            needed_records = sorted(set(records), key=operator.itemgetter(1))

        if not needed_records:
            return

        # The transport optimizes the fetching as well 
        # (ie, reads continuous ranges.)
        readv_response = self._transport.readv(self._filename,
            [(pos, size) for version_id, pos, size in needed_records])

        for (version_id, pos, size), (pos, data) in \
                izip(iter(needed_records), readv_response):
            content, digest = self._parse_record(version_id, data)
            if self._do_cache:
                self._cache[version_id] = data
            yield version_id, content, digest

    def read_records(self, records):
        """Read records into a dictionary."""
        components = {}
        for record_id, content, digest in \
                self.read_records_iter(records):
            components[record_id] = (content, digest)
        return components


class InterKnit(InterVersionedFile):
    """Optimised code paths for knit to knit operations."""

    _matching_file_from_factory = KnitVersionedFile
    _matching_file_to_factory = KnitVersionedFile

    @staticmethod
    def is_compatible(source, target):
        """Be compatible with knits.  """
        try:
            return (isinstance(source, KnitVersionedFile) and
                    isinstance(target, KnitVersionedFile))
        except AttributeError:
            return False

    def join(self, pb=None, msg=None, version_ids=None, ignore_missing=False):
        """See InterVersionedFile.join."""
        assert isinstance(self.source, KnitVersionedFile)
        assert isinstance(self.target, KnitVersionedFile)

        version_ids = self._get_source_version_ids(version_ids, ignore_missing)

        if not version_ids:
            return 0

        pb = ui.ui_factory.nested_progress_bar()
        try:
            version_ids = list(version_ids)
            if None in version_ids:
                version_ids.remove(None)

            self.source_ancestry = set(self.source.get_ancestry(version_ids))
            this_versions = set(self.target._index.get_versions())
            needed_versions = self.source_ancestry - this_versions
            cross_check_versions = self.source_ancestry.intersection(this_versions)
            mismatched_versions = set()
            for version in cross_check_versions:
                # scan to include needed parents.
                n1 = set(self.target.get_parents_with_ghosts(version))
                n2 = set(self.source.get_parents_with_ghosts(version))
                if n1 != n2:
                    # FIXME TEST this check for cycles being introduced works
                    # the logic is we have a cycle if in our graph we are an
                    # ancestor of any of the n2 revisions.
                    for parent in n2:
                        if parent in n1:
                            # safe
                            continue
                        else:
                            parent_ancestors = self.source.get_ancestry(parent)
                            if version in parent_ancestors:
                                raise errors.GraphCycleError([parent, version])
                    # ensure this parent will be available later.
                    new_parents = n2.difference(n1)
                    needed_versions.update(new_parents.difference(this_versions))
                    mismatched_versions.add(version)

            if not needed_versions and not mismatched_versions:
                return 0
            full_list = topo_sort(self.source.get_graph())

            version_list = [i for i in full_list if (not self.target.has_version(i)
                            and i in needed_versions)]

            # plan the join:
            copy_queue = []
            copy_queue_records = []
            copy_set = set()
            for version_id in version_list:
                options = self.source._index.get_options(version_id)
                parents = self.source._index.get_parents_with_ghosts(version_id)
                # check that its will be a consistent copy:
                for parent in parents:
                    # if source has the parent, we must :
                    # * already have it or
                    # * have it scheduled already
                    # otherwise we don't care
                    assert (self.target.has_version(parent) or
                            parent in copy_set or
                            not self.source.has_version(parent))
                data_pos, data_size = self.source._index.get_position(version_id)
                copy_queue_records.append((version_id, data_pos, data_size))
                copy_queue.append((version_id, options, parents))
                copy_set.add(version_id)

            # data suck the join:
            count = 0
            total = len(version_list)
            raw_datum = []
            raw_records = []
            for (version_id, raw_data), \
                (version_id2, options, parents) in \
                izip(self.source._data.read_records_iter_raw(copy_queue_records),
                     copy_queue):
                assert version_id == version_id2, 'logic error, inconsistent results'
                count = count + 1
                pb.update("Joining knit", count, total)
                raw_records.append((version_id, options, parents, len(raw_data)))
                raw_datum.append(raw_data)
            self.target._add_raw_records(raw_records, ''.join(raw_datum))

            for version in mismatched_versions:
                # FIXME RBC 20060309 is this needed?
                n1 = set(self.target.get_parents_with_ghosts(version))
                n2 = set(self.source.get_parents_with_ghosts(version))
                # write a combined record to our history preserving the current 
                # parents as first in the list
                new_parents = self.target.get_parents_with_ghosts(version) + list(n2.difference(n1))
                self.target.fix_parents(version, new_parents)
            return count
        finally:
            pb.finished()


InterVersionedFile.register_optimiser(InterKnit)


class WeaveToKnit(InterVersionedFile):
    """Optimised code paths for weave to knit operations."""

    _matching_file_from_factory = bzrlib.weave.WeaveFile
    _matching_file_to_factory = KnitVersionedFile

    @staticmethod
    def is_compatible(source, target):
        """Be compatible with weaves to knits."""
        try:
            return (isinstance(source, bzrlib.weave.Weave) and
                    isinstance(target, KnitVersionedFile))
        except AttributeError:
            return False

    def join(self, pb=None, msg=None, version_ids=None, ignore_missing=False):
        """See InterVersionedFile.join."""
        assert isinstance(self.source, bzrlib.weave.Weave)
        assert isinstance(self.target, KnitVersionedFile)

        version_ids = self._get_source_version_ids(version_ids, ignore_missing)

        if not version_ids:
            return 0

        pb = ui.ui_factory.nested_progress_bar()
        try:
            version_ids = list(version_ids)

            self.source_ancestry = set(self.source.get_ancestry(version_ids))
            this_versions = set(self.target._index.get_versions())
            needed_versions = self.source_ancestry - this_versions
            cross_check_versions = self.source_ancestry.intersection(this_versions)
            mismatched_versions = set()
            for version in cross_check_versions:
                # scan to include needed parents.
                n1 = set(self.target.get_parents_with_ghosts(version))
                n2 = set(self.source.get_parents(version))
                # if all of n2's parents are in n1, then its fine.
                if n2.difference(n1):
                    # FIXME TEST this check for cycles being introduced works
                    # the logic is we have a cycle if in our graph we are an
                    # ancestor of any of the n2 revisions.
                    for parent in n2:
                        if parent in n1:
                            # safe
                            continue
                        else:
                            parent_ancestors = self.source.get_ancestry(parent)
                            if version in parent_ancestors:
                                raise errors.GraphCycleError([parent, version])
                    # ensure this parent will be available later.
                    new_parents = n2.difference(n1)
                    needed_versions.update(new_parents.difference(this_versions))
                    mismatched_versions.add(version)

            if not needed_versions and not mismatched_versions:
                return 0
            full_list = topo_sort(self.source.get_graph())

            version_list = [i for i in full_list if (not self.target.has_version(i)
                            and i in needed_versions)]

            # do the join:
            count = 0
            total = len(version_list)
            for version_id in version_list:
                pb.update("Converting to knit", count, total)
                parents = self.source.get_parents(version_id)
                # check that its will be a consistent copy:
                for parent in parents:
                    # if source has the parent, we must already have it
                    assert (self.target.has_version(parent))
                self.target.add_lines(
                    version_id, parents, self.source.get_lines(version_id))
                count = count + 1

            for version in mismatched_versions:
                # FIXME RBC 20060309 is this needed?
                n1 = set(self.target.get_parents_with_ghosts(version))
                n2 = set(self.source.get_parents(version))
                # write a combined record to our history preserving the current 
                # parents as first in the list
                new_parents = self.target.get_parents_with_ghosts(version) + list(n2.difference(n1))
                self.target.fix_parents(version, new_parents)
            return count
        finally:
            pb.finished()


InterVersionedFile.register_optimiser(WeaveToKnit)


class KnitSequenceMatcher(difflib.SequenceMatcher):
    """Knit tuned sequence matcher.

    This is based on profiling of difflib which indicated some improvements
    for our usage pattern.
    """

    def find_longest_match(self, alo, ahi, blo, bhi):
        """Find longest matching block in a[alo:ahi] and b[blo:bhi].

        If isjunk is not defined:

        Return (i,j,k) such that a[i:i+k] is equal to b[j:j+k], where
            alo <= i <= i+k <= ahi
            blo <= j <= j+k <= bhi
        and for all (i',j',k') meeting those conditions,
            k >= k'
            i <= i'
            and if i == i', j <= j'

        In other words, of all maximal matching blocks, return one that
        starts earliest in a, and of all those maximal matching blocks that
        start earliest in a, return the one that starts earliest in b.

        >>> s = SequenceMatcher(None, " abcd", "abcd abcd")
        >>> s.find_longest_match(0, 5, 0, 9)
        (0, 4, 5)

        If isjunk is defined, first the longest matching block is
        determined as above, but with the additional restriction that no
        junk element appears in the block.  Then that block is extended as
        far as possible by matching (only) junk elements on both sides.  So
        the resulting block never matches on junk except as identical junk
        happens to be adjacent to an "interesting" match.

        Here's the same example as before, but considering blanks to be
        junk.  That prevents " abcd" from matching the " abcd" at the tail
        end of the second sequence directly.  Instead only the "abcd" can
        match, and matches the leftmost "abcd" in the second sequence:

        >>> s = SequenceMatcher(lambda x: x==" ", " abcd", "abcd abcd")
        >>> s.find_longest_match(0, 5, 0, 9)
        (1, 0, 4)

        If no blocks match, return (alo, blo, 0).

        >>> s = SequenceMatcher(None, "ab", "c")
        >>> s.find_longest_match(0, 2, 0, 1)
        (0, 0, 0)
        """

        # CAUTION:  stripping common prefix or suffix would be incorrect.
        # E.g.,
        #    ab
        #    acab
        # Longest matching block is "ab", but if common prefix is
        # stripped, it's "a" (tied with "b").  UNIX(tm) diff does so
        # strip, so ends up claiming that ab is changed to acab by
        # inserting "ca" in the middle.  That's minimal but unintuitive:
        # "it's obvious" that someone inserted "ac" at the front.
        # Windiff ends up at the same place as diff, but by pairing up
        # the unique 'b's and then matching the first two 'a's.

        a, b, b2j, isbjunk = self.a, self.b, self.b2j, self.isbjunk
        besti, bestj, bestsize = alo, blo, 0
        # find longest junk-free match
        # during an iteration of the loop, j2len[j] = length of longest
        # junk-free match ending with a[i-1] and b[j]
        j2len = {}
        # nothing = []
        b2jget = b2j.get
        for i in xrange(alo, ahi):
            # look at all instances of a[i] in b; note that because
            # b2j has no junk keys, the loop is skipped if a[i] is junk
            j2lenget = j2len.get
            newj2len = {}

            # changing b2j.get(a[i], nothing) to a try:KeyError pair produced the
            # following improvement
            #     704  0   4650.5320   2620.7410   bzrlib.knit:1336(find_longest_match)
            # +326674  0   1655.1210   1655.1210   +<method 'get' of 'dict' objects>
            #  +76519  0    374.6700    374.6700   +<method 'has_key' of 'dict' objects>
            # to 
            #     704  0   3733.2820   2209.6520   bzrlib.knit:1336(find_longest_match)
            #  +211400 0   1147.3520   1147.3520   +<method 'get' of 'dict' objects>
            #  +76519  0    376.2780    376.2780   +<method 'has_key' of 'dict' objects>

            try:
                js = b2j[a[i]]
            except KeyError:
                pass
            else:
                for j in js:
                    # a[i] matches b[j]
                    if j >= blo:
                        if j >= bhi:
                            break
                        k = newj2len[j] = 1 + j2lenget(-1 + j, 0)
                        if k > bestsize:
                            besti, bestj, bestsize = 1 + i-k, 1 + j-k, k
            j2len = newj2len

        # Extend the best by non-junk elements on each end.  In particular,
        # "popular" non-junk elements aren't in b2j, which greatly speeds
        # the inner loop above, but also means "the best" match so far
        # doesn't contain any junk *or* popular non-junk elements.
        while besti > alo and bestj > blo and \
              not isbjunk(b[bestj-1]) and \
              a[besti-1] == b[bestj-1]:
            besti, bestj, bestsize = besti-1, bestj-1, bestsize+1
        while besti+bestsize < ahi and bestj+bestsize < bhi and \
              not isbjunk(b[bestj+bestsize]) and \
              a[besti+bestsize] == b[bestj+bestsize]:
            bestsize += 1

        # Now that we have a wholly interesting match (albeit possibly
        # empty!), we may as well suck up the matching junk on each
        # side of it too.  Can't think of a good reason not to, and it
        # saves post-processing the (possibly considerable) expense of
        # figuring out what to do with it.  In the case of an empty
        # interesting match, this is clearly the right thing to do,
        # because no other kind of match is possible in the regions.
        while besti > alo and bestj > blo and \
              isbjunk(b[bestj-1]) and \
              a[besti-1] == b[bestj-1]:
            besti, bestj, bestsize = besti-1, bestj-1, bestsize+1
        while besti+bestsize < ahi and bestj+bestsize < bhi and \
              isbjunk(b[bestj+bestsize]) and \
              a[besti+bestsize] == b[bestj+bestsize]:
            bestsize = bestsize + 1

        return besti, bestj, bestsize<|MERGE_RESOLUTION|>--- conflicted
+++ resolved
@@ -35,7 +35,7 @@
 130,130,2
 8         if elt.get('executable') == 'yes':
 8             ie.executable = True
-end robertc@robertcollins.net-20051003014215-ee2990904cc4c7ad
+end robertc@robertcollins.net-20051003014215-ee2990904cc4c7ad 
 
 
 whats in an index:
@@ -58,7 +58,7 @@
 #                    always' approach.
 # move sha1 out of the content so that join is faster at verifying parents
 # record content length ?
-
+                  
 
 from copy import copy
 from cStringIO import StringIO
@@ -75,7 +75,7 @@
     errors,
     patiencediff,
     progress,
-    ui
+    ui,
     )
 from bzrlib.errors import (
     FileExists,
@@ -277,7 +277,6 @@
     def parse_line_delta(self, lines, version):
         return list(self.parse_line_delta_iter(lines, version))
 
-<<<<<<< HEAD
     def get_fulltext_content(self, lines):
         """Extract just the content lines from a fulltext."""
         return iter(lines)
@@ -296,8 +295,6 @@
             for i in xrange(count):
                 yield next()
 
-=======
->>>>>>> e1ea8f77
     def lower_fulltext(self, content):
         return content.text()
 
@@ -335,12 +332,12 @@
                  create=False, create_parent_dir=False, delay_create=False,
                  dir_mode=None):
         """Construct a knit at location specified by relpath.
-
+        
         :param create: If not True, only open an existing knit.
-        :param create_parent_dir: If True, create the parent directory if
-            creating the file fails. (This is used for stores with
+        :param create_parent_dir: If True, create the parent directory if 
+            creating the file fails. (This is used for stores with 
             hash-prefixes that may not exist yet)
-        :param delay_create: The calling code is aware that the knit won't
+        :param delay_create: The calling code is aware that the knit won't 
             actually be created until the first data is stored.
         """
         if deprecated_passed(basis_knit):
@@ -369,9 +366,9 @@
             dir_mode=dir_mode)
 
     def __repr__(self):
-        return '%s(%s)' % (self.__class__.__name__,
+        return '%s(%s)' % (self.__class__.__name__, 
                            self.transport.abspath(self.filename))
-
+    
     def _check_should_delta(self, first_parents):
         """Iterate back through the parent listing, looking for a fulltext.
 
@@ -502,10 +499,10 @@
     def create_empty(self, name, transport, mode=None):
         return KnitVersionedFile(name, transport, factory=self.factory,
                                  delta=self.delta, create=True)
-
+    
     def _fix_parents(self, version, new_parents):
         """Fix the parents list for version.
-
+        
         This is done by appending a new version to the index
         with identical data except for the parents list.
         the parents list must be a superset of the current
@@ -514,7 +511,7 @@
         current_values = self._index._cache[version]
         assert set(current_values[4]).difference(set(new_parents)) == set()
         self._index.add_version(version,
-                                current_values[1],
+                                current_values[1], 
                                 current_values[2],
                                 current_values[3],
                                 new_parents)
@@ -523,7 +520,7 @@
         """Get a delta for constructing version from some other version."""
         if not self.has_version(version_id):
             raise RevisionNotPresent(version_id, self.filename)
-
+        
         parents = self.get_parents(version_id)
         if len(parents):
             parent = parents[0]
@@ -546,7 +543,7 @@
         else:
             delta = self.factory.parse_line_delta(data, version_idx)
             return parent, sha1, noeol, delta
-
+        
     def get_graph_with_ghosts(self):
         """See VersionedFile.get_graph_with_ghosts()."""
         graph_items = self._index.get_graph()
@@ -556,7 +553,7 @@
         """See VersionedFile.get_sha1()."""
         record_map = self._get_record_map([version_id])
         method, content, digest, next = record_map[version_id]
-        return digest
+        return digest 
 
     @staticmethod
     def get_suffixes():
@@ -653,7 +650,7 @@
                 component_data[cursor] = (method, data_pos, data_size, next)
                 cursor = next
         return component_data
-
+       
     def _get_content(self, version_id, parent_texts={}):
         """Returns a content object that makes up the specified
         version."""
@@ -771,10 +768,10 @@
 
     def _get_record_map(self, version_ids):
         """Produce a dictionary of knit records.
-
+        
         The keys are version_ids, the values are tuples of (method, content,
         digest, next).
-        method is the way the content should be applied.
+        method is the way the content should be applied.  
         content is a KnitContent object.
         digest is the SHA1 digest of this version id after all steps are done
         next is the build-parent of the version, i.e. the leftmost ancestor.
@@ -788,7 +785,7 @@
                 self._data.read_records_iter(records):
             method, position, size, next = position_map[component_id]
             record_map[component_id] = method, content, digest, next
-
+                          
         return record_map
 
     def get_text(self, version_id):
@@ -805,7 +802,7 @@
 
     def _get_content_maps(self, version_ids):
         """Produce maps of text and KnitContents
-
+        
         :return: (text_map, content_map) where text_map contains the texts for
         the requested versions and content_map contains the KnitContents.
         Both dicts take version_ids as their keys.
@@ -838,14 +835,9 @@
                         assert content is None
                         content = self.factory.parse_fulltext(data, version_idx)
                     elif method == 'line-delta':
-<<<<<<< HEAD
                         delta = self.factory.parse_line_delta(data, version_idx)
-=======
-                        delta = self.factory.parse_line_delta(data[:],
-                                                              version_idx)
->>>>>>> e1ea8f77
                         content = content.copy()
-                        content._lines = self._apply_delta(content._lines,
+                        content._lines = self._apply_delta(content._lines, 
                                                            delta)
                     content_map[component_id] = content
 
@@ -858,13 +850,13 @@
             # digest here is the digest from the last applied component.
             text = content.text()
             if sha_strings(text) != digest:
-                raise KnitCorrupt(self.filename,
+                raise KnitCorrupt(self.filename, 
                                   'sha-1 does not match %s' % version_id)
 
-            text_map[version_id] = text
-        return text_map, final_content
-
-    def iter_lines_added_or_present_in_versions(self, version_ids=None,
+            text_map[version_id] = text 
+        return text_map, final_content 
+
+    def iter_lines_added_or_present_in_versions(self, version_ids=None, 
                                                 pb=None):
         """See VersionedFile.iter_lines_added_or_present_in_versions()."""
         if version_ids is None:
@@ -902,7 +894,7 @@
                 yield line
 
         pb.update('Walking content.', total, total)
-
+        
     def num_versions(self):
         """See VersionedFile.num_versions()."""
         return self._index.num_versions()
@@ -961,7 +953,7 @@
         ancestry = self.get_ancestry(version_ids)
         sorted_graph = topo_sort(self._index.get_graph())
         version_list = [vid for vid in sorted_graph if vid in ancestry]
-
+        
         for version_id in version_list:
             lines = self.get_lines(version_id)
             w.add_lines(version_id, self.get_parents(version_id), lines)
@@ -977,7 +969,7 @@
                 return 'killed-b', text
             else:
                 return 'new-a', text
-
+        
         ancestors_a = set(self.get_ancestry(ver_a))
         def status_b(revision, text):
             if revision in ancestors_a:
@@ -1058,18 +1050,18 @@
 
     Duplicate entries may be written to the index for a single version id
     if this is done then the latter one completely replaces the former:
-    this allows updates to correct version and parent information.
+    this allows updates to correct version and parent information. 
     Note that the two entries may share the delta, and that successive
     annotations and references MUST point to the first entry.
 
     The index file on disc contains a header, followed by one line per knit
     record. The same revision can be present in an index file more than once.
-    The first occurrence gets assigned a sequence number starting from 0.
-
+    The first occurrence gets assigned a sequence number starting from 0. 
+    
     The format of a single line is
     REVISION_ID FLAGS BYTE_OFFSET LENGTH( PARENT_ID|PARENT_SEQUENCE_ID)* :\n
     REVISION_ID is a utf8-encoded revision id
-    FLAGS is a comma separated list of flags about the record. Values include
+    FLAGS is a comma separated list of flags about the record. Values include 
         no-eol, line-delta, fulltext.
     BYTE_OFFSET is the ascii representation of the byte offset in the data file
         that the the compressed data starts at.
@@ -1079,7 +1071,7 @@
     PARENT_SEQUENCE_ID the ascii representation of the sequence number of a
         revision id already in the knit that is a parent of REVISION_ID.
     The ' :' marker is the end of record marker.
-
+    
     partial writes:
     when a write is interrupted to the index file, it will result in a line
     that does not end in ' :'. If the ' :' is not present at the end of a line,
@@ -1130,79 +1122,13 @@
         # so - wc -l of a knit index is != the number of unique names
         # in the knit.
         self._history = []
-<<<<<<< HEAD
         decode_utf8 = cache_utf8.decode
-        pb = bzrlib.ui.ui_factory.nested_progress_bar()
-=======
         pb = ui.ui_factory.nested_progress_bar()
->>>>>>> e1ea8f77
         try:
             pb.update('read knit index', 0, 1)
             try:
                 fp = self._transport.get(self._filename)
-<<<<<<< HEAD
-                try:
-                    self.check_header(fp)
-                    # readlines reads the whole file at once:
-                    # bad for transports like http, good for local disk
-                    # we save 60 ms doing this one change (
-                    # from calling readline each time to calling
-                    # readlines once.
-                    # probably what we want for nice behaviour on
-                    # http is a incremental readlines that yields, or
-                    # a check for local vs non local indexes,
-                    for l in fp.readlines():
-                        rec = l.split()
-                        if len(rec) < 5 or rec[-1] != ':':
-                            # corrupt line.
-                            # FIXME: in the future we should determine if its a
-                            # short write - and ignore it 
-                            # or a different failure, and raise. RBC 20060407
-                            continue
-                        count += 1
-                        total += 1
-                        #pb.update('read knit index', count, total)
-                        # See self._parse_parents
-                        parents = []
-                        for value in rec[4:-1]:
-                            if '.' == value[0]:
-                                # uncompressed reference
-                                parents.append(decode_utf8(value[1:]))
-                            else:
-                                # this is 15/4000ms faster than isinstance,
-                                # (in lsprof)
-                                # this function is called thousands of times a 
-                                # second so small variations add up.
-                                assert value.__class__ is str
-                                parents.append(self._history[int(value)])
-                        # end self._parse_parents
-                        # self._cache_version(decode_utf8(rec[0]),
-                        #                     rec[1].split(','),
-                        #                     int(rec[2]),
-                        #                     int(rec[3]),
-                        #                     parents)
-                        # --- self._cache_version
-                        # only want the _history index to reference the 1st 
-                        # index entry for version_id
-                        version_id = decode_utf8(rec[0])
-                        if version_id not in self._cache:
-                            index = len(self._history)
-                            self._history.append(version_id)
-                        else:
-                            index = self._cache[version_id][5]
-                        self._cache[version_id] = (version_id,
-                                                   rec[1].split(','),
-                                                   int(rec[2]),
-                                                   int(rec[3]),
-                                                   parents,
-                                                   index)
-                        # --- self._cache_version 
-                finally:
-                    fp.close()
-            except NoSuchFile, e:
-=======
             except NoSuchFile:
->>>>>>> e1ea8f77
                 if mode != 'w' or not create:
                     raise
                 elif delay_create:
@@ -1243,17 +1169,6 @@
                 # or a different failure, and raise. RBC 20060407
                 continue
 
-<<<<<<< HEAD
-        NOTE: the function is retained here for clarity, and for possible
-              use in partial index reads. However bulk processing now has
-              it inlined in __init__ for inner-loop optimisation.
-        """
-        result = []
-        for value in compressed_parents:
-            if value[-1] == '.':
-                # uncompressed reference
-                result.append(cache_utf8.decode_utf8(value[1:]))
-=======
             parents = []
             for value in rec[4:-1]:
                 if value[0] == '.':
@@ -1272,7 +1187,6 @@
                 history_top += 1
                 index = history_top
                 history.append(version_id)
->>>>>>> e1ea8f77
             else:
                 index = cache[version_id][5]
             cache[version_id] = (version_id,
@@ -1358,7 +1272,7 @@
 
     def add_versions(self, versions):
         """Add multiple versions to the index.
-
+        
         :param versions: a list of tuples:
                          (version_id, options, pos, size, parents).
         """
@@ -1419,12 +1333,12 @@
 
     def get_parents(self, version_id):
         """Return parents of specified version ignoring ghosts."""
-        return [parent for parent in self._cache[version_id][4]
+        return [parent for parent in self._cache[version_id][4] 
                 if parent in self._cache]
 
     def get_parents_with_ghosts(self, version_id):
         """Return parents of specified version with ghosts."""
-        return self._cache[version_id][4]
+        return self._cache[version_id][4] 
 
     def check_versions_present(self, version_ids):
         """Check that all specified versions are present."""
@@ -1476,7 +1390,7 @@
 
     def _record_to_data(self, version_id, digest, lines):
         """Convert version_id, digest, lines into a raw data block.
-
+        
         :return: (len, a StringIO instance with the raw data ready to read.)
         """
         sio = StringIO()
@@ -1497,7 +1411,7 @@
 
     def add_raw_record(self, raw_data):
         """Append a prepared record to the data file.
-
+        
         :return: the offset in the data file raw_data was written.
         """
         assert isinstance(raw_data, str), 'data must be plain bytes'
@@ -1510,7 +1424,7 @@
                                    dir_mode=self._dir_mode)
             self._need_to_create = False
             return 0
-
+        
     def add_record(self, version_id, digest, lines):
         """Write new text record to disk.  Returns the position in the
         file where it was written."""
@@ -1540,7 +1454,7 @@
         if len(rec) != 4:
             raise KnitCorrupt(self._filename, 'unexpected number of elements in record header')
         if cache_utf8.decode(rec[1]) != version_id:
-            raise KnitCorrupt(self._filename,
+            raise KnitCorrupt(self._filename, 
                               'unexpected version, wanted %r, got %r' % (
                                 version_id, rec[1]))
         return df, rec
@@ -1652,10 +1566,10 @@
 
 class InterKnit(InterVersionedFile):
     """Optimised code paths for knit to knit operations."""
-
+    
     _matching_file_from_factory = KnitVersionedFile
     _matching_file_to_factory = KnitVersionedFile
-
+    
     @staticmethod
     def is_compatible(source, target):
         """Be compatible with knits.  """
@@ -1680,7 +1594,7 @@
             version_ids = list(version_ids)
             if None in version_ids:
                 version_ids.remove(None)
-
+    
             self.source_ancestry = set(self.source.get_ancestry(version_ids))
             this_versions = set(self.target._index.get_versions())
             needed_versions = self.source_ancestry - this_versions
@@ -1706,14 +1620,14 @@
                     new_parents = n2.difference(n1)
                     needed_versions.update(new_parents.difference(this_versions))
                     mismatched_versions.add(version)
-
+    
             if not needed_versions and not mismatched_versions:
                 return 0
             full_list = topo_sort(self.source.get_graph())
-
+    
             version_list = [i for i in full_list if (not self.target.has_version(i)
                             and i in needed_versions)]
-
+    
             # plan the join:
             copy_queue = []
             copy_queue_records = []
@@ -1769,10 +1683,10 @@
 
 class WeaveToKnit(InterVersionedFile):
     """Optimised code paths for weave to knit operations."""
-
+    
     _matching_file_from_factory = bzrlib.weave.WeaveFile
     _matching_file_to_factory = KnitVersionedFile
-
+    
     @staticmethod
     def is_compatible(source, target):
         """Be compatible with weaves to knits."""
@@ -1795,7 +1709,7 @@
         pb = ui.ui_factory.nested_progress_bar()
         try:
             version_ids = list(version_ids)
-
+    
             self.source_ancestry = set(self.source.get_ancestry(version_ids))
             this_versions = set(self.target._index.get_versions())
             needed_versions = self.source_ancestry - this_versions
@@ -1822,14 +1736,14 @@
                     new_parents = n2.difference(n1)
                     needed_versions.update(new_parents.difference(this_versions))
                     mismatched_versions.add(version)
-
+    
             if not needed_versions and not mismatched_versions:
                 return 0
             full_list = topo_sort(self.source.get_graph())
-
+    
             version_list = [i for i in full_list if (not self.target.has_version(i)
                             and i in needed_versions)]
-
+    
             # do the join:
             count = 0
             total = len(version_list)
@@ -1936,7 +1850,7 @@
             # b2j has no junk keys, the loop is skipped if a[i] is junk
             j2lenget = j2len.get
             newj2len = {}
-
+            
             # changing b2j.get(a[i], nothing) to a try:KeyError pair produced the
             # following improvement
             #     704  0   4650.5320   2620.7410   bzrlib.knit:1336(find_longest_match)
