# Copyright (C) 2005, 2006, 2007, 2008 Canonical Ltd
#
# This program is free software; you can redistribute it and/or modify
# it under the terms of the GNU General Public License as published by
# the Free Software Foundation; either version 2 of the License, or
# (at your option) any later version.
#
# This program is distributed in the hope that it will be useful,
# but WITHOUT ANY WARRANTY; without even the implied warranty of
# MERCHANTABILITY or FITNESS FOR A PARTICULAR PURPOSE.  See the
# GNU General Public License for more details.
#
# You should have received a copy of the GNU General Public License
# along with this program; if not, write to the Free Software
# Foundation, Inc., 59 Temple Place, Suite 330, Boston, MA  02111-1307  USA

"""Knit versionedfile implementation.

A knit is a versioned file implementation that supports efficient append only
updates.

Knit file layout:
lifeless: the data file is made up of "delta records".  each delta record has a delta header 
that contains; (1) a version id, (2) the size of the delta (in lines), and (3)  the digest of 
the -expanded data- (ie, the delta applied to the parent).  the delta also ends with a 
end-marker; simply "end VERSION"

delta can be line or full contents.a
... the 8's there are the index number of the annotation.
version robertc@robertcollins.net-20051003014215-ee2990904cc4c7ad 7 c7d23b2a5bd6ca00e8e266cec0ec228158ee9f9e
59,59,3
8
8         if ie.executable:
8             e.set('executable', 'yes')
130,130,2
8         if elt.get('executable') == 'yes':
8             ie.executable = True
end robertc@robertcollins.net-20051003014215-ee2990904cc4c7ad 


whats in an index:
09:33 < jrydberg> lifeless: each index is made up of a tuple of; version id, options, position, size, parents
09:33 < jrydberg> lifeless: the parents are currently dictionary compressed
09:33 < jrydberg> lifeless: (meaning it currently does not support ghosts)
09:33 < lifeless> right
09:33 < jrydberg> lifeless: the position and size is the range in the data file


so the index sequence is the dictionary compressed sequence number used
in the deltas to provide line annotation

"""

# TODOS:
# 10:16 < lifeless> make partial index writes safe
# 10:16 < lifeless> implement 'knit.check()' like weave.check()
# 10:17 < lifeless> record known ghosts so we can detect when they are filled in rather than the current 'reweave 
#                    always' approach.
# move sha1 out of the content so that join is faster at verifying parents
# record content length ?
                  

from cStringIO import StringIO
from itertools import izip, chain
import operator
import os
import sys

from bzrlib.lazy_import import lazy_import
lazy_import(globals(), """
from bzrlib import (
    annotate,
    debug,
    diff,
    graph as _mod_graph,
    index as _mod_index,
    lru_cache,
    pack,
    progress,
    trace,
    tsort,
    tuned_gzip,
    )
""")
from bzrlib import (
    errors,
    osutils,
    patiencediff,
    )
from bzrlib.errors import (
    FileExists,
    NoSuchFile,
    KnitError,
    InvalidRevisionId,
    KnitCorrupt,
    KnitHeaderError,
    RevisionNotPresent,
    RevisionAlreadyPresent,
    SHA1KnitCorrupt,
    )
from bzrlib.osutils import (
    contains_whitespace,
    contains_linebreaks,
    sha_string,
    sha_strings,
    split_lines,
    )
from bzrlib.versionedfile import (
    AbsentContentFactory,
    adapter_registry,
    ConstantMapper,
    ContentFactory,
    FulltextContentFactory,
    VersionedFile,
    VersionedFiles,
    )


# TODO: Split out code specific to this format into an associated object.

# TODO: Can we put in some kind of value to check that the index and data
# files belong together?

# TODO: accommodate binaries, perhaps by storing a byte count

# TODO: function to check whole file

# TODO: atomically append data, then measure backwards from the cursor
# position after writing to work out where it was located.  we may need to
# bypass python file buffering.

DATA_SUFFIX = '.knit'
INDEX_SUFFIX = '.kndx'


class KnitAdapter(object):
    """Base class for knit record adaption."""

    def __init__(self, basis_vf):
        """Create an adapter which accesses full texts from basis_vf.
        
        :param basis_vf: A versioned file to access basis texts of deltas from.
            May be None for adapters that do not need to access basis texts.
        """
        self._data = KnitVersionedFiles(None, None)
        self._annotate_factory = KnitAnnotateFactory()
        self._plain_factory = KnitPlainFactory()
        self._basis_vf = basis_vf


class FTAnnotatedToUnannotated(KnitAdapter):
    """An adapter from FT annotated knits to unannotated ones."""

    def get_bytes(self, factory, annotated_compressed_bytes):
        rec, contents = \
            self._data._parse_record_unchecked(annotated_compressed_bytes)
        content = self._annotate_factory.parse_fulltext(contents, rec[1])
        size, bytes = self._data._record_to_data((rec[1],), rec[3], content.text())
        return bytes


class DeltaAnnotatedToUnannotated(KnitAdapter):
    """An adapter for deltas from annotated to unannotated."""

    def get_bytes(self, factory, annotated_compressed_bytes):
        rec, contents = \
            self._data._parse_record_unchecked(annotated_compressed_bytes)
        delta = self._annotate_factory.parse_line_delta(contents, rec[1],
            plain=True)
        contents = self._plain_factory.lower_line_delta(delta)
        size, bytes = self._data._record_to_data((rec[1],), rec[3], contents)
        return bytes


class FTAnnotatedToFullText(KnitAdapter):
    """An adapter from FT annotated knits to unannotated ones."""

    def get_bytes(self, factory, annotated_compressed_bytes):
        rec, contents = \
            self._data._parse_record_unchecked(annotated_compressed_bytes)
        content, delta = self._annotate_factory.parse_record(factory.key[-1],
            contents, factory._build_details, None)
        return ''.join(content.text())


class DeltaAnnotatedToFullText(KnitAdapter):
    """An adapter for deltas from annotated to unannotated."""

    def get_bytes(self, factory, annotated_compressed_bytes):
        rec, contents = \
            self._data._parse_record_unchecked(annotated_compressed_bytes)
        delta = self._annotate_factory.parse_line_delta(contents, rec[1],
            plain=True)
        compression_parent = factory.parents[0]
        basis_entry = self._basis_vf.get_record_stream(
            [compression_parent], 'unordered', True).next()
        if basis_entry.storage_kind == 'absent':
            raise errors.RevisionNotPresent(compression_parent, self._basis_vf)
        basis_lines = split_lines(basis_entry.get_bytes_as('fulltext'))
        # Manually apply the delta because we have one annotated content and
        # one plain.
        basis_content = PlainKnitContent(basis_lines, compression_parent)
        basis_content.apply_delta(delta, rec[1])
        basis_content._should_strip_eol = factory._build_details[1]
        return ''.join(basis_content.text())


class FTPlainToFullText(KnitAdapter):
    """An adapter from FT plain knits to unannotated ones."""

    def get_bytes(self, factory, compressed_bytes):
        rec, contents = \
            self._data._parse_record_unchecked(compressed_bytes)
        content, delta = self._plain_factory.parse_record(factory.key[-1],
            contents, factory._build_details, None)
        return ''.join(content.text())


class DeltaPlainToFullText(KnitAdapter):
    """An adapter for deltas from annotated to unannotated."""

    def get_bytes(self, factory, compressed_bytes):
        rec, contents = \
            self._data._parse_record_unchecked(compressed_bytes)
        delta = self._plain_factory.parse_line_delta(contents, rec[1])
        compression_parent = factory.parents[0]
        # XXX: string splitting overhead.
        basis_entry = self._basis_vf.get_record_stream(
            [compression_parent], 'unordered', True).next()
        if basis_entry.storage_kind == 'absent':
            raise errors.RevisionNotPresent(compression_parent, self._basis_vf)
        basis_lines = split_lines(basis_entry.get_bytes_as('fulltext'))
        basis_content = PlainKnitContent(basis_lines, compression_parent)
        # Manually apply the delta because we have one annotated content and
        # one plain.
        content, _ = self._plain_factory.parse_record(rec[1], contents,
            factory._build_details, basis_content)
        return ''.join(content.text())


class KnitContentFactory(ContentFactory):
    """Content factory for streaming from knits.
    
    :seealso ContentFactory:
    """

    def __init__(self, key, parents, build_details, sha1, raw_record,
        annotated, knit=None):
        """Create a KnitContentFactory for key.
        
        :param key: The key.
        :param parents: The parents.
        :param build_details: The build details as returned from
            get_build_details.
        :param sha1: The sha1 expected from the full text of this object.
        :param raw_record: The bytes of the knit data from disk.
        :param annotated: True if the raw data is annotated.
        """
        ContentFactory.__init__(self)
        self.sha1 = sha1
        self.key = key
        self.parents = parents
        if build_details[0] == 'line-delta':
            kind = 'delta'
        else:
            kind = 'ft'
        if annotated:
            annotated_kind = 'annotated-'
        else:
            annotated_kind = ''
        self.storage_kind = 'knit-%s%s-gz' % (annotated_kind, kind)
        self._raw_record = raw_record
        self._build_details = build_details
        self._knit = knit

    def get_bytes_as(self, storage_kind):
        if storage_kind == self.storage_kind:
            return self._raw_record
        if storage_kind == 'fulltext' and self._knit is not None:
            return self._knit.get_text(self.key[0])
        else:
            raise errors.UnavailableRepresentation(self.key, storage_kind,
                self.storage_kind)


class KnitContent(object):
    """Content of a knit version to which deltas can be applied.
    
    This is always stored in memory as a list of lines with \n at the end,
    plus a flag saying if the final ending is really there or not, because that 
    corresponds to the on-disk knit representation.
    """

    def __init__(self):
        self._should_strip_eol = False

    def apply_delta(self, delta, new_version_id):
        """Apply delta to this object to become new_version_id."""
        raise NotImplementedError(self.apply_delta)

    def line_delta_iter(self, new_lines):
        """Generate line-based delta from this content to new_lines."""
        new_texts = new_lines.text()
        old_texts = self.text()
        s = patiencediff.PatienceSequenceMatcher(None, old_texts, new_texts)
        for tag, i1, i2, j1, j2 in s.get_opcodes():
            if tag == 'equal':
                continue
            # ofrom, oto, length, data
            yield i1, i2, j2 - j1, new_lines._lines[j1:j2]

    def line_delta(self, new_lines):
        return list(self.line_delta_iter(new_lines))

    @staticmethod
    def get_line_delta_blocks(knit_delta, source, target):
        """Extract SequenceMatcher.get_matching_blocks() from a knit delta"""
        target_len = len(target)
        s_pos = 0
        t_pos = 0
        for s_begin, s_end, t_len, new_text in knit_delta:
            true_n = s_begin - s_pos
            n = true_n
            if n > 0:
                # knit deltas do not provide reliable info about whether the
                # last line of a file matches, due to eol handling.
                if source[s_pos + n -1] != target[t_pos + n -1]:
                    n-=1
                if n > 0:
                    yield s_pos, t_pos, n
            t_pos += t_len + true_n
            s_pos = s_end
        n = target_len - t_pos
        if n > 0:
            if source[s_pos + n -1] != target[t_pos + n -1]:
                n-=1
            if n > 0:
                yield s_pos, t_pos, n
        yield s_pos + (target_len - t_pos), target_len, 0


class AnnotatedKnitContent(KnitContent):
    """Annotated content."""

    def __init__(self, lines):
        KnitContent.__init__(self)
        self._lines = lines

    def annotate(self):
        """Return a list of (origin, text) for each content line."""
        lines = self._lines[:]
        if self._should_strip_eol:
            origin, last_line = lines[-1]
            lines[-1] = (origin, last_line.rstrip('\n'))
        return lines

    def apply_delta(self, delta, new_version_id):
        """Apply delta to this object to become new_version_id."""
        offset = 0
        lines = self._lines
        for start, end, count, delta_lines in delta:
            lines[offset+start:offset+end] = delta_lines
            offset = offset + (start - end) + count

    def text(self):
        try:
            lines = [text for origin, text in self._lines]
        except ValueError, e:
            # most commonly (only?) caused by the internal form of the knit
            # missing annotation information because of a bug - see thread
            # around 20071015
            raise KnitCorrupt(self,
                "line in annotated knit missing annotation information: %s"
                % (e,))
        if self._should_strip_eol:
            lines[-1] = lines[-1].rstrip('\n')
        return lines

    def copy(self):
        return AnnotatedKnitContent(self._lines[:])


class PlainKnitContent(KnitContent):
    """Unannotated content.
    
    When annotate[_iter] is called on this content, the same version is reported
    for all lines. Generally, annotate[_iter] is not useful on PlainKnitContent
    objects.
    """

    def __init__(self, lines, version_id):
        KnitContent.__init__(self)
        self._lines = lines
        self._version_id = version_id

    def annotate(self):
        """Return a list of (origin, text) for each content line."""
        return [(self._version_id, line) for line in self._lines]

    def apply_delta(self, delta, new_version_id):
        """Apply delta to this object to become new_version_id."""
        offset = 0
        lines = self._lines
        for start, end, count, delta_lines in delta:
            lines[offset+start:offset+end] = delta_lines
            offset = offset + (start - end) + count
        self._version_id = new_version_id

    def copy(self):
        return PlainKnitContent(self._lines[:], self._version_id)

    def text(self):
        lines = self._lines
        if self._should_strip_eol:
            lines = lines[:]
            lines[-1] = lines[-1].rstrip('\n')
        return lines


class _KnitFactory(object):
    """Base class for common Factory functions."""

    def parse_record(self, version_id, record, record_details,
                     base_content, copy_base_content=True):
        """Parse a record into a full content object.

        :param version_id: The official version id for this content
        :param record: The data returned by read_records_iter()
        :param record_details: Details about the record returned by
            get_build_details
        :param base_content: If get_build_details returns a compression_parent,
            you must return a base_content here, else use None
        :param copy_base_content: When building from the base_content, decide
            you can either copy it and return a new object, or modify it in
            place.
        :return: (content, delta) A Content object and possibly a line-delta,
            delta may be None
        """
        method, noeol = record_details
        if method == 'line-delta':
            if copy_base_content:
                content = base_content.copy()
            else:
                content = base_content
            delta = self.parse_line_delta(record, version_id)
            content.apply_delta(delta, version_id)
        else:
            content = self.parse_fulltext(record, version_id)
            delta = None
        content._should_strip_eol = noeol
        return (content, delta)


class KnitAnnotateFactory(_KnitFactory):
    """Factory for creating annotated Content objects."""

    annotated = True

    def make(self, lines, version_id):
        num_lines = len(lines)
        return AnnotatedKnitContent(zip([version_id] * num_lines, lines))

    def parse_fulltext(self, content, version_id):
        """Convert fulltext to internal representation

        fulltext content is of the format
        revid(utf8) plaintext\n
        internal representation is of the format:
        (revid, plaintext)
        """
        # TODO: jam 20070209 The tests expect this to be returned as tuples,
        #       but the code itself doesn't really depend on that.
        #       Figure out a way to not require the overhead of turning the
        #       list back into tuples.
        lines = [tuple(line.split(' ', 1)) for line in content]
        return AnnotatedKnitContent(lines)

    def parse_line_delta_iter(self, lines):
        return iter(self.parse_line_delta(lines))

    def parse_line_delta(self, lines, version_id, plain=False):
        """Convert a line based delta into internal representation.

        line delta is in the form of:
        intstart intend intcount
        1..count lines:
        revid(utf8) newline\n
        internal representation is
        (start, end, count, [1..count tuples (revid, newline)])

        :param plain: If True, the lines are returned as a plain
            list without annotations, not as a list of (origin, content) tuples, i.e.
            (start, end, count, [1..count newline])
        """
        result = []
        lines = iter(lines)
        next = lines.next

        cache = {}
        def cache_and_return(line):
            origin, text = line.split(' ', 1)
            return cache.setdefault(origin, origin), text

        # walk through the lines parsing.
        # Note that the plain test is explicitly pulled out of the
        # loop to minimise any performance impact
        if plain:
            for header in lines:
                start, end, count = [int(n) for n in header.split(',')]
                contents = [next().split(' ', 1)[1] for i in xrange(count)]
                result.append((start, end, count, contents))
        else:
            for header in lines:
                start, end, count = [int(n) for n in header.split(',')]
                contents = [tuple(next().split(' ', 1)) for i in xrange(count)]
                result.append((start, end, count, contents))
        return result

    def get_fulltext_content(self, lines):
        """Extract just the content lines from a fulltext."""
        return (line.split(' ', 1)[1] for line in lines)

    def get_linedelta_content(self, lines):
        """Extract just the content from a line delta.

        This doesn't return all of the extra information stored in a delta.
        Only the actual content lines.
        """
        lines = iter(lines)
        next = lines.next
        for header in lines:
            header = header.split(',')
            count = int(header[2])
            for i in xrange(count):
                origin, text = next().split(' ', 1)
                yield text

    def lower_fulltext(self, content):
        """convert a fulltext content record into a serializable form.

        see parse_fulltext which this inverts.
        """
        # TODO: jam 20070209 We only do the caching thing to make sure that
        #       the origin is a valid utf-8 line, eventually we could remove it
        return ['%s %s' % (o, t) for o, t in content._lines]

    def lower_line_delta(self, delta):
        """convert a delta into a serializable form.

        See parse_line_delta which this inverts.
        """
        # TODO: jam 20070209 We only do the caching thing to make sure that
        #       the origin is a valid utf-8 line, eventually we could remove it
        out = []
        for start, end, c, lines in delta:
            out.append('%d,%d,%d\n' % (start, end, c))
            out.extend(origin + ' ' + text
                       for origin, text in lines)
        return out

    def annotate(self, knit, key):
        content = knit._get_content(key)
        # adjust for the fact that serialised annotations are only key suffixes
        # for this factory.
        if type(key) == tuple:
            prefix = key[:-1]
            origins = content.annotate()
            result = []
            for origin, line in origins:
                result.append((prefix + (origin,), line))
            return result
        else:
            # XXX: This smells a bit.  Why would key ever be a non-tuple here?
            # Aren't keys defined to be tuples?  -- spiv 20080618
            return content.annotate()


class KnitPlainFactory(_KnitFactory):
    """Factory for creating plain Content objects."""

    annotated = False

    def make(self, lines, version_id):
        return PlainKnitContent(lines, version_id)

    def parse_fulltext(self, content, version_id):
        """This parses an unannotated fulltext.

        Note that this is not a noop - the internal representation
        has (versionid, line) - its just a constant versionid.
        """
        return self.make(content, version_id)

    def parse_line_delta_iter(self, lines, version_id):
        cur = 0
        num_lines = len(lines)
        while cur < num_lines:
            header = lines[cur]
            cur += 1
            start, end, c = [int(n) for n in header.split(',')]
            yield start, end, c, lines[cur:cur+c]
            cur += c

    def parse_line_delta(self, lines, version_id):
        return list(self.parse_line_delta_iter(lines, version_id))

    def get_fulltext_content(self, lines):
        """Extract just the content lines from a fulltext."""
        return iter(lines)

    def get_linedelta_content(self, lines):
        """Extract just the content from a line delta.

        This doesn't return all of the extra information stored in a delta.
        Only the actual content lines.
        """
        lines = iter(lines)
        next = lines.next
        for header in lines:
            header = header.split(',')
            count = int(header[2])
            for i in xrange(count):
                yield next()

    def lower_fulltext(self, content):
        return content.text()

    def lower_line_delta(self, delta):
        out = []
        for start, end, c, lines in delta:
            out.append('%d,%d,%d\n' % (start, end, c))
            out.extend(lines)
        return out

    def annotate(self, knit, key):
        annotator = _KnitAnnotator(knit)
        return annotator.annotate(key)



def make_file_factory(annotated, mapper):
    """Create a factory for creating a file based KnitVersionedFiles.

    This is only functional enough to run interface tests, it doesn't try to
    provide a full pack environment.
    
    :param annotated: knit annotations are wanted.
    :param mapper: The mapper from keys to paths.
    """
    def factory(transport):
        index = _KndxIndex(transport, mapper, lambda:None, lambda:True, lambda:True)
        access = _KnitKeyAccess(transport, mapper)
        return KnitVersionedFiles(index, access, annotated=annotated)
    return factory


def make_pack_factory(graph, delta, keylength):
    """Create a factory for creating a pack based VersionedFiles.

    This is only functional enough to run interface tests, it doesn't try to
    provide a full pack environment.
    
    :param graph: Store a graph.
    :param delta: Delta compress contents.
    :param keylength: How long should keys be.
    """
    def factory(transport):
        parents = graph or delta
        ref_length = 0
        if graph:
            ref_length += 1
        if delta:
            ref_length += 1
            max_delta_chain = 200
        else:
            max_delta_chain = 0
        graph_index = _mod_index.InMemoryGraphIndex(reference_lists=ref_length,
            key_elements=keylength)
        stream = transport.open_write_stream('newpack')
        writer = pack.ContainerWriter(stream.write)
        writer.begin()
        index = _KnitGraphIndex(graph_index, lambda:True, parents=parents,
            deltas=delta, add_callback=graph_index.add_nodes)
        access = _DirectPackAccess({})
        access.set_writer(writer, graph_index, (transport, 'newpack'))
        result = KnitVersionedFiles(index, access,
            max_delta_chain=max_delta_chain)
        result.stream = stream
        result.writer = writer
        return result
    return factory


def cleanup_pack_knit(versioned_files):
    versioned_files.stream.close()
    versioned_files.writer.end()


class KnitVersionedFiles(VersionedFiles):
    """Storage for many versioned files using knit compression.

    Backend storage is managed by indices and data objects.

    :ivar _index: A _KnitGraphIndex or similar that can describe the 
        parents, graph, compression and data location of entries in this 
        KnitVersionedFiles.  Note that this is only the index for 
        *this* vfs; if there are fallbacks they must be queried separately.
    """

    def __init__(self, index, data_access, max_delta_chain=200,
                 annotated=False, reload_func=None):
        """Create a KnitVersionedFiles with index and data_access.

        :param index: The index for the knit data.
        :param data_access: The access object to store and retrieve knit
            records.
        :param max_delta_chain: The maximum number of deltas to permit during
            insertion. Set to 0 to prohibit the use of deltas.
        :param annotated: Set to True to cause annotations to be calculated and
            stored during insertion.
        :param reload_func: An function that can be called if we think we need
            to reload the pack listing and try again. See
            'bzrlib.repofmt.pack_repo.AggregateIndex' for the signature.
        """
        self._index = index
        self._access = data_access
        self._max_delta_chain = max_delta_chain
        if annotated:
            self._factory = KnitAnnotateFactory()
        else:
            self._factory = KnitPlainFactory()
        self._fallback_vfs = []
        self._reload_func = reload_func

    def __repr__(self):
        return "%s(%r, %r)" % (
            self.__class__.__name__,
            self._index,
            self._access)

    def add_fallback_versioned_files(self, a_versioned_files):
        """Add a source of texts for texts not present in this knit.

        :param a_versioned_files: A VersionedFiles object.
        """
        self._fallback_vfs.append(a_versioned_files)

    def add_lines(self, key, parents, lines, parent_texts=None,
        left_matching_blocks=None, nostore_sha=None, random_id=False,
        check_content=True):
        """See VersionedFiles.add_lines()."""
        self._index._check_write_ok()
        self._check_add(key, lines, random_id, check_content)
        if parents is None:
            # The caller might pass None if there is no graph data, but kndx
            # indexes can't directly store that, so we give them
            # an empty tuple instead.
            parents = ()
        return self._add(key, lines, parents,
            parent_texts, left_matching_blocks, nostore_sha, random_id)

    def _add(self, key, lines, parents, parent_texts,
        left_matching_blocks, nostore_sha, random_id):
        """Add a set of lines on top of version specified by parents.

        Any versions not present will be converted into ghosts.
        """
        # first thing, if the content is something we don't need to store, find
        # that out.
        line_bytes = ''.join(lines)
        digest = sha_string(line_bytes)
        if nostore_sha == digest:
            raise errors.ExistingContent

        present_parents = []
        if parent_texts is None:
            parent_texts = {}
        # Do a single query to ascertain parent presence; we only compress
        # against parents in the same kvf.
        present_parent_map = self._index.get_parent_map(parents)
        for parent in parents:
            if parent in present_parent_map:
                present_parents.append(parent)

        # Currently we can only compress against the left most present parent.
        if (len(present_parents) == 0 or
            present_parents[0] != parents[0]):
            delta = False
        else:
            # To speed the extract of texts the delta chain is limited
            # to a fixed number of deltas.  This should minimize both
            # I/O and the time spend applying deltas.
            delta = self._check_should_delta(present_parents[0])

        text_length = len(line_bytes)
        options = []
        if lines:
            if lines[-1][-1] != '\n':
                # copy the contents of lines.
                lines = lines[:]
                options.append('no-eol')
                lines[-1] = lines[-1] + '\n'
                line_bytes += '\n'

        for element in key:
            if type(element) != str:
                raise TypeError("key contains non-strings: %r" % (key,))
        # Knit hunks are still last-element only
        version_id = key[-1]
        content = self._factory.make(lines, version_id)
        if 'no-eol' in options:
            # Hint to the content object that its text() call should strip the
            # EOL.
            content._should_strip_eol = True
        if delta or (self._factory.annotated and len(present_parents) > 0):
            # Merge annotations from parent texts if needed.
            delta_hunks = self._merge_annotations(content, present_parents,
                parent_texts, delta, self._factory.annotated,
                left_matching_blocks)

        if delta:
            options.append('line-delta')
            store_lines = self._factory.lower_line_delta(delta_hunks)
            size, bytes = self._record_to_data(key, digest,
                store_lines)
        else:
            options.append('fulltext')
            # isinstance is slower and we have no hierarchy.
            if self._factory.__class__ == KnitPlainFactory:
                # Use the already joined bytes saving iteration time in
                # _record_to_data.
                size, bytes = self._record_to_data(key, digest,
                    lines, [line_bytes])
            else:
                # get mixed annotation + content and feed it into the
                # serialiser.
                store_lines = self._factory.lower_fulltext(content)
                size, bytes = self._record_to_data(key, digest,
                    store_lines)

        access_memo = self._access.add_raw_records([(key, size)], bytes)[0]
        self._index.add_records(
            ((key, options, access_memo, parents),),
            random_id=random_id)
        return digest, text_length, content

    def annotate(self, key):
        """See VersionedFiles.annotate."""
        return self._factory.annotate(self, key)

    def check(self, progress_bar=None):
        """See VersionedFiles.check()."""
        # This doesn't actually test extraction of everything, but that will
        # impact 'bzr check' substantially, and needs to be integrated with
        # care. However, it does check for the obvious problem of a delta with
        # no basis.
        keys = self._index.keys()
        parent_map = self.get_parent_map(keys)
        for key in keys:
            if self._index.get_method(key) != 'fulltext':
                compression_parent = parent_map[key][0]
                if compression_parent not in parent_map:
                    raise errors.KnitCorrupt(self,
                        "Missing basis parent %s for %s" % (
                        compression_parent, key))
        for fallback_vfs in self._fallback_vfs:
            fallback_vfs.check()

    def _check_add(self, key, lines, random_id, check_content):
        """check that version_id and lines are safe to add."""
        version_id = key[-1]
        if contains_whitespace(version_id):
            raise InvalidRevisionId(version_id, self)
        self.check_not_reserved_id(version_id)
        # TODO: If random_id==False and the key is already present, we should
        # probably check that the existing content is identical to what is
        # being inserted, and otherwise raise an exception.  This would make
        # the bundle code simpler.
        if check_content:
            self._check_lines_not_unicode(lines)
            self._check_lines_are_lines(lines)

    def _check_header(self, key, line):
        rec = self._split_header(line)
        self._check_header_version(rec, key[-1])
        return rec

    def _check_header_version(self, rec, version_id):
        """Checks the header version on original format knit records.
        
        These have the last component of the key embedded in the record.
        """
        if rec[1] != version_id:
            raise KnitCorrupt(self,
                'unexpected version, wanted %r, got %r' % (version_id, rec[1]))

    def _check_should_delta(self, parent):
        """Iterate back through the parent listing, looking for a fulltext.

        This is used when we want to decide whether to add a delta or a new
        fulltext. It searches for _max_delta_chain parents. When it finds a
        fulltext parent, it sees if the total size of the deltas leading up to
        it is large enough to indicate that we want a new full text anyway.

        Return True if we should create a new delta, False if we should use a
        full text.
        """
        delta_size = 0
        fulltext_size = None
        for count in xrange(self._max_delta_chain):
            # XXX: Collapse these two queries:
            try:
                # Note that this only looks in the index of this particular
                # KnitVersionedFiles, not in the fallbacks.  This ensures that
                # we won't store a delta spanning physical repository
                # boundaries.
                method = self._index.get_method(parent)
            except RevisionNotPresent:
                # Some basis is not locally present: always delta
                return False
            index, pos, size = self._index.get_position(parent)
            if method == 'fulltext':
                fulltext_size = size
                break
            delta_size += size
            # We don't explicitly check for presence because this is in an
            # inner loop, and if it's missing it'll fail anyhow.
            # TODO: This should be asking for compression parent, not graph
            # parent.
            parent = self._index.get_parent_map([parent])[parent][0]
        else:
            # We couldn't find a fulltext, so we must create a new one
            return False
        # Simple heuristic - if the total I/O wold be greater as a delta than
        # the originally installed fulltext, we create a new fulltext.
        return fulltext_size > delta_size

    def _build_details_to_components(self, build_details):
        """Convert a build_details tuple to a position tuple."""
        # record_details, access_memo, compression_parent
        return build_details[3], build_details[0], build_details[1]

    def _get_components_positions(self, keys, allow_missing=False):
        """Produce a map of position data for the components of keys.

        This data is intended to be used for retrieving the knit records.

        A dict of key to (record_details, index_memo, next, parents) is
        returned.
        method is the way referenced data should be applied.
        index_memo is the handle to pass to the data access to actually get the
            data
        next is the build-parent of the version, or None for fulltexts.
        parents is the version_ids of the parents of this version

        :param allow_missing: If True do not raise an error on a missing component,
            just ignore it.
        """
        component_data = {}
        pending_components = keys
        while pending_components:
            build_details = self._index.get_build_details(pending_components)
            current_components = set(pending_components)
            pending_components = set()
            for key, details in build_details.iteritems():
                (index_memo, compression_parent, parents,
                 record_details) = details
                method = record_details[0]
                if compression_parent is not None:
                    pending_components.add(compression_parent)
                component_data[key] = self._build_details_to_components(details)
            missing = current_components.difference(build_details)
            if missing and not allow_missing:
                raise errors.RevisionNotPresent(missing.pop(), self)
        return component_data
       
    def _get_content(self, key, parent_texts={}):
        """Returns a content object that makes up the specified
        version."""
        cached_version = parent_texts.get(key, None)
        if cached_version is not None:
            # Ensure the cache dict is valid.
            if not self.get_parent_map([key]):
                raise RevisionNotPresent(key, self)
            return cached_version
        text_map, contents_map = self._get_content_maps([key])
        return contents_map[key]

    def _get_content_maps(self, keys, nonlocal_keys=None):
        """Produce maps of text and KnitContents
        
        :param keys: The keys to produce content maps for.
        :param nonlocal_keys: An iterable of keys(possibly intersecting keys)
            which are known to not be in this knit, but rather in one of the
            fallback knits.
        :return: (text_map, content_map) where text_map contains the texts for
            the requested versions and content_map contains the KnitContents.
        """
        # FUTURE: This function could be improved for the 'extract many' case
        # by tracking each component and only doing the copy when the number of
        # children than need to apply delta's to it is > 1 or it is part of the
        # final output.
        keys = list(keys)
        multiple_versions = len(keys) != 1
        record_map = self._get_record_map(keys, allow_missing=True)

        text_map = {}
        content_map = {}
        final_content = {}
        if nonlocal_keys is None:
            nonlocal_keys = set()
        else:
            nonlocal_keys = frozenset(nonlocal_keys)
        missing_keys = set(nonlocal_keys)
        for source in self._fallback_vfs:
            if not missing_keys:
                break
            for record in source.get_record_stream(missing_keys,
                'unordered', True):
                if record.storage_kind == 'absent':
                    continue
                missing_keys.remove(record.key)
                lines = split_lines(record.get_bytes_as('fulltext'))
                text_map[record.key] = lines
                content_map[record.key] = PlainKnitContent(lines, record.key)
                if record.key in keys:
                    final_content[record.key] = content_map[record.key]
        for key in keys:
            if key in nonlocal_keys:
                # already handled
                continue
            components = []
            cursor = key
            while cursor is not None:
                try:
                    record, record_details, digest, next = record_map[cursor]
                except KeyError:
                    raise RevisionNotPresent(cursor, self)
                components.append((cursor, record, record_details, digest))
                cursor = next
                if cursor in content_map:
                    # no need to plan further back
                    components.append((cursor, None, None, None))
                    break

            content = None
            for (component_id, record, record_details,
                 digest) in reversed(components):
                if component_id in content_map:
                    content = content_map[component_id]
                else:
                    content, delta = self._factory.parse_record(key[-1],
                        record, record_details, content,
                        copy_base_content=multiple_versions)
                    if multiple_versions:
                        content_map[component_id] = content

            final_content[key] = content

            # digest here is the digest from the last applied component.
            text = content.text()
            actual_sha = sha_strings(text)
            if actual_sha != digest:
                raise SHA1KnitCorrupt(self, actual_sha, digest, key, text)
            text_map[key] = text
        return text_map, final_content

    def get_parent_map(self, keys):
        """Get a map of the graph parents of keys.

        :param keys: The keys to look up parents for.
        :return: A mapping from keys to parents. Absent keys are absent from
            the mapping.
        """
        return self._get_parent_map_with_sources(keys)[0]

    def _get_parent_map_with_sources(self, keys):
        """Get a map of the parents of keys.

        :param keys: The keys to look up parents for.
        :return: A tuple. The first element is a mapping from keys to parents.
            Absent keys are absent from the mapping. The second element is a
            list with the locations each key was found in. The first element
            is the in-this-knit parents, the second the first fallback source,
            and so on.
        """
        result = {}
        sources = [self._index] + self._fallback_vfs
        source_results = []
        missing = set(keys)
        for source in sources:
            if not missing:
                break
            new_result = source.get_parent_map(missing)
            source_results.append(new_result)
            result.update(new_result)
            missing.difference_update(set(new_result))
        return result, source_results

    def _get_record_map(self, keys, allow_missing=False):
        """Produce a dictionary of knit records.
        
        :return: {key:(record, record_details, digest, next)}
            record
                data returned from read_records
            record_details
                opaque information to pass to parse_record
            digest
                SHA1 digest of the full text after all steps are done
            next
                build-parent of the version, i.e. the leftmost ancestor.
                Will be None if the record is not a delta.
        :param keys: The keys to build a map for
        :param allow_missing: If some records are missing, rather than 
            error, just return the data that could be generated.
        """
        # This retries the whole request if anything fails. Potentially we
        # could be a bit more selective. We could track the keys whose records
        # we have successfully found, and then only request the new records
        # from there. However, _get_components_positions grabs the whole build
        # chain, which means we'll likely try to grab the same records again
        # anyway. Also, can the build chains change as part of a pack
        # operation? We wouldn't want to end up with a broken chain.
        while True:
            try:
                position_map = self._get_components_positions(keys,
                    allow_missing=allow_missing)
                # key = component_id, r = record_details, i_m = index_memo,
                # n = next
                records = [(key, i_m) for key, (r, i_m, n)
                                       in position_map.iteritems()]
                record_map = {}
                for key, record, digest in self._read_records_iter(records):
                    (record_details, index_memo, next) = position_map[key]
                    record_map[key] = record, record_details, digest, next
                return record_map
            except errors.RetryWithNewPacks, e:
                self._access.reload_or_raise(e)

    def _split_by_prefix(self, keys):
        """For the given keys, split them up based on their prefix.

        To keep memory pressure somewhat under control, split the
        requests back into per-file-id requests, otherwise "bzr co"
        extracts the full tree into memory before writing it to disk.
        This should be revisited if _get_content_maps() can ever cross
        file-id boundaries.

        :param keys: An iterable of key tuples
        :return: A dict of {prefix: [key_list]}
        """
        split_by_prefix = {}
        for key in keys:
            if len(key) == 1:
                split_by_prefix.setdefault('', []).append(key)
            else:
                split_by_prefix.setdefault(key[0], []).append(key)
        return split_by_prefix

    def get_record_stream(self, keys, ordering, include_delta_closure):
        """Get a stream of records for keys.

        :param keys: The keys to include.
        :param ordering: Either 'unordered' or 'topological'. A topologically
            sorted stream has compression parents strictly before their
            children.
        :param include_delta_closure: If True then the closure across any
            compression parents will be included (in the opaque data).
        :return: An iterator of ContentFactory objects, each of which is only
            valid until the iterator is advanced.
        """
        # keys might be a generator
        keys = set(keys)
        if not keys:
            return
        if not self._index.has_graph:
            # Cannot topological order when no graph has been stored.
            ordering = 'unordered'

        remaining_keys = keys
        while True:
            try:
                keys = set(remaining_keys)
                for content_factory in self._get_remaining_record_stream(keys,
                                            ordering, include_delta_closure):
                    remaining_keys.discard(content_factory.key)
                    yield content_factory
                return
            except errors.RetryWithNewPacks, e:
                self._access.reload_or_raise(e)

    def _get_remaining_record_stream(self, keys, ordering,
                                     include_delta_closure):
        """This function is the 'retry' portion for get_record_stream."""
        if include_delta_closure:
            positions = self._get_components_positions(keys, allow_missing=True)
        else:
            build_details = self._index.get_build_details(keys)
            # map from key to
            # (record_details, access_memo, compression_parent_key)
            positions = dict((key, self._build_details_to_components(details))
                for key, details in build_details.iteritems())
        absent_keys = keys.difference(set(positions))
        # There may be more absent keys : if we're missing the basis component
        # and are trying to include the delta closure.
        if include_delta_closure:
            needed_from_fallback = set()
            # Build up reconstructable_keys dict.  key:True in this dict means
            # the key can be reconstructed.
            reconstructable_keys = {}
            for key in keys:
                # the delta chain
                try:
                    chain = [key, positions[key][2]]
                except KeyError:
                    needed_from_fallback.add(key)
                    continue
                result = True
                while chain[-1] is not None:
                    if chain[-1] in reconstructable_keys:
                        result = reconstructable_keys[chain[-1]]
                        break
                    else:
                        try:
                            chain.append(positions[chain[-1]][2])
                        except KeyError:
                            # missing basis component
                            needed_from_fallback.add(chain[-1])
                            result = True
                            break
                for chain_key in chain[:-1]:
                    reconstructable_keys[chain_key] = result
                if not result:
                    needed_from_fallback.add(key)
        # Double index lookups here : need a unified api ?
        global_map, parent_maps = self._get_parent_map_with_sources(keys)
        if ordering == 'topological':
            # Global topological sort
            present_keys = tsort.topo_sort(global_map)
            # Now group by source:
            source_keys = []
            current_source = None
            for key in present_keys:
                for parent_map in parent_maps:
                    if key in parent_map:
                        key_source = parent_map
                        break
                if current_source is not key_source:
                    source_keys.append((key_source, []))
                    current_source = key_source
                source_keys[-1][1].append(key)
        else:
            if ordering != 'unordered':
                raise AssertionError('valid values for ordering are:'
                    ' "unordered" or "topological" not: %r'
                    % (ordering,))
            # Just group by source; remote sources first.
            present_keys = []
            source_keys = []
            for parent_map in reversed(parent_maps):
                source_keys.append((parent_map, []))
                for key in parent_map:
                    present_keys.append(key)
                    source_keys[-1][1].append(key)
        absent_keys = keys - set(global_map)
        for key in absent_keys:
            yield AbsentContentFactory(key)
        # restrict our view to the keys we can answer.
        # XXX: Memory: TODO: batch data here to cap buffered data at (say) 1MB.
        # XXX: At that point we need to consider the impact of double reads by
        # utilising components multiple times.
        if include_delta_closure:
            # XXX: get_content_maps performs its own index queries; allow state
            # to be passed in.
            non_local_keys = needed_from_fallback - absent_keys
            prefix_split_keys = self._split_by_prefix(present_keys)
            prefix_split_non_local_keys = self._split_by_prefix(non_local_keys)
            for prefix, keys in prefix_split_keys.iteritems():
                non_local = prefix_split_non_local_keys.get(prefix, [])
                non_local = set(non_local)
                text_map, _ = self._get_content_maps(keys, non_local)
                for key in keys:
                    lines = text_map.pop(key)
                    text = ''.join(lines)
                    yield FulltextContentFactory(key, global_map[key], None,
                                                 text)
        else:
            for source, keys in source_keys:
                if source is parent_maps[0]:
                    # this KnitVersionedFiles
                    records = [(key, positions[key][1]) for key in keys]
                    for key, raw_data, sha1 in self._read_records_iter_raw(records):
                        (record_details, index_memo, _) = positions[key]
                        yield KnitContentFactory(key, global_map[key],
                            record_details, sha1, raw_data, self._factory.annotated, None)
                else:
                    vf = self._fallback_vfs[parent_maps.index(source) - 1]
                    for record in vf.get_record_stream(keys, ordering,
                        include_delta_closure):
                        yield record

    def get_sha1s(self, keys):
        """See VersionedFiles.get_sha1s()."""
        missing = set(keys)
        record_map = self._get_record_map(missing, allow_missing=True)
        result = {}
        for key, details in record_map.iteritems():
            if key not in missing:
                continue
            # record entry 2 is the 'digest'.
            result[key] = details[2]
        missing.difference_update(set(result))
        for source in self._fallback_vfs:
            if not missing:
                break
            new_result = source.get_sha1s(missing)
            result.update(new_result)
            missing.difference_update(set(new_result))
        return result

    def insert_record_stream(self, stream):
        """Insert a record stream into this container.

        :param stream: A stream of records to insert. 
        :return: None
        :seealso VersionedFiles.get_record_stream:
        """
        def get_adapter(adapter_key):
            try:
                return adapters[adapter_key]
            except KeyError:
                adapter_factory = adapter_registry.get(adapter_key)
                adapter = adapter_factory(self)
                adapters[adapter_key] = adapter
                return adapter
        if self._factory.annotated:
            # self is annotated, we need annotated knits to use directly.
            annotated = "annotated-"
            convertibles = []
        else:
            # self is not annotated, but we can strip annotations cheaply.
            annotated = ""
            convertibles = set(["knit-annotated-ft-gz"])
            if self._max_delta_chain:
                convertibles.add("knit-annotated-delta-gz")
        # The set of types we can cheaply adapt without needing basis texts.
        native_types = set()
        if self._max_delta_chain:
            native_types.add("knit-%sdelta-gz" % annotated)
        native_types.add("knit-%sft-gz" % annotated)
        knit_types = native_types.union(convertibles)
        adapters = {}
        # Buffer all index entries that we can't add immediately because their
        # basis parent is missing. We don't buffer all because generating
        # annotations may require access to some of the new records. However we
        # can't generate annotations from new deltas until their basis parent
        # is present anyway, so we get away with not needing an index that
        # includes the new keys.
        #
        # See <http://launchpad.net/bugs/300177> about ordering of compression
        # parents in the records - to be conservative, we insist that all
        # parents must be present to avoid expanding to a fulltext.
        #
        # key = basis_parent, value = index entry to add
        buffered_index_entries = {}
        for record in stream:
            parents = record.parents
            # Raise an error when a record is missing.
            if record.storage_kind == 'absent':
                raise RevisionNotPresent([record.key], self)
            elif ((record.storage_kind in knit_types)
                  and (not parents
                       or not self._fallback_vfs
                       or not self._index.missing_keys(parents)
                       or self.missing_keys(parents))):
                # we can insert the knit record literally if either it has no
                # compression parent OR we already have its basis in this kvf
                # OR the basis is not present even in the fallbacks.  In the
                # last case it will either turn up later in the stream and all
                # will be well, or it won't turn up at all and we'll raise an
                # error at the end.
                #
                # TODO: self.has_key is somewhat redundant with
                # self._index.has_key; we really want something that directly
                # asks if it's only present in the fallbacks. -- mbp 20081119
                if record.storage_kind not in native_types:
                    try:
                        adapter_key = (record.storage_kind, "knit-delta-gz")
                        adapter = get_adapter(adapter_key)
                    except KeyError:
                        adapter_key = (record.storage_kind, "knit-ft-gz")
                        adapter = get_adapter(adapter_key)
                    bytes = adapter.get_bytes(
                        record, record.get_bytes_as(record.storage_kind))
                else:
                    bytes = record.get_bytes_as(record.storage_kind)
                options = [record._build_details[0]]
                if record._build_details[1]:
                    options.append('no-eol')
                # Just blat it across.
                # Note: This does end up adding data on duplicate keys. As
                # modern repositories use atomic insertions this should not
                # lead to excessive growth in the event of interrupted fetches.
                # 'knit' repositories may suffer excessive growth, but as a
                # deprecated format this is tolerable. It can be fixed if
                # needed by in the kndx index support raising on a duplicate
                # add with identical parents and options.
                access_memo = self._access.add_raw_records(
                    [(record.key, len(bytes))], bytes)[0]
                index_entry = (record.key, options, access_memo, parents)
                buffered = False
                if 'fulltext' not in options:
                    # Not a fulltext, so we need to make sure the compression
                    # parent will also be present.
                    # Note that pack backed knits don't need to buffer here
                    # because they buffer all writes to the transaction level,
                    # but we don't expose that difference at the index level. If
                    # the query here has sufficient cost to show up in
                    # profiling we should do that.
                    #
                    # They're required to be physically in this
                    # KnitVersionedFiles, not in a fallback.
                    compression_parent = parents[0]
                    if self.missing_keys([compression_parent]):
                        pending = buffered_index_entries.setdefault(
                            compression_parent, [])
                        pending.append(index_entry)
                        buffered = True
                if not buffered:
                    self._index.add_records([index_entry])
            elif record.storage_kind == 'fulltext':
                self.add_lines(record.key, parents,
                    split_lines(record.get_bytes_as('fulltext')))
            else:
                # Not a fulltext, and not suitable for direct insertion as a
                # delta, either because it's not the right format, or because
                # it depends on a base only present in the fallback kvfs.
                adapter_key = record.storage_kind, 'fulltext'
                adapter = get_adapter(adapter_key)
                lines = split_lines(adapter.get_bytes(
                    record, record.get_bytes_as(record.storage_kind)))
                try:
                    self.add_lines(record.key, parents, lines)
                except errors.RevisionAlreadyPresent:
                    pass
            # Add any records whose basis parent is now available.
            added_keys = [record.key]
            while added_keys:
                key = added_keys.pop(0)
                if key in buffered_index_entries:
                    index_entries = buffered_index_entries[key]
                    self._index.add_records(index_entries)
                    added_keys.extend(
                        [index_entry[0] for index_entry in index_entries])
                    del buffered_index_entries[key]
        # If there were any deltas which had a missing basis parent, error.
        if buffered_index_entries:
            from pprint import pformat
            raise errors.BzrCheckError(
                "record_stream refers to compression parents not in %r:\n%s"
                % (self, pformat(sorted(buffered_index_entries.keys()))))

    def iter_lines_added_or_present_in_keys(self, keys, pb=None):
        """Iterate over the lines in the versioned files from keys.

        This may return lines from other keys. Each item the returned
        iterator yields is a tuple of a line and a text version that that line
        is present in (not introduced in).

        Ordering of results is in whatever order is most suitable for the
        underlying storage format.

        If a progress bar is supplied, it may be used to indicate progress.
        The caller is responsible for cleaning up progress bars (because this
        is an iterator).

        NOTES:
         * Lines are normalised by the underlying store: they will all have \\n
           terminators.
         * Lines are returned in arbitrary order.
         * If a requested key did not change any lines (or didn't have any
           lines), it may not be mentioned at all in the result.

        :return: An iterator over (line, key).
        """
        if pb is None:
            pb = progress.DummyProgress()
        keys = set(keys)
        total = len(keys)
<<<<<<< HEAD
        # we don't care about inclusions, the caller cares.
        # but we need to setup a list of records to visit.
        # we need key, position, length
        key_records = []
        build_details = self._index.get_build_details(keys)
        for key, details in build_details.iteritems():
            if key in keys:
                key_records.append((key, details[0]))
                keys.remove(key)
        records_iter = enumerate(self._read_records_iter(key_records))
        for (key_idx, (key, data, sha_value)) in records_iter:
            pb.update('Walking content.', key_idx, total)
            compression_parent = build_details[key][1]
            if compression_parent is None:
                # fulltext
                line_iterator = self._factory.get_fulltext_content(data)
            else:
                # Delta 
                line_iterator = self._factory.get_linedelta_content(data)
            # XXX: It might be more efficient to yield (key,
            # line_iterator) in the future. However for now, this is a simpler
            # change to integrate into the rest of the codebase. RBC 20071110
            for line in line_iterator:
                yield line, key
        # If there are still keys we've not yet found, we look in the fallback
        # vfs, and hope to find them there.  Note that if the keys are found
        # but had no changes or no content, the fallback may not return
        # anything.  
        if keys and not self._fallback_vfs:
            # XXX: strictly the second parameter is meant to be the file id
            # but it's not easily accessible here.
            raise RevisionNotPresent(keys, repr(self))
=======
        done = False
        while not done:
            try:
                # we don't care about inclusions, the caller cares.
                # but we need to setup a list of records to visit.
                # we need key, position, length
                key_records = []
                build_details = self._index.get_build_details(keys)
                for key, details in build_details.iteritems():
                    if key in keys:
                        key_records.append((key, details[0]))
                records_iter = enumerate(self._read_records_iter(key_records))
                for (key_idx, (key, data, sha_value)) in records_iter:
                    pb.update('Walking content.', key_idx, total)
                    compression_parent = build_details[key][1]
                    if compression_parent is None:
                        # fulltext
                        line_iterator = self._factory.get_fulltext_content(data)
                    else:
                        # Delta 
                        line_iterator = self._factory.get_linedelta_content(data)
                    # Now that we are yielding the data for this key, remove it
                    # from the list
                    keys.remove(key)
                    # XXX: It might be more efficient to yield (key,
                    # line_iterator) in the future. However for now, this is a
                    # simpler change to integrate into the rest of the
                    # codebase. RBC 20071110
                    for line in line_iterator:
                        yield line, key
                done = True
            except errors.RetryWithNewPacks, e:
                self._access.reload_or_raise(e)
>>>>>>> 149bbbf1
        for source in self._fallback_vfs:
            if not keys:
                break
            source_keys = set()
            for line, key in source.iter_lines_added_or_present_in_keys(keys):
                source_keys.add(key)
                yield line, key
            keys.difference_update(source_keys)
        pb.update('Walking content.', total, total)

    def _make_line_delta(self, delta_seq, new_content):
        """Generate a line delta from delta_seq and new_content."""
        diff_hunks = []
        for op in delta_seq.get_opcodes():
            if op[0] == 'equal':
                continue
            diff_hunks.append((op[1], op[2], op[4]-op[3], new_content._lines[op[3]:op[4]]))
        return diff_hunks

    def _merge_annotations(self, content, parents, parent_texts={},
                           delta=None, annotated=None,
                           left_matching_blocks=None):
        """Merge annotations for content and generate deltas.
        
        This is done by comparing the annotations based on changes to the text
        and generating a delta on the resulting full texts. If annotations are
        not being created then a simple delta is created.
        """
        if left_matching_blocks is not None:
            delta_seq = diff._PrematchedMatcher(left_matching_blocks)
        else:
            delta_seq = None
        if annotated:
            for parent_key in parents:
                merge_content = self._get_content(parent_key, parent_texts)
                if (parent_key == parents[0] and delta_seq is not None):
                    seq = delta_seq
                else:
                    seq = patiencediff.PatienceSequenceMatcher(
                        None, merge_content.text(), content.text())
                for i, j, n in seq.get_matching_blocks():
                    if n == 0:
                        continue
                    # this copies (origin, text) pairs across to the new
                    # content for any line that matches the last-checked
                    # parent.
                    content._lines[j:j+n] = merge_content._lines[i:i+n]
            # XXX: Robert says the following block is a workaround for a
            # now-fixed bug and it can probably be deleted. -- mbp 20080618
            if content._lines and content._lines[-1][1][-1] != '\n':
                # The copied annotation was from a line without a trailing EOL,
                # reinstate one for the content object, to ensure correct
                # serialization.
                line = content._lines[-1][1] + '\n'
                content._lines[-1] = (content._lines[-1][0], line)
        if delta:
            if delta_seq is None:
                reference_content = self._get_content(parents[0], parent_texts)
                new_texts = content.text()
                old_texts = reference_content.text()
                delta_seq = patiencediff.PatienceSequenceMatcher(
                                                 None, old_texts, new_texts)
            return self._make_line_delta(delta_seq, content)

    def _parse_record(self, version_id, data):
        """Parse an original format knit record.

        These have the last element of the key only present in the stored data.
        """
        rec, record_contents = self._parse_record_unchecked(data)
        self._check_header_version(rec, version_id)
        return record_contents, rec[3]

    def _parse_record_header(self, key, raw_data):
        """Parse a record header for consistency.

        :return: the header and the decompressor stream.
                 as (stream, header_record)
        """
        df = tuned_gzip.GzipFile(mode='rb', fileobj=StringIO(raw_data))
        try:
            # Current serialise
            rec = self._check_header(key, df.readline())
        except Exception, e:
            raise KnitCorrupt(self,
                              "While reading {%s} got %s(%s)"
                              % (key, e.__class__.__name__, str(e)))
        return df, rec

    def _parse_record_unchecked(self, data):
        # profiling notes:
        # 4168 calls in 2880 217 internal
        # 4168 calls to _parse_record_header in 2121
        # 4168 calls to readlines in 330
        df = tuned_gzip.GzipFile(mode='rb', fileobj=StringIO(data))
        try:
            record_contents = df.readlines()
        except Exception, e:
            raise KnitCorrupt(self, "Corrupt compressed record %r, got %s(%s)" %
                (data, e.__class__.__name__, str(e)))
        header = record_contents.pop(0)
        rec = self._split_header(header)
        last_line = record_contents.pop()
        if len(record_contents) != int(rec[2]):
            raise KnitCorrupt(self,
                              'incorrect number of lines %s != %s'
                              ' for version {%s} %s'
                              % (len(record_contents), int(rec[2]),
                                 rec[1], record_contents))
        if last_line != 'end %s\n' % rec[1]:
            raise KnitCorrupt(self,
                              'unexpected version end line %r, wanted %r' 
                              % (last_line, rec[1]))
        df.close()
        return rec, record_contents

    def _read_records_iter(self, records):
        """Read text records from data file and yield result.

        The result will be returned in whatever is the fastest to read.
        Not by the order requested. Also, multiple requests for the same
        record will only yield 1 response.
        :param records: A list of (key, access_memo) entries
        :return: Yields (key, contents, digest) in the order
                 read, not the order requested
        """
        if not records:
            return

        # XXX: This smells wrong, IO may not be getting ordered right.
        needed_records = sorted(set(records), key=operator.itemgetter(1))
        if not needed_records:
            return

        # The transport optimizes the fetching as well 
        # (ie, reads continuous ranges.)
        raw_data = self._access.get_raw_records(
            [index_memo for key, index_memo in needed_records])

        for (key, index_memo), data in \
                izip(iter(needed_records), raw_data):
            content, digest = self._parse_record(key[-1], data)
            yield key, content, digest

    def _read_records_iter_raw(self, records):
        """Read text records from data file and yield raw data.

        This unpacks enough of the text record to validate the id is
        as expected but thats all.

        Each item the iterator yields is (key, bytes, sha1_of_full_text).
        """
        # setup an iterator of the external records:
        # uses readv so nice and fast we hope.
        if len(records):
            # grab the disk data needed.
            needed_offsets = [index_memo for key, index_memo
                                           in records]
            raw_records = self._access.get_raw_records(needed_offsets)

        for key, index_memo in records:
            data = raw_records.next()
            # validate the header (note that we can only use the suffix in
            # current knit records).
            df, rec = self._parse_record_header(key, data)
            df.close()
            yield key, data, rec[3]

    def _record_to_data(self, key, digest, lines, dense_lines=None):
        """Convert key, digest, lines into a raw data block.
        
        :param key: The key of the record. Currently keys are always serialised
            using just the trailing component.
        :param dense_lines: The bytes of lines but in a denser form. For
            instance, if lines is a list of 1000 bytestrings each ending in \n,
            dense_lines may be a list with one line in it, containing all the
            1000's lines and their \n's. Using dense_lines if it is already
            known is a win because the string join to create bytes in this
            function spends less time resizing the final string.
        :return: (len, a StringIO instance with the raw data ready to read.)
        """
        # Note: using a string copy here increases memory pressure with e.g.
        # ISO's, but it is about 3 seconds faster on a 1.2Ghz intel machine
        # when doing the initial commit of a mozilla tree. RBC 20070921
        bytes = ''.join(chain(
            ["version %s %d %s\n" % (key[-1],
                                     len(lines),
                                     digest)],
            dense_lines or lines,
            ["end %s\n" % key[-1]]))
        if type(bytes) != str:
            raise AssertionError(
                'data must be plain bytes was %s' % type(bytes))
        if lines and lines[-1][-1] != '\n':
            raise ValueError('corrupt lines value %r' % lines)
        compressed_bytes = tuned_gzip.bytes_to_gzip(bytes)
        return len(compressed_bytes), compressed_bytes

    def _split_header(self, line):
        rec = line.split()
        if len(rec) != 4:
            raise KnitCorrupt(self,
                              'unexpected number of elements in record header')
        return rec

    def keys(self):
        """See VersionedFiles.keys."""
        if 'evil' in debug.debug_flags:
            trace.mutter_callsite(2, "keys scales with size of history")
        sources = [self._index] + self._fallback_vfs
        result = set()
        for source in sources:
            result.update(source.keys())
        return result


class _KndxIndex(object):
    """Manages knit index files

    The index is kept in memory and read on startup, to enable
    fast lookups of revision information.  The cursor of the index
    file is always pointing to the end, making it easy to append
    entries.

    _cache is a cache for fast mapping from version id to a Index
    object.

    _history is a cache for fast mapping from indexes to version ids.

    The index data format is dictionary compressed when it comes to
    parent references; a index entry may only have parents that with a
    lover index number.  As a result, the index is topological sorted.

    Duplicate entries may be written to the index for a single version id
    if this is done then the latter one completely replaces the former:
    this allows updates to correct version and parent information. 
    Note that the two entries may share the delta, and that successive
    annotations and references MUST point to the first entry.

    The index file on disc contains a header, followed by one line per knit
    record. The same revision can be present in an index file more than once.
    The first occurrence gets assigned a sequence number starting from 0. 
    
    The format of a single line is
    REVISION_ID FLAGS BYTE_OFFSET LENGTH( PARENT_ID|PARENT_SEQUENCE_ID)* :\n
    REVISION_ID is a utf8-encoded revision id
    FLAGS is a comma separated list of flags about the record. Values include 
        no-eol, line-delta, fulltext.
    BYTE_OFFSET is the ascii representation of the byte offset in the data file
        that the the compressed data starts at.
    LENGTH is the ascii representation of the length of the data file.
    PARENT_ID a utf-8 revision id prefixed by a '.' that is a parent of
        REVISION_ID.
    PARENT_SEQUENCE_ID the ascii representation of the sequence number of a
        revision id already in the knit that is a parent of REVISION_ID.
    The ' :' marker is the end of record marker.
    
    partial writes:
    when a write is interrupted to the index file, it will result in a line
    that does not end in ' :'. If the ' :' is not present at the end of a line,
    or at the end of the file, then the record that is missing it will be
    ignored by the parser.

    When writing new records to the index file, the data is preceded by '\n'
    to ensure that records always start on new lines even if the last write was
    interrupted. As a result its normal for the last line in the index to be
    missing a trailing newline. One can be added with no harmful effects.

    :ivar _kndx_cache: dict from prefix to the old state of KnitIndex objects,
        where prefix is e.g. the (fileid,) for .texts instances or () for
        constant-mapped things like .revisions, and the old state is
        tuple(history_vector, cache_dict).  This is used to prevent having an
        ABI change with the C extension that reads .kndx files.
    """

    HEADER = "# bzr knit index 8\n"

    def __init__(self, transport, mapper, get_scope, allow_writes, is_locked):
        """Create a _KndxIndex on transport using mapper."""
        self._transport = transport
        self._mapper = mapper
        self._get_scope = get_scope
        self._allow_writes = allow_writes
        self._is_locked = is_locked
        self._reset_cache()
        self.has_graph = True

    def add_records(self, records, random_id=False):
        """Add multiple records to the index.
        
        :param records: a list of tuples:
                         (key, options, access_memo, parents).
        :param random_id: If True the ids being added were randomly generated
            and no check for existence will be performed.
        """
        paths = {}
        for record in records:
            key = record[0]
            prefix = key[:-1]
            path = self._mapper.map(key) + '.kndx'
            path_keys = paths.setdefault(path, (prefix, []))
            path_keys[1].append(record)
        for path in sorted(paths):
            prefix, path_keys = paths[path]
            self._load_prefixes([prefix])
            lines = []
            orig_history = self._kndx_cache[prefix][1][:]
            orig_cache = self._kndx_cache[prefix][0].copy()

            try:
                for key, options, (_, pos, size), parents in path_keys:
                    if parents is None:
                        # kndx indices cannot be parentless.
                        parents = ()
                    line = "\n%s %s %s %s %s :" % (
                        key[-1], ','.join(options), pos, size,
                        self._dictionary_compress(parents))
                    if type(line) != str:
                        raise AssertionError(
                            'data must be utf8 was %s' % type(line))
                    lines.append(line)
                    self._cache_key(key, options, pos, size, parents)
                if len(orig_history):
                    self._transport.append_bytes(path, ''.join(lines))
                else:
                    self._init_index(path, lines)
            except:
                # If any problems happen, restore the original values and re-raise
                self._kndx_cache[prefix] = (orig_cache, orig_history)
                raise

    def _cache_key(self, key, options, pos, size, parent_keys):
        """Cache a version record in the history array and index cache.

        This is inlined into _load_data for performance. KEEP IN SYNC.
        (It saves 60ms, 25% of the __init__ overhead on local 4000 record
         indexes).
        """
        prefix = key[:-1]
        version_id = key[-1]
        # last-element only for compatibilty with the C load_data.
        parents = tuple(parent[-1] for parent in parent_keys)
        for parent in parent_keys:
            if parent[:-1] != prefix:
                raise ValueError("mismatched prefixes for %r, %r" % (
                    key, parent_keys))
        cache, history = self._kndx_cache[prefix]
        # only want the _history index to reference the 1st index entry
        # for version_id
        if version_id not in cache:
            index = len(history)
            history.append(version_id)
        else:
            index = cache[version_id][5]
        cache[version_id] = (version_id,
                                   options,
                                   pos,
                                   size,
                                   parents,
                                   index)

    def check_header(self, fp):
        line = fp.readline()
        if line == '':
            # An empty file can actually be treated as though the file doesn't
            # exist yet.
            raise errors.NoSuchFile(self)
        if line != self.HEADER:
            raise KnitHeaderError(badline=line, filename=self)

    def _check_read(self):
        if not self._is_locked():
            raise errors.ObjectNotLocked(self)
        if self._get_scope() != self._scope:
            self._reset_cache()

    def _check_write_ok(self):
        """Assert if not writes are permitted."""
        if not self._is_locked():
            raise errors.ObjectNotLocked(self)
        if self._get_scope() != self._scope:
            self._reset_cache()
        if self._mode != 'w':
            raise errors.ReadOnlyObjectDirtiedError(self)

    def get_build_details(self, keys):
        """Get the method, index_memo and compression parent for keys.

        Ghosts are omitted from the result.

        :param keys: An iterable of keys.
        :return: A dict of key:(index_memo, compression_parent, parents,
            record_details).
            index_memo
                opaque structure to pass to read_records to extract the raw
                data
            compression_parent
                Content that this record is built upon, may be None
            parents
                Logical parents of this node
            record_details
                extra information about the content which needs to be passed to
                Factory.parse_record
        """
        parent_map = self.get_parent_map(keys)
        result = {}
        for key in keys:
            if key not in parent_map:
                continue # Ghost
            method = self.get_method(key)
            parents = parent_map[key]
            if method == 'fulltext':
                compression_parent = None
            else:
                compression_parent = parents[0]
            noeol = 'no-eol' in self.get_options(key)
            index_memo = self.get_position(key)
            result[key] = (index_memo, compression_parent,
                                  parents, (method, noeol))
        return result

    def get_method(self, key):
        """Return compression method of specified key."""
        options = self.get_options(key)
        if 'fulltext' in options:
            return 'fulltext'
        elif 'line-delta' in options:
            return 'line-delta'
        else:
            raise errors.KnitIndexUnknownMethod(self, options)

    def get_options(self, key):
        """Return a list representing options.

        e.g. ['foo', 'bar']
        """
        prefix, suffix = self._split_key(key)
        self._load_prefixes([prefix])
        try:
            return self._kndx_cache[prefix][0][suffix][1]
        except KeyError:
            raise RevisionNotPresent(key, self)

    def get_parent_map(self, keys):
        """Get a map of the parents of keys.

        :param keys: The keys to look up parents for.
        :return: A mapping from keys to parents. Absent keys are absent from
            the mapping.
        """
        # Parse what we need to up front, this potentially trades off I/O
        # locality (.kndx and .knit in the same block group for the same file
        # id) for less checking in inner loops.
        prefixes = set(key[:-1] for key in keys)
        self._load_prefixes(prefixes)
        result = {}
        for key in keys:
            prefix = key[:-1]
            try:
                suffix_parents = self._kndx_cache[prefix][0][key[-1]][4]
            except KeyError:
                pass
            else:
                result[key] = tuple(prefix + (suffix,) for
                    suffix in suffix_parents)
        return result

    def get_position(self, key):
        """Return details needed to access the version.
        
        :return: a tuple (key, data position, size) to hand to the access
            logic to get the record.
        """
        prefix, suffix = self._split_key(key)
        self._load_prefixes([prefix])
        entry = self._kndx_cache[prefix][0][suffix]
        return key, entry[2], entry[3]

    has_key = _mod_index._has_key_from_parent_map
    
    def _init_index(self, path, extra_lines=[]):
        """Initialize an index."""
        sio = StringIO()
        sio.write(self.HEADER)
        sio.writelines(extra_lines)
        sio.seek(0)
        self._transport.put_file_non_atomic(path, sio,
                            create_parent_dir=True)
                           # self._create_parent_dir)
                           # mode=self._file_mode,
                           # dir_mode=self._dir_mode)

    def keys(self):
        """Get all the keys in the collection.
        
        The keys are not ordered.
        """
        result = set()
        # Identify all key prefixes.
        # XXX: A bit hacky, needs polish.
        if type(self._mapper) == ConstantMapper:
            prefixes = [()]
        else:
            relpaths = set()
            for quoted_relpath in self._transport.iter_files_recursive():
                path, ext = os.path.splitext(quoted_relpath)
                relpaths.add(path)
            prefixes = [self._mapper.unmap(path) for path in relpaths]
        self._load_prefixes(prefixes)
        for prefix in prefixes:
            for suffix in self._kndx_cache[prefix][1]:
                result.add(prefix + (suffix,))
        return result
    
    def _load_prefixes(self, prefixes):
        """Load the indices for prefixes."""
        self._check_read()
        for prefix in prefixes:
            if prefix not in self._kndx_cache:
                # the load_data interface writes to these variables.
                self._cache = {}
                self._history = []
                self._filename = prefix
                try:
                    path = self._mapper.map(prefix) + '.kndx'
                    fp = self._transport.get(path)
                    try:
                        # _load_data may raise NoSuchFile if the target knit is
                        # completely empty.
                        _load_data(self, fp)
                    finally:
                        fp.close()
                    self._kndx_cache[prefix] = (self._cache, self._history)
                    del self._cache
                    del self._filename
                    del self._history
                except NoSuchFile:
                    self._kndx_cache[prefix] = ({}, [])
                    if type(self._mapper) == ConstantMapper:
                        # preserve behaviour for revisions.kndx etc.
                        self._init_index(path)
                    del self._cache
                    del self._filename
                    del self._history

    missing_keys = _mod_index._missing_keys_from_parent_map

    def _partition_keys(self, keys):
        """Turn keys into a dict of prefix:suffix_list."""
        result = {}
        for key in keys:
            prefix_keys = result.setdefault(key[:-1], [])
            prefix_keys.append(key[-1])
        return result

    def _dictionary_compress(self, keys):
        """Dictionary compress keys.
        
        :param keys: The keys to generate references to.
        :return: A string representation of keys. keys which are present are
            dictionary compressed, and others are emitted as fulltext with a
            '.' prefix.
        """
        if not keys:
            return ''
        result_list = []
        prefix = keys[0][:-1]
        cache = self._kndx_cache[prefix][0]
        for key in keys:
            if key[:-1] != prefix:
                # kndx indices cannot refer across partitioned storage.
                raise ValueError("mismatched prefixes for %r" % keys)
            if key[-1] in cache:
                # -- inlined lookup() --
                result_list.append(str(cache[key[-1]][5]))
                # -- end lookup () --
            else:
                result_list.append('.' + key[-1])
        return ' '.join(result_list)

    def _reset_cache(self):
        # Possibly this should be a LRU cache. A dictionary from key_prefix to
        # (cache_dict, history_vector) for parsed kndx files.
        self._kndx_cache = {}
        self._scope = self._get_scope()
        allow_writes = self._allow_writes()
        if allow_writes:
            self._mode = 'w'
        else:
            self._mode = 'r'

    def _split_key(self, key):
        """Split key into a prefix and suffix."""
        return key[:-1], key[-1]


class _KnitGraphIndex(object):
    """A KnitVersionedFiles index layered on GraphIndex."""

    def __init__(self, graph_index, is_locked, deltas=False, parents=True,
        add_callback=None):
        """Construct a KnitGraphIndex on a graph_index.

        :param graph_index: An implementation of bzrlib.index.GraphIndex.
        :param is_locked: A callback to check whether the object should answer
            queries.
        :param deltas: Allow delta-compressed records.
        :param parents: If True, record knits parents, if not do not record 
            parents.
        :param add_callback: If not None, allow additions to the index and call
            this callback with a list of added GraphIndex nodes:
            [(node, value, node_refs), ...]
        :param is_locked: A callback, returns True if the index is locked and
            thus usable.
        """
        self._add_callback = add_callback
        self._graph_index = graph_index
        self._deltas = deltas
        self._parents = parents
        if deltas and not parents:
            # XXX: TODO: Delta tree and parent graph should be conceptually
            # separate.
            raise KnitCorrupt(self, "Cannot do delta compression without "
                "parent tracking.")
        self.has_graph = parents
        self._is_locked = is_locked

    def __repr__(self):
        return "%s(%r)" % (self.__class__.__name__, self._graph_index)

    def add_records(self, records, random_id=False):
        """Add multiple records to the index.
        
        This function does not insert data into the Immutable GraphIndex
        backing the KnitGraphIndex, instead it prepares data for insertion by
        the caller and checks that it is safe to insert then calls
        self._add_callback with the prepared GraphIndex nodes.

        :param records: a list of tuples:
                         (key, options, access_memo, parents).
        :param random_id: If True the ids being added were randomly generated
            and no check for existence will be performed.
        """
        if not self._add_callback:
            raise errors.ReadOnlyError(self)
        # we hope there are no repositories with inconsistent parentage
        # anymore.

        keys = {}
        for (key, options, access_memo, parents) in records:
            if self._parents:
                parents = tuple(parents)
            index, pos, size = access_memo
            if 'no-eol' in options:
                value = 'N'
            else:
                value = ' '
            value += "%d %d" % (pos, size)
            if not self._deltas:
                if 'line-delta' in options:
                    raise KnitCorrupt(self, "attempt to add line-delta in non-delta knit")
            if self._parents:
                if self._deltas:
                    if 'line-delta' in options:
                        node_refs = (parents, (parents[0],))
                    else:
                        node_refs = (parents, ())
                else:
                    node_refs = (parents, )
            else:
                if parents:
                    raise KnitCorrupt(self, "attempt to add node with parents "
                        "in parentless index.")
                node_refs = ()
            keys[key] = (value, node_refs)
        # check for dups
        if not random_id:
            present_nodes = self._get_entries(keys)
            for (index, key, value, node_refs) in present_nodes:
                if (value[0] != keys[key][0][0] or
                    node_refs != keys[key][1]):
                    raise KnitCorrupt(self, "inconsistent details in add_records"
                        ": %s %s" % ((value, node_refs), keys[key]))
                del keys[key]
        result = []
        if self._parents:
            for key, (value, node_refs) in keys.iteritems():
                result.append((key, value, node_refs))
        else:
            for key, (value, node_refs) in keys.iteritems():
                result.append((key, value))
        self._add_callback(result)
        
    def _check_read(self):
        """raise if reads are not permitted."""
        if not self._is_locked():
            raise errors.ObjectNotLocked(self)

    def _check_write_ok(self):
        """Assert if writes are not permitted."""
        if not self._is_locked():
            raise errors.ObjectNotLocked(self)

    def _compression_parent(self, an_entry):
        # return the key that an_entry is compressed against, or None
        # Grab the second parent list (as deltas implies parents currently)
        compression_parents = an_entry[3][1]
        if not compression_parents:
            return None
        if len(compression_parents) != 1:
            raise AssertionError(
                "Too many compression parents: %r" % compression_parents)
        return compression_parents[0]

    def get_build_details(self, keys):
        """Get the method, index_memo and compression parent for version_ids.

        Ghosts are omitted from the result.

        :param keys: An iterable of keys.
        :return: A dict of key:
            (index_memo, compression_parent, parents, record_details).
            index_memo
                opaque structure to pass to read_records to extract the raw
                data
            compression_parent
                Content that this record is built upon, may be None
            parents
                Logical parents of this node
            record_details
                extra information about the content which needs to be passed to
                Factory.parse_record
        """
        self._check_read()
        result = {}
        entries = self._get_entries(keys, False)
        for entry in entries:
            key = entry[1]
            if not self._parents:
                parents = ()
            else:
                parents = entry[3][0]
            if not self._deltas:
                compression_parent_key = None
            else:
                compression_parent_key = self._compression_parent(entry)
            noeol = (entry[2][0] == 'N')
            if compression_parent_key:
                method = 'line-delta'
            else:
                method = 'fulltext'
            result[key] = (self._node_to_position(entry),
                                  compression_parent_key, parents,
                                  (method, noeol))
        return result

    def _get_entries(self, keys, check_present=False):
        """Get the entries for keys.
        
        :param keys: An iterable of index key tuples.
        """
        keys = set(keys)
        found_keys = set()
        if self._parents:
            for node in self._graph_index.iter_entries(keys):
                yield node
                found_keys.add(node[1])
        else:
            # adapt parentless index to the rest of the code.
            for node in self._graph_index.iter_entries(keys):
                yield node[0], node[1], node[2], ()
                found_keys.add(node[1])
        if check_present:
            missing_keys = keys.difference(found_keys)
            if missing_keys:
                raise RevisionNotPresent(missing_keys.pop(), self)

    def get_method(self, key):
        """Return compression method of specified key."""
        return self._get_method(self._get_node(key))

    def _get_method(self, node):
        if not self._deltas:
            return 'fulltext'
        if self._compression_parent(node):
            return 'line-delta'
        else:
            return 'fulltext'

    def _get_node(self, key):
        try:
            return list(self._get_entries([key]))[0]
        except IndexError:
            raise RevisionNotPresent(key, self)

    def get_options(self, key):
        """Return a list representing options.

        e.g. ['foo', 'bar']
        """
        node = self._get_node(key)
        options = [self._get_method(node)]
        if node[2][0] == 'N':
            options.append('no-eol')
        return options

    def get_parent_map(self, keys):
        """Get a map of the parents of keys.

        :param keys: The keys to look up parents for.
        :return: A mapping from keys to parents. Absent keys are absent from
            the mapping.
        """
        self._check_read()
        nodes = self._get_entries(keys)
        result = {}
        if self._parents:
            for node in nodes:
                result[node[1]] = node[3][0]
        else:
            for node in nodes:
                result[node[1]] = None
        return result

    def get_position(self, key):
        """Return details needed to access the version.
        
        :return: a tuple (index, data position, size) to hand to the access
            logic to get the record.
        """
        node = self._get_node(key)
        return self._node_to_position(node)

    has_key = _mod_index._has_key_from_parent_map

    def keys(self):
        """Get all the keys in the collection.
        
        The keys are not ordered.
        """
        self._check_read()
        return [node[1] for node in self._graph_index.iter_all_entries()]
    
    missing_keys = _mod_index._missing_keys_from_parent_map

    def _node_to_position(self, node):
        """Convert an index value to position details."""
        bits = node[2][1:].split(' ')
        return node[0], int(bits[0]), int(bits[1])


class _KnitKeyAccess(object):
    """Access to records in .knit files."""

    def __init__(self, transport, mapper):
        """Create a _KnitKeyAccess with transport and mapper.

        :param transport: The transport the access object is rooted at.
        :param mapper: The mapper used to map keys to .knit files.
        """
        self._transport = transport
        self._mapper = mapper

    def add_raw_records(self, key_sizes, raw_data):
        """Add raw knit bytes to a storage area.

        The data is spooled to the container writer in one bytes-record per
        raw data item.

        :param sizes: An iterable of tuples containing the key and size of each
            raw data segment.
        :param raw_data: A bytestring containing the data.
        :return: A list of memos to retrieve the record later. Each memo is an
            opaque index memo. For _KnitKeyAccess the memo is (key, pos,
            length), where the key is the record key.
        """
        if type(raw_data) != str:
            raise AssertionError(
                'data must be plain bytes was %s' % type(raw_data))
        result = []
        offset = 0
        # TODO: This can be tuned for writing to sftp and other servers where
        # append() is relatively expensive by grouping the writes to each key
        # prefix.
        for key, size in key_sizes:
            path = self._mapper.map(key)
            try:
                base = self._transport.append_bytes(path + '.knit',
                    raw_data[offset:offset+size])
            except errors.NoSuchFile:
                self._transport.mkdir(osutils.dirname(path))
                base = self._transport.append_bytes(path + '.knit',
                    raw_data[offset:offset+size])
            # if base == 0:
            # chmod.
            offset += size
            result.append((key, base, size))
        return result

    def get_raw_records(self, memos_for_retrieval):
        """Get the raw bytes for a records.

        :param memos_for_retrieval: An iterable containing the access memo for
            retrieving the bytes.
        :return: An iterator over the bytes of the records.
        """
        # first pass, group into same-index request to minimise readv's issued.
        request_lists = []
        current_prefix = None
        for (key, offset, length) in memos_for_retrieval:
            if current_prefix == key[:-1]:
                current_list.append((offset, length))
            else:
                if current_prefix is not None:
                    request_lists.append((current_prefix, current_list))
                current_prefix = key[:-1]
                current_list = [(offset, length)]
        # handle the last entry
        if current_prefix is not None:
            request_lists.append((current_prefix, current_list))
        for prefix, read_vector in request_lists:
            path = self._mapper.map(prefix) + '.knit'
            for pos, data in self._transport.readv(path, read_vector):
                yield data


class _DirectPackAccess(object):
    """Access to data in one or more packs with less translation."""

    def __init__(self, index_to_packs, reload_func=None):
        """Create a _DirectPackAccess object.

        :param index_to_packs: A dict mapping index objects to the transport
            and file names for obtaining data.
        :param reload_func: A function to call if we determine that the pack
            files have moved and we need to reload our caches. See
            bzrlib.repo_fmt.pack_repo.AggregateIndex for more details.
        """
        self._container_writer = None
        self._write_index = None
        self._indices = index_to_packs
        self._reload_func = reload_func

    def add_raw_records(self, key_sizes, raw_data):
        """Add raw knit bytes to a storage area.

        The data is spooled to the container writer in one bytes-record per
        raw data item.

        :param sizes: An iterable of tuples containing the key and size of each
            raw data segment.
        :param raw_data: A bytestring containing the data.
        :return: A list of memos to retrieve the record later. Each memo is an
            opaque index memo. For _DirectPackAccess the memo is (index, pos,
            length), where the index field is the write_index object supplied
            to the PackAccess object.
        """
        if type(raw_data) != str:
            raise AssertionError(
                'data must be plain bytes was %s' % type(raw_data))
        result = []
        offset = 0
        for key, size in key_sizes:
            p_offset, p_length = self._container_writer.add_bytes_record(
                raw_data[offset:offset+size], [])
            offset += size
            result.append((self._write_index, p_offset, p_length))
        return result

    def get_raw_records(self, memos_for_retrieval):
        """Get the raw bytes for a records.

        :param memos_for_retrieval: An iterable containing the (index, pos, 
            length) memo for retrieving the bytes. The Pack access method
            looks up the pack to use for a given record in its index_to_pack
            map.
        :return: An iterator over the bytes of the records.
        """
        # first pass, group into same-index requests
        request_lists = []
        current_index = None
        for (index, offset, length) in memos_for_retrieval:
            if current_index == index:
                current_list.append((offset, length))
            else:
                if current_index is not None:
                    request_lists.append((current_index, current_list))
                current_index = index
                current_list = [(offset, length)]
        # handle the last entry
        if current_index is not None:
            request_lists.append((current_index, current_list))
        for index, offsets in request_lists:
            try:
                transport, path = self._indices[index]
            except KeyError:
                # A KeyError here indicates that someone has triggered an index
                # reload, and this index has gone missing, we need to start
                # over.
                if self._reload_func is None:
                    # If we don't have a _reload_func there is nothing that can
                    # be done
                    raise
                raise errors.RetryWithNewPacks(reload_occurred=True,
                                               exc_info=sys.exc_info())
            try:
                reader = pack.make_readv_reader(transport, path, offsets)
                for names, read_func in reader.iter_records():
                    yield read_func(None)
            except errors.NoSuchFile:
                # A NoSuchFile error indicates that a pack file has gone
                # missing on disk, we need to trigger a reload, and start over.
                if self._reload_func is None:
                    raise
                raise errors.RetryWithNewPacks(reload_occurred=False,
                                               exc_info=sys.exc_info())

    def set_writer(self, writer, index, transport_packname):
        """Set a writer to use for adding data."""
        if index is not None:
            self._indices[index] = transport_packname
        self._container_writer = writer
        self._write_index = index

    def reload_or_raise(self, retry_exc):
        """Try calling the reload function, or re-raise the original exception.

        This should be called after _DirectPackAccess raises a
        RetryWithNewPacks exception. This function will handle the common logic
        of determining when the error is fatal versus being temporary.
        It will also make sure that the original exception is raised, rather
        than the RetryWithNewPacks exception.

        If this function returns, then the calling function should retry
        whatever operation was being performed. Otherwise an exception will
        be raised.

        :param retry_exc: A RetryWithNewPacks exception.
        """
        is_error = False
        if self._reload_func is None:
            is_error = True
        elif not self._reload_func():
            # The reload claimed that nothing changed
            if not retry_exc.reload_occurred:
                # If there wasn't an earlier reload, then we really were
                # expecting to find changes. We didn't find them, so this is a
                # hard error
                is_error = True
        if is_error:
            exc_class, exc_value, exc_traceback = retry_exc.exc_info
            raise exc_class, exc_value, exc_traceback


# Deprecated, use PatienceSequenceMatcher instead
KnitSequenceMatcher = patiencediff.PatienceSequenceMatcher


def annotate_knit(knit, revision_id):
    """Annotate a knit with no cached annotations.

    This implementation is for knits with no cached annotations.
    It will work for knits with cached annotations, but this is not
    recommended.
    """
    annotator = _KnitAnnotator(knit)
    return iter(annotator.annotate(revision_id))


class _KnitAnnotator(object):
    """Build up the annotations for a text."""

    def __init__(self, knit):
        self._knit = knit

        # Content objects, differs from fulltexts because of how final newlines
        # are treated by knits. the content objects here will always have a
        # final newline
        self._fulltext_contents = {}

        # Annotated lines of specific revisions
        self._annotated_lines = {}

        # Track the raw data for nodes that we could not process yet.
        # This maps the revision_id of the base to a list of children that will
        # annotated from it.
        self._pending_children = {}

        # Nodes which cannot be extracted
        self._ghosts = set()

        # Track how many children this node has, so we know if we need to keep
        # it
        self._annotate_children = {}
        self._compression_children = {}

        self._all_build_details = {}
        # The children => parent revision_id graph
        self._revision_id_graph = {}

        self._heads_provider = None

        self._nodes_to_keep_annotations = set()
        self._generations_until_keep = 100

    def set_generations_until_keep(self, value):
        """Set the number of generations before caching a node.

        Setting this to -1 will cache every merge node, setting this higher
        will cache fewer nodes.
        """
        self._generations_until_keep = value

    def _add_fulltext_content(self, revision_id, content_obj):
        self._fulltext_contents[revision_id] = content_obj
        # TODO: jam 20080305 It might be good to check the sha1digest here
        return content_obj.text()

    def _check_parents(self, child, nodes_to_annotate):
        """Check if all parents have been processed.

        :param child: A tuple of (rev_id, parents, raw_content)
        :param nodes_to_annotate: If child is ready, add it to
            nodes_to_annotate, otherwise put it back in self._pending_children
        """
        for parent_id in child[1]:
            if (parent_id not in self._annotated_lines):
                # This parent is present, but another parent is missing
                self._pending_children.setdefault(parent_id,
                                                  []).append(child)
                break
        else:
            # This one is ready to be processed
            nodes_to_annotate.append(child)

    def _add_annotation(self, revision_id, fulltext, parent_ids,
                        left_matching_blocks=None):
        """Add an annotation entry.

        All parents should already have been annotated.
        :return: A list of children that now have their parents satisfied.
        """
        a = self._annotated_lines
        annotated_parent_lines = [a[p] for p in parent_ids]
        annotated_lines = list(annotate.reannotate(annotated_parent_lines,
            fulltext, revision_id, left_matching_blocks,
            heads_provider=self._get_heads_provider()))
        self._annotated_lines[revision_id] = annotated_lines
        for p in parent_ids:
            ann_children = self._annotate_children[p]
            ann_children.remove(revision_id)
            if (not ann_children
                and p not in self._nodes_to_keep_annotations):
                del self._annotated_lines[p]
                del self._all_build_details[p]
                if p in self._fulltext_contents:
                    del self._fulltext_contents[p]
        # Now that we've added this one, see if there are any pending
        # deltas to be done, certainly this parent is finished
        nodes_to_annotate = []
        for child in self._pending_children.pop(revision_id, []):
            self._check_parents(child, nodes_to_annotate)
        return nodes_to_annotate

    def _get_build_graph(self, key):
        """Get the graphs for building texts and annotations.

        The data you need for creating a full text may be different than the
        data you need to annotate that text. (At a minimum, you need both
        parents to create an annotation, but only need 1 parent to generate the
        fulltext.)

        :return: A list of (key, index_memo) records, suitable for
            passing to read_records_iter to start reading in the raw data fro/
            the pack file.
        """
        if key in self._annotated_lines:
            # Nothing to do
            return []
        pending = set([key])
        records = []
        generation = 0
        kept_generation = 0
        while pending:
            # get all pending nodes
            generation += 1
            this_iteration = pending
            build_details = self._knit._index.get_build_details(this_iteration)
            self._all_build_details.update(build_details)
            # new_nodes = self._knit._index._get_entries(this_iteration)
            pending = set()
            for key, details in build_details.iteritems():
                (index_memo, compression_parent, parents,
                 record_details) = details
                self._revision_id_graph[key] = parents
                records.append((key, index_memo))
                # Do we actually need to check _annotated_lines?
                pending.update(p for p in parents
                                 if p not in self._all_build_details)
                if compression_parent:
                    self._compression_children.setdefault(compression_parent,
                        []).append(key)
                if parents:
                    for parent in parents:
                        self._annotate_children.setdefault(parent,
                            []).append(key)
                    num_gens = generation - kept_generation
                    if ((num_gens >= self._generations_until_keep)
                        and len(parents) > 1):
                        kept_generation = generation
                        self._nodes_to_keep_annotations.add(key)

            missing_versions = this_iteration.difference(build_details.keys())
            self._ghosts.update(missing_versions)
            for missing_version in missing_versions:
                # add a key, no parents
                self._revision_id_graph[missing_version] = ()
                pending.discard(missing_version) # don't look for it
        if self._ghosts.intersection(self._compression_children):
            raise KnitCorrupt(
                "We cannot have nodes which have a ghost compression parent:\n"
                "ghosts: %r\n"
                "compression children: %r"
                % (self._ghosts, self._compression_children))
        # Cleanout anything that depends on a ghost so that we don't wait for
        # the ghost to show up
        for node in self._ghosts:
            if node in self._annotate_children:
                # We won't be building this node
                del self._annotate_children[node]
        # Generally we will want to read the records in reverse order, because
        # we find the parent nodes after the children
        records.reverse()
        return records

    def _annotate_records(self, records):
        """Build the annotations for the listed records."""
        # We iterate in the order read, rather than a strict order requested
        # However, process what we can, and put off to the side things that
        # still need parents, cleaning them up when those parents are
        # processed.
        for (rev_id, record,
             digest) in self._knit._read_records_iter(records):
            if rev_id in self._annotated_lines:
                continue
            parent_ids = self._revision_id_graph[rev_id]
            parent_ids = [p for p in parent_ids if p not in self._ghosts]
            details = self._all_build_details[rev_id]
            (index_memo, compression_parent, parents,
             record_details) = details
            nodes_to_annotate = []
            # TODO: Remove the punning between compression parents, and
            #       parent_ids, we should be able to do this without assuming
            #       the build order
            if len(parent_ids) == 0:
                # There are no parents for this node, so just add it
                # TODO: This probably needs to be decoupled
                fulltext_content, delta = self._knit._factory.parse_record(
                    rev_id, record, record_details, None)
                fulltext = self._add_fulltext_content(rev_id, fulltext_content)
                nodes_to_annotate.extend(self._add_annotation(rev_id, fulltext,
                    parent_ids, left_matching_blocks=None))
            else:
                child = (rev_id, parent_ids, record)
                # Check if all the parents are present
                self._check_parents(child, nodes_to_annotate)
            while nodes_to_annotate:
                # Should we use a queue here instead of a stack?
                (rev_id, parent_ids, record) = nodes_to_annotate.pop()
                (index_memo, compression_parent, parents,
                 record_details) = self._all_build_details[rev_id]
                blocks = None
                if compression_parent is not None:
                    comp_children = self._compression_children[compression_parent]
                    if rev_id not in comp_children:
                        raise AssertionError("%r not in compression children %r"
                            % (rev_id, comp_children))
                    # If there is only 1 child, it is safe to reuse this
                    # content
                    reuse_content = (len(comp_children) == 1
                        and compression_parent not in
                            self._nodes_to_keep_annotations)
                    if reuse_content:
                        # Remove it from the cache since it will be changing
                        parent_fulltext_content = self._fulltext_contents.pop(compression_parent)
                        # Make sure to copy the fulltext since it might be
                        # modified
                        parent_fulltext = list(parent_fulltext_content.text())
                    else:
                        parent_fulltext_content = self._fulltext_contents[compression_parent]
                        parent_fulltext = parent_fulltext_content.text()
                    comp_children.remove(rev_id)
                    fulltext_content, delta = self._knit._factory.parse_record(
                        rev_id, record, record_details,
                        parent_fulltext_content,
                        copy_base_content=(not reuse_content))
                    fulltext = self._add_fulltext_content(rev_id,
                                                          fulltext_content)
                    if compression_parent == parent_ids[0]:
                        # the compression_parent is the left parent, so we can
                        # re-use the delta
                        blocks = KnitContent.get_line_delta_blocks(delta,
                                parent_fulltext, fulltext)
                else:
                    fulltext_content = self._knit._factory.parse_fulltext(
                        record, rev_id)
                    fulltext = self._add_fulltext_content(rev_id,
                        fulltext_content)
                nodes_to_annotate.extend(
                    self._add_annotation(rev_id, fulltext, parent_ids,
                                     left_matching_blocks=blocks))

    def _get_heads_provider(self):
        """Create a heads provider for resolving ancestry issues."""
        if self._heads_provider is not None:
            return self._heads_provider
        parent_provider = _mod_graph.DictParentsProvider(
            self._revision_id_graph)
        graph_obj = _mod_graph.Graph(parent_provider)
        head_cache = _mod_graph.FrozenHeadsCache(graph_obj)
        self._heads_provider = head_cache
        return head_cache

    def annotate(self, key):
        """Return the annotated fulltext at the given key.

        :param key: The key to annotate.
        """
        if len(self._knit._fallback_vfs) > 0:
            # stacked knits can't use the fast path at present.
            return self._simple_annotate(key)
        while True:
            try:
                records = self._get_build_graph(key)
                if key in self._ghosts:
                    raise errors.RevisionNotPresent(key, self._knit)
                self._annotate_records(records)
                return self._annotated_lines[key]
            except errors.RetryWithNewPacks, e:
                self._knit._access.reload_or_raise(e)
                # The cached build_details are no longer valid
                self._all_build_details.clear()

    def _simple_annotate(self, key):
        """Return annotated fulltext, rediffing from the full texts.

        This is slow but makes no assumptions about the repository
        being able to produce line deltas.
        """
        # TODO: this code generates a parent maps of present ancestors; it
        # could be split out into a separate method, and probably should use
        # iter_ancestry instead. -- mbp and robertc 20080704
        graph = _mod_graph.Graph(self._knit)
        head_cache = _mod_graph.FrozenHeadsCache(graph)
        search = graph._make_breadth_first_searcher([key])
        keys = set()
        while True:
            try:
                present, ghosts = search.next_with_ghosts()
            except StopIteration:
                break
            keys.update(present)
        parent_map = self._knit.get_parent_map(keys)
        parent_cache = {}
        reannotate = annotate.reannotate
        for record in self._knit.get_record_stream(keys, 'topological', True):
            key = record.key
            fulltext = split_lines(record.get_bytes_as('fulltext'))
            parents = parent_map[key]
            if parents is not None:
                parent_lines = [parent_cache[parent] for parent in parent_map[key]]
            else:
                parent_lines = []
            parent_cache[key] = list(
                reannotate(parent_lines, fulltext, key, None, head_cache))
        try:
            return parent_cache[key]
        except KeyError, e:
            raise errors.RevisionNotPresent(key, self._knit)


try:
    from bzrlib._knit_load_data_c import _load_data_c as _load_data
except ImportError:
    from bzrlib._knit_load_data_py import _load_data_py as _load_data<|MERGE_RESOLUTION|>--- conflicted
+++ resolved
@@ -1487,40 +1487,6 @@
             pb = progress.DummyProgress()
         keys = set(keys)
         total = len(keys)
-<<<<<<< HEAD
-        # we don't care about inclusions, the caller cares.
-        # but we need to setup a list of records to visit.
-        # we need key, position, length
-        key_records = []
-        build_details = self._index.get_build_details(keys)
-        for key, details in build_details.iteritems():
-            if key in keys:
-                key_records.append((key, details[0]))
-                keys.remove(key)
-        records_iter = enumerate(self._read_records_iter(key_records))
-        for (key_idx, (key, data, sha_value)) in records_iter:
-            pb.update('Walking content.', key_idx, total)
-            compression_parent = build_details[key][1]
-            if compression_parent is None:
-                # fulltext
-                line_iterator = self._factory.get_fulltext_content(data)
-            else:
-                # Delta 
-                line_iterator = self._factory.get_linedelta_content(data)
-            # XXX: It might be more efficient to yield (key,
-            # line_iterator) in the future. However for now, this is a simpler
-            # change to integrate into the rest of the codebase. RBC 20071110
-            for line in line_iterator:
-                yield line, key
-        # If there are still keys we've not yet found, we look in the fallback
-        # vfs, and hope to find them there.  Note that if the keys are found
-        # but had no changes or no content, the fallback may not return
-        # anything.  
-        if keys and not self._fallback_vfs:
-            # XXX: strictly the second parameter is meant to be the file id
-            # but it's not easily accessible here.
-            raise RevisionNotPresent(keys, repr(self))
-=======
         done = False
         while not done:
             try:
@@ -1554,7 +1520,14 @@
                 done = True
             except errors.RetryWithNewPacks, e:
                 self._access.reload_or_raise(e)
->>>>>>> 149bbbf1
+        # If there are still keys we've not yet found, we look in the fallback
+        # vfs, and hope to find them there.  Note that if the keys are found
+        # but had no changes or no content, the fallback may not return
+        # anything.  
+        if keys and not self._fallback_vfs:
+            # XXX: strictly the second parameter is meant to be the file id
+            # but it's not easily accessible here.
+            raise RevisionNotPresent(keys, repr(self))
         for source in self._fallback_vfs:
             if not keys:
                 break
