# Copyright (C) 2006 Canonical Ltd
#
# This program is free software; you can redistribute it and/or modify
# it under the terms of the GNU General Public License as published by
# the Free Software Foundation; either version 2 of the License, or
# (at your option) any later version.
#
# This program is distributed in the hope that it will be useful,
# but WITHOUT ANY WARRANTY; without even the implied warranty of
# MERCHANTABILITY or FITNESS FOR A PARTICULAR PURPOSE.  See the
# GNU General Public License for more details.
#
# You should have received a copy of the GNU General Public License
# along with this program; if not, write to the Free Software
# Foundation, Inc., 59 Temple Place, Suite 330, Boston, MA  02111-1307  USA

"""A collection of extra help information for using bzr.

Help topics are meant to be help for items that aren't commands, but will
help bzr become fully learnable without referring to a tutorial.
"""

from bzrlib import registry


class HelpTopicRegistry(registry.Registry):
    """A Registry customized for handling help topics."""

    def register(self, topic, detail, summary):
        """Register a new help topic.

        :param topic: Name of documentation entry
        :param detail: Function or string object providing detailed
            documentation for topic.  Function interface is detail(topic).
            This should return a text string of the detailed information.
        :param summary: String providing single-line documentation for topic.
        """
        # The detail is stored as the 'object' and the 
        super(HelpTopicRegistry, self).register(topic, detail, info=summary)

    def register_lazy(self, topic, module_name, member_name, summary):
        """Register a new help topic, and import the details on demand.

        :param topic: Name of documentation entry
        :param module_name: The module to find the detailed help.
        :param member_name: The member of the module to use for detailed help.
        :param summary: String providing single-line documentation for topic.
        """
        super(HelpTopicRegistry, self).register_lazy(topic, module_name,
                                                     member_name, info=summary)

    def get_detail(self, topic):
        """Get the detailed help on a given topic."""
        obj = self.get(topic)
        if callable(obj):
            return obj(topic)
        else:
            return obj

    def get_summary(self, topic):
        """Get the single line summary for the topic."""
        return self.get_info(topic)


topic_registry = HelpTopicRegistry()


#----------------------------------------------------

def _help_on_topics(dummy):
    """Write out the help for topics to outfile"""

    topics = topic_registry.keys()
    lmax = max(len(topic) for topic in topics)
        
    out = []
    for topic in topics:
        summary = topic_registry.get_summary(topic)
        out.append("%-*s %s\n" % (lmax, topic, summary))
    return ''.join(out)


def _help_on_revisionspec(name):
    """Write the summary help for all documented topics to outfile."""
    import bzrlib.revisionspec

    out = []
    out.append("\nRevision prefix specifier:"
               "\n--------------------------\n")

    for i in bzrlib.revisionspec.SPEC_TYPES:
        doc = i.help_txt
        if doc == bzrlib.revisionspec.RevisionSpec.help_txt:
            doc = "N/A\n"
        while (doc[-2:] == '\n\n' or doc[-1:] == ' '):
            doc = doc[:-1]

        out.append("  %s %s\n\n" % (i.prefix, doc))

    return ''.join(out)


def _help_on_transport(name):
    from bzrlib.transport import (
        transport_list_registry,
    )
    import textwrap

    def add_string(proto, help, maxl, prefix_width=20):
       help_lines = textwrap.wrap(help, maxl - prefix_width)
       line_with_indent = '\n' + ' ' * prefix_width
       help_text = line_with_indent.join(help_lines)
       return "%-20s%s\n" % (proto, help_text)

    def sort_func(a,b):
        a1 = a[:a.rfind("://")]
        b1 = b[:b.rfind("://")]
        if a1>b1:
            return +1
        elif a1<b1:
            return -1
        else:
            return 0

    out = []
    protl = []
    decl = []
    protos = transport_list_registry.keys( )
    protos.sort(sort_func)
    for proto in protos:
        shorthelp = transport_list_registry.get_help(proto)
        if not shorthelp:
            continue
        if proto.endswith("://"):
            protl.extend(add_string(proto, shorthelp, 79))
        else:
            decl.extend(add_string(proto, shorthelp, 79))


    out = "\nSupported URL prefix\n--------------------\n" + \
            ''.join(protl)

    if len(decl):
        out += "\nSupported modifiers\n-------------------\n" + \
            ''.join(decl)

    return out


_basic_help= \
"""Bazaar -- a free distributed version-control tool
http://bazaar-vcs.org/

Basic commands:
  bzr init           makes this directory a versioned branch
  bzr branch         make a copy of another branch

  bzr add            make files or directories versioned
  bzr ignore         ignore a file or pattern
  bzr mv             move or rename a versioned file

  bzr status         summarize changes in working copy
  bzr diff           show detailed diffs

  bzr merge          pull in changes from another branch
  bzr commit         save some or all changes

  bzr log            show history of changes
  bzr check          validate storage

  bzr help init      more help on e.g. init command
  bzr help commands  list all commands
  bzr help topics    list all help topics
"""


_global_options =\
"""Global Options

These options may be used with any command, and may appear in front of any
command.  (e.g. "bzr --quiet help").

--quiet        Suppress informational output; only print errors and warnings
--version      Print the version number

--no-aliases   Do not process command aliases when running this command
--builtin      Use the built-in version of a command, not the plugin version.
               This does not suppress other plugin effects
--no-plugins   Do not process any plugins

-Derror        Instead of normal error handling, always print a traceback on
               error.
--profile      Profile execution using the hotshot profiler
--lsprof       Profile execution using the lsprof profiler
--lsprof-file  Profile execution using the lsprof profiler, and write the
               results to a specified file.

Note: --version must be supplied before any command.
"""

_checkouts = \
"""Checkouts

Checkouts are source trees that are connected to a branch, so that when
you commit in the source tree, the commit goes into that branch.  They
allow you to use a simpler, more centralized workflow, ignoring some of
Bazaar's decentralized features until you want them. Using checkouts
with shared repositories is very similar to working with SVN or CVS, but
doesn't have the same restrictions.  And using checkouts still allows
others working on the project to use whatever workflow they like.

A checkout is created with the bzr checkout command (see "help checkout").
You pass it a reference to another branch, and it will create a local copy
for you that still contains a reference to the branch you created the
checkout from (the master branch). Then if you make any commits they will be
made on the other branch first. This creates an instant mirror of your work, or
facilitates lockstep development, where each developer is working together,
continuously integrating the changes of others.

However the checkout is still a first class branch in Bazaar terms, so that
you have the full history locally.  As you have a first class branch you can
also commit locally if you want, for instance due to the temporary loss af a
network connection. Use the --local option to commit to do this. All the local
commits will then be made on the master branch the next time you do a non-local
commit.

If you are using a checkout from a shared branch you will periodically want to
pull in all the changes made by others. This is done using the "update"
command. The changes need to be applied before any non-local commit, but
Bazaar will tell you if there are any changes and suggest that you use this
command when needed.

It is also possible to create a "lightweight" checkout by passing the
--lightweight flag to checkout. A lightweight checkout is even closer to an
SVN checkout in that it is not a first class branch, it mainly consists of the
working tree. This means that any history operations must query the master
branch, which could be slow if a network connection is involved. Also, as you
don't have a local branch, then you cannot commit locally.

Lightweight checkouts work best when you have fast reliable access to the
master branch. This means that if the master branch is on the same disk or LAN
a lightweight checkout will be faster than a heavyweight one for any commands
that modify the revision history (as only one copy branch needs to be updated).
Heavyweight checkouts will generally be faster for any command that uses the
history but does not change it, but if the master branch is on the same disk
then there wont be a noticeable difference.

Another possible use for a checkout is to use it with a treeless repository
containing your branches, where you maintain only one working tree by
switching the master branch that the checkout points to when you want to 
work on a different branch.

Obviously to commit on a checkout you need to be able to write to the master
branch. This means that the master branch must be accessible over a writeable
protocol , such as sftp://, and that you have write permissions at the other
end. Checkouts also work on the local file system, so that all that matters is
file permissions.

You can change the master of a checkout by using the "bind" command (see "help
bind"). This will change the location that the commits are sent to. The bind
command can also be used to turn a branch into a heavy checkout. If you
would like to convert your heavy checkout into a normal branch so that every
commit is local, you can use the "unbind" command.

Related commands:

  checkout    Create a checkout. Pass --lightweight to get a lightweight
              checkout
  update      Pull any changes in the master branch in to your checkout
  commit      Make a commit that is sent to the master branch. If you have
              a heavy checkout then the --local option will commit to the 
              checkout without sending the commit to the master
  bind        Change the master branch that the commits in the checkout will
              be sent to
  unbind      Turn a heavy checkout into a standalone branch so that any
              commits are only made locally
"""

_repositories = \
"""Repositories

Repositories in Bazaar are a way of sharing storage between different branches.
If a branch is created within a shared repository then it will place the
revisions within it. Then when any other branches are created within the same
repository they will use the same revisions where they are common to both
branches. This has little effect for distinct projects, but where the branches
share some history there will be a large space saving. The space savings can
also become large time savings as well, for instance when branching within
a shared repositories.

To create a shared repository use the init-repository command (or the alias
init-repo). This command takes as an argument the location of the repository
to create. This means that 'bzr init-repository repo' will create a directory
named 'repo', which contains a shared repository. Any new branches that are
created in this directory will then be 'in' the repository, and use it for
storage.

It is a good idea to create a repository whenever you might create more
than one branch of a project. This is true for both working areas where you
are doing the development, and any server areas that you use for hosting
projects. In the latter case, if you do not want to do work directly there
you may wish to not have the branches have working trees. If the working trees
are not present then there will be less disk space used, and a lot of
operations will be sped up. To create a repository in which the branches will
not have working trees pass the '--no-trees' option to 'init-repository'.

Related commands:

  init-repository   Create a shared repository. Use --no-trees to create one
                    in which new branches wont get a working tree.
"""

_working_trees = \
"""Working Trees

A working tree is the contents of a branch checked out on disk so that you can
see the files and edit them. The working tree is where you make changes to a
branch, and when you commit the current state of the working tree is the
snapshot that is recorded in the commit.

When you push a branch to a remote system then a working tree will not be
created, or if there is already one there it will not be updated. This is
because an update to the working tree can cause conflicts, and that is
hard to deal with remotely.

If you have a branch with no working tree you can use the 'checkout' command
to create a working tree. If you run 'bzr checkout .' from the branch it will
create the working tree. If a subsequent push from a remote system updates the
branch you can update the working tree to match the branch by running 'bzr
update' in the branch.

If you have a branch with a working tree that you do not want the 'remove-tree'
command will remove the tree if it is safe. This can be done to avoid the
warning about the remote working tree not being updated when pushing to the
branch. It can also be useful when working with a '--no-trees' repository
(see 'bzr help repositories').

If you want to have a working tree on a remote machine that you push to you
can either run 'bzr update' in the remote branch after each push, or use some
other method to update the tree during the push. There is an 'rspush' plugin
that will update the working tree using rsync as well as doing a push. There
is also a 'push-and-update' plugin that automates running 'bzr update' via SSH
after each push.

Useful commands:

  checkout     Create a working tree when a branch does not have one.
  remove-tree  Removes the working tree from a branch when it is safe to do so.
  update       When a working tree is out of sync with it's associated branch
               this will update the tree to match the branch.
"""


topic_registry.register("revisionspec", _help_on_revisionspec,
                        "Explain how to use --revision")
topic_registry.register('basic', _basic_help, "Basic commands")
topic_registry.register('topics', _help_on_topics, "Topics list")
def get_format_topic(topic):
    from bzrlib import bzrdir
    return bzrdir.format_registry.help_topic(topic)
topic_registry.register('formats', get_format_topic, 'Directory formats')
topic_registry.register('global-options', _global_options,
                        'Options that can be used with any command')
topic_registry.register('checkouts', _checkouts,
                        'Information on what a checkout is')
<<<<<<< HEAD
topic_registry.register('urlspec', _help_on_transport,
                        "Supported transport protocols")
def get_bugs_topic(topic):
    from bzrlib import bugtracker
    return bugtracker.tracker_registry.help_topic(topic)
topic_registry.register('bugs', get_bugs_topic, 'Bug tracker support')


class HelpTopicIndex(object):
    """A index for bzr help that returns topics."""

    def __init__(self):
        self.prefix = ''

    def get_topics(self, topic):
        """Search for topic in the HelpTopicRegistry.

        :param topic: A topic to search for. None is treated as 'basic'.
        :return: A list which is either empty or contains a single
            RegisteredTopic entry.
        """
        if topic is None:
            topic = 'basic'
        if topic in topic_registry:
            return [RegisteredTopic(topic)]
        else:
            return []


class RegisteredTopic(object):
    """A help topic which has been registered in the HelpTopicRegistry.

    These topics consist of nothing more than the name of the topic - all
    data is retrieved on demand from the registry.
    """

    def __init__(self, topic):
        """Constructor.

        :param topic: The name of the topic that this represents.
        """
        self.topic = topic

    def get_help_text(self, additional_see_also=None):
        """Return a string with the help for this topic.

        :param additional_see_also: Additional help topics to be
            cross-referenced.
        """
        result = topic_registry.get_detail(self.topic)
        # there is code duplicated here and in bzrlib/plugin.py's 
        # matching Topic code. This should probably be factored in
        # to a helper function and a common base class.
        if additional_see_also is not None:
            see_also = sorted(set(additional_see_also))
        else:
            see_also = None
        if see_also:
            result += '\nSee also: '
            result += ', '.join(see_also)
            result += '\n'
        return result

    def get_help_topic(self):
        """Return the help topic this can be found under."""
        return self.topic
=======
topic_registry.register('repositories', _repositories,
                        'Basic information on shared repositories.')
topic_registry.register('working-trees', _working_trees,
                        'Information on working trees')
>>>>>>> d9d3ae78
<|MERGE_RESOLUTION|>--- conflicted
+++ resolved
@@ -363,13 +363,16 @@
                         'Options that can be used with any command')
 topic_registry.register('checkouts', _checkouts,
                         'Information on what a checkout is')
-<<<<<<< HEAD
 topic_registry.register('urlspec', _help_on_transport,
                         "Supported transport protocols")
 def get_bugs_topic(topic):
     from bzrlib import bugtracker
     return bugtracker.tracker_registry.help_topic(topic)
 topic_registry.register('bugs', get_bugs_topic, 'Bug tracker support')
+topic_registry.register('repositories', _repositories,
+                        'Basic information on shared repositories.')
+topic_registry.register('working-trees', _working_trees,
+                        'Information on working trees')
 
 
 class HelpTopicIndex(object):
@@ -430,9 +433,3 @@
     def get_help_topic(self):
         """Return the help topic this can be found under."""
         return self.topic
-=======
-topic_registry.register('repositories', _repositories,
-                        'Basic information on shared repositories.')
-topic_registry.register('working-trees', _working_trees,
-                        'Information on working trees')
->>>>>>> d9d3ae78
