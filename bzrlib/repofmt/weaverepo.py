# Copyright (C) 2005, 2006, 2007, 2008 Canonical Ltd
#
# This program is free software; you can redistribute it and/or modify
# it under the terms of the GNU General Public License as published by
# the Free Software Foundation; either version 2 of the License, or
# (at your option) any later version.
#
# This program is distributed in the hope that it will be useful,
# but WITHOUT ANY WARRANTY; without even the implied warranty of
# MERCHANTABILITY or FITNESS FOR A PARTICULAR PURPOSE.  See the
# GNU General Public License for more details.
#
# You should have received a copy of the GNU General Public License
# along with this program; if not, write to the Free Software
# Foundation, Inc., 59 Temple Place, Suite 330, Boston, MA  02111-1307  USA

"""Deprecated weave-based repository formats.

Weave based formats scaled linearly with history size and could not represent
ghosts.
"""

import os
from cStringIO import StringIO
import urllib

from bzrlib.lazy_import import lazy_import
lazy_import(globals(), """
from bzrlib import (
    xml5,
    )
""")
from bzrlib import (
    bzrdir,
    debug,
    errors,
    lockable_files,
    lockdir,
    osutils,
    revision as _mod_revision,
    urlutils,
    versionedfile,
    weave,
    weavefile,
    )
from bzrlib.decorators import needs_read_lock, needs_write_lock
from bzrlib.repository import (
    CommitBuilder,
    MetaDirVersionedFileRepository,
    MetaDirRepositoryFormat,
    Repository,
    RepositoryFormat,
    )
from bzrlib.store.text import TextStore
from bzrlib.trace import mutter
from bzrlib.tuned_gzip import GzipFile, bytes_to_gzip
from bzrlib.versionedfile import (
    AbsentContentFactory,
    FulltextContentFactory,
    VersionedFiles,
    )


class AllInOneRepository(Repository):
    """Legacy support - the repository behaviour for all-in-one branches."""

    @property
    def _serializer(self):
        return xml5.serializer_v5

    def _escape(self, file_or_path):
        if not isinstance(file_or_path, basestring):
            file_or_path = '/'.join(file_or_path)
        if file_or_path == '':
            return u''
        return urlutils.escape(osutils.safe_unicode(file_or_path))

    def __init__(self, _format, a_bzrdir):
        # we reuse one control files instance.
        dir_mode = a_bzrdir._get_dir_mode()
        file_mode = a_bzrdir._get_file_mode()

        def get_store(name, compressed=True, prefixed=False):
            # FIXME: This approach of assuming stores are all entirely compressed
            # or entirely uncompressed is tidy, but breaks upgrade from
            # some existing branches where there's a mixture; we probably
            # still want the option to look for both.
            relpath = self._escape(name)
            store = TextStore(a_bzrdir.transport.clone(relpath),
                              prefixed=prefixed, compressed=compressed,
                              dir_mode=dir_mode,
                              file_mode=file_mode)
            return store

        # not broken out yet because the controlweaves|inventory_store
        # and texts bits are still different.
        if isinstance(_format, RepositoryFormat4):
            # cannot remove these - there is still no consistent api
            # which allows access to this old info.
            self.inventory_store = get_store('inventory-store')
            self._text_store = get_store('text-store')
        super(AllInOneRepository, self).__init__(_format, a_bzrdir, a_bzrdir._control_files)

    @needs_read_lock
    def _all_possible_ids(self):
        """Return all the possible revisions that we could find."""
        if 'evil' in debug.debug_flags:
            mutter_callsite(3, "_all_possible_ids scales with size of history.")
        return [key[-1] for key in self.inventories.keys()]

    @needs_read_lock
    def _all_revision_ids(self):
        """Returns a list of all the revision ids in the repository.

        These are in as much topological order as the underlying store can
        present: for weaves ghosts may lead to a lack of correctness until
        the reweave updates the parents list.
        """
        return [key[-1] for key in self.revisions.keys()]

    def _activate_new_inventory(self):
        """Put a replacement inventory.new into use as inventories."""
        # Copy the content across
        t = self.bzrdir._control_files._transport
        t.copy('inventory.new.weave', 'inventory.weave')
        # delete the temp inventory
        t.delete('inventory.new.weave')
        # Check we can parse the new weave properly as a sanity check
        self.inventories.keys()

    def _backup_inventory(self):
        t = self.bzrdir._control_files._transport
        t.copy('inventory.weave', 'inventory.backup.weave')

    def _temp_inventories(self):
        t = self.bzrdir._control_files._transport
        return self._format._get_inventories(t, self, 'inventory.new')

    def get_commit_builder(self, branch, parents, config, timestamp=None,
                           timezone=None, committer=None, revprops=None,
                           revision_id=None):
        self._check_ascii_revisionid(revision_id, self.get_commit_builder)
        result = CommitBuilder(self, parents, config, timestamp, timezone,
                              committer, revprops, revision_id)
        self.start_write_group()
        return result

    @needs_read_lock
    def get_revisions(self, revision_ids):
        revs = self._get_revisions(revision_ids)
        return revs

    def _inventory_add_lines(self, revision_id, parents, lines,
        check_content=True):
        """Store lines in inv_vf and return the sha1 of the inventory."""
        present_parents = self.get_graph().get_parent_map(parents)
        final_parents = []
        for parent in parents:
            if parent in present_parents:
                final_parents.append((parent,))
        return self.inventories.add_lines((revision_id,), final_parents, lines,
            check_content=check_content)[0]

    def is_shared(self):
        """AllInOne repositories cannot be shared."""
        return False

    @needs_write_lock
    def set_make_working_trees(self, new_value):
        """Set the policy flag for making working trees when creating branches.

        This only applies to branches that use this repository.

        The default is 'True'.
        :param new_value: True to restore the default, False to disable making
                          working trees.
        """
        raise errors.RepositoryUpgradeRequired(self.bzrdir.root_transport.base)

    def make_working_trees(self):
        """Returns the policy for making working trees on new branches."""
        return True

    def revision_graph_can_have_wrong_parents(self):
        # XXX: This is an old format that we don't support full checking on, so
        # just claim that checking for this inconsistency is not required.
        return False


class WeaveMetaDirRepository(MetaDirVersionedFileRepository):
    """A subclass of MetaDirRepository to set weave specific policy."""

    def __init__(self, _format, a_bzrdir, control_files):
        super(WeaveMetaDirRepository, self).__init__(_format, a_bzrdir, control_files)
        self._serializer = _format._serializer

    @needs_read_lock
    def _all_possible_ids(self):
        """Return all the possible revisions that we could find."""
        if 'evil' in debug.debug_flags:
            mutter_callsite(3, "_all_possible_ids scales with size of history.")
        return [key[-1] for key in self.inventories.keys()]

    @needs_read_lock
    def _all_revision_ids(self):
        """Returns a list of all the revision ids in the repository.

        These are in as much topological order as the underlying store can
        present: for weaves ghosts may lead to a lack of correctness until
        the reweave updates the parents list.
        """
        return [key[-1] for key in self.revisions.keys()]

    def _activate_new_inventory(self):
        """Put a replacement inventory.new into use as inventories."""
        # Copy the content across
        t = self._transport
        t.copy('inventory.new.weave', 'inventory.weave')
        # delete the temp inventory
        t.delete('inventory.new.weave')
        # Check we can parse the new weave properly as a sanity check
        self.inventories.keys()

    def _backup_inventory(self):
        t = self._transport
        t.copy('inventory.weave', 'inventory.backup.weave')

    def _temp_inventories(self):
        t = self._transport
        return self._format._get_inventories(t, self, 'inventory.new')

    def get_commit_builder(self, branch, parents, config, timestamp=None,
                           timezone=None, committer=None, revprops=None,
                           revision_id=None):
        self._check_ascii_revisionid(revision_id, self.get_commit_builder)
        result = CommitBuilder(self, parents, config, timestamp, timezone,
                              committer, revprops, revision_id)
        self.start_write_group()
        return result

    @needs_read_lock
    def get_revision(self, revision_id):
        """Return the Revision object for a named revision"""
        r = self.get_revision_reconcile(revision_id)
        return r

    def _inventory_add_lines(self, revision_id, parents, lines,
        check_content=True):
        """Store lines in inv_vf and return the sha1 of the inventory."""
        present_parents = self.get_graph().get_parent_map(parents)
        final_parents = []
        for parent in parents:
            if parent in present_parents:
                final_parents.append((parent,))
        return self.inventories.add_lines((revision_id,), final_parents, lines,
            check_content=check_content)[0]

    def revision_graph_can_have_wrong_parents(self):
        return False


class PreSplitOutRepositoryFormat(RepositoryFormat):
    """Base class for the pre split out repository formats."""

    rich_root_data = False
    supports_tree_reference = False
    supports_ghosts = False
    supports_external_lookups = False
<<<<<<< HEAD
    supports_chks = False
=======
    _fetch_order = 'topological'
    _fetch_reconcile = True
>>>>>>> 26afbe0d

    def initialize(self, a_bzrdir, shared=False, _internal=False):
        """Create a weave repository."""
        if shared:
            raise errors.IncompatibleFormat(self, a_bzrdir._format)

        if not _internal:
            # always initialized when the bzrdir is.
            return self.open(a_bzrdir, _found=True)

        # Create an empty weave
        sio = StringIO()
        weavefile.write_weave_v5(weave.Weave(), sio)
        empty_weave = sio.getvalue()

        mutter('creating repository in %s.', a_bzrdir.transport.base)

        # FIXME: RBC 20060125 don't peek under the covers
        # NB: no need to escape relative paths that are url safe.
        control_files = lockable_files.LockableFiles(a_bzrdir.transport,
            'branch-lock', lockable_files.TransportLock)
        control_files.create_lock()
        control_files.lock_write()
        transport = a_bzrdir.transport
        try:
            transport.mkdir_multi(['revision-store', 'weaves'],
                mode=a_bzrdir._get_dir_mode())
            transport.put_bytes_non_atomic('inventory.weave', empty_weave)
        finally:
            control_files.unlock()
        return self.open(a_bzrdir, _found=True)

    def open(self, a_bzrdir, _found=False):
        """See RepositoryFormat.open()."""
        if not _found:
            # we are being called directly and must probe.
            raise NotImplementedError

        repo_transport = a_bzrdir.get_repository_transport(None)
        control_files = a_bzrdir._control_files
        result = AllInOneRepository(_format=self, a_bzrdir=a_bzrdir)
        result.revisions = self._get_revisions(repo_transport, result)
        result.signatures = self._get_signatures(repo_transport, result)
        result.inventories = self._get_inventories(repo_transport, result)
        result.texts = self._get_texts(repo_transport, result)
        result.chk_bytes = None
        return result

    def check_conversion_target(self, target_format):
        pass


class RepositoryFormat4(PreSplitOutRepositoryFormat):
    """Bzr repository format 4.

    This repository format has:
     - flat stores
     - TextStores for texts, inventories,revisions.

    This format is deprecated: it indexes texts using a text id which is
    removed in format 5; initialization and write support for this format
    has been removed.
    """

    _matchingbzrdir = bzrdir.BzrDirFormat4()

    def get_format_description(self):
        """See RepositoryFormat.get_format_description()."""
        return "Repository format 4"

    def initialize(self, url, shared=False, _internal=False):
        """Format 4 branches cannot be created."""
        raise errors.UninitializableFormat(self)

    def is_supported(self):
        """Format 4 is not supported.

        It is not supported because the model changed from 4 to 5 and the
        conversion logic is expensive - so doing it on the fly was not
        feasible.
        """
        return False

    def _get_inventories(self, repo_transport, repo, name='inventory'):
        # No inventories store written so far.
        return None

    def _get_revisions(self, repo_transport, repo):
        from bzrlib.xml4 import serializer_v4
        return RevisionTextStore(repo_transport.clone('revision-store'),
            serializer_v4, True, versionedfile.PrefixMapper(),
            repo.is_locked, repo.is_write_locked)

    def _get_signatures(self, repo_transport, repo):
        return SignatureTextStore(repo_transport.clone('revision-store'),
            False, versionedfile.PrefixMapper(),
            repo.is_locked, repo.is_write_locked)

    def _get_texts(self, repo_transport, repo):
        return None


class RepositoryFormat5(PreSplitOutRepositoryFormat):
    """Bzr control format 5.

    This repository format has:
     - weaves for file texts and inventory
     - flat stores
     - TextStores for revisions and signatures.
    """

    _versionedfile_class = weave.WeaveFile
    _matchingbzrdir = bzrdir.BzrDirFormat5()
    @property
    def _serializer(self):
        return xml5.serializer_v5

    def get_format_description(self):
        """See RepositoryFormat.get_format_description()."""
        return "Weave repository format 5"

    def network_name(self):
        """The network name for this format is the control dirs disk label."""
        return self._matchingbzrdir.get_format_string()

    def _get_inventories(self, repo_transport, repo, name='inventory'):
        mapper = versionedfile.ConstantMapper(name)
        return versionedfile.ThunkedVersionedFiles(repo_transport,
            weave.WeaveFile, mapper, repo.is_locked)

    def _get_revisions(self, repo_transport, repo):
        return RevisionTextStore(repo_transport.clone('revision-store'),
            xml5.serializer_v5, False, versionedfile.PrefixMapper(),
            repo.is_locked, repo.is_write_locked)

    def _get_signatures(self, repo_transport, repo):
        return SignatureTextStore(repo_transport.clone('revision-store'),
            False, versionedfile.PrefixMapper(),
            repo.is_locked, repo.is_write_locked)

    def _get_texts(self, repo_transport, repo):
        mapper = versionedfile.PrefixMapper()
        base_transport = repo_transport.clone('weaves')
        return versionedfile.ThunkedVersionedFiles(base_transport,
            weave.WeaveFile, mapper, repo.is_locked)


class RepositoryFormat6(PreSplitOutRepositoryFormat):
    """Bzr control format 6.

    This repository format has:
     - weaves for file texts and inventory
     - hash subdirectory based stores.
     - TextStores for revisions and signatures.
    """

    _versionedfile_class = weave.WeaveFile
    _matchingbzrdir = bzrdir.BzrDirFormat6()
    @property
    def _serializer(self):
        return xml5.serializer_v5

    def get_format_description(self):
        """See RepositoryFormat.get_format_description()."""
        return "Weave repository format 6"

    def network_name(self):
        """The network name for this format is the control dirs disk label."""
        return self._matchingbzrdir.get_format_string()

    def _get_inventories(self, repo_transport, repo, name='inventory'):
        mapper = versionedfile.ConstantMapper(name)
        return versionedfile.ThunkedVersionedFiles(repo_transport,
            weave.WeaveFile, mapper, repo.is_locked)

    def _get_revisions(self, repo_transport, repo):
        return RevisionTextStore(repo_transport.clone('revision-store'),
            xml5.serializer_v5, False, versionedfile.HashPrefixMapper(),
            repo.is_locked, repo.is_write_locked)

    def _get_signatures(self, repo_transport, repo):
        return SignatureTextStore(repo_transport.clone('revision-store'),
            False, versionedfile.HashPrefixMapper(),
            repo.is_locked, repo.is_write_locked)

    def _get_texts(self, repo_transport, repo):
        mapper = versionedfile.HashPrefixMapper()
        base_transport = repo_transport.clone('weaves')
        return versionedfile.ThunkedVersionedFiles(base_transport,
            weave.WeaveFile, mapper, repo.is_locked)


class RepositoryFormat7(MetaDirRepositoryFormat):
    """Bzr repository 7.

    This repository format has:
     - weaves for file texts and inventory
     - hash subdirectory based stores.
     - TextStores for revisions and signatures.
     - a format marker of its own
     - an optional 'shared-storage' flag
     - an optional 'no-working-trees' flag
    """

    _versionedfile_class = weave.WeaveFile
    supports_ghosts = False
<<<<<<< HEAD
    supports_chks = False

=======
    _fetch_order = 'topological'
    _fetch_reconcile = True
>>>>>>> 26afbe0d
    @property
    def _serializer(self):
        return xml5.serializer_v5

    def get_format_string(self):
        """See RepositoryFormat.get_format_string()."""
        return "Bazaar-NG Repository format 7"

    def get_format_description(self):
        """See RepositoryFormat.get_format_description()."""
        return "Weave repository format 7"

    def check_conversion_target(self, target_format):
        pass

    def _get_inventories(self, repo_transport, repo, name='inventory'):
        mapper = versionedfile.ConstantMapper(name)
        return versionedfile.ThunkedVersionedFiles(repo_transport,
            weave.WeaveFile, mapper, repo.is_locked)

    def _get_revisions(self, repo_transport, repo):
        return RevisionTextStore(repo_transport.clone('revision-store'),
            xml5.serializer_v5, True, versionedfile.HashPrefixMapper(),
            repo.is_locked, repo.is_write_locked)

    def _get_signatures(self, repo_transport, repo):
        return SignatureTextStore(repo_transport.clone('revision-store'),
            True, versionedfile.HashPrefixMapper(),
            repo.is_locked, repo.is_write_locked)

    def _get_texts(self, repo_transport, repo):
        mapper = versionedfile.HashPrefixMapper()
        base_transport = repo_transport.clone('weaves')
        return versionedfile.ThunkedVersionedFiles(base_transport,
            weave.WeaveFile, mapper, repo.is_locked)

    def initialize(self, a_bzrdir, shared=False):
        """Create a weave repository.

        :param shared: If true the repository will be initialized as a shared
                       repository.
        """
        # Create an empty weave
        sio = StringIO()
        weavefile.write_weave_v5(weave.Weave(), sio)
        empty_weave = sio.getvalue()

        mutter('creating repository in %s.', a_bzrdir.transport.base)
        dirs = ['revision-store', 'weaves']
        files = [('inventory.weave', StringIO(empty_weave)),
                 ]
        utf8_files = [('format', self.get_format_string())]

        self._upload_blank_content(a_bzrdir, dirs, files, utf8_files, shared)
        return self.open(a_bzrdir=a_bzrdir, _found=True)

    def open(self, a_bzrdir, _found=False, _override_transport=None):
        """See RepositoryFormat.open().

        :param _override_transport: INTERNAL USE ONLY. Allows opening the
                                    repository at a slightly different url
                                    than normal. I.e. during 'upgrade'.
        """
        if not _found:
            format = RepositoryFormat.find_format(a_bzrdir)
        if _override_transport is not None:
            repo_transport = _override_transport
        else:
            repo_transport = a_bzrdir.get_repository_transport(None)
        control_files = lockable_files.LockableFiles(repo_transport,
                                'lock', lockdir.LockDir)
        result = WeaveMetaDirRepository(_format=self, a_bzrdir=a_bzrdir,
            control_files=control_files)
        result.revisions = self._get_revisions(repo_transport, result)
        result.signatures = self._get_signatures(repo_transport, result)
        result.inventories = self._get_inventories(repo_transport, result)
        result.texts = self._get_texts(repo_transport, result)
        result.chk_bytes = None
        result._transport = repo_transport
        return result


class TextVersionedFiles(VersionedFiles):
    """Just-a-bunch-of-files based VersionedFile stores."""

    def __init__(self, transport, compressed, mapper, is_locked, can_write):
        self._compressed = compressed
        self._transport = transport
        self._mapper = mapper
        if self._compressed:
            self._ext = '.gz'
        else:
            self._ext = ''
        self._is_locked = is_locked
        self._can_write = can_write

    def add_lines(self, key, parents, lines):
        """Add a revision to the store."""
        if not self._is_locked():
            raise errors.ObjectNotLocked(self)
        if not self._can_write():
            raise errors.ReadOnlyError(self)
        if '/' in key[-1]:
            raise ValueError('bad idea to put / in %r' % (key,))
        text = ''.join(lines)
        if self._compressed:
            text = bytes_to_gzip(text)
        path = self._map(key)
        self._transport.put_bytes_non_atomic(path, text, create_parent_dir=True)

    def insert_record_stream(self, stream):
        adapters = {}
        for record in stream:
            # Raise an error when a record is missing.
            if record.storage_kind == 'absent':
                raise errors.RevisionNotPresent([record.key[0]], self)
            # adapt to non-tuple interface
            if record.storage_kind == 'fulltext':
                self.add_lines(record.key, None,
                    osutils.split_lines(record.get_bytes_as('fulltext')))
            else:
                adapter_key = record.storage_kind, 'fulltext'
                try:
                    adapter = adapters[adapter_key]
                except KeyError:
                    adapter_factory = adapter_registry.get(adapter_key)
                    adapter = adapter_factory(self)
                    adapters[adapter_key] = adapter
                lines = osutils.split_lines(adapter.get_bytes(
                    record, record.get_bytes_as(record.storage_kind)))
                try:
                    self.add_lines(record.key, None, lines)
                except RevisionAlreadyPresent:
                    pass

    def _load_text(self, key):
        if not self._is_locked():
            raise errors.ObjectNotLocked(self)
        path = self._map(key)
        try:
            text = self._transport.get_bytes(path)
            compressed = self._compressed
        except errors.NoSuchFile:
            if self._compressed:
                # try without the .gz
                path = path[:-3]
                try:
                    text = self._transport.get_bytes(path)
                    compressed = False
                except errors.NoSuchFile:
                    return None
            else:
                return None
        if compressed:
            text = GzipFile(mode='rb', fileobj=StringIO(text)).read()
        return text

    def _map(self, key):
        return self._mapper.map(key) + self._ext


class RevisionTextStore(TextVersionedFiles):
    """Legacy thunk for format 4 repositories."""

    def __init__(self, transport, serializer, compressed, mapper, is_locked,
        can_write):
        """Create a RevisionTextStore at transport with serializer."""
        TextVersionedFiles.__init__(self, transport, compressed, mapper,
            is_locked, can_write)
        self._serializer = serializer

    def _load_text_parents(self, key):
        text = self._load_text(key)
        if text is None:
            return None, None
        parents = self._serializer.read_revision_from_string(text).parent_ids
        return text, tuple((parent,) for parent in parents)

    def get_parent_map(self, keys):
        result = {}
        for key in keys:
            parents = self._load_text_parents(key)[1]
            if parents is None:
                continue
            result[key] = parents
        return result

    def get_record_stream(self, keys, sort_order, include_delta_closure):
        for key in keys:
            text, parents = self._load_text_parents(key)
            if text is None:
                yield AbsentContentFactory(key)
            else:
                yield FulltextContentFactory(key, parents, None, text)

    def keys(self):
        if not self._is_locked():
            raise errors.ObjectNotLocked(self)
        relpaths = set()
        for quoted_relpath in self._transport.iter_files_recursive():
            relpath = urllib.unquote(quoted_relpath)
            path, ext = os.path.splitext(relpath)
            if ext == '.gz':
                relpath = path
            if '.sig' not in relpath:
                relpaths.add(relpath)
        paths = list(relpaths)
        return set([self._mapper.unmap(path) for path in paths])


class SignatureTextStore(TextVersionedFiles):
    """Legacy thunk for format 4-7 repositories."""

    def __init__(self, transport, compressed, mapper, is_locked, can_write):
        TextVersionedFiles.__init__(self, transport, compressed, mapper,
            is_locked, can_write)
        self._ext = '.sig' + self._ext

    def get_parent_map(self, keys):
        result = {}
        for key in keys:
            text = self._load_text(key)
            if text is None:
                continue
            result[key] = None
        return result

    def get_record_stream(self, keys, sort_order, include_delta_closure):
        for key in keys:
            text = self._load_text(key)
            if text is None:
                yield AbsentContentFactory(key)
            else:
                yield FulltextContentFactory(key, None, None, text)

    def keys(self):
        if not self._is_locked():
            raise errors.ObjectNotLocked(self)
        relpaths = set()
        for quoted_relpath in self._transport.iter_files_recursive():
            relpath = urllib.unquote(quoted_relpath)
            path, ext = os.path.splitext(relpath)
            if ext == '.gz':
                relpath = path
            if not relpath.endswith('.sig'):
                continue
            relpaths.add(relpath[:-4])
        paths = list(relpaths)
        return set([self._mapper.unmap(path) for path in paths])

_legacy_formats = [RepositoryFormat4(),
                   RepositoryFormat5(),
                   RepositoryFormat6()]<|MERGE_RESOLUTION|>--- conflicted
+++ resolved
@@ -266,12 +266,9 @@
     supports_tree_reference = False
     supports_ghosts = False
     supports_external_lookups = False
-<<<<<<< HEAD
     supports_chks = False
-=======
     _fetch_order = 'topological'
     _fetch_reconcile = True
->>>>>>> 26afbe0d
 
     def initialize(self, a_bzrdir, shared=False, _internal=False):
         """Create a weave repository."""
@@ -478,13 +475,10 @@
 
     _versionedfile_class = weave.WeaveFile
     supports_ghosts = False
-<<<<<<< HEAD
     supports_chks = False
 
-=======
     _fetch_order = 'topological'
     _fetch_reconcile = True
->>>>>>> 26afbe0d
     @property
     def _serializer(self):
         return xml5.serializer_v5
