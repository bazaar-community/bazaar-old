# Copyright (C) 2005, 2006, 2007 Canonical Ltd
#
# This program is free software; you can redistribute it and/or modify
# it under the terms of the GNU General Public License as published by
# the Free Software Foundation; either version 2 of the License, or
# (at your option) any later version.
#
# This program is distributed in the hope that it will be useful,
# but WITHOUT ANY WARRANTY; without even the implied warranty of
# MERCHANTABILITY or FITNESS FOR A PARTICULAR PURPOSE.  See the
# GNU General Public License for more details.
#
# You should have received a copy of the GNU General Public License
# along with this program; if not, write to the Free Software
# Foundation, Inc., 59 Temple Place, Suite 330, Boston, MA  02111-1307  USA

from bzrlib.lazy_import import lazy_import
lazy_import(globals(), """
from itertools import izip
import math
import time

from bzrlib import (
        debug,
<<<<<<< HEAD
        osutils,
=======
        graph,
>>>>>>> 1571b13f
        pack,
        ui,
        )
from bzrlib.index import (
    CombinedGraphIndex,
    InMemoryGraphIndex,
    GraphIndex,
    GraphIndexBuilder,
    GraphIndexPrefixAdapter,
    )
from bzrlib.knit import KnitGraphIndex, _PackAccess, _KnitData
from bzrlib.pack import ContainerWriter
from bzrlib.store import revision
from bzrlib import tsort
""")
from bzrlib import (
    bzrdir,
    deprecated_graph,
    errors,
    knit,
    lockable_files,
    lockdir,
    osutils,
    symbol_versioning,
    transactions,
    xml5,
    xml6,
    xml7,
    )

from bzrlib.decorators import needs_read_lock, needs_write_lock
from bzrlib.repofmt.knitrepo import KnitRepository
from bzrlib.repository import (
    CommitBuilder,
    MetaDirRepository,
    MetaDirRepositoryFormat,
    RootCommitBuilder,
    )
import bzrlib.revision as _mod_revision
from bzrlib.store.revision.knit import KnitRevisionStore
from bzrlib.store.versioned import VersionedFileStore
from bzrlib.trace import mutter, note, warning


class PackCommitBuilder(CommitBuilder):
    """A subclass of CommitBuilder to add texts with pack semantics.
    
    Specifically this uses one knit object rather than one knit object per
    added text, reducing memory and object pressure.
    """

    def __init__(self, repository, parents, config, timestamp=None,
                 timezone=None, committer=None, revprops=None,
                 revision_id=None):
        CommitBuilder.__init__(self, repository, parents, config,
            timestamp=timestamp, timezone=timezone, committer=committer,
            revprops=revprops, revision_id=revision_id)
        self._file_graph = graph.Graph(
            repository._pack_collection.text_index.combined_index)

    def _add_text_to_weave(self, file_id, new_lines, parents, nostore_sha):
        return self.repository._pack_collection._add_text_to_weave(file_id,
            self._new_revision_id, new_lines, parents, nostore_sha,
            self.random_revid)

    def _heads(self, file_id, revision_ids):
        keys = [(file_id, revision_id) for revision_id in revision_ids]
        return set([key[1] for key in self._file_graph.heads(keys)])


class PackRootCommitBuilder(RootCommitBuilder):
    """A subclass of RootCommitBuilder to add texts with pack semantics.
    
    Specifically this uses one knit object rather than one knit object per
    added text, reducing memory and object pressure.
    """

    def __init__(self, repository, parents, config, timestamp=None,
                 timezone=None, committer=None, revprops=None,
                 revision_id=None):
        CommitBuilder.__init__(self, repository, parents, config,
            timestamp=timestamp, timezone=timezone, committer=committer,
            revprops=revprops, revision_id=revision_id)
        self._file_graph = graph.Graph(
            repository._pack_collection.text_index.combined_index)

    def _add_text_to_weave(self, file_id, new_lines, parents, nostore_sha):
        return self.repository._pack_collection._add_text_to_weave(file_id,
            self._new_revision_id, new_lines, parents, nostore_sha,
            self.random_revid)

    def _heads(self, file_id, revision_ids):
        keys = [(file_id, revision_id) for revision_id in revision_ids]
        return set([key[1] for key in self._file_graph.heads(keys)])


class Pack(object):
    """An in memory proxy for a pack and its indices.

    This is a base class that is not directly used, instead the classes
    ExistingPack and NewPack are used.
    """

    def __init__(self, revision_index, inventory_index, text_index,
        signature_index):
        """Create a pack instance.

        :param revision_index: A GraphIndex for determining what revisions are
            present in the Pack and accessing the locations of their texts.
        :param inventory_index: A GraphIndex for determining what inventories are
            present in the Pack and accessing the locations of their
            texts/deltas.
        :param text_index: A GraphIndex for determining what file texts
            are present in the pack and accessing the locations of their
            texts/deltas (via (fileid, revisionid) tuples).
        :param revision_index: A GraphIndex for determining what signatures are
            present in the Pack and accessing the locations of their texts.
        """
        self.revision_index = revision_index
        self.inventory_index = inventory_index
        self.text_index = text_index
        self.signature_index = signature_index

    def access_tuple(self):
        """Return a tuple (transport, name) for the pack content."""
        return self.pack_transport, self.file_name()

    def file_name(self):
        """Get the file name for the pack on disk."""
        return self.name + '.pack'

    def get_revision_count(self):
        return self.revision_index.key_count()

    def inventory_index_name(self, name):
        """The inv index is the name + .iix."""
        return self.index_name('inventory', name)

    def revision_index_name(self, name):
        """The revision index is the name + .rix."""
        return self.index_name('revision', name)

    def signature_index_name(self, name):
        """The signature index is the name + .six."""
        return self.index_name('signature', name)

    def text_index_name(self, name):
        """The text index is the name + .tix."""
        return self.index_name('text', name)

    def _external_compression_parents_of_texts(self):
        keys = set()
        refs = set()
        for node in self.text_index.iter_all_entries():
            keys.add(node[1])
            refs.update(node[3][1])
        return refs - keys


class ExistingPack(Pack):
    """An in memory proxy for an existing .pack and its disk indices."""

    def __init__(self, pack_transport, name, revision_index, inventory_index,
        text_index, signature_index):
        """Create an ExistingPack object.

        :param pack_transport: The transport where the pack file resides.
        :param name: The name of the pack on disk in the pack_transport.
        """
        Pack.__init__(self, revision_index, inventory_index, text_index,
            signature_index)
        self.name = name
        self.pack_transport = pack_transport
        assert None not in (revision_index, inventory_index, text_index,
            signature_index, name, pack_transport)

    def __eq__(self, other):
        return self.__dict__ == other.__dict__

    def __ne__(self, other):
        return not self.__eq__(other)

    def __repr__(self):
        return "<bzrlib.repofmt.pack_repo.Pack object at 0x%x, %s, %s" % (
            id(self), self.transport, self.name)


class NewPack(Pack):
    """An in memory proxy for a pack which is being created."""

    # A map of index 'type' to the file extension and position in the
    # index_sizes array.
    index_definitions = {
        'revision': ('.rix', 0),
        'inventory': ('.iix', 1),
        'text': ('.tix', 2),
        'signature': ('.six', 3),
        }

    def __init__(self, upload_transport, index_transport, pack_transport,
        upload_suffix='', file_mode=None):
        """Create a NewPack instance.

        :param upload_transport: A writable transport for the pack to be
            incrementally uploaded to.
        :param index_transport: A writable transport for the pack's indices to
            be written to when the pack is finished.
        :param pack_transport: A writable transport for the pack to be renamed
            to when the upload is complete. This *must* be the same as
            upload_transport.clone('../packs').
        :param upload_suffix: An optional suffix to be given to any temporary
            files created during the pack creation. e.g '.autopack'
        :param file_mode: An optional file mode to create the new files with.
        """
        # The relative locations of the packs are constrained, but all are
        # passed in because the caller has them, so as to avoid object churn.
        Pack.__init__(self,
            # Revisions: parents list, no text compression.
            InMemoryGraphIndex(reference_lists=1),
            # Inventory: We want to map compression only, but currently the
            # knit code hasn't been updated enough to understand that, so we
            # have a regular 2-list index giving parents and compression
            # source.
            InMemoryGraphIndex(reference_lists=2),
            # Texts: compression and per file graph, for all fileids - so two
            # reference lists and two elements in the key tuple.
            InMemoryGraphIndex(reference_lists=2, key_elements=2),
            # Signatures: Just blobs to store, no compression, no parents
            # listing.
            InMemoryGraphIndex(reference_lists=0),
            )
        # where should the new pack be opened
        self.upload_transport = upload_transport
        # where are indices written out to
        self.index_transport = index_transport
        # where is the pack renamed to when it is finished?
        self.pack_transport = pack_transport
        # What file mode to upload the pack and indices with.
        self._file_mode = file_mode
        # tracks the content written to the .pack file.
        self._hash = osutils.md5()
        # a four-tuple with the length in bytes of the indices, once the pack
        # is finalised. (rev, inv, text, sigs)
        self.index_sizes = None
        # How much data to cache when writing packs. Note that this is not
        # synchronised with reads, because it's not in the transport layer, so
        # is not safe unless the client knows it won't be reading from the pack
        # under creation.
        self._cache_limit = 0
        # the temporary pack file name.
        self.random_name = osutils.rand_chars(20) + upload_suffix
        # when was this pack started ?
        self.start_time = time.time()
        # open an output stream for the data added to the pack.
        self.write_stream = self.upload_transport.open_write_stream(
            self.random_name, mode=self._file_mode)
        if 'pack' in debug.debug_flags:
            mutter('%s: create_pack: pack stream open: %s%s t+%6.3fs',
                time.ctime(), self.upload_transport.base, self.random_name,
                time.time() - self.start_time)
        # A list of byte sequences to be written to the new pack, and the 
        # aggregate size of them.  Stored as a list rather than separate 
        # variables so that the _write_data closure below can update them.
        self._buffer = [[], 0]
        # create a callable for adding data 
        #
        # robertc says- this is a closure rather than a method on the object
        # so that the variables are locals, and faster than accessing object
        # members.
        def _write_data(bytes, flush=False, _buffer=self._buffer,
            _write=self.write_stream.write, _update=self._hash.update):
            _buffer[0].append(bytes)
            _buffer[1] += len(bytes)
            # buffer cap
            if _buffer[1] > self._cache_limit or flush:
                bytes = ''.join(_buffer[0])
                _write(bytes)
                _update(bytes)
                _buffer[:] = [[], 0]
        # expose this on self, for the occasion when clients want to add data.
        self._write_data = _write_data
        # a pack writer object to serialise pack records.
        self._writer = pack.ContainerWriter(self._write_data)
        self._writer.begin()
        # what state is the pack in? (open, finished, aborted)
        self._state = 'open'

    def abort(self):
        """Cancel creating this pack."""
        self._state = 'aborted'
        self.write_stream.close()
        # Remove the temporary pack file.
        self.upload_transport.delete(self.random_name)
        # The indices have no state on disk.

    def access_tuple(self):
        """Return a tuple (transport, name) for the pack content."""
        assert self._state in ('open', 'finished')
        if self._state == 'finished':
            return Pack.access_tuple(self)
        else:
            return self.upload_transport, self.random_name

    def data_inserted(self):
        """True if data has been added to this pack."""
        return bool(self.get_revision_count() or
            self.inventory_index.key_count() or
            self.text_index.key_count() or
            self.signature_index.key_count())

    def finish(self):
        """Finish the new pack.

        This:
         - finalises the content
         - assigns a name (the md5 of the content, currently)
         - writes out the associated indices
         - renames the pack into place.
         - stores the index size tuple for the pack in the index_sizes
           attribute.
        """
        self._writer.end()
        if self._buffer[1]:
            self._write_data('', flush=True)
        self.name = self._hash.hexdigest()
        # write indices
        # XXX: It'd be better to write them all to temporary names, then
        # rename them all into place, so that the window when only some are
        # visible is smaller.  On the other hand none will be seen until
        # they're in the names list.
        self.index_sizes = [None, None, None, None]
        self._write_index('revision', self.revision_index, 'revision')
        self._write_index('inventory', self.inventory_index, 'inventory')
        self._write_index('text', self.text_index, 'file texts')
        self._write_index('signature', self.signature_index,
            'revision signatures')
        self.write_stream.close()
        # Note that this will clobber an existing pack with the same name,
        # without checking for hash collisions. While this is undesirable this
        # is something that can be rectified in a subsequent release. One way
        # to rectify it may be to leave the pack at the original name, writing
        # its pack-names entry as something like 'HASH: index-sizes
        # temporary-name'. Allocate that and check for collisions, if it is
        # collision free then rename it into place. If clients know this scheme
        # they can handle missing-file errors by:
        #  - try for HASH.pack
        #  - try for temporary-name
        #  - refresh the pack-list to see if the pack is now absent
        self.upload_transport.rename(self.random_name,
                '../packs/' + self.name + '.pack')
        self._state = 'finished'
        if 'pack' in debug.debug_flags:
            # XXX: size might be interesting?
            mutter('%s: create_pack: pack renamed into place: %s%s->%s%s t+%6.3fs',
                time.ctime(), self.upload_transport.base, self.random_name,
                self.pack_transport, self.name,
                time.time() - self.start_time)

    def flush(self):
        """Flush any current data."""
        if self._buffer[1]:
            bytes = ''.join(self._buffer[0])
            self.write_stream.write(bytes)
            self._hash.update(bytes)
            self._buffer[:] = [[], 0]

    def index_name(self, index_type, name):
        """Get the disk name of an index type for pack name 'name'."""
        return name + NewPack.index_definitions[index_type][0]

    def index_offset(self, index_type):
        """Get the position in a index_size array for a given index type."""
        return NewPack.index_definitions[index_type][1]

    def _replace_index_with_readonly(self, index_type):
        setattr(self, index_type + '_index',
            GraphIndex(self.index_transport,
                self.index_name(index_type, self.name),
                self.index_sizes[self.index_offset(index_type)]))

    def set_write_cache_size(self, size):
        self._cache_limit = size

    def _write_index(self, index_type, index, label):
        """Write out an index.

        :param index_type: The type of index to write - e.g. 'revision'.
        :param index: The index object to serialise.
        :param label: What label to give the index e.g. 'revision'.
        """
        index_name = self.index_name(index_type, self.name)
        self.index_sizes[self.index_offset(index_type)] = \
            self.index_transport.put_file(index_name, index.finish(),
            mode=self._file_mode)
        if 'pack' in debug.debug_flags:
            # XXX: size might be interesting?
            mutter('%s: create_pack: wrote %s index: %s%s t+%6.3fs',
                time.ctime(), label, self.upload_transport.base,
                self.random_name, time.time() - self.start_time)
        # Replace the writable index on this object with a readonly, 
        # presently unloaded index. We should alter
        # the index layer to make its finish() error if add_node is
        # subsequently used. RBC
        self._replace_index_with_readonly(index_type)


class AggregateIndex(object):
    """An aggregated index for the RepositoryPackCollection.

    AggregateIndex is reponsible for managing the PackAccess object,
    Index-To-Pack mapping, and all indices list for a specific type of index
    such as 'revision index'.

    A CombinedIndex provides an index on a single key space built up
    from several on-disk indices.  The AggregateIndex builds on this 
    to provide a knit access layer, and allows having up to one writable
    index within the collection.
    """
    # XXX: Probably 'can be written to' could/should be separated from 'acts
    # like a knit index' -- mbp 20071024

    def __init__(self):
        """Create an AggregateIndex."""
        self.index_to_pack = {}
        self.combined_index = CombinedGraphIndex([])
        self.knit_access = _PackAccess(self.index_to_pack)

    def replace_indices(self, index_to_pack, indices):
        """Replace the current mappings with fresh ones.

        This should probably not be used eventually, rather incremental add and
        removal of indices. It has been added during refactoring of existing
        code.

        :param index_to_pack: A mapping from index objects to
            (transport, name) tuples for the pack file data.
        :param indices: A list of indices.
        """
        # refresh the revision pack map dict without replacing the instance.
        self.index_to_pack.clear()
        self.index_to_pack.update(index_to_pack)
        # XXX: API break - clearly a 'replace' method would be good?
        self.combined_index._indices[:] = indices
        # the current add nodes callback for the current writable index if
        # there is one.
        self.add_callback = None

    def add_index(self, index, pack):
        """Add index to the aggregate, which is an index for Pack pack.

        Future searches on the aggregate index will seach this new index
        before all previously inserted indices.
        
        :param index: An Index for the pack.
        :param pack: A Pack instance.
        """
        # expose it to the index map
        self.index_to_pack[index] = pack.access_tuple()
        # put it at the front of the linear index list
        self.combined_index.insert_index(0, index)

    def add_writable_index(self, index, pack):
        """Add an index which is able to have data added to it.

        There can be at most one writable index at any time.  Any
        modifications made to the knit are put into this index.
        
        :param index: An index from the pack parameter.
        :param pack: A Pack instance.
        """
        assert self.add_callback is None, \
            "%s already has a writable index through %s" % \
            (self, self.add_callback)
        # allow writing: queue writes to a new index
        self.add_index(index, pack)
        # Updates the index to packs mapping as a side effect,
        self.knit_access.set_writer(pack._writer, index, pack.access_tuple())
        self.add_callback = index.add_nodes

    def clear(self):
        """Reset all the aggregate data to nothing."""
        self.knit_access.set_writer(None, None, (None, None))
        self.index_to_pack.clear()
        del self.combined_index._indices[:]
        self.add_callback = None

    def remove_index(self, index, pack):
        """Remove index from the indices used to answer queries.
        
        :param index: An index from the pack parameter.
        :param pack: A Pack instance.
        """
        del self.index_to_pack[index]
        self.combined_index._indices.remove(index)
        if (self.add_callback is not None and
            getattr(index, 'add_nodes', None) == self.add_callback):
            self.add_callback = None
            self.knit_access.set_writer(None, None, (None, None))


class Packer(object):
    """Create a pack from packs."""

    def __init__(self, pack_collection, packs, suffix, revision_ids=None):
        """Create a Packer.

        :param pack_collection: A RepositoryPackCollection object where the
            new pack is being written to.
        :param packs: The packs to combine.
        :param suffix: The suffix to use on the temporary files for the pack.
        :param revision_ids: Revision ids to limit the pack to.
        """
        self.packs = packs
        self.suffix = suffix
        self.revision_ids = revision_ids
        # The pack object we are creating.
        self.new_pack = None
        self._pack_collection = pack_collection
        # The index layer keys for the revisions being copied. None for 'all
        # objects'.
        self._revision_keys = None
        # What text keys to copy. None for 'all texts'. This is set by
        # _copy_inventory_texts
        self._text_filter = None
        self._extra_init()

    def _extra_init(self):
        """A template hook to allow extending the constructor trivially."""

    def pack(self, pb=None):
        """Create a new pack by reading data from other packs.

        This does little more than a bulk copy of data. One key difference
        is that data with the same item key across multiple packs is elided
        from the output. The new pack is written into the current pack store
        along with its indices, and the name added to the pack names. The 
        source packs are not altered and are not required to be in the current
        pack collection.

        :param pb: An optional progress bar to use. A nested bar is created if
            this is None.
        :return: A Pack object, or None if nothing was copied.
        """
        # open a pack - using the same name as the last temporary file
        # - which has already been flushed, so its safe.
        # XXX: - duplicate code warning with start_write_group; fix before
        #      considering 'done'.
        if self._pack_collection._new_pack is not None:
            raise errors.BzrError('call to create_pack_from_packs while '
                'another pack is being written.')
        if self.revision_ids is not None:
            if len(self.revision_ids) == 0:
                # silly fetch request.
                return None
            else:
                self.revision_ids = frozenset(self.revision_ids)
        if pb is None:
            self.pb = ui.ui_factory.nested_progress_bar()
        else:
            self.pb = pb
        try:
            return self._create_pack_from_packs()
        finally:
            if pb is None:
                self.pb.finished()

    def open_pack(self):
        """Open a pack for the pack we are creating."""
        return NewPack(self._pack_collection._upload_transport,
            self._pack_collection._index_transport,
            self._pack_collection._pack_transport, upload_suffix=self.suffix,
            file_mode=self._pack_collection.repo.control_files._file_mode)

    def _copy_revision_texts(self):
        """Copy revision data to the new pack."""
        # select revisions
        if self.revision_ids:
            revision_keys = [(revision_id,) for revision_id in self.revision_ids]
        else:
            revision_keys = None
        # select revision keys
        revision_index_map = self._pack_collection._packs_list_to_pack_map_and_index_list(
            self.packs, 'revision_index')[0]
        revision_nodes = self._pack_collection._index_contents(revision_index_map, revision_keys)
        # copy revision keys and adjust values
        self.pb.update("Copying revision texts", 1)
        total_items, readv_group_iter = self._revision_node_readv(revision_nodes)
        list(self._copy_nodes_graph(revision_index_map, self.new_pack._writer,
            self.new_pack.revision_index, readv_group_iter, total_items))
        if 'pack' in debug.debug_flags:
            mutter('%s: create_pack: revisions copied: %s%s %d items t+%6.3fs',
                time.ctime(), self._pack_collection._upload_transport.base,
                self.new_pack.random_name,
                self.new_pack.revision_index.key_count(),
                time.time() - self.new_pack.start_time)
        self._revision_keys = revision_keys

    def _copy_inventory_texts(self):
        """Copy the inventory texts to the new pack.

        self._revision_keys is used to determine what inventories to copy.

        Sets self._text_filter appropriately.
        """
        # select inventory keys
        inv_keys = self._revision_keys # currently the same keyspace, and note that
        # querying for keys here could introduce a bug where an inventory item
        # is missed, so do not change it to query separately without cross
        # checking like the text key check below.
        inventory_index_map = self._pack_collection._packs_list_to_pack_map_and_index_list(
            self.packs, 'inventory_index')[0]
        inv_nodes = self._pack_collection._index_contents(inventory_index_map, inv_keys)
        # copy inventory keys and adjust values
        # XXX: Should be a helper function to allow different inv representation
        # at this point.
        self.pb.update("Copying inventory texts", 2)
        total_items, readv_group_iter = self._least_readv_node_readv(inv_nodes)
        inv_lines = self._copy_nodes_graph(inventory_index_map,
            self.new_pack._writer, self.new_pack.inventory_index,
            readv_group_iter, total_items, output_lines=True)
        if self.revision_ids:
            self._process_inventory_lines(inv_lines)
        else:
            # eat the iterator to cause it to execute.
            list(inv_lines)
            self._text_filter = None
        if 'pack' in debug.debug_flags:
            mutter('%s: create_pack: inventories copied: %s%s %d items t+%6.3fs',
                time.ctime(), self._pack_collection._upload_transport.base,
                self.new_pack.random_name,
                self.new_pack.inventory_index.key_count(),
                time.time() - new_pack.start_time)

    def _copy_text_texts(self):
        # select text keys
        text_index_map, text_nodes = self._get_text_nodes()
        if self._text_filter is not None:
            # We could return the keys copied as part of the return value from
            # _copy_nodes_graph but this doesn't work all that well with the
            # need to get line output too, so we check separately, and as we're
            # going to buffer everything anyway, we check beforehand, which
            # saves reading knit data over the wire when we know there are
            # mising records.
            text_nodes = set(text_nodes)
            present_text_keys = set(_node[1] for _node in text_nodes)
            missing_text_keys = set(self._text_filter) - present_text_keys
            if missing_text_keys:
                # TODO: raise a specific error that can handle many missing
                # keys.
                a_missing_key = missing_text_keys.pop()
                raise errors.RevisionNotPresent(a_missing_key[1],
                    a_missing_key[0])
        # copy text keys and adjust values
        self.pb.update("Copying content texts", 3)
        total_items, readv_group_iter = self._least_readv_node_readv(text_nodes)
        list(self._copy_nodes_graph(text_index_map, self.new_pack._writer,
            self.new_pack.text_index, readv_group_iter, total_items))
        self._log_copied_texts()

    def _check_references(self):
        """Make sure our external refereneces are present."""
        external_refs = self.new_pack._external_compression_parents_of_texts()
        if external_refs:
            index = self._pack_collection.text_index.combined_index
            found_items = list(index.iter_entries(external_refs))
            if len(found_items) != len(external_refs):
                found_keys = set(k for idx, k, refs, value in found_items)
                missing_items = external_refs - found_keys
                missing_file_id, missing_revision_id = missing_items.pop()
                raise errors.RevisionNotPresent(missing_revision_id,
                                                missing_file_id)

    def _create_pack_from_packs(self):
        self.pb.update("Opening pack", 0, 5)
        self.new_pack = self.open_pack()
        new_pack = self.new_pack
        # buffer data - we won't be reading-back during the pack creation and
        # this makes a significant difference on sftp pushes.
        new_pack.set_write_cache_size(1024*1024)
        if 'pack' in debug.debug_flags:
            plain_pack_list = ['%s%s' % (a_pack.pack_transport.base, a_pack.name)
                for a_pack in self.packs]
            if self.revision_ids is not None:
                rev_count = len(self.revision_ids)
            else:
                rev_count = 'all'
            mutter('%s: create_pack: creating pack from source packs: '
                '%s%s %s revisions wanted %s t=0',
                time.ctime(), self._pack_collection._upload_transport.base, new_pack.random_name,
                plain_pack_list, rev_count)
        self._copy_revision_texts()
        self._copy_inventory_texts()
        self._copy_text_texts()
        # select signature keys
        signature_filter = self._revision_keys # same keyspace
        signature_index_map = self._pack_collection._packs_list_to_pack_map_and_index_list(
            self.packs, 'signature_index')[0]
        signature_nodes = self._pack_collection._index_contents(signature_index_map,
            signature_filter)
        # copy signature keys and adjust values
        self.pb.update("Copying signature texts", 4)
        self._copy_nodes(signature_nodes, signature_index_map, new_pack._writer,
            new_pack.signature_index)
        if 'pack' in debug.debug_flags:
            mutter('%s: create_pack: revision signatures copied: %s%s %d items t+%6.3fs',
                time.ctime(), self._pack_collection._upload_transport.base, new_pack.random_name,
                new_pack.signature_index.key_count(),
                time.time() - new_pack.start_time)
        self._check_references()
        if not self._use_pack(new_pack):
            new_pack.abort()
            return None
        self.pb.update("Finishing pack", 5)
        new_pack.finish()
        self._pack_collection.allocate(new_pack)
        return new_pack

    def _copy_nodes(self, nodes, index_map, writer, write_index):
        """Copy knit nodes between packs with no graph references."""
        pb = ui.ui_factory.nested_progress_bar()
        try:
            return self._do_copy_nodes(nodes, index_map, writer,
                write_index, pb)
        finally:
            pb.finished()

    def _do_copy_nodes(self, nodes, index_map, writer, write_index, pb):
        # for record verification
        knit_data = _KnitData(None)
        # plan a readv on each source pack:
        # group by pack
        nodes = sorted(nodes)
        # how to map this into knit.py - or knit.py into this?
        # we don't want the typical knit logic, we want grouping by pack
        # at this point - perhaps a helper library for the following code 
        # duplication points?
        request_groups = {}
        for index, key, value in nodes:
            if index not in request_groups:
                request_groups[index] = []
            request_groups[index].append((key, value))
        record_index = 0
        pb.update("Copied record", record_index, len(nodes))
        for index, items in request_groups.iteritems():
            pack_readv_requests = []
            for key, value in items:
                # ---- KnitGraphIndex.get_position
                bits = value[1:].split(' ')
                offset, length = int(bits[0]), int(bits[1])
                pack_readv_requests.append((offset, length, (key, value[0])))
            # linear scan up the pack
            pack_readv_requests.sort()
            # copy the data
            transport, path = index_map[index]
            reader = pack.make_readv_reader(transport, path,
                [offset[0:2] for offset in pack_readv_requests])
            for (names, read_func), (_1, _2, (key, eol_flag)) in \
                izip(reader.iter_records(), pack_readv_requests):
                raw_data = read_func(None)
                # check the header only
                df, _ = knit_data._parse_record_header(key[-1], raw_data)
                df.close()
                pos, size = writer.add_bytes_record(raw_data, names)
                write_index.add_node(key, eol_flag + "%d %d" % (pos, size))
                pb.update("Copied record", record_index)
                record_index += 1

    def _copy_nodes_graph(self, index_map, writer, write_index,
        readv_group_iter, total_items, output_lines=False):
        """Copy knit nodes between packs.

        :param output_lines: Return lines present in the copied data as
            an iterator of line,version_id.
        """
        pb = ui.ui_factory.nested_progress_bar()
        try:
            for result in self._do_copy_nodes_graph(index_map, writer,
                write_index, output_lines, pb, readv_group_iter, total_items):
                yield result
        except Exception:
            # Python 2.4 does not permit try:finally: in a generator.
            pb.finished()
            raise
        else:
            pb.finished()

    def _do_copy_nodes_graph(self, index_map, writer, write_index,
        output_lines, pb, readv_group_iter, total_items):
        # for record verification
        knit_data = _KnitData(None)
        # for line extraction when requested (inventories only)
        if output_lines:
            factory = knit.KnitPlainFactory()
        record_index = 0
        pb.update("Copied record", record_index, total_items)
        for index, readv_vector, node_vector in readv_group_iter:
            # copy the data
            transport, path = index_map[index]
            reader = pack.make_readv_reader(transport, path, readv_vector)
            for (names, read_func), (key, eol_flag, references) in \
                izip(reader.iter_records(), node_vector):
                raw_data = read_func(None)
                version_id = key[-1]
                if output_lines:
                    # read the entire thing
                    content, _ = knit_data._parse_record(version_id, raw_data)
                    if len(references[-1]) == 0:
                        line_iterator = factory.get_fulltext_content(content)
                    else:
                        line_iterator = factory.get_linedelta_content(content)
                    for line in line_iterator:
                        yield line, version_id
                else:
                    # check the header only
                    df, _ = knit_data._parse_record_header(version_id, raw_data)
                    df.close()
                pos, size = writer.add_bytes_record(raw_data, names)
                write_index.add_node(key, eol_flag + "%d %d" % (pos, size), references)
                pb.update("Copied record", record_index)
                record_index += 1

    def _get_text_nodes(self):
        text_index_map = self._pack_collection._packs_list_to_pack_map_and_index_list(
            self.packs, 'text_index')[0]
        return text_index_map, self._pack_collection._index_contents(text_index_map,
            self._text_filter)

    def _least_readv_node_readv(self, nodes):
        """Generate request groups for nodes using the least readv's.
        
        :param nodes: An iterable of graph index nodes.
        :return: Total node count and an iterator of the data needed to perform
            readvs to obtain the data for nodes. Each item yielded by the
            iterator is a tuple with:
            index, readv_vector, node_vector. readv_vector is a list ready to
            hand to the transport readv method, and node_vector is a list of
            (key, eol_flag, references) for the the node retrieved by the
            matching readv_vector.
        """
        # group by pack so we do one readv per pack
        nodes = sorted(nodes)
        total = len(nodes)
        request_groups = {}
        for index, key, value, references in nodes:
            if index not in request_groups:
                request_groups[index] = []
            request_groups[index].append((key, value, references))
        result = []
        for index, items in request_groups.iteritems():
            pack_readv_requests = []
            for key, value, references in items:
                # ---- KnitGraphIndex.get_position
                bits = value[1:].split(' ')
                offset, length = int(bits[0]), int(bits[1])
                pack_readv_requests.append(
                    ((offset, length), (key, value[0], references)))
            # linear scan up the pack to maximum range combining.
            pack_readv_requests.sort()
            # split out the readv and the node data.
            pack_readv = [readv for readv, node in pack_readv_requests]
            node_vector = [node for readv, node in pack_readv_requests]
            result.append((index, pack_readv, node_vector))
        return total, result

    def _log_copied_texts(self):
        if 'pack' in debug.debug_flags:
            mutter('%s: create_pack: file texts copied: %s%s %d items t+%6.3fs',
                time.ctime(), self._pack_collection._upload_transport.base,
                self.new_pack.random_name,
                self.new_pack.text_index.key_count(),
                time.time() - self.new_pack.start_time)

    def _process_inventory_lines(self, inv_lines):
        """Use up the inv_lines generator and setup a text key filter."""
        repo = self._pack_collection.repo
        fileid_revisions = repo._find_file_ids_from_xml_inventory_lines(
            inv_lines, self.revision_ids)
        text_filter = []
        for fileid, file_revids in fileid_revisions.iteritems():
            text_filter.extend([(fileid, file_revid) for file_revid in file_revids])
        self._text_filter = text_filter

    def _revision_node_readv(self, revision_nodes):
        """Return the total revisions and the readv's to issue.

        :param revision_nodes: The revision index contents for the packs being
            incorporated into the new pack.
        :return: As per _least_readv_node_readv.
        """
        return self._least_readv_node_readv(revision_nodes)

    def _use_pack(self, new_pack):
        """Return True if new_pack should be used.

        :param new_pack: The pack that has just been created.
        :return: True if the pack should be used.
        """
        return new_pack.data_inserted()


class OptimisingPacker(Packer):
    """A packer which spends more time to create better disk layouts."""

    def _revision_node_readv(self, revision_nodes):
        """Return the total revisions and the readv's to issue.

        This sort places revisions in topological order with the ancestors
        after the children.

        :param revision_nodes: The revision index contents for the packs being
            incorporated into the new pack.
        :return: As per _least_readv_node_readv.
        """
        # build an ancestors dict
        ancestors = {}
        by_key = {}
        for index, key, value, references in revision_nodes:
            ancestors[key] = references[0]
            by_key[key] = (index, value, references)
        order = tsort.topo_sort(ancestors)
        total = len(order)
        # Single IO is pathological, but it will work as a starting point.
        requests = []
        for key in reversed(order):
            index, value, references = by_key[key]
            # ---- KnitGraphIndex.get_position
            bits = value[1:].split(' ')
            offset, length = int(bits[0]), int(bits[1])
            requests.append(
                (index, [(offset, length)], [(key, value[0], references)]))
        # TODO: combine requests in the same index that are in ascending order.
        return total, requests


class ReconcilePacker(Packer):
    """A packer which regenerates indices etc as it copies.
    
    This is used by ``bzr reconcile`` to cause parent text pointers to be
    regenerated.
    """

    def _extra_init(self):
        self._data_changed = False

    def _process_inventory_lines(self, inv_lines):
        """Generate a text key reference map rather for reconciling with."""
        repo = self._pack_collection.repo
        refs = repo._find_text_key_references_from_xml_inventory_lines(
            inv_lines)
        self._text_refs = refs
        # during reconcile we:
        #  - convert unreferenced texts to full texts
        #  - correct texts which reference a text not copied to be full texts
        #  - copy all others as-is but with corrected parents.
        #  - so at this point we don't know enough to decide what becomes a full
        #    text.
        self._text_filter = None

    def _copy_text_texts(self):
        """generate what texts we should have and then copy."""
        self.pb.update("Copying content texts", 3)
        # we have three major tasks here:
        # 1) generate the ideal index
        repo = self._pack_collection.repo
        ancestors = dict([(key[0], tuple(ref[0] for ref in refs[0])) for
            _1, key, _2, refs in 
            self.new_pack.revision_index.iter_all_entries()])
        ideal_index = repo._generate_text_key_index(self._text_refs, ancestors)
        # 2) generate a text_nodes list that contains all the deltas that can
        #    be used as-is, with corrected parents.
        ok_nodes = []
        bad_texts = []
        discarded_nodes = []
        NULL_REVISION = _mod_revision.NULL_REVISION
        text_index_map, text_nodes = self._get_text_nodes()
        for node in text_nodes:
            # 0 - index
            # 1 - key 
            # 2 - value
            # 3 - refs
            try:
                ideal_parents = tuple(ideal_index[node[1]])
            except KeyError:
                discarded_nodes.append(node)
                self._data_changed = True
            else:
                if ideal_parents == (NULL_REVISION,):
                    ideal_parents = ()
                if ideal_parents == node[3][0]:
                    # no change needed.
                    ok_nodes.append(node)
                elif ideal_parents[0:1] == node[3][0][0:1]:
                    # the left most parent is the same, or there are no parents
                    # today. Either way, we can preserve the representation as
                    # long as we change the refs to be inserted.
                    self._data_changed = True
                    ok_nodes.append((node[0], node[1], node[2],
                        (ideal_parents, node[3][1])))
                    self._data_changed = True
                else:
                    # Reinsert this text completely
                    bad_texts.append((node[1], ideal_parents))
                    self._data_changed = True
        # we're finished with some data.
        del ideal_index
        del text_nodes
        # 3) bulk copy the ok data
        total_items, readv_group_iter = self._least_readv_node_readv(ok_nodes)
        list(self._copy_nodes_graph(text_index_map, self.new_pack._writer,
            self.new_pack.text_index, readv_group_iter, total_items))
        # 4) adhoc copy all the other texts.
        # We have to topologically insert all texts otherwise we can fail to
        # reconcile when parts of a single delta chain are preserved intact,
        # and other parts are not. E.g. Discarded->d1->d2->d3. d1 will be
        # reinserted, and if d3 has incorrect parents it will also be
        # reinserted. If we insert d3 first, d2 is present (as it was bulk
        # copied), so we will try to delta, but d2 is not currently able to be
        # extracted because it's basis d1 is not present. Topologically sorting
        # addresses this. The following generates a sort for all the texts that
        # are being inserted without having to reference the entire text key
        # space (we only topo sort the revisions, which is smaller).
        topo_order = tsort.topo_sort(ancestors)
        rev_order = dict(zip(topo_order, range(len(topo_order))))
        bad_texts.sort(key=lambda key:rev_order[key[0][1]])
        transaction = repo.get_transaction()
        file_id_index = GraphIndexPrefixAdapter(
            self.new_pack.text_index,
            ('blank', ), 1,
            add_nodes_callback=self.new_pack.text_index.add_nodes)
        knit_index = KnitGraphIndex(file_id_index,
            add_callback=file_id_index.add_nodes,
            deltas=True, parents=True)
        output_knit = knit.KnitVersionedFile('reconcile-texts',
            self._pack_collection.transport,
            None,
            index=knit_index,
            access_method=_PackAccess(
                {self.new_pack.text_index:self.new_pack.access_tuple()},
                (self.new_pack._writer, self.new_pack.text_index)),
            factory=knit.KnitPlainFactory())
        for key, parent_keys in bad_texts:
            # We refer to the new pack to delta data being output.
            # A possible improvement would be to catch errors on short reads
            # and only flush then.
            self.new_pack.flush()
            parents = []
            for parent_key in parent_keys:
                if parent_key[0] != key[0]:
                    # Graph parents must match the fileid
                    raise errors.BzrError('Mismatched key parent %r:%r' %
                        (key, parent_keys))
                parents.append(parent_key[1])
            source_weave = repo.weave_store.get_weave(key[0], transaction)
            text_lines = source_weave.get_lines(key[1])
            # adapt the 'knit' to the current file_id.
            file_id_index = GraphIndexPrefixAdapter(
                self.new_pack.text_index,
                (key[0], ), 1,
                add_nodes_callback=self.new_pack.text_index.add_nodes)
            knit_index._graph_index = file_id_index
            knit_index._add_callback = file_id_index.add_nodes
            output_knit.add_lines_with_ghosts(
                key[1], parents, text_lines, random_id=True, check_content=False)
        # 5) check that nothing inserted has a reference outside the keyspace.
        missing_text_keys = self.new_pack._external_compression_parents_of_texts()
        if missing_text_keys:
            raise errors.BzrError('Reference to missing compression parents %r'
                % (refs - keys,))
        self._log_copied_texts()

    def _use_pack(self, new_pack):
        """Override _use_pack to check for reconcile having changed content."""
        # XXX: we might be better checking this at the copy time.
        original_inventory_keys = set()
        inv_index = self._pack_collection.inventory_index.combined_index
        for entry in inv_index.iter_all_entries():
            original_inventory_keys.add(entry[1])
        new_inventory_keys = set()
        for entry in new_pack.inventory_index.iter_all_entries():
            new_inventory_keys.add(entry[1])
        if new_inventory_keys != original_inventory_keys:
            self._data_changed = True
        return new_pack.data_inserted() and self._data_changed


class RepositoryPackCollection(object):
    """Management of packs within a repository."""

    def __init__(self, repo, transport, index_transport, upload_transport,
                 pack_transport):
        """Create a new RepositoryPackCollection.

        :param transport: Addresses the repository base directory 
            (typically .bzr/repository/).
        :param index_transport: Addresses the directory containing indices.
        :param upload_transport: Addresses the directory into which packs are written
            while they're being created.
        :param pack_transport: Addresses the directory of existing complete packs.
        """
        self.repo = repo
        self.transport = transport
        self._index_transport = index_transport
        self._upload_transport = upload_transport
        self._pack_transport = pack_transport
        self._suffix_offsets = {'.rix': 0, '.iix': 1, '.tix': 2, '.six': 3}
        self.packs = []
        # name:Pack mapping
        self._packs_by_name = {}
        # the previous pack-names content
        self._packs_at_load = None
        # when a pack is being created by this object, the state of that pack.
        self._new_pack = None
        # aggregated revision index data
        self.revision_index = AggregateIndex()
        self.inventory_index = AggregateIndex()
        self.text_index = AggregateIndex()
        self.signature_index = AggregateIndex()

    def add_pack_to_memory(self, pack):
        """Make a Pack object available to the repository to satisfy queries.
        
        :param pack: A Pack object.
        """
        assert pack.name not in self._packs_by_name
        self.packs.append(pack)
        self._packs_by_name[pack.name] = pack
        self.revision_index.add_index(pack.revision_index, pack)
        self.inventory_index.add_index(pack.inventory_index, pack)
        self.text_index.add_index(pack.text_index, pack)
        self.signature_index.add_index(pack.signature_index, pack)
        
    def _add_text_to_weave(self, file_id, revision_id, new_lines, parents,
        nostore_sha, random_revid):
        file_id_index = GraphIndexPrefixAdapter(
            self.text_index.combined_index,
            (file_id, ), 1,
            add_nodes_callback=self.text_index.add_callback)
        self.repo._text_knit._index._graph_index = file_id_index
        self.repo._text_knit._index._add_callback = file_id_index.add_nodes
        return self.repo._text_knit.add_lines_with_ghosts(
            revision_id, parents, new_lines, nostore_sha=nostore_sha,
            random_id=random_revid, check_content=False)[0:2]

    def all_packs(self):
        """Return a list of all the Pack objects this repository has.

        Note that an in-progress pack being created is not returned.

        :return: A list of Pack objects for all the packs in the repository.
        """
        result = []
        for name in self.names():
            result.append(self.get_pack_by_name(name))
        return result

    def autopack(self):
        """Pack the pack collection incrementally.
        
        This will not attempt global reorganisation or recompression,
        rather it will just ensure that the total number of packs does
        not grow without bound. It uses the _max_pack_count method to
        determine if autopacking is needed, and the pack_distribution
        method to determine the number of revisions in each pack.

        If autopacking takes place then the packs name collection will have
        been flushed to disk - packing requires updating the name collection
        in synchronisation with certain steps. Otherwise the names collection
        is not flushed.

        :return: True if packing took place.
        """
        # XXX: Should not be needed when the management of indices is sane.
        total_revisions = self.revision_index.combined_index.key_count()
        total_packs = len(self._names)
        if self._max_pack_count(total_revisions) >= total_packs:
            return False
        # XXX: the following may want to be a class, to pack with a given
        # policy.
        mutter('Auto-packing repository %s, which has %d pack files, '
            'containing %d revisions into %d packs.', self, total_packs,
            total_revisions, self._max_pack_count(total_revisions))
        # determine which packs need changing
        pack_distribution = self.pack_distribution(total_revisions)
        existing_packs = []
        for pack in self.all_packs():
            revision_count = pack.get_revision_count()
            if revision_count == 0:
                # revision less packs are not generated by normal operation,
                # only by operations like sign-my-commits, and thus will not
                # tend to grow rapdily or without bound like commit containing
                # packs do - leave them alone as packing them really should
                # group their data with the relevant commit, and that may
                # involve rewriting ancient history - which autopack tries to
                # avoid. Alternatively we could not group the data but treat
                # each of these as having a single revision, and thus add 
                # one revision for each to the total revision count, to get
                # a matching distribution.
                continue
            existing_packs.append((revision_count, pack))
        pack_operations = self.plan_autopack_combinations(
            existing_packs, pack_distribution)
        self._execute_pack_operations(pack_operations)
        return True

    def _execute_pack_operations(self, pack_operations, _packer_class=Packer):
        """Execute a series of pack operations.

        :param pack_operations: A list of [revision_count, packs_to_combine].
        :param _packer_class: The class of packer to use (default: Packer).
        :return: None.
        """
        for revision_count, packs in pack_operations:
            # we may have no-ops from the setup logic
            if len(packs) == 0:
                continue
            _packer_class(self, packs, '.autopack').pack()
            for pack in packs:
                self._remove_pack_from_memory(pack)
        # record the newly available packs and stop advertising the old
        # packs
        self._save_pack_names(clear_obsolete_packs=True)
        # Move the old packs out of the way now they are no longer referenced.
        for revision_count, packs in pack_operations:
            self._obsolete_packs(packs)

    def lock_names(self):
        """Acquire the mutex around the pack-names index.
        
        This cannot be used in the middle of a read-only transaction on the
        repository.
        """
        self.repo.control_files.lock_write()

    def pack(self):
        """Pack the pack collection totally."""
        self.ensure_loaded()
        total_packs = len(self._names)
        if total_packs < 2:
            # This is arguably wrong because we might not be optimal, but for
            # now lets leave it in. (e.g. reconcile -> one pack. But not
            # optimal.
            return
        total_revisions = self.revision_index.combined_index.key_count()
        # XXX: the following may want to be a class, to pack with a given
        # policy.
        mutter('Packing repository %s, which has %d pack files, '
            'containing %d revisions into 1 packs.', self, total_packs,
            total_revisions)
        # determine which packs need changing
        pack_distribution = [1]
        pack_operations = [[0, []]]
        for pack in self.all_packs():
            pack_operations[-1][0] += pack.get_revision_count()
            pack_operations[-1][1].append(pack)
        self._execute_pack_operations(pack_operations, OptimisingPacker)

    def plan_autopack_combinations(self, existing_packs, pack_distribution):
        """Plan a pack operation.

        :param existing_packs: The packs to pack. (A list of (revcount, Pack)
            tuples).
        :param pack_distribution: A list with the number of revisions desired
            in each pack.
        """
        if len(existing_packs) <= len(pack_distribution):
            return []
        existing_packs.sort(reverse=True)
        pack_operations = [[0, []]]
        # plan out what packs to keep, and what to reorganise
        while len(existing_packs):
            # take the largest pack, and if its less than the head of the
            # distribution chart we will include its contents in the new pack for
            # that position. If its larger, we remove its size from the
            # distribution chart
            next_pack_rev_count, next_pack = existing_packs.pop(0)
            if next_pack_rev_count >= pack_distribution[0]:
                # this is already packed 'better' than this, so we can
                # not waste time packing it.
                while next_pack_rev_count > 0:
                    next_pack_rev_count -= pack_distribution[0]
                    if next_pack_rev_count >= 0:
                        # more to go
                        del pack_distribution[0]
                    else:
                        # didn't use that entire bucket up
                        pack_distribution[0] = -next_pack_rev_count
            else:
                # add the revisions we're going to add to the next output pack
                pack_operations[-1][0] += next_pack_rev_count
                # allocate this pack to the next pack sub operation
                pack_operations[-1][1].append(next_pack)
                if pack_operations[-1][0] >= pack_distribution[0]:
                    # this pack is used up, shift left.
                    del pack_distribution[0]
                    pack_operations.append([0, []])
        
        return pack_operations

    def ensure_loaded(self):
        # NB: if you see an assertion error here, its probably access against
        # an unlocked repo. Naughty.
        if not self.repo.is_locked():
            raise errors.ObjectNotLocked(self.repo)
        if self._names is None:
            self._names = {}
            self._packs_at_load = set()
            for index, key, value in self._iter_disk_pack_index():
                name = key[0]
                self._names[name] = self._parse_index_sizes(value)
                self._packs_at_load.add((key, value))
        # populate all the metadata.
        self.all_packs()

    def _parse_index_sizes(self, value):
        """Parse a string of index sizes."""
        return tuple([int(digits) for digits in value.split(' ')])

    def get_pack_by_name(self, name):
        """Get a Pack object by name.

        :param name: The name of the pack - e.g. '123456'
        :return: A Pack object.
        """
        try:
            return self._packs_by_name[name]
        except KeyError:
            rev_index = self._make_index(name, '.rix')
            inv_index = self._make_index(name, '.iix')
            txt_index = self._make_index(name, '.tix')
            sig_index = self._make_index(name, '.six')
            result = ExistingPack(self._pack_transport, name, rev_index,
                inv_index, txt_index, sig_index)
            self.add_pack_to_memory(result)
            return result

    def allocate(self, a_new_pack):
        """Allocate name in the list of packs.

        :param a_new_pack: A NewPack instance to be added to the collection of
            packs for this repository.
        """
        self.ensure_loaded()
        if a_new_pack.name in self._names:
            raise errors.BzrError(
                'Pack %r already exists in %s' % (a_new_pack.name, self))
        self._names[a_new_pack.name] = tuple(a_new_pack.index_sizes)
        self.add_pack_to_memory(a_new_pack)

    def _iter_disk_pack_index(self):
        """Iterate over the contents of the pack-names index.
        
        This is used when loading the list from disk, and before writing to
        detect updates from others during our write operation.
        :return: An iterator of the index contents.
        """
        return GraphIndex(self.transport, 'pack-names', None
                ).iter_all_entries()

    def _make_index(self, name, suffix):
        size_offset = self._suffix_offsets[suffix]
        index_name = name + suffix
        index_size = self._names[name][size_offset]
        return GraphIndex(
            self._index_transport, index_name, index_size)

    def _max_pack_count(self, total_revisions):
        """Return the maximum number of packs to use for total revisions.
        
        :param total_revisions: The total number of revisions in the
            repository.
        """
        if not total_revisions:
            return 1
        digits = str(total_revisions)
        result = 0
        for digit in digits:
            result += int(digit)
        return result

    def names(self):
        """Provide an order to the underlying names."""
        return sorted(self._names.keys())

    def _obsolete_packs(self, packs):
        """Move a number of packs which have been obsoleted out of the way.

        Each pack and its associated indices are moved out of the way.

        Note: for correctness this function should only be called after a new
        pack names index has been written without these pack names, and with
        the names of packs that contain the data previously available via these
        packs.

        :param packs: The packs to obsolete.
        :param return: None.
        """
        for pack in packs:
            pack.pack_transport.rename(pack.file_name(),
                '../obsolete_packs/' + pack.file_name())
            # TODO: Probably needs to know all possible indices for this pack
            # - or maybe list the directory and move all indices matching this
            # name whether we recognize it or not?
            for suffix in ('.iix', '.six', '.tix', '.rix'):
                self._index_transport.rename(pack.name + suffix,
                    '../obsolete_packs/' + pack.name + suffix)

    def pack_distribution(self, total_revisions):
        """Generate a list of the number of revisions to put in each pack.

        :param total_revisions: The total number of revisions in the
            repository.
        """
        if total_revisions == 0:
            return [0]
        digits = reversed(str(total_revisions))
        result = []
        for exponent, count in enumerate(digits):
            size = 10 ** exponent
            for pos in range(int(count)):
                result.append(size)
        return list(reversed(result))

    def _pack_tuple(self, name):
        """Return a tuple with the transport and file name for a pack name."""
        return self._pack_transport, name + '.pack'

    def _remove_pack_from_memory(self, pack):
        """Remove pack from the packs accessed by this repository.
        
        Only affects memory state, until self._save_pack_names() is invoked.
        """
        self._names.pop(pack.name)
        self._packs_by_name.pop(pack.name)
        self._remove_pack_indices(pack)

    def _remove_pack_indices(self, pack):
        """Remove the indices for pack from the aggregated indices."""
        self.revision_index.remove_index(pack.revision_index, pack)
        self.inventory_index.remove_index(pack.inventory_index, pack)
        self.text_index.remove_index(pack.text_index, pack)
        self.signature_index.remove_index(pack.signature_index, pack)

    def reset(self):
        """Clear all cached data."""
        # cached revision data
        self.repo._revision_knit = None
        self.revision_index.clear()
        # cached signature data
        self.repo._signature_knit = None
        self.signature_index.clear()
        # cached file text data
        self.text_index.clear()
        self.repo._text_knit = None
        # cached inventory data
        self.inventory_index.clear()
        # remove the open pack
        self._new_pack = None
        # information about packs.
        self._names = None
        self.packs = []
        self._packs_by_name = {}
        self._packs_at_load = None

    def _make_index_map(self, index_suffix):
        """Return information on existing indices.

        :param suffix: Index suffix added to pack name.

        :returns: (pack_map, indices) where indices is a list of GraphIndex 
        objects, and pack_map is a mapping from those objects to the 
        pack tuple they describe.
        """
        # TODO: stop using this; it creates new indices unnecessarily.
        self.ensure_loaded()
        suffix_map = {'.rix': 'revision_index',
            '.six': 'signature_index',
            '.iix': 'inventory_index',
            '.tix': 'text_index',
        }
        return self._packs_list_to_pack_map_and_index_list(self.all_packs(),
            suffix_map[index_suffix])

    def _packs_list_to_pack_map_and_index_list(self, packs, index_attribute):
        """Convert a list of packs to an index pack map and index list.

        :param packs: The packs list to process.
        :param index_attribute: The attribute that the desired index is found
            on.
        :return: A tuple (map, list) where map contains the dict from
            index:pack_tuple, and lsit contains the indices in the same order
            as the packs list.
        """
        indices = []
        pack_map = {}
        for pack in packs:
            index = getattr(pack, index_attribute)
            indices.append(index)
            pack_map[index] = (pack.pack_transport, pack.file_name())
        return pack_map, indices

    def _index_contents(self, pack_map, key_filter=None):
        """Get an iterable of the index contents from a pack_map.

        :param pack_map: A map from indices to pack details.
        :param key_filter: An optional filter to limit the
            keys returned.
        """
        indices = [index for index in pack_map.iterkeys()]
        all_index = CombinedGraphIndex(indices)
        if key_filter is None:
            return all_index.iter_all_entries()
        else:
            return all_index.iter_entries(key_filter)

    def _unlock_names(self):
        """Release the mutex around the pack-names index."""
        self.repo.control_files.unlock()

    def _save_pack_names(self, clear_obsolete_packs=False):
        """Save the list of packs.

        This will take out the mutex around the pack names list for the
        duration of the method call. If concurrent updates have been made, a
        three-way merge between the current list and the current in memory list
        is performed.

        :param clear_obsolete_packs: If True, clear out the contents of the
            obsolete_packs directory.
        """
        self.lock_names()
        try:
            builder = GraphIndexBuilder()
            # load the disk nodes across
            disk_nodes = set()
            for index, key, value in self._iter_disk_pack_index():
                disk_nodes.add((key, value))
            # do a two-way diff against our original content
            current_nodes = set()
            for name, sizes in self._names.iteritems():
                current_nodes.add(
                    ((name, ), ' '.join(str(size) for size in sizes)))
            deleted_nodes = self._packs_at_load - current_nodes
            new_nodes = current_nodes - self._packs_at_load
            disk_nodes.difference_update(deleted_nodes)
            disk_nodes.update(new_nodes)
            # TODO: handle same-name, index-size-changes here - 
            # e.g. use the value from disk, not ours, *unless* we're the one
            # changing it.
            for key, value in disk_nodes:
                builder.add_node(key, value)
            self.transport.put_file('pack-names', builder.finish(),
                mode=self.repo.control_files._file_mode)
            # move the baseline forward
            self._packs_at_load = disk_nodes
            # now clear out the obsolete packs directory
            if clear_obsolete_packs:
                self.transport.clone('obsolete_packs').delete_multi(
                    self.transport.list_dir('obsolete_packs'))
        finally:
            self._unlock_names()
        # synchronise the memory packs list with what we just wrote:
        new_names = dict(disk_nodes)
        # drop no longer present nodes
        for pack in self.all_packs():
            if (pack.name,) not in new_names:
                self._remove_pack_from_memory(pack)
        # add new nodes/refresh existing ones
        for key, value in disk_nodes:
            name = key[0]
            sizes = self._parse_index_sizes(value)
            if name in self._names:
                # existing
                if sizes != self._names[name]:
                    # the pack for name has had its indices replaced - rare but
                    # important to handle. XXX: probably can never happen today
                    # because the three-way merge code above does not handle it
                    # - you may end up adding the same key twice to the new
                    # disk index because the set values are the same, unless
                    # the only index shows up as deleted by the set difference
                    # - which it may. Until there is a specific test for this,
                    # assume its broken. RBC 20071017.
                    self._remove_pack_from_memory(self.get_pack_by_name(name))
                    self._names[name] = sizes
                    self.get_pack_by_name(name)
            else:
                # new
                self._names[name] = sizes
                self.get_pack_by_name(name)

    def _start_write_group(self):
        # Do not permit preparation for writing if we're not in a 'write lock'.
        if not self.repo.is_write_locked():
            raise errors.NotWriteLocked(self)
        self._new_pack = NewPack(self._upload_transport, self._index_transport,
            self._pack_transport, upload_suffix='.pack',
            file_mode=self.repo.control_files._file_mode)
        # allow writing: queue writes to a new index
        self.revision_index.add_writable_index(self._new_pack.revision_index,
            self._new_pack)
        self.inventory_index.add_writable_index(self._new_pack.inventory_index,
            self._new_pack)
        self.text_index.add_writable_index(self._new_pack.text_index,
            self._new_pack)
        self.signature_index.add_writable_index(self._new_pack.signature_index,
            self._new_pack)

        # reused revision and signature knits may need updating
        #
        # "Hysterical raisins. client code in bzrlib grabs those knits outside
        # of write groups and then mutates it inside the write group."
        if self.repo._revision_knit is not None:
            self.repo._revision_knit._index._add_callback = \
                self.revision_index.add_callback
        if self.repo._signature_knit is not None:
            self.repo._signature_knit._index._add_callback = \
                self.signature_index.add_callback
        # create a reused knit object for text addition in commit.
        self.repo._text_knit = self.repo.weave_store.get_weave_or_empty(
            'all-texts', None)

    def _abort_write_group(self):
        # FIXME: just drop the transient index.
        # forget what names there are
        self._new_pack.abort()
        self._remove_pack_indices(self._new_pack)
        self._new_pack = None
        self.repo._text_knit = None

    def _commit_write_group(self):
        self._remove_pack_indices(self._new_pack)
        if self._new_pack.data_inserted():
            # get all the data to disk and read to use
            self._new_pack.finish()
            self.allocate(self._new_pack)
            self._new_pack = None
            if not self.autopack():
                # when autopack takes no steps, the names list is still
                # unsaved.
                self._save_pack_names()
        else:
            self._new_pack.abort()
            self._new_pack = None
        self.repo._text_knit = None


class KnitPackRevisionStore(KnitRevisionStore):
    """An object to adapt access from RevisionStore's to use KnitPacks.

    This class works by replacing the original RevisionStore.
    We need to do this because the KnitPackRevisionStore is less
    isolated in its layering - it uses services from the repo.
    """

    def __init__(self, repo, transport, revisionstore):
        """Create a KnitPackRevisionStore on repo with revisionstore.

        This will store its state in the Repository, use the
        indices to provide a KnitGraphIndex,
        and at the end of transactions write new indices.
        """
        KnitRevisionStore.__init__(self, revisionstore.versioned_file_store)
        self.repo = repo
        self._serializer = revisionstore._serializer
        self.transport = transport

    def get_revision_file(self, transaction):
        """Get the revision versioned file object."""
        if getattr(self.repo, '_revision_knit', None) is not None:
            return self.repo._revision_knit
        self.repo._pack_collection.ensure_loaded()
        add_callback = self.repo._pack_collection.revision_index.add_callback
        # setup knit specific objects
        knit_index = KnitGraphIndex(
            self.repo._pack_collection.revision_index.combined_index,
            add_callback=add_callback)
        self.repo._revision_knit = knit.KnitVersionedFile(
            'revisions', self.transport.clone('..'),
            self.repo.control_files._file_mode,
            create=False, access_mode=self.repo._access_mode(),
            index=knit_index, delta=False, factory=knit.KnitPlainFactory(),
            access_method=self.repo._pack_collection.revision_index.knit_access)
        return self.repo._revision_knit

    def get_signature_file(self, transaction):
        """Get the signature versioned file object."""
        if getattr(self.repo, '_signature_knit', None) is not None:
            return self.repo._signature_knit
        self.repo._pack_collection.ensure_loaded()
        add_callback = self.repo._pack_collection.signature_index.add_callback
        # setup knit specific objects
        knit_index = KnitGraphIndex(
            self.repo._pack_collection.signature_index.combined_index,
            add_callback=add_callback, parents=False)
        self.repo._signature_knit = knit.KnitVersionedFile(
            'signatures', self.transport.clone('..'),
            self.repo.control_files._file_mode,
            create=False, access_mode=self.repo._access_mode(),
            index=knit_index, delta=False, factory=knit.KnitPlainFactory(),
            access_method=self.repo._pack_collection.signature_index.knit_access)
        return self.repo._signature_knit


class KnitPackTextStore(VersionedFileStore):
    """Presents a TextStore abstraction on top of packs.

    This class works by replacing the original VersionedFileStore.
    We need to do this because the KnitPackRevisionStore is less
    isolated in its layering - it uses services from the repo and shares them
    with all the data written in a single write group.
    """

    def __init__(self, repo, transport, weavestore):
        """Create a KnitPackTextStore on repo with weavestore.

        This will store its state in the Repository, use the
        indices FileNames to provide a KnitGraphIndex,
        and at the end of transactions write new indices.
        """
        # don't call base class constructor - it's not suitable.
        # no transient data stored in the transaction
        # cache.
        self._precious = False
        self.repo = repo
        self.transport = transport
        self.weavestore = weavestore
        # XXX for check() which isn't updated yet
        self._transport = weavestore._transport

    def get_weave_or_empty(self, file_id, transaction):
        """Get a 'Knit' backed by the .tix indices.

        The transaction parameter is ignored.
        """
        self.repo._pack_collection.ensure_loaded()
        add_callback = self.repo._pack_collection.text_index.add_callback
        # setup knit specific objects
        file_id_index = GraphIndexPrefixAdapter(
            self.repo._pack_collection.text_index.combined_index,
            (file_id, ), 1, add_nodes_callback=add_callback)
        knit_index = KnitGraphIndex(file_id_index,
            add_callback=file_id_index.add_nodes,
            deltas=True, parents=True)
        return knit.KnitVersionedFile('text:' + file_id,
            self.transport.clone('..'),
            None,
            index=knit_index,
            access_method=self.repo._pack_collection.text_index.knit_access,
            factory=knit.KnitPlainFactory())

    get_weave = get_weave_or_empty

    def __iter__(self):
        """Generate a list of the fileids inserted, for use by check."""
        self.repo._pack_collection.ensure_loaded()
        ids = set()
        for index, key, value, refs in \
            self.repo._pack_collection.text_index.combined_index.iter_all_entries():
            ids.add(key[0])
        return iter(ids)


class InventoryKnitThunk(object):
    """An object to manage thunking get_inventory_weave to pack based knits."""

    def __init__(self, repo, transport):
        """Create an InventoryKnitThunk for repo at transport.

        This will store its state in the Repository, use the
        indices FileNames to provide a KnitGraphIndex,
        and at the end of transactions write a new index..
        """
        self.repo = repo
        self.transport = transport

    def get_weave(self):
        """Get a 'Knit' that contains inventory data."""
        self.repo._pack_collection.ensure_loaded()
        add_callback = self.repo._pack_collection.inventory_index.add_callback
        # setup knit specific objects
        knit_index = KnitGraphIndex(
            self.repo._pack_collection.inventory_index.combined_index,
            add_callback=add_callback, deltas=True, parents=True)
        return knit.KnitVersionedFile(
            'inventory', self.transport.clone('..'),
            self.repo.control_files._file_mode,
            create=False, access_mode=self.repo._access_mode(),
            index=knit_index, delta=True, factory=knit.KnitPlainFactory(),
            access_method=self.repo._pack_collection.inventory_index.knit_access)


class KnitPackRepository(KnitRepository):
    """Experimental graph-knit using repository."""

    def __init__(self, _format, a_bzrdir, control_files, _revision_store,
        control_store, text_store, _commit_builder_class, _serializer):
        KnitRepository.__init__(self, _format, a_bzrdir, control_files,
            _revision_store, control_store, text_store, _commit_builder_class,
            _serializer)
        index_transport = control_files._transport.clone('indices')
        self._pack_collection = RepositoryPackCollection(self, control_files._transport,
            index_transport,
            control_files._transport.clone('upload'),
            control_files._transport.clone('packs'))
        self._revision_store = KnitPackRevisionStore(self, index_transport, self._revision_store)
        self.weave_store = KnitPackTextStore(self, index_transport, self.weave_store)
        self._inv_thunk = InventoryKnitThunk(self, index_transport)
        # True when the repository object is 'write locked' (as opposed to the
        # physical lock only taken out around changes to the pack-names list.) 
        # Another way to represent this would be a decorator around the control
        # files object that presents logical locks as physical ones - if this
        # gets ugly consider that alternative design. RBC 20071011
        self._write_lock_count = 0
        self._transaction = None
        # for tests
        self._reconcile_does_inventory_gc = True
        self._reconcile_fixes_text_parents = True
        self._reconcile_backsup_inventory = False

    def _abort_write_group(self):
        self._pack_collection._abort_write_group()

    def _access_mode(self):
        """Return 'w' or 'r' for depending on whether a write lock is active.
        
        This method is a helper for the Knit-thunking support objects.
        """
        if self.is_write_locked():
            return 'w'
        return 'r'

    def _find_inconsistent_revision_parents(self):
        """Find revisions with incorrectly cached parents.

        :returns: an iterator yielding tuples of (revison-id, parents-in-index,
            parents-in-revision).
        """
        if not self.is_locked():
            raise errors.ObjectNotLocked(self)
        pb = ui.ui_factory.nested_progress_bar()
        result = []
        try:
            revision_nodes = self._pack_collection.revision_index \
                .combined_index.iter_all_entries()
            index_positions = []
            # Get the cached index values for all revisions, and also the location
            # in each index of the revision text so we can perform linear IO.
            for index, key, value, refs in revision_nodes:
                pos, length = value[1:].split(' ')
                index_positions.append((index, int(pos), key[0],
                    tuple(parent[0] for parent in refs[0])))
                pb.update("Reading revision index.", 0, 0)
            index_positions.sort()
            batch_count = len(index_positions) / 1000 + 1
            pb.update("Checking cached revision graph.", 0, batch_count)
            for offset in xrange(batch_count):
                pb.update("Checking cached revision graph.", offset)
                to_query = index_positions[offset * 1000:(offset + 1) * 1000]
                if not to_query:
                    break
                rev_ids = [item[2] for item in to_query]
                revs = self.get_revisions(rev_ids)
                for revision, item in zip(revs, to_query):
                    index_parents = item[3]
                    rev_parents = tuple(revision.parent_ids)
                    if index_parents != rev_parents:
                        result.append((revision.revision_id, index_parents, rev_parents))
        finally:
            pb.finished()
        return result

    @symbol_versioning.deprecated_method(symbol_versioning.one_one)
    def get_parents(self, revision_ids):
        """See graph._StackedParentsProvider.get_parents."""
        parent_map = self.get_parent_map(revision_ids)
        return [parent_map.get(r, None) for r in revision_ids]

    def get_parent_map(self, keys):
        """See graph._StackedParentsProvider.get_parent_map

        This implementation accesses the combined revision index to provide
        answers.
        """
        self._pack_collection.ensure_loaded()
        index = self._pack_collection.revision_index.combined_index
        keys = set(keys)
        if _mod_revision.NULL_REVISION in keys:
            keys.discard(_mod_revision.NULL_REVISION)
            found_parents = {_mod_revision.NULL_REVISION:()}
        else:
            found_parents = {}
        search_keys = set((revision_id,) for revision_id in keys)
        for index, key, value, refs in index.iter_entries(search_keys):
            parents = refs[0]
            if not parents:
                parents = (_mod_revision.NULL_REVISION,)
            else:
                parents = tuple(parent[0] for parent in parents)
            found_parents[key[0]] = parents
        return found_parents

    def _make_parents_provider(self):
        return graph.CachingParentsProvider(self)

    def _refresh_data(self):
        if self._write_lock_count == 1 or (
            self.control_files._lock_count == 1 and
            self.control_files._lock_mode == 'r'):
            # forget what names there are
            self._pack_collection.reset()
            # XXX: Better to do an in-memory merge when acquiring a new lock -
            # factor out code from _save_pack_names.
            self._pack_collection.ensure_loaded()

    def _start_write_group(self):
        self._pack_collection._start_write_group()

    def _commit_write_group(self):
        return self._pack_collection._commit_write_group()

    def get_inventory_weave(self):
        return self._inv_thunk.get_weave()

    def get_transaction(self):
        if self._write_lock_count:
            return self._transaction
        else:
            return self.control_files.get_transaction()

    def is_locked(self):
        return self._write_lock_count or self.control_files.is_locked()

    def is_write_locked(self):
        return self._write_lock_count

    def lock_write(self, token=None):
        if not self._write_lock_count and self.is_locked():
            raise errors.ReadOnlyError(self)
        self._write_lock_count += 1
        if self._write_lock_count == 1:
            from bzrlib import transactions
            self._transaction = transactions.WriteTransaction()
        self._refresh_data()

    def lock_read(self):
        if self._write_lock_count:
            self._write_lock_count += 1
        else:
            self.control_files.lock_read()
        self._refresh_data()

    def leave_lock_in_place(self):
        # not supported - raise an error
        raise NotImplementedError(self.leave_lock_in_place)

    def dont_leave_lock_in_place(self):
        # not supported - raise an error
        raise NotImplementedError(self.dont_leave_lock_in_place)

    @needs_write_lock
    def pack(self):
        """Compress the data within the repository.

        This will pack all the data to a single pack. In future it may
        recompress deltas or do other such expensive operations.
        """
        self._pack_collection.pack()

    @needs_write_lock
    def reconcile(self, other=None, thorough=False):
        """Reconcile this repository."""
        from bzrlib.reconcile import PackReconciler
        reconciler = PackReconciler(self, thorough=thorough)
        reconciler.reconcile()
        return reconciler

    def unlock(self):
        if self._write_lock_count == 1 and self._write_group is not None:
            self.abort_write_group()
            self._transaction = None
            self._write_lock_count = 0
            raise errors.BzrError(
                'Must end write group before releasing write lock on %s'
                % self)
        if self._write_lock_count:
            self._write_lock_count -= 1
            if not self._write_lock_count:
                transaction = self._transaction
                self._transaction = None
                transaction.finish()
        else:
            self.control_files.unlock()


class RepositoryFormatPack(MetaDirRepositoryFormat):
    """Format logic for pack structured repositories.

    This repository format has:
     - a list of packs in pack-names
     - packs in packs/NAME.pack
     - indices in indices/NAME.{iix,six,tix,rix}
     - knit deltas in the packs, knit indices mapped to the indices.
     - thunk objects to support the knits programming API.
     - a format marker of its own
     - an optional 'shared-storage' flag
     - an optional 'no-working-trees' flag
     - a LockDir lock
    """

    # Set this attribute in derived classes to control the repository class
    # created by open and initialize.
    repository_class = None
    # Set this attribute in derived classes to control the
    # _commit_builder_class that the repository objects will have passed to
    # their constructor.
    _commit_builder_class = None
    # Set this attribute in derived clases to control the _serializer that the
    # repository objects will have passed to their constructor.
    _serializer = None

    def _get_control_store(self, repo_transport, control_files):
        """Return the control store for this repository."""
        return VersionedFileStore(
            repo_transport,
            prefixed=False,
            file_mode=control_files._file_mode,
            versionedfile_class=knit.KnitVersionedFile,
            versionedfile_kwargs={'factory': knit.KnitPlainFactory()},
            )

    def _get_revision_store(self, repo_transport, control_files):
        """See RepositoryFormat._get_revision_store()."""
        versioned_file_store = VersionedFileStore(
            repo_transport,
            file_mode=control_files._file_mode,
            prefixed=False,
            precious=True,
            versionedfile_class=knit.KnitVersionedFile,
            versionedfile_kwargs={'delta': False,
                                  'factory': knit.KnitPlainFactory(),
                                 },
            escaped=True,
            )
        return KnitRevisionStore(versioned_file_store)

    def _get_text_store(self, transport, control_files):
        """See RepositoryFormat._get_text_store()."""
        return self._get_versioned_file_store('knits',
                                  transport,
                                  control_files,
                                  versionedfile_class=knit.KnitVersionedFile,
                                  versionedfile_kwargs={
                                      'create_parent_dir': True,
                                      'delay_create': True,
                                      'dir_mode': control_files._dir_mode,
                                  },
                                  escaped=True)

    def initialize(self, a_bzrdir, shared=False):
        """Create a pack based repository.

        :param a_bzrdir: bzrdir to contain the new repository; must already
            be initialized.
        :param shared: If true the repository will be initialized as a shared
                       repository.
        """
        mutter('creating repository in %s.', a_bzrdir.transport.base)
        dirs = ['indices', 'obsolete_packs', 'packs', 'upload']
        builder = GraphIndexBuilder()
        files = [('pack-names', builder.finish())]
        utf8_files = [('format', self.get_format_string())]
        
        self._upload_blank_content(a_bzrdir, dirs, files, utf8_files, shared)
        return self.open(a_bzrdir=a_bzrdir, _found=True)

    def open(self, a_bzrdir, _found=False, _override_transport=None):
        """See RepositoryFormat.open().
        
        :param _override_transport: INTERNAL USE ONLY. Allows opening the
                                    repository at a slightly different url
                                    than normal. I.e. during 'upgrade'.
        """
        if not _found:
            format = RepositoryFormat.find_format(a_bzrdir)
            assert format.__class__ ==  self.__class__
        if _override_transport is not None:
            repo_transport = _override_transport
        else:
            repo_transport = a_bzrdir.get_repository_transport(None)
        control_files = lockable_files.LockableFiles(repo_transport,
                                'lock', lockdir.LockDir)
        text_store = self._get_text_store(repo_transport, control_files)
        control_store = self._get_control_store(repo_transport, control_files)
        _revision_store = self._get_revision_store(repo_transport, control_files)
        return self.repository_class(_format=self,
                              a_bzrdir=a_bzrdir,
                              control_files=control_files,
                              _revision_store=_revision_store,
                              control_store=control_store,
                              text_store=text_store,
                              _commit_builder_class=self._commit_builder_class,
                              _serializer=self._serializer)


class RepositoryFormatKnitPack1(RepositoryFormatPack):
    """A no-subtrees parameterized Pack repository.

    This format was introduced in 0.92.
    """

    repository_class = KnitPackRepository
    _commit_builder_class = PackCommitBuilder
    _serializer = xml5.serializer_v5

    def _get_matching_bzrdir(self):
        return bzrdir.format_registry.make_bzrdir('pack-0.92')

    def _ignore_setting_bzrdir(self, format):
        pass

    _matchingbzrdir = property(_get_matching_bzrdir, _ignore_setting_bzrdir)

    def get_format_string(self):
        """See RepositoryFormat.get_format_string()."""
        return "Bazaar pack repository format 1 (needs bzr 0.92)\n"

    def get_format_description(self):
        """See RepositoryFormat.get_format_description()."""
        return "Packs containing knits without subtree support"

    def check_conversion_target(self, target_format):
        pass


class RepositoryFormatKnitPack3(RepositoryFormatPack):
    """A subtrees parameterized Pack repository.

    This repository format uses the xml7 serializer to get:
     - support for recording full info about the tree root
     - support for recording tree-references

    This format was introduced in 0.92.
    """

    repository_class = KnitPackRepository
    _commit_builder_class = PackRootCommitBuilder
    rich_root_data = True
    supports_tree_reference = True
    _serializer = xml7.serializer_v7

    def _get_matching_bzrdir(self):
        return bzrdir.format_registry.make_bzrdir(
            'pack-0.92-subtree')

    def _ignore_setting_bzrdir(self, format):
        pass

    _matchingbzrdir = property(_get_matching_bzrdir, _ignore_setting_bzrdir)

    def check_conversion_target(self, target_format):
        if not target_format.rich_root_data:
            raise errors.BadConversionTarget(
                'Does not support rich root data.', target_format)
        if not getattr(target_format, 'supports_tree_reference', False):
            raise errors.BadConversionTarget(
                'Does not support nested trees', target_format)
            
    def get_format_string(self):
        """See RepositoryFormat.get_format_string()."""
        return "Bazaar pack repository format 1 with subtree support (needs bzr 0.92)\n"

    def get_format_description(self):
        """See RepositoryFormat.get_format_description()."""
        return "Packs containing knits with subtree support\n"


class RepositoryFormatKnitPack4(RepositoryFormatPack):
    """A rich-root, no subtrees parameterized Pack repository.

    This repository format uses the xml6 serializer to get:
     - support for recording full info about the tree root

    This format was introduced in 1.0.
    """

    repository_class = KnitPackRepository
    _commit_builder_class = PackRootCommitBuilder
    rich_root_data = True
    supports_tree_reference = False
    _serializer = xml6.serializer_v6

    def _get_matching_bzrdir(self):
        return bzrdir.format_registry.make_bzrdir(
            'rich-root-pack')

    def _ignore_setting_bzrdir(self, format):
        pass

    _matchingbzrdir = property(_get_matching_bzrdir, _ignore_setting_bzrdir)

    def check_conversion_target(self, target_format):
        if not target_format.rich_root_data:
            raise errors.BadConversionTarget(
                'Does not support rich root data.', target_format)

    def get_format_string(self):
        """See RepositoryFormat.get_format_string()."""
        return ("Bazaar pack repository format 1 with rich root"
                " (needs bzr 1.0)\n")

    def get_format_description(self):
        """See RepositoryFormat.get_format_description()."""
        return "Packs containing knits with rich root support\n"<|MERGE_RESOLUTION|>--- conflicted
+++ resolved
@@ -22,11 +22,8 @@
 
 from bzrlib import (
         debug,
-<<<<<<< HEAD
         osutils,
-=======
         graph,
->>>>>>> 1571b13f
         pack,
         ui,
         )
