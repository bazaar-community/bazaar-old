--- conflicted
+++ resolved
@@ -2245,55 +2245,14 @@
     # Set this attribute in derived clases to control the _serializer that the
     # repository objects will have passed to their constructor.
     _serializer = None
-<<<<<<< HEAD
     # Packs are not confused by ghosts.
     supports_ghosts = True
-
-    def _get_control_store(self, repo_transport, control_files):
-        """Return the control store for this repository."""
-        return VersionedFileStore(
-            repo_transport,
-            prefixed=False,
-            file_mode=control_files._file_mode,
-            versionedfile_class=knit.KnitVersionedFile,
-            versionedfile_kwargs={'factory': knit.KnitPlainFactory()},
-            )
-
-    def _get_revision_store(self, repo_transport, control_files):
-        """See RepositoryFormat._get_revision_store()."""
-        versioned_file_store = VersionedFileStore(
-            repo_transport,
-            file_mode=control_files._file_mode,
-            prefixed=False,
-            precious=True,
-            versionedfile_class=knit.KnitVersionedFile,
-            versionedfile_kwargs={'delta': False,
-                                  'factory': knit.KnitPlainFactory(),
-                                 },
-            escaped=True,
-            )
-        return KnitRevisionStore(versioned_file_store)
-
-    def _get_text_store(self, transport, control_files):
-        """See RepositoryFormat._get_text_store()."""
-        return self._get_versioned_file_store('knits',
-                                  transport,
-                                  control_files,
-                                  versionedfile_class=knit.KnitVersionedFile,
-                                  versionedfile_kwargs={
-                                      'create_parent_dir': True,
-                                      'delay_create': True,
-                                      'dir_mode': control_files._dir_mode,
-                                  },
-                                  escaped=True)
-=======
     # External references are not supported in pack repositories yet.
     supports_external_lookups = False
     # What index classes to use
     index_builder_class = None
     index_class = None
     _fetch_uses_deltas = True
->>>>>>> 8edfbf23
 
     def initialize(self, a_bzrdir, shared=False):
         """Create a pack based repository.
