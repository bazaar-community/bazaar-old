# Copyright (C) 2007-2011 Canonical Ltd
#
# This program is free software; you can redistribute it and/or modify
# it under the terms of the GNU General Public License as published by
# the Free Software Foundation; either version 2 of the License, or
# (at your option) any later version.
#
# This program is distributed in the hope that it will be useful,
# but WITHOUT ANY WARRANTY; without even the implied warranty of
# MERCHANTABILITY or FITNESS FOR A PARTICULAR PURPOSE.  See the
# GNU General Public License for more details.
#
# You should have received a copy of the GNU General Public License
# along with this program; if not, write to the Free Software
# Foundation, Inc., 51 Franklin Street, Fifth Floor, Boston, MA 02110-1301 USA

import re
import sys

from bzrlib.lazy_import import lazy_import
lazy_import(globals(), """
from itertools import izip
import time

from bzrlib import (
    chk_map,
    cleanup,
    debug,
    graph,
    osutils,
    pack,
    transactions,
    tsort,
    ui,
    )
from bzrlib.index import (
    CombinedGraphIndex,
    GraphIndexPrefixAdapter,
    )
""")
from bzrlib import (
    btree_index,
    errors,
    lockable_files,
    lockdir,
    )

from bzrlib.decorators import (
    needs_read_lock,
    needs_write_lock,
    only_raises,
    )
from bzrlib.lock import LogicalLockResult
from bzrlib.repository import (
<<<<<<< HEAD
=======
    CommitBuilder,
    _LazyListJoin,
>>>>>>> 576629bf
    MetaDirRepository,
    RepositoryFormat,
    RepositoryWriteLockResult,
    )
from bzrlib.vf_repository import (
    MetaDirVersionedFileRepository,
    MetaDirVersionedFileRepositoryFormat,
    VersionedFileCommitBuilder,
    VersionedFileRootCommitBuilder,
    )
from bzrlib.trace import (
    mutter,
    note,
    warning,
    )


class PackCommitBuilder(VersionedFileCommitBuilder):
    """Subclass of VersionedFileCommitBuilder to add texts with pack semantics.

    Specifically this uses one knit object rather than one knit object per
    added text, reducing memory and object pressure.
    """

    def __init__(self, repository, parents, config, timestamp=None,
                 timezone=None, committer=None, revprops=None,
                 revision_id=None, lossy=False):
        VersionedFileCommitBuilder.__init__(self, repository, parents, config,
            timestamp=timestamp, timezone=timezone, committer=committer,
            revprops=revprops, revision_id=revision_id, lossy=lossy)
        self._file_graph = graph.Graph(
            repository._pack_collection.text_index.combined_index)

    def _heads(self, file_id, revision_ids):
        keys = [(file_id, revision_id) for revision_id in revision_ids]
        return set([key[1] for key in self._file_graph.heads(keys)])


class PackRootCommitBuilder(VersionedFileRootCommitBuilder):
    """A subclass of RootCommitBuilder to add texts with pack semantics.

    Specifically this uses one knit object rather than one knit object per
    added text, reducing memory and object pressure.
    """

    def __init__(self, repository, parents, config, timestamp=None,
                 timezone=None, committer=None, revprops=None,
                 revision_id=None, lossy=False):
        super(PackRootCommitBuilder, self).__init__(repository, parents,
            config, timestamp=timestamp, timezone=timezone,
            committer=committer, revprops=revprops, revision_id=revision_id,
            lossy=lossy)
        self._file_graph = graph.Graph(
            repository._pack_collection.text_index.combined_index)

    def _heads(self, file_id, revision_ids):
        keys = [(file_id, revision_id) for revision_id in revision_ids]
        return set([key[1] for key in self._file_graph.heads(keys)])


class Pack(object):
    """An in memory proxy for a pack and its indices.

    This is a base class that is not directly used, instead the classes
    ExistingPack and NewPack are used.
    """

    # A map of index 'type' to the file extension and position in the
    # index_sizes array.
    index_definitions = {
        'chk': ('.cix', 4),
        'revision': ('.rix', 0),
        'inventory': ('.iix', 1),
        'text': ('.tix', 2),
        'signature': ('.six', 3),
        }

    def __init__(self, revision_index, inventory_index, text_index,
        signature_index, chk_index=None):
        """Create a pack instance.

        :param revision_index: A GraphIndex for determining what revisions are
            present in the Pack and accessing the locations of their texts.
        :param inventory_index: A GraphIndex for determining what inventories are
            present in the Pack and accessing the locations of their
            texts/deltas.
        :param text_index: A GraphIndex for determining what file texts
            are present in the pack and accessing the locations of their
            texts/deltas (via (fileid, revisionid) tuples).
        :param signature_index: A GraphIndex for determining what signatures are
            present in the Pack and accessing the locations of their texts.
        :param chk_index: A GraphIndex for accessing content by CHK, if the
            pack has one.
        """
        self.revision_index = revision_index
        self.inventory_index = inventory_index
        self.text_index = text_index
        self.signature_index = signature_index
        self.chk_index = chk_index

    def access_tuple(self):
        """Return a tuple (transport, name) for the pack content."""
        return self.pack_transport, self.file_name()

    def _check_references(self):
        """Make sure our external references are present.

        Packs are allowed to have deltas whose base is not in the pack, but it
        must be present somewhere in this collection.  It is not allowed to
        have deltas based on a fallback repository.
        (See <https://bugs.launchpad.net/bzr/+bug/288751>)
        """
        missing_items = {}
        for (index_name, external_refs, index) in [
            ('texts',
                self._get_external_refs(self.text_index),
                self._pack_collection.text_index.combined_index),
            ('inventories',
                self._get_external_refs(self.inventory_index),
                self._pack_collection.inventory_index.combined_index),
            ]:
            missing = external_refs.difference(
                k for (idx, k, v, r) in
                index.iter_entries(external_refs))
            if missing:
                missing_items[index_name] = sorted(list(missing))
        if missing_items:
            from pprint import pformat
            raise errors.BzrCheckError(
                "Newly created pack file %r has delta references to "
                "items not in its repository:\n%s"
                % (self, pformat(missing_items)))

    def file_name(self):
        """Get the file name for the pack on disk."""
        return self.name + '.pack'

    def get_revision_count(self):
        return self.revision_index.key_count()

    def index_name(self, index_type, name):
        """Get the disk name of an index type for pack name 'name'."""
        return name + Pack.index_definitions[index_type][0]

    def index_offset(self, index_type):
        """Get the position in a index_size array for a given index type."""
        return Pack.index_definitions[index_type][1]

    def inventory_index_name(self, name):
        """The inv index is the name + .iix."""
        return self.index_name('inventory', name)

    def revision_index_name(self, name):
        """The revision index is the name + .rix."""
        return self.index_name('revision', name)

    def signature_index_name(self, name):
        """The signature index is the name + .six."""
        return self.index_name('signature', name)

    def text_index_name(self, name):
        """The text index is the name + .tix."""
        return self.index_name('text', name)

    def _replace_index_with_readonly(self, index_type):
        unlimited_cache = False
        if index_type == 'chk':
            unlimited_cache = True
        index = self.index_class(self.index_transport,
                    self.index_name(index_type, self.name),
                    self.index_sizes[self.index_offset(index_type)],
                    unlimited_cache=unlimited_cache)
        if index_type == 'chk':
            index._leaf_factory = btree_index._gcchk_factory
        setattr(self, index_type + '_index', index)


class ExistingPack(Pack):
    """An in memory proxy for an existing .pack and its disk indices."""

    def __init__(self, pack_transport, name, revision_index, inventory_index,
        text_index, signature_index, chk_index=None):
        """Create an ExistingPack object.

        :param pack_transport: The transport where the pack file resides.
        :param name: The name of the pack on disk in the pack_transport.
        """
        Pack.__init__(self, revision_index, inventory_index, text_index,
            signature_index, chk_index)
        self.name = name
        self.pack_transport = pack_transport
        if None in (revision_index, inventory_index, text_index,
                signature_index, name, pack_transport):
            raise AssertionError()

    def __eq__(self, other):
        return self.__dict__ == other.__dict__

    def __ne__(self, other):
        return not self.__eq__(other)

    def __repr__(self):
        return "<%s.%s object at 0x%x, %s, %s" % (
            self.__class__.__module__, self.__class__.__name__, id(self),
            self.pack_transport, self.name)


class ResumedPack(ExistingPack):

    def __init__(self, name, revision_index, inventory_index, text_index,
        signature_index, upload_transport, pack_transport, index_transport,
        pack_collection, chk_index=None):
        """Create a ResumedPack object."""
        ExistingPack.__init__(self, pack_transport, name, revision_index,
            inventory_index, text_index, signature_index,
            chk_index=chk_index)
        self.upload_transport = upload_transport
        self.index_transport = index_transport
        self.index_sizes = [None, None, None, None]
        indices = [
            ('revision', revision_index),
            ('inventory', inventory_index),
            ('text', text_index),
            ('signature', signature_index),
            ]
        if chk_index is not None:
            indices.append(('chk', chk_index))
            self.index_sizes.append(None)
        for index_type, index in indices:
            offset = self.index_offset(index_type)
            self.index_sizes[offset] = index._size
        self.index_class = pack_collection._index_class
        self._pack_collection = pack_collection
        self._state = 'resumed'
        # XXX: perhaps check that the .pack file exists?

    def access_tuple(self):
        if self._state == 'finished':
            return Pack.access_tuple(self)
        elif self._state == 'resumed':
            return self.upload_transport, self.file_name()
        else:
            raise AssertionError(self._state)

    def abort(self):
        self.upload_transport.delete(self.file_name())
        indices = [self.revision_index, self.inventory_index, self.text_index,
            self.signature_index]
        if self.chk_index is not None:
            indices.append(self.chk_index)
        for index in indices:
            index._transport.delete(index._name)

    def finish(self):
        self._check_references()
        index_types = ['revision', 'inventory', 'text', 'signature']
        if self.chk_index is not None:
            index_types.append('chk')
        for index_type in index_types:
            old_name = self.index_name(index_type, self.name)
            new_name = '../indices/' + old_name
            self.upload_transport.rename(old_name, new_name)
            self._replace_index_with_readonly(index_type)
        new_name = '../packs/' + self.file_name()
        self.upload_transport.rename(self.file_name(), new_name)
        self._state = 'finished'

    def _get_external_refs(self, index):
        """Return compression parents for this index that are not present.

        This returns any compression parents that are referenced by this index,
        which are not contained *in* this index. They may be present elsewhere.
        """
        return index.external_references(1)


class NewPack(Pack):
    """An in memory proxy for a pack which is being created."""

    def __init__(self, pack_collection, upload_suffix='', file_mode=None):
        """Create a NewPack instance.

        :param pack_collection: A PackCollection into which this is being inserted.
        :param upload_suffix: An optional suffix to be given to any temporary
            files created during the pack creation. e.g '.autopack'
        :param file_mode: Unix permissions for newly created file.
        """
        # The relative locations of the packs are constrained, but all are
        # passed in because the caller has them, so as to avoid object churn.
        index_builder_class = pack_collection._index_builder_class
        if pack_collection.chk_index is not None:
            chk_index = index_builder_class(reference_lists=0)
        else:
            chk_index = None
        Pack.__init__(self,
            # Revisions: parents list, no text compression.
            index_builder_class(reference_lists=1),
            # Inventory: We want to map compression only, but currently the
            # knit code hasn't been updated enough to understand that, so we
            # have a regular 2-list index giving parents and compression
            # source.
            index_builder_class(reference_lists=2),
            # Texts: compression and per file graph, for all fileids - so two
            # reference lists and two elements in the key tuple.
            index_builder_class(reference_lists=2, key_elements=2),
            # Signatures: Just blobs to store, no compression, no parents
            # listing.
            index_builder_class(reference_lists=0),
            # CHK based storage - just blobs, no compression or parents.
            chk_index=chk_index
            )
        self._pack_collection = pack_collection
        # When we make readonly indices, we need this.
        self.index_class = pack_collection._index_class
        # where should the new pack be opened
        self.upload_transport = pack_collection._upload_transport
        # where are indices written out to
        self.index_transport = pack_collection._index_transport
        # where is the pack renamed to when it is finished?
        self.pack_transport = pack_collection._pack_transport
        # What file mode to upload the pack and indices with.
        self._file_mode = file_mode
        # tracks the content written to the .pack file.
        self._hash = osutils.md5()
        # a tuple with the length in bytes of the indices, once the pack
        # is finalised. (rev, inv, text, sigs, chk_if_in_use)
        self.index_sizes = None
        # How much data to cache when writing packs. Note that this is not
        # synchronised with reads, because it's not in the transport layer, so
        # is not safe unless the client knows it won't be reading from the pack
        # under creation.
        self._cache_limit = 0
        # the temporary pack file name.
        self.random_name = osutils.rand_chars(20) + upload_suffix
        # when was this pack started ?
        self.start_time = time.time()
        # open an output stream for the data added to the pack.
        self.write_stream = self.upload_transport.open_write_stream(
            self.random_name, mode=self._file_mode)
        if 'pack' in debug.debug_flags:
            mutter('%s: create_pack: pack stream open: %s%s t+%6.3fs',
                time.ctime(), self.upload_transport.base, self.random_name,
                time.time() - self.start_time)
        # A list of byte sequences to be written to the new pack, and the
        # aggregate size of them.  Stored as a list rather than separate
        # variables so that the _write_data closure below can update them.
        self._buffer = [[], 0]
        # create a callable for adding data
        #
        # robertc says- this is a closure rather than a method on the object
        # so that the variables are locals, and faster than accessing object
        # members.
        def _write_data(bytes, flush=False, _buffer=self._buffer,
            _write=self.write_stream.write, _update=self._hash.update):
            _buffer[0].append(bytes)
            _buffer[1] += len(bytes)
            # buffer cap
            if _buffer[1] > self._cache_limit or flush:
                bytes = ''.join(_buffer[0])
                _write(bytes)
                _update(bytes)
                _buffer[:] = [[], 0]
        # expose this on self, for the occasion when clients want to add data.
        self._write_data = _write_data
        # a pack writer object to serialise pack records.
        self._writer = pack.ContainerWriter(self._write_data)
        self._writer.begin()
        # what state is the pack in? (open, finished, aborted)
        self._state = 'open'
        # no name until we finish writing the content
        self.name = None

    def abort(self):
        """Cancel creating this pack."""
        self._state = 'aborted'
        self.write_stream.close()
        # Remove the temporary pack file.
        self.upload_transport.delete(self.random_name)
        # The indices have no state on disk.

    def access_tuple(self):
        """Return a tuple (transport, name) for the pack content."""
        if self._state == 'finished':
            return Pack.access_tuple(self)
        elif self._state == 'open':
            return self.upload_transport, self.random_name
        else:
            raise AssertionError(self._state)

    def data_inserted(self):
        """True if data has been added to this pack."""
        return bool(self.get_revision_count() or
            self.inventory_index.key_count() or
            self.text_index.key_count() or
            self.signature_index.key_count() or
            (self.chk_index is not None and self.chk_index.key_count()))

    def finish_content(self):
        if self.name is not None:
            return
        self._writer.end()
        if self._buffer[1]:
            self._write_data('', flush=True)
        self.name = self._hash.hexdigest()

    def finish(self, suspend=False):
        """Finish the new pack.

        This:
         - finalises the content
         - assigns a name (the md5 of the content, currently)
         - writes out the associated indices
         - renames the pack into place.
         - stores the index size tuple for the pack in the index_sizes
           attribute.
        """
        self.finish_content()
        if not suspend:
            self._check_references()
        # write indices
        # XXX: It'd be better to write them all to temporary names, then
        # rename them all into place, so that the window when only some are
        # visible is smaller.  On the other hand none will be seen until
        # they're in the names list.
        self.index_sizes = [None, None, None, None]
        self._write_index('revision', self.revision_index, 'revision', suspend)
        self._write_index('inventory', self.inventory_index, 'inventory',
            suspend)
        self._write_index('text', self.text_index, 'file texts', suspend)
        self._write_index('signature', self.signature_index,
            'revision signatures', suspend)
        if self.chk_index is not None:
            self.index_sizes.append(None)
            self._write_index('chk', self.chk_index,
                'content hash bytes', suspend)
        self.write_stream.close()
        # Note that this will clobber an existing pack with the same name,
        # without checking for hash collisions. While this is undesirable this
        # is something that can be rectified in a subsequent release. One way
        # to rectify it may be to leave the pack at the original name, writing
        # its pack-names entry as something like 'HASH: index-sizes
        # temporary-name'. Allocate that and check for collisions, if it is
        # collision free then rename it into place. If clients know this scheme
        # they can handle missing-file errors by:
        #  - try for HASH.pack
        #  - try for temporary-name
        #  - refresh the pack-list to see if the pack is now absent
        new_name = self.name + '.pack'
        if not suspend:
            new_name = '../packs/' + new_name
        self.upload_transport.rename(self.random_name, new_name)
        self._state = 'finished'
        if 'pack' in debug.debug_flags:
            # XXX: size might be interesting?
            mutter('%s: create_pack: pack finished: %s%s->%s t+%6.3fs',
                time.ctime(), self.upload_transport.base, self.random_name,
                new_name, time.time() - self.start_time)

    def flush(self):
        """Flush any current data."""
        if self._buffer[1]:
            bytes = ''.join(self._buffer[0])
            self.write_stream.write(bytes)
            self._hash.update(bytes)
            self._buffer[:] = [[], 0]

    def _get_external_refs(self, index):
        return index._external_references()

    def set_write_cache_size(self, size):
        self._cache_limit = size

    def _write_index(self, index_type, index, label, suspend=False):
        """Write out an index.

        :param index_type: The type of index to write - e.g. 'revision'.
        :param index: The index object to serialise.
        :param label: What label to give the index e.g. 'revision'.
        """
        index_name = self.index_name(index_type, self.name)
        if suspend:
            transport = self.upload_transport
        else:
            transport = self.index_transport
        self.index_sizes[self.index_offset(index_type)] = transport.put_file(
            index_name, index.finish(), mode=self._file_mode)
        if 'pack' in debug.debug_flags:
            # XXX: size might be interesting?
            mutter('%s: create_pack: wrote %s index: %s%s t+%6.3fs',
                time.ctime(), label, self.upload_transport.base,
                self.random_name, time.time() - self.start_time)
        # Replace the writable index on this object with a readonly,
        # presently unloaded index. We should alter
        # the index layer to make its finish() error if add_node is
        # subsequently used. RBC
        self._replace_index_with_readonly(index_type)


class AggregateIndex(object):
    """An aggregated index for the RepositoryPackCollection.

    AggregateIndex is reponsible for managing the PackAccess object,
    Index-To-Pack mapping, and all indices list for a specific type of index
    such as 'revision index'.

    A CombinedIndex provides an index on a single key space built up
    from several on-disk indices.  The AggregateIndex builds on this
    to provide a knit access layer, and allows having up to one writable
    index within the collection.
    """
    # XXX: Probably 'can be written to' could/should be separated from 'acts
    # like a knit index' -- mbp 20071024

    def __init__(self, reload_func=None, flush_func=None):
        """Create an AggregateIndex.

        :param reload_func: A function to call if we find we are missing an
            index. Should have the form reload_func() => True if the list of
            active pack files has changed.
        """
        self._reload_func = reload_func
        self.index_to_pack = {}
        self.combined_index = CombinedGraphIndex([], reload_func=reload_func)
        self.data_access = _DirectPackAccess(self.index_to_pack,
                                             reload_func=reload_func,
                                             flush_func=flush_func)
        self.add_callback = None

    def add_index(self, index, pack):
        """Add index to the aggregate, which is an index for Pack pack.

        Future searches on the aggregate index will seach this new index
        before all previously inserted indices.

        :param index: An Index for the pack.
        :param pack: A Pack instance.
        """
        # expose it to the index map
        self.index_to_pack[index] = pack.access_tuple()
        # put it at the front of the linear index list
        self.combined_index.insert_index(0, index, pack.name)

    def add_writable_index(self, index, pack):
        """Add an index which is able to have data added to it.

        There can be at most one writable index at any time.  Any
        modifications made to the knit are put into this index.

        :param index: An index from the pack parameter.
        :param pack: A Pack instance.
        """
        if self.add_callback is not None:
            raise AssertionError(
                "%s already has a writable index through %s" % \
                (self, self.add_callback))
        # allow writing: queue writes to a new index
        self.add_index(index, pack)
        # Updates the index to packs mapping as a side effect,
        self.data_access.set_writer(pack._writer, index, pack.access_tuple())
        self.add_callback = index.add_nodes

    def clear(self):
        """Reset all the aggregate data to nothing."""
        self.data_access.set_writer(None, None, (None, None))
        self.index_to_pack.clear()
        del self.combined_index._indices[:]
        del self.combined_index._index_names[:]
        self.add_callback = None

    def remove_index(self, index):
        """Remove index from the indices used to answer queries.

        :param index: An index from the pack parameter.
        """
        del self.index_to_pack[index]
        pos = self.combined_index._indices.index(index)
        del self.combined_index._indices[pos]
        del self.combined_index._index_names[pos]
        if (self.add_callback is not None and
            getattr(index, 'add_nodes', None) == self.add_callback):
            self.add_callback = None
            self.data_access.set_writer(None, None, (None, None))


class Packer(object):
    """Create a pack from packs."""

    def __init__(self, pack_collection, packs, suffix, revision_ids=None,
                 reload_func=None):
        """Create a Packer.

        :param pack_collection: A RepositoryPackCollection object where the
            new pack is being written to.
        :param packs: The packs to combine.
        :param suffix: The suffix to use on the temporary files for the pack.
        :param revision_ids: Revision ids to limit the pack to.
        :param reload_func: A function to call if a pack file/index goes
            missing. The side effect of calling this function should be to
            update self.packs. See also AggregateIndex
        """
        self.packs = packs
        self.suffix = suffix
        self.revision_ids = revision_ids
        # The pack object we are creating.
        self.new_pack = None
        self._pack_collection = pack_collection
        self._reload_func = reload_func
        # The index layer keys for the revisions being copied. None for 'all
        # objects'.
        self._revision_keys = None
        # What text keys to copy. None for 'all texts'. This is set by
        # _copy_inventory_texts
        self._text_filter = None

    def pack(self, pb=None):
        """Create a new pack by reading data from other packs.

        This does little more than a bulk copy of data. One key difference
        is that data with the same item key across multiple packs is elided
        from the output. The new pack is written into the current pack store
        along with its indices, and the name added to the pack names. The
        source packs are not altered and are not required to be in the current
        pack collection.

        :param pb: An optional progress bar to use. A nested bar is created if
            this is None.
        :return: A Pack object, or None if nothing was copied.
        """
        # open a pack - using the same name as the last temporary file
        # - which has already been flushed, so it's safe.
        # XXX: - duplicate code warning with start_write_group; fix before
        #      considering 'done'.
        if self._pack_collection._new_pack is not None:
            raise errors.BzrError('call to %s.pack() while another pack is'
                                  ' being written.'
                                  % (self.__class__.__name__,))
        if self.revision_ids is not None:
            if len(self.revision_ids) == 0:
                # silly fetch request.
                return None
            else:
                self.revision_ids = frozenset(self.revision_ids)
                self.revision_keys = frozenset((revid,) for revid in
                    self.revision_ids)
        if pb is None:
            self.pb = ui.ui_factory.nested_progress_bar()
        else:
            self.pb = pb
        try:
            return self._create_pack_from_packs()
        finally:
            if pb is None:
                self.pb.finished()

    def open_pack(self):
        """Open a pack for the pack we are creating."""
        new_pack = self._pack_collection.pack_factory(self._pack_collection,
                upload_suffix=self.suffix,
                file_mode=self._pack_collection.repo.bzrdir._get_file_mode())
        # We know that we will process all nodes in order, and don't need to
        # query, so don't combine any indices spilled to disk until we are done
        new_pack.revision_index.set_optimize(combine_backing_indices=False)
        new_pack.inventory_index.set_optimize(combine_backing_indices=False)
        new_pack.text_index.set_optimize(combine_backing_indices=False)
        new_pack.signature_index.set_optimize(combine_backing_indices=False)
        return new_pack

    def _copy_revision_texts(self):
        """Copy revision data to the new pack."""
        raise NotImplementedError(self._copy_revision_texts)

    def _copy_inventory_texts(self):
        """Copy the inventory texts to the new pack.

        self._revision_keys is used to determine what inventories to copy.

        Sets self._text_filter appropriately.
        """
        raise NotImplementedError(self._copy_inventory_texts)

    def _copy_text_texts(self):
        raise NotImplementedError(self._copy_text_texts)

    def _create_pack_from_packs(self):
        raise NotImplementedError(self._create_pack_from_packs)

    def _log_copied_texts(self):
        if 'pack' in debug.debug_flags:
            mutter('%s: create_pack: file texts copied: %s%s %d items t+%6.3fs',
                time.ctime(), self._pack_collection._upload_transport.base,
                self.new_pack.random_name,
                self.new_pack.text_index.key_count(),
                time.time() - self.new_pack.start_time)

    def _use_pack(self, new_pack):
        """Return True if new_pack should be used.

        :param new_pack: The pack that has just been created.
        :return: True if the pack should be used.
        """
        return new_pack.data_inserted()


class RepositoryPackCollection(object):
    """Management of packs within a repository.

    :ivar _names: map of {pack_name: (index_size,)}
    """

    pack_factory = None
    resumed_pack_factory = None
    normal_packer_class = None
    optimising_packer_class = None

    def __init__(self, repo, transport, index_transport, upload_transport,
                 pack_transport, index_builder_class, index_class,
                 use_chk_index):
        """Create a new RepositoryPackCollection.

        :param transport: Addresses the repository base directory
            (typically .bzr/repository/).
        :param index_transport: Addresses the directory containing indices.
        :param upload_transport: Addresses the directory into which packs are written
            while they're being created.
        :param pack_transport: Addresses the directory of existing complete packs.
        :param index_builder_class: The index builder class to use.
        :param index_class: The index class to use.
        :param use_chk_index: Whether to setup and manage a CHK index.
        """
        # XXX: This should call self.reset()
        self.repo = repo
        self.transport = transport
        self._index_transport = index_transport
        self._upload_transport = upload_transport
        self._pack_transport = pack_transport
        self._index_builder_class = index_builder_class
        self._index_class = index_class
        self._suffix_offsets = {'.rix': 0, '.iix': 1, '.tix': 2, '.six': 3,
            '.cix': 4}
        self.packs = []
        # name:Pack mapping
        self._names = None
        self._packs_by_name = {}
        # the previous pack-names content
        self._packs_at_load = None
        # when a pack is being created by this object, the state of that pack.
        self._new_pack = None
        # aggregated revision index data
        flush = self._flush_new_pack
        self.revision_index = AggregateIndex(self.reload_pack_names, flush)
        self.inventory_index = AggregateIndex(self.reload_pack_names, flush)
        self.text_index = AggregateIndex(self.reload_pack_names, flush)
        self.signature_index = AggregateIndex(self.reload_pack_names, flush)
        all_indices = [self.revision_index, self.inventory_index,
                self.text_index, self.signature_index]
        if use_chk_index:
            self.chk_index = AggregateIndex(self.reload_pack_names, flush)
            all_indices.append(self.chk_index)
        else:
            # used to determine if we're using a chk_index elsewhere.
            self.chk_index = None
        # Tell all the CombinedGraphIndex objects about each other, so they can
        # share hints about which pack names to search first.
        all_combined = [agg_idx.combined_index for agg_idx in all_indices]
        for combined_idx in all_combined:
            combined_idx.set_sibling_indices(
                set(all_combined).difference([combined_idx]))
        # resumed packs
        self._resumed_packs = []

    def __repr__(self):
        return '%s(%r)' % (self.__class__.__name__, self.repo)

    def add_pack_to_memory(self, pack):
        """Make a Pack object available to the repository to satisfy queries.

        :param pack: A Pack object.
        """
        if pack.name in self._packs_by_name:
            raise AssertionError(
                'pack %s already in _packs_by_name' % (pack.name,))
        self.packs.append(pack)
        self._packs_by_name[pack.name] = pack
        self.revision_index.add_index(pack.revision_index, pack)
        self.inventory_index.add_index(pack.inventory_index, pack)
        self.text_index.add_index(pack.text_index, pack)
        self.signature_index.add_index(pack.signature_index, pack)
        if self.chk_index is not None:
            self.chk_index.add_index(pack.chk_index, pack)

    def all_packs(self):
        """Return a list of all the Pack objects this repository has.

        Note that an in-progress pack being created is not returned.

        :return: A list of Pack objects for all the packs in the repository.
        """
        result = []
        for name in self.names():
            result.append(self.get_pack_by_name(name))
        return result

    def autopack(self):
        """Pack the pack collection incrementally.

        This will not attempt global reorganisation or recompression,
        rather it will just ensure that the total number of packs does
        not grow without bound. It uses the _max_pack_count method to
        determine if autopacking is needed, and the pack_distribution
        method to determine the number of revisions in each pack.

        If autopacking takes place then the packs name collection will have
        been flushed to disk - packing requires updating the name collection
        in synchronisation with certain steps. Otherwise the names collection
        is not flushed.

        :return: Something evaluating true if packing took place.
        """
        while True:
            try:
                return self._do_autopack()
            except errors.RetryAutopack:
                # If we get a RetryAutopack exception, we should abort the
                # current action, and retry.
                pass

    def _do_autopack(self):
        # XXX: Should not be needed when the management of indices is sane.
        total_revisions = self.revision_index.combined_index.key_count()
        total_packs = len(self._names)
        if self._max_pack_count(total_revisions) >= total_packs:
            return None
        # determine which packs need changing
        pack_distribution = self.pack_distribution(total_revisions)
        existing_packs = []
        for pack in self.all_packs():
            revision_count = pack.get_revision_count()
            if revision_count == 0:
                # revision less packs are not generated by normal operation,
                # only by operations like sign-my-commits, and thus will not
                # tend to grow rapdily or without bound like commit containing
                # packs do - leave them alone as packing them really should
                # group their data with the relevant commit, and that may
                # involve rewriting ancient history - which autopack tries to
                # avoid. Alternatively we could not group the data but treat
                # each of these as having a single revision, and thus add
                # one revision for each to the total revision count, to get
                # a matching distribution.
                continue
            existing_packs.append((revision_count, pack))
        pack_operations = self.plan_autopack_combinations(
            existing_packs, pack_distribution)
        num_new_packs = len(pack_operations)
        num_old_packs = sum([len(po[1]) for po in pack_operations])
        num_revs_affected = sum([po[0] for po in pack_operations])
        mutter('Auto-packing repository %s, which has %d pack files, '
            'containing %d revisions. Packing %d files into %d affecting %d'
            ' revisions', self, total_packs, total_revisions, num_old_packs,
            num_new_packs, num_revs_affected)
        result = self._execute_pack_operations(pack_operations, packer_class=self.normal_packer_class,
                                      reload_func=self._restart_autopack)
        mutter('Auto-packing repository %s completed', self)
        return result

    def _execute_pack_operations(self, pack_operations, packer_class,
            reload_func=None):
        """Execute a series of pack operations.

        :param pack_operations: A list of [revision_count, packs_to_combine].
        :param packer_class: The class of packer to use
        :return: The new pack names.
        """
        for revision_count, packs in pack_operations:
            # we may have no-ops from the setup logic
            if len(packs) == 0:
                continue
            packer = packer_class(self, packs, '.autopack',
                                   reload_func=reload_func)
            try:
                result = packer.pack()
            except errors.RetryWithNewPacks:
                # An exception is propagating out of this context, make sure
                # this packer has cleaned up. Packer() doesn't set its new_pack
                # state into the RepositoryPackCollection object, so we only
                # have access to it directly here.
                if packer.new_pack is not None:
                    packer.new_pack.abort()
                raise
            if result is None:
                return
            for pack in packs:
                self._remove_pack_from_memory(pack)
        # record the newly available packs and stop advertising the old
        # packs
        to_be_obsoleted = []
        for _, packs in pack_operations:
            to_be_obsoleted.extend(packs)
        result = self._save_pack_names(clear_obsolete_packs=True,
                                       obsolete_packs=to_be_obsoleted)
        return result

    def _flush_new_pack(self):
        if self._new_pack is not None:
            self._new_pack.flush()

    def lock_names(self):
        """Acquire the mutex around the pack-names index.

        This cannot be used in the middle of a read-only transaction on the
        repository.
        """
        self.repo.control_files.lock_write()

    def _already_packed(self):
        """Is the collection already packed?"""
        return not (self.repo._format.pack_compresses or (len(self._names) > 1))

    def pack(self, hint=None, clean_obsolete_packs=False):
        """Pack the pack collection totally."""
        self.ensure_loaded()
        total_packs = len(self._names)
        if self._already_packed():
            return
        total_revisions = self.revision_index.combined_index.key_count()
        # XXX: the following may want to be a class, to pack with a given
        # policy.
        mutter('Packing repository %s, which has %d pack files, '
            'containing %d revisions with hint %r.', self, total_packs,
            total_revisions, hint)
        while True:
            try:
                self._try_pack_operations(hint)
            except RetryPackOperations:
                continue
            break

        if clean_obsolete_packs:
            self._clear_obsolete_packs()

    def _try_pack_operations(self, hint):
        """Calculate the pack operations based on the hint (if any), and
        execute them.
        """
        # determine which packs need changing
        pack_operations = [[0, []]]
        for pack in self.all_packs():
            if hint is None or pack.name in hint:
                # Either no hint was provided (so we are packing everything),
                # or this pack was included in the hint.
                pack_operations[-1][0] += pack.get_revision_count()
                pack_operations[-1][1].append(pack)
        self._execute_pack_operations(pack_operations,
            packer_class=self.optimising_packer_class,
            reload_func=self._restart_pack_operations)

    def plan_autopack_combinations(self, existing_packs, pack_distribution):
        """Plan a pack operation.

        :param existing_packs: The packs to pack. (A list of (revcount, Pack)
            tuples).
        :param pack_distribution: A list with the number of revisions desired
            in each pack.
        """
        if len(existing_packs) <= len(pack_distribution):
            return []
        existing_packs.sort(reverse=True)
        pack_operations = [[0, []]]
        # plan out what packs to keep, and what to reorganise
        while len(existing_packs):
            # take the largest pack, and if it's less than the head of the
            # distribution chart we will include its contents in the new pack
            # for that position. If it's larger, we remove its size from the
            # distribution chart
            next_pack_rev_count, next_pack = existing_packs.pop(0)
            if next_pack_rev_count >= pack_distribution[0]:
                # this is already packed 'better' than this, so we can
                # not waste time packing it.
                while next_pack_rev_count > 0:
                    next_pack_rev_count -= pack_distribution[0]
                    if next_pack_rev_count >= 0:
                        # more to go
                        del pack_distribution[0]
                    else:
                        # didn't use that entire bucket up
                        pack_distribution[0] = -next_pack_rev_count
            else:
                # add the revisions we're going to add to the next output pack
                pack_operations[-1][0] += next_pack_rev_count
                # allocate this pack to the next pack sub operation
                pack_operations[-1][1].append(next_pack)
                if pack_operations[-1][0] >= pack_distribution[0]:
                    # this pack is used up, shift left.
                    del pack_distribution[0]
                    pack_operations.append([0, []])
        # Now that we know which pack files we want to move, shove them all
        # into a single pack file.
        final_rev_count = 0
        final_pack_list = []
        for num_revs, pack_files in pack_operations:
            final_rev_count += num_revs
            final_pack_list.extend(pack_files)
        if len(final_pack_list) == 1:
            raise AssertionError('We somehow generated an autopack with a'
                ' single pack file being moved.')
            return []
        return [[final_rev_count, final_pack_list]]

    def ensure_loaded(self):
        """Ensure we have read names from disk.

        :return: True if the disk names had not been previously read.
        """
        # NB: if you see an assertion error here, it's probably access against
        # an unlocked repo. Naughty.
        if not self.repo.is_locked():
            raise errors.ObjectNotLocked(self.repo)
        if self._names is None:
            self._names = {}
            self._packs_at_load = set()
            for index, key, value in self._iter_disk_pack_index():
                name = key[0]
                self._names[name] = self._parse_index_sizes(value)
                self._packs_at_load.add((key, value))
            result = True
        else:
            result = False
        # populate all the metadata.
        self.all_packs()
        return result

    def _parse_index_sizes(self, value):
        """Parse a string of index sizes."""
        return tuple([int(digits) for digits in value.split(' ')])

    def get_pack_by_name(self, name):
        """Get a Pack object by name.

        :param name: The name of the pack - e.g. '123456'
        :return: A Pack object.
        """
        try:
            return self._packs_by_name[name]
        except KeyError:
            rev_index = self._make_index(name, '.rix')
            inv_index = self._make_index(name, '.iix')
            txt_index = self._make_index(name, '.tix')
            sig_index = self._make_index(name, '.six')
            if self.chk_index is not None:
                chk_index = self._make_index(name, '.cix', is_chk=True)
            else:
                chk_index = None
            result = ExistingPack(self._pack_transport, name, rev_index,
                inv_index, txt_index, sig_index, chk_index)
            self.add_pack_to_memory(result)
            return result

    def _resume_pack(self, name):
        """Get a suspended Pack object by name.

        :param name: The name of the pack - e.g. '123456'
        :return: A Pack object.
        """
        if not re.match('[a-f0-9]{32}', name):
            # Tokens should be md5sums of the suspended pack file, i.e. 32 hex
            # digits.
            raise errors.UnresumableWriteGroup(
                self.repo, [name], 'Malformed write group token')
        try:
            rev_index = self._make_index(name, '.rix', resume=True)
            inv_index = self._make_index(name, '.iix', resume=True)
            txt_index = self._make_index(name, '.tix', resume=True)
            sig_index = self._make_index(name, '.six', resume=True)
            if self.chk_index is not None:
                chk_index = self._make_index(name, '.cix', resume=True,
                                             is_chk=True)
            else:
                chk_index = None
            result = self.resumed_pack_factory(name, rev_index, inv_index,
                txt_index, sig_index, self._upload_transport,
                self._pack_transport, self._index_transport, self,
                chk_index=chk_index)
        except errors.NoSuchFile, e:
            raise errors.UnresumableWriteGroup(self.repo, [name], str(e))
        self.add_pack_to_memory(result)
        self._resumed_packs.append(result)
        return result

    def allocate(self, a_new_pack):
        """Allocate name in the list of packs.

        :param a_new_pack: A NewPack instance to be added to the collection of
            packs for this repository.
        """
        self.ensure_loaded()
        if a_new_pack.name in self._names:
            raise errors.BzrError(
                'Pack %r already exists in %s' % (a_new_pack.name, self))
        self._names[a_new_pack.name] = tuple(a_new_pack.index_sizes)
        self.add_pack_to_memory(a_new_pack)

    def _iter_disk_pack_index(self):
        """Iterate over the contents of the pack-names index.

        This is used when loading the list from disk, and before writing to
        detect updates from others during our write operation.
        :return: An iterator of the index contents.
        """
        return self._index_class(self.transport, 'pack-names', None
                ).iter_all_entries()

    def _make_index(self, name, suffix, resume=False, is_chk=False):
        size_offset = self._suffix_offsets[suffix]
        index_name = name + suffix
        if resume:
            transport = self._upload_transport
            index_size = transport.stat(index_name).st_size
        else:
            transport = self._index_transport
            index_size = self._names[name][size_offset]
        index = self._index_class(transport, index_name, index_size,
                                  unlimited_cache=is_chk)
        if is_chk and self._index_class is btree_index.BTreeGraphIndex: 
            index._leaf_factory = btree_index._gcchk_factory
        return index

    def _max_pack_count(self, total_revisions):
        """Return the maximum number of packs to use for total revisions.

        :param total_revisions: The total number of revisions in the
            repository.
        """
        if not total_revisions:
            return 1
        digits = str(total_revisions)
        result = 0
        for digit in digits:
            result += int(digit)
        return result

    def names(self):
        """Provide an order to the underlying names."""
        return sorted(self._names.keys())

    def _obsolete_packs(self, packs):
        """Move a number of packs which have been obsoleted out of the way.

        Each pack and its associated indices are moved out of the way.

        Note: for correctness this function should only be called after a new
        pack names index has been written without these pack names, and with
        the names of packs that contain the data previously available via these
        packs.

        :param packs: The packs to obsolete.
        :param return: None.
        """
        for pack in packs:
            try:
                pack.pack_transport.rename(pack.file_name(),
                    '../obsolete_packs/' + pack.file_name())
            except (errors.PathError, errors.TransportError), e:
                # TODO: Should these be warnings or mutters?
                mutter("couldn't rename obsolete pack, skipping it:\n%s"
                       % (e,))
            # TODO: Probably needs to know all possible indices for this pack
            # - or maybe list the directory and move all indices matching this
            # name whether we recognize it or not?
            suffixes = ['.iix', '.six', '.tix', '.rix']
            if self.chk_index is not None:
                suffixes.append('.cix')
            for suffix in suffixes:
                try:
                    self._index_transport.rename(pack.name + suffix,
                        '../obsolete_packs/' + pack.name + suffix)
                except (errors.PathError, errors.TransportError), e:
                    mutter("couldn't rename obsolete index, skipping it:\n%s"
                           % (e,))

    def pack_distribution(self, total_revisions):
        """Generate a list of the number of revisions to put in each pack.

        :param total_revisions: The total number of revisions in the
            repository.
        """
        if total_revisions == 0:
            return [0]
        digits = reversed(str(total_revisions))
        result = []
        for exponent, count in enumerate(digits):
            size = 10 ** exponent
            for pos in range(int(count)):
                result.append(size)
        return list(reversed(result))

    def _pack_tuple(self, name):
        """Return a tuple with the transport and file name for a pack name."""
        return self._pack_transport, name + '.pack'

    def _remove_pack_from_memory(self, pack):
        """Remove pack from the packs accessed by this repository.

        Only affects memory state, until self._save_pack_names() is invoked.
        """
        self._names.pop(pack.name)
        self._packs_by_name.pop(pack.name)
        self._remove_pack_indices(pack)
        self.packs.remove(pack)

    def _remove_pack_indices(self, pack, ignore_missing=False):
        """Remove the indices for pack from the aggregated indices.
        
        :param ignore_missing: Suppress KeyErrors from calling remove_index.
        """
        for index_type in Pack.index_definitions.keys():
            attr_name = index_type + '_index'
            aggregate_index = getattr(self, attr_name)
            if aggregate_index is not None:
                pack_index = getattr(pack, attr_name)
                try:
                    aggregate_index.remove_index(pack_index)
                except KeyError:
                    if ignore_missing:
                        continue
                    raise

    def reset(self):
        """Clear all cached data."""
        # cached revision data
        self.revision_index.clear()
        # cached signature data
        self.signature_index.clear()
        # cached file text data
        self.text_index.clear()
        # cached inventory data
        self.inventory_index.clear()
        # cached chk data
        if self.chk_index is not None:
            self.chk_index.clear()
        # remove the open pack
        self._new_pack = None
        # information about packs.
        self._names = None
        self.packs = []
        self._packs_by_name = {}
        self._packs_at_load = None

    def _unlock_names(self):
        """Release the mutex around the pack-names index."""
        self.repo.control_files.unlock()

    def _diff_pack_names(self):
        """Read the pack names from disk, and compare it to the one in memory.

        :return: (disk_nodes, deleted_nodes, new_nodes)
            disk_nodes    The final set of nodes that should be referenced
            deleted_nodes Nodes which have been removed from when we started
            new_nodes     Nodes that are newly introduced
        """
        # load the disk nodes across
        disk_nodes = set()
        for index, key, value in self._iter_disk_pack_index():
            disk_nodes.add((key, value))
        orig_disk_nodes = set(disk_nodes)

        # do a two-way diff against our original content
        current_nodes = set()
        for name, sizes in self._names.iteritems():
            current_nodes.add(
                ((name, ), ' '.join(str(size) for size in sizes)))

        # Packs no longer present in the repository, which were present when we
        # locked the repository
        deleted_nodes = self._packs_at_load - current_nodes
        # Packs which this process is adding
        new_nodes = current_nodes - self._packs_at_load

        # Update the disk_nodes set to include the ones we are adding, and
        # remove the ones which were removed by someone else
        disk_nodes.difference_update(deleted_nodes)
        disk_nodes.update(new_nodes)

        return disk_nodes, deleted_nodes, new_nodes, orig_disk_nodes

    def _syncronize_pack_names_from_disk_nodes(self, disk_nodes):
        """Given the correct set of pack files, update our saved info.

        :return: (removed, added, modified)
            removed     pack names removed from self._names
            added       pack names added to self._names
            modified    pack names that had changed value
        """
        removed = []
        added = []
        modified = []
        ## self._packs_at_load = disk_nodes
        new_names = dict(disk_nodes)
        # drop no longer present nodes
        for pack in self.all_packs():
            if (pack.name,) not in new_names:
                removed.append(pack.name)
                self._remove_pack_from_memory(pack)
        # add new nodes/refresh existing ones
        for key, value in disk_nodes:
            name = key[0]
            sizes = self._parse_index_sizes(value)
            if name in self._names:
                # existing
                if sizes != self._names[name]:
                    # the pack for name has had its indices replaced - rare but
                    # important to handle. XXX: probably can never happen today
                    # because the three-way merge code above does not handle it
                    # - you may end up adding the same key twice to the new
                    # disk index because the set values are the same, unless
                    # the only index shows up as deleted by the set difference
                    # - which it may. Until there is a specific test for this,
                    # assume it's broken. RBC 20071017.
                    self._remove_pack_from_memory(self.get_pack_by_name(name))
                    self._names[name] = sizes
                    self.get_pack_by_name(name)
                    modified.append(name)
            else:
                # new
                self._names[name] = sizes
                self.get_pack_by_name(name)
                added.append(name)
        return removed, added, modified

    def _save_pack_names(self, clear_obsolete_packs=False, obsolete_packs=None):
        """Save the list of packs.

        This will take out the mutex around the pack names list for the
        duration of the method call. If concurrent updates have been made, a
        three-way merge between the current list and the current in memory list
        is performed.

        :param clear_obsolete_packs: If True, clear out the contents of the
            obsolete_packs directory.
        :param obsolete_packs: Packs that are obsolete once the new pack-names
            file has been written.
        :return: A list of the names saved that were not previously on disk.
        """
        already_obsolete = []
        self.lock_names()
        try:
            builder = self._index_builder_class()
            (disk_nodes, deleted_nodes, new_nodes,
             orig_disk_nodes) = self._diff_pack_names()
            # TODO: handle same-name, index-size-changes here -
            # e.g. use the value from disk, not ours, *unless* we're the one
            # changing it.
            for key, value in disk_nodes:
                builder.add_node(key, value)
            self.transport.put_file('pack-names', builder.finish(),
                mode=self.repo.bzrdir._get_file_mode())
            self._packs_at_load = disk_nodes
            if clear_obsolete_packs:
                to_preserve = None
                if obsolete_packs:
                    to_preserve = set([o.name for o in obsolete_packs])
                already_obsolete = self._clear_obsolete_packs(to_preserve)
        finally:
            self._unlock_names()
        # synchronise the memory packs list with what we just wrote:
        self._syncronize_pack_names_from_disk_nodes(disk_nodes)
        if obsolete_packs:
            # TODO: We could add one more condition here. "if o.name not in
            #       orig_disk_nodes and o != the new_pack we haven't written to
            #       disk yet. However, the new pack object is not easily
            #       accessible here (it would have to be passed through the
            #       autopacking code, etc.)
            obsolete_packs = [o for o in obsolete_packs
                              if o.name not in already_obsolete]
            self._obsolete_packs(obsolete_packs)
        return [new_node[0][0] for new_node in new_nodes]

    def reload_pack_names(self):
        """Sync our pack listing with what is present in the repository.

        This should be called when we find out that something we thought was
        present is now missing. This happens when another process re-packs the
        repository, etc.

        :return: True if the in-memory list of packs has been altered at all.
        """
        # The ensure_loaded call is to handle the case where the first call
        # made involving the collection was to reload_pack_names, where we 
        # don't have a view of disk contents. It's a bit of a bandaid, and
        # causes two reads of pack-names, but it's a rare corner case not
        # struck with regular push/pull etc.
        first_read = self.ensure_loaded()
        if first_read:
            return True
        # out the new value.
        (disk_nodes, deleted_nodes, new_nodes,
         orig_disk_nodes) = self._diff_pack_names()
        # _packs_at_load is meant to be the explicit list of names in
        # 'pack-names' at then start. As such, it should not contain any
        # pending names that haven't been written out yet.
        self._packs_at_load = orig_disk_nodes
        (removed, added,
         modified) = self._syncronize_pack_names_from_disk_nodes(disk_nodes)
        if removed or added or modified:
            return True
        return False

    def _restart_autopack(self):
        """Reload the pack names list, and restart the autopack code."""
        if not self.reload_pack_names():
            # Re-raise the original exception, because something went missing
            # and a restart didn't find it
            raise
        raise errors.RetryAutopack(self.repo, False, sys.exc_info())

    def _restart_pack_operations(self):
        """Reload the pack names list, and restart the autopack code."""
        if not self.reload_pack_names():
            # Re-raise the original exception, because something went missing
            # and a restart didn't find it
            raise
        raise RetryPackOperations(self.repo, False, sys.exc_info())

    def _clear_obsolete_packs(self, preserve=None):
        """Delete everything from the obsolete-packs directory.

        :return: A list of pack identifiers (the filename without '.pack') that
            were found in obsolete_packs.
        """
        found = []
        obsolete_pack_transport = self.transport.clone('obsolete_packs')
        if preserve is None:
            preserve = set()
        for filename in obsolete_pack_transport.list_dir('.'):
            name, ext = osutils.splitext(filename)
            if ext == '.pack':
                found.append(name)
            if name in preserve:
                continue
            try:
                obsolete_pack_transport.delete(filename)
            except (errors.PathError, errors.TransportError), e:
                warning("couldn't delete obsolete pack, skipping it:\n%s"
                        % (e,))
        return found

    def _start_write_group(self):
        # Do not permit preparation for writing if we're not in a 'write lock'.
        if not self.repo.is_write_locked():
            raise errors.NotWriteLocked(self)
        self._new_pack = self.pack_factory(self, upload_suffix='.pack',
            file_mode=self.repo.bzrdir._get_file_mode())
        # allow writing: queue writes to a new index
        self.revision_index.add_writable_index(self._new_pack.revision_index,
            self._new_pack)
        self.inventory_index.add_writable_index(self._new_pack.inventory_index,
            self._new_pack)
        self.text_index.add_writable_index(self._new_pack.text_index,
            self._new_pack)
        self._new_pack.text_index.set_optimize(combine_backing_indices=False)
        self.signature_index.add_writable_index(self._new_pack.signature_index,
            self._new_pack)
        if self.chk_index is not None:
            self.chk_index.add_writable_index(self._new_pack.chk_index,
                self._new_pack)
            self.repo.chk_bytes._index._add_callback = self.chk_index.add_callback
            self._new_pack.chk_index.set_optimize(combine_backing_indices=False)

        self.repo.inventories._index._add_callback = self.inventory_index.add_callback
        self.repo.revisions._index._add_callback = self.revision_index.add_callback
        self.repo.signatures._index._add_callback = self.signature_index.add_callback
        self.repo.texts._index._add_callback = self.text_index.add_callback

    def _abort_write_group(self):
        # FIXME: just drop the transient index.
        # forget what names there are
        if self._new_pack is not None:
            operation = cleanup.OperationWithCleanups(self._new_pack.abort)
            operation.add_cleanup(setattr, self, '_new_pack', None)
            # If we aborted while in the middle of finishing the write
            # group, _remove_pack_indices could fail because the indexes are
            # already gone.  But they're not there we shouldn't fail in this
            # case, so we pass ignore_missing=True.
            operation.add_cleanup(self._remove_pack_indices, self._new_pack,
                ignore_missing=True)
            operation.run_simple()
        for resumed_pack in self._resumed_packs:
            operation = cleanup.OperationWithCleanups(resumed_pack.abort)
            # See comment in previous finally block.
            operation.add_cleanup(self._remove_pack_indices, resumed_pack,
                ignore_missing=True)
            operation.run_simple()
        del self._resumed_packs[:]

    def _remove_resumed_pack_indices(self):
        for resumed_pack in self._resumed_packs:
            self._remove_pack_indices(resumed_pack)
        del self._resumed_packs[:]

    def _check_new_inventories(self):
        """Detect missing inventories in this write group.

        :returns: list of strs, summarising any problems found.  If the list is
            empty no problems were found.
        """
        # The base implementation does no checks.  GCRepositoryPackCollection
        # overrides this.
        return []
        
    def _commit_write_group(self):
        all_missing = set()
        for prefix, versioned_file in (
                ('revisions', self.repo.revisions),
                ('inventories', self.repo.inventories),
                ('texts', self.repo.texts),
                ('signatures', self.repo.signatures),
                ):
            missing = versioned_file.get_missing_compression_parent_keys()
            all_missing.update([(prefix,) + key for key in missing])
        if all_missing:
            raise errors.BzrCheckError(
                "Repository %s has missing compression parent(s) %r "
                 % (self.repo, sorted(all_missing)))
        problems = self._check_new_inventories()
        if problems:
            problems_summary = '\n'.join(problems)
            raise errors.BzrCheckError(
                "Cannot add revision(s) to repository: " + problems_summary)
        self._remove_pack_indices(self._new_pack)
        any_new_content = False
        if self._new_pack.data_inserted():
            # get all the data to disk and read to use
            self._new_pack.finish()
            self.allocate(self._new_pack)
            self._new_pack = None
            any_new_content = True
        else:
            self._new_pack.abort()
            self._new_pack = None
        for resumed_pack in self._resumed_packs:
            # XXX: this is a pretty ugly way to turn the resumed pack into a
            # properly committed pack.
            self._names[resumed_pack.name] = None
            self._remove_pack_from_memory(resumed_pack)
            resumed_pack.finish()
            self.allocate(resumed_pack)
            any_new_content = True
        del self._resumed_packs[:]
        if any_new_content:
            result = self.autopack()
            if not result:
                # when autopack takes no steps, the names list is still
                # unsaved.
                return self._save_pack_names()
            return result
        return []

    def _suspend_write_group(self):
        tokens = [pack.name for pack in self._resumed_packs]
        self._remove_pack_indices(self._new_pack)
        if self._new_pack.data_inserted():
            # get all the data to disk and read to use
            self._new_pack.finish(suspend=True)
            tokens.append(self._new_pack.name)
            self._new_pack = None
        else:
            self._new_pack.abort()
            self._new_pack = None
        self._remove_resumed_pack_indices()
        return tokens

    def _resume_write_group(self, tokens):
        for token in tokens:
            self._resume_pack(token)


class PackRepository(MetaDirVersionedFileRepository):
    """Repository with knit objects stored inside pack containers.

    The layering for a KnitPackRepository is:

    Graph        |  HPSS    | Repository public layer |
    ===================================================
    Tuple based apis below, string based, and key based apis above
    ---------------------------------------------------
    VersionedFiles
      Provides .texts, .revisions etc
      This adapts the N-tuple keys to physical knit records which only have a
      single string identifier (for historical reasons), which in older formats
      was always the revision_id, and in the mapped code for packs is always
      the last element of key tuples.
    ---------------------------------------------------
    GraphIndex
      A separate GraphIndex is used for each of the
      texts/inventories/revisions/signatures contained within each individual
      pack file. The GraphIndex layer works in N-tuples and is unaware of any
      semantic value.
    ===================================================

    """

    # These attributes are inherited from the Repository base class. Setting
    # them to None ensures that if the constructor is changed to not initialize
    # them, or a subclass fails to call the constructor, that an error will
    # occur rather than the system working but generating incorrect data.
    _commit_builder_class = None
    _serializer = None

    def __init__(self, _format, a_bzrdir, control_files, _commit_builder_class,
        _serializer):
        MetaDirRepository.__init__(self, _format, a_bzrdir, control_files)
        self._commit_builder_class = _commit_builder_class
        self._serializer = _serializer
        self._reconcile_fixes_text_parents = True
        if self._format.supports_external_lookups:
            self._unstacked_provider = graph.CachingParentsProvider(
                self._make_parents_provider_unstacked())
        else:
            self._unstacked_provider = graph.CachingParentsProvider(self)
        self._unstacked_provider.disable_cache()

    @needs_read_lock
    def _all_revision_ids(self):
        """See Repository.all_revision_ids()."""
        return [key[0] for key in self.revisions.keys()]

    def _abort_write_group(self):
        self.revisions._index._key_dependencies.clear()
        self._pack_collection._abort_write_group()

    def _make_parents_provider(self):
        if not self._format.supports_external_lookups:
            return self._unstacked_provider
        return graph.StackedParentsProvider(_LazyListJoin(
            [self._unstacked_provider], self._fallback_repositories))

    def _refresh_data(self):
        if not self.is_locked():
            return
        self._pack_collection.reload_pack_names()
        self._unstacked_provider.disable_cache()
        self._unstacked_provider.enable_cache()

    def _start_write_group(self):
        self._pack_collection._start_write_group()

    def _commit_write_group(self):
        hint = self._pack_collection._commit_write_group()
        self.revisions._index._key_dependencies.clear()
        # The commit may have added keys that were previously cached as
        # missing, so reset the cache.
        self._unstacked_provider.disable_cache()
        self._unstacked_provider.enable_cache()
        return hint

    def suspend_write_group(self):
        # XXX check self._write_group is self.get_transaction()?
        tokens = self._pack_collection._suspend_write_group()
        self.revisions._index._key_dependencies.clear()
        self._write_group = None
        return tokens

    def _resume_write_group(self, tokens):
        self._start_write_group()
        try:
            self._pack_collection._resume_write_group(tokens)
        except errors.UnresumableWriteGroup:
            self._abort_write_group()
            raise
        for pack in self._pack_collection._resumed_packs:
            self.revisions._index.scan_unvalidated_index(pack.revision_index)

    def get_transaction(self):
        if self._write_lock_count:
            return self._transaction
        else:
            return self.control_files.get_transaction()

    def is_locked(self):
        return self._write_lock_count or self.control_files.is_locked()

    def is_write_locked(self):
        return self._write_lock_count

    def lock_write(self, token=None):
        """Lock the repository for writes.

        :return: A bzrlib.repository.RepositoryWriteLockResult.
        """
        locked = self.is_locked()
        if not self._write_lock_count and locked:
            raise errors.ReadOnlyError(self)
        self._write_lock_count += 1
        if self._write_lock_count == 1:
            self._transaction = transactions.WriteTransaction()
        if not locked:
            if 'relock' in debug.debug_flags and self._prev_lock == 'w':
                note('%r was write locked again', self)
            self._prev_lock = 'w'
            self._unstacked_provider.enable_cache()
            for repo in self._fallback_repositories:
                # Writes don't affect fallback repos
                repo.lock_read()
            self._refresh_data()
        return RepositoryWriteLockResult(self.unlock, None)

    def lock_read(self):
        """Lock the repository for reads.

        :return: A bzrlib.lock.LogicalLockResult.
        """
        locked = self.is_locked()
        if self._write_lock_count:
            self._write_lock_count += 1
        else:
            self.control_files.lock_read()
        if not locked:
            if 'relock' in debug.debug_flags and self._prev_lock == 'r':
                note('%r was read locked again', self)
            self._prev_lock = 'r'
            self._unstacked_provider.enable_cache()
            for repo in self._fallback_repositories:
                repo.lock_read()
            self._refresh_data()
        return LogicalLockResult(self.unlock)

    def leave_lock_in_place(self):
        # not supported - raise an error
        raise NotImplementedError(self.leave_lock_in_place)

    def dont_leave_lock_in_place(self):
        # not supported - raise an error
        raise NotImplementedError(self.dont_leave_lock_in_place)

    @needs_write_lock
    def pack(self, hint=None, clean_obsolete_packs=False):
        """Compress the data within the repository.

        This will pack all the data to a single pack. In future it may
        recompress deltas or do other such expensive operations.
        """
        self._pack_collection.pack(hint=hint, clean_obsolete_packs=clean_obsolete_packs)

    @needs_write_lock
    def reconcile(self, other=None, thorough=False):
        """Reconcile this repository."""
        from bzrlib.reconcile import PackReconciler
        reconciler = PackReconciler(self, thorough=thorough)
        reconciler.reconcile()
        return reconciler

    def _reconcile_pack(self, collection, packs, extension, revs, pb):
        raise NotImplementedError(self._reconcile_pack)

    @only_raises(errors.LockNotHeld, errors.LockBroken)
    def unlock(self):
        if self._write_lock_count == 1 and self._write_group is not None:
            self.abort_write_group()
            self._unstacked_provider.disable_cache()
            self._transaction = None
            self._write_lock_count = 0
            raise errors.BzrError(
                'Must end write group before releasing write lock on %s'
                % self)
        if self._write_lock_count:
            self._write_lock_count -= 1
            if not self._write_lock_count:
                transaction = self._transaction
                self._transaction = None
                transaction.finish()
        else:
            self.control_files.unlock()

        if not self.is_locked():
            self._unstacked_provider.disable_cache()
            for repo in self._fallback_repositories:
                repo.unlock()


class RepositoryFormatPack(MetaDirVersionedFileRepositoryFormat):
    """Format logic for pack structured repositories.

    This repository format has:
     - a list of packs in pack-names
     - packs in packs/NAME.pack
     - indices in indices/NAME.{iix,six,tix,rix}
     - knit deltas in the packs, knit indices mapped to the indices.
     - thunk objects to support the knits programming API.
     - a format marker of its own
     - an optional 'shared-storage' flag
     - an optional 'no-working-trees' flag
     - a LockDir lock
    """

    # Set this attribute in derived classes to control the repository class
    # created by open and initialize.
    repository_class = None
    # Set this attribute in derived classes to control the
    # _commit_builder_class that the repository objects will have passed to
    # their constructor.
    _commit_builder_class = None
    # Set this attribute in derived clases to control the _serializer that the
    # repository objects will have passed to their constructor.
    _serializer = None
    # Packs are not confused by ghosts.
    supports_ghosts = True
    # External references are not supported in pack repositories yet.
    supports_external_lookups = False
    # Most pack formats do not use chk lookups.
    supports_chks = False
    # What index classes to use
    index_builder_class = None
    index_class = None
    _fetch_uses_deltas = True
    fast_deltas = False
    supports_funky_characters = True
    revision_graph_can_have_wrong_parents = True

    def initialize(self, a_bzrdir, shared=False):
        """Create a pack based repository.

        :param a_bzrdir: bzrdir to contain the new repository; must already
            be initialized.
        :param shared: If true the repository will be initialized as a shared
                       repository.
        """
        mutter('creating repository in %s.', a_bzrdir.transport.base)
        dirs = ['indices', 'obsolete_packs', 'packs', 'upload']
        builder = self.index_builder_class()
        files = [('pack-names', builder.finish())]
        utf8_files = [('format', self.get_format_string())]

        self._upload_blank_content(a_bzrdir, dirs, files, utf8_files, shared)
        repository = self.open(a_bzrdir=a_bzrdir, _found=True)
        self._run_post_repo_init_hooks(repository, a_bzrdir, shared)
        return repository

    def open(self, a_bzrdir, _found=False, _override_transport=None):
        """See RepositoryFormat.open().

        :param _override_transport: INTERNAL USE ONLY. Allows opening the
                                    repository at a slightly different url
                                    than normal. I.e. during 'upgrade'.
        """
        if not _found:
            format = RepositoryFormat.find_format(a_bzrdir)
        if _override_transport is not None:
            repo_transport = _override_transport
        else:
            repo_transport = a_bzrdir.get_repository_transport(None)
        control_files = lockable_files.LockableFiles(repo_transport,
                                'lock', lockdir.LockDir)
        return self.repository_class(_format=self,
                              a_bzrdir=a_bzrdir,
                              control_files=control_files,
                              _commit_builder_class=self._commit_builder_class,
                              _serializer=self._serializer)


class RetryPackOperations(errors.RetryWithNewPacks):
    """Raised when we are packing and we find a missing file.

    Meant as a signaling exception, to tell the RepositoryPackCollection.pack
    code it should try again.
    """

    internal_error = True

    _fmt = ("Pack files have changed, reload and try pack again."
            " context: %(context)s %(orig_error)s")


class _DirectPackAccess(object):
    """Access to data in one or more packs with less translation."""

    def __init__(self, index_to_packs, reload_func=None, flush_func=None):
        """Create a _DirectPackAccess object.

        :param index_to_packs: A dict mapping index objects to the transport
            and file names for obtaining data.
        :param reload_func: A function to call if we determine that the pack
            files have moved and we need to reload our caches. See
            bzrlib.repo_fmt.pack_repo.AggregateIndex for more details.
        """
        self._container_writer = None
        self._write_index = None
        self._indices = index_to_packs
        self._reload_func = reload_func
        self._flush_func = flush_func

    def add_raw_records(self, key_sizes, raw_data):
        """Add raw knit bytes to a storage area.

        The data is spooled to the container writer in one bytes-record per
        raw data item.

        :param sizes: An iterable of tuples containing the key and size of each
            raw data segment.
        :param raw_data: A bytestring containing the data.
        :return: A list of memos to retrieve the record later. Each memo is an
            opaque index memo. For _DirectPackAccess the memo is (index, pos,
            length), where the index field is the write_index object supplied
            to the PackAccess object.
        """
        if type(raw_data) is not str:
            raise AssertionError(
                'data must be plain bytes was %s' % type(raw_data))
        result = []
        offset = 0
        for key, size in key_sizes:
            p_offset, p_length = self._container_writer.add_bytes_record(
                raw_data[offset:offset+size], [])
            offset += size
            result.append((self._write_index, p_offset, p_length))
        return result

    def flush(self):
        """Flush pending writes on this access object.

        This will flush any buffered writes to a NewPack.
        """
        if self._flush_func is not None:
            self._flush_func()

    def get_raw_records(self, memos_for_retrieval):
        """Get the raw bytes for a records.

        :param memos_for_retrieval: An iterable containing the (index, pos,
            length) memo for retrieving the bytes. The Pack access method
            looks up the pack to use for a given record in its index_to_pack
            map.
        :return: An iterator over the bytes of the records.
        """
        # first pass, group into same-index requests
        request_lists = []
        current_index = None
        for (index, offset, length) in memos_for_retrieval:
            if current_index == index:
                current_list.append((offset, length))
            else:
                if current_index is not None:
                    request_lists.append((current_index, current_list))
                current_index = index
                current_list = [(offset, length)]
        # handle the last entry
        if current_index is not None:
            request_lists.append((current_index, current_list))
        for index, offsets in request_lists:
            try:
                transport, path = self._indices[index]
            except KeyError:
                # A KeyError here indicates that someone has triggered an index
                # reload, and this index has gone missing, we need to start
                # over.
                if self._reload_func is None:
                    # If we don't have a _reload_func there is nothing that can
                    # be done
                    raise
                raise errors.RetryWithNewPacks(index,
                                               reload_occurred=True,
                                               exc_info=sys.exc_info())
            try:
                reader = pack.make_readv_reader(transport, path, offsets)
                for names, read_func in reader.iter_records():
                    yield read_func(None)
            except errors.NoSuchFile:
                # A NoSuchFile error indicates that a pack file has gone
                # missing on disk, we need to trigger a reload, and start over.
                if self._reload_func is None:
                    raise
                raise errors.RetryWithNewPacks(transport.abspath(path),
                                               reload_occurred=False,
                                               exc_info=sys.exc_info())

    def set_writer(self, writer, index, transport_packname):
        """Set a writer to use for adding data."""
        if index is not None:
            self._indices[index] = transport_packname
        self._container_writer = writer
        self._write_index = index

    def reload_or_raise(self, retry_exc):
        """Try calling the reload function, or re-raise the original exception.

        This should be called after _DirectPackAccess raises a
        RetryWithNewPacks exception. This function will handle the common logic
        of determining when the error is fatal versus being temporary.
        It will also make sure that the original exception is raised, rather
        than the RetryWithNewPacks exception.

        If this function returns, then the calling function should retry
        whatever operation was being performed. Otherwise an exception will
        be raised.

        :param retry_exc: A RetryWithNewPacks exception.
        """
        is_error = False
        if self._reload_func is None:
            is_error = True
        elif not self._reload_func():
            # The reload claimed that nothing changed
            if not retry_exc.reload_occurred:
                # If there wasn't an earlier reload, then we really were
                # expecting to find changes. We didn't find them, so this is a
                # hard error
                is_error = True
        if is_error:
            exc_class, exc_value, exc_traceback = retry_exc.exc_info
            raise exc_class, exc_value, exc_traceback


<|MERGE_RESOLUTION|>--- conflicted
+++ resolved
@@ -52,11 +52,7 @@
     )
 from bzrlib.lock import LogicalLockResult
 from bzrlib.repository import (
-<<<<<<< HEAD
-=======
-    CommitBuilder,
     _LazyListJoin,
->>>>>>> 576629bf
     MetaDirRepository,
     RepositoryFormat,
     RepositoryWriteLockResult,
