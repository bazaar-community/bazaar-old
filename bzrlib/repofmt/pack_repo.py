# Copyright (C) 2007-2010 Canonical Ltd
#
# This program is free software; you can redistribute it and/or modify
# it under the terms of the GNU General Public License as published by
# the Free Software Foundation; either version 2 of the License, or
# (at your option) any later version.
#
# This program is distributed in the hope that it will be useful,
# but WITHOUT ANY WARRANTY; without even the implied warranty of
# MERCHANTABILITY or FITNESS FOR A PARTICULAR PURPOSE.  See the
# GNU General Public License for more details.
#
# You should have received a copy of the GNU General Public License
# along with this program; if not, write to the Free Software
# Foundation, Inc., 51 Franklin Street, Fifth Floor, Boston, MA 02110-1301 USA

import re
import sys

from bzrlib.lazy_import import lazy_import
lazy_import(globals(), """
from itertools import izip
import time

from bzrlib import (
    chk_map,
<<<<<<< HEAD
=======
    cleanup,
>>>>>>> 60e3a275
    debug,
    graph,
    osutils,
    pack,
    transactions,
    ui,
    xml5,
    xml6,
    xml7,
    )
from bzrlib.index import (
    CombinedGraphIndex,
    GraphIndexPrefixAdapter,
    )
from bzrlib.knit import (
    KnitPlainFactory,
    KnitVersionedFiles,
    _KnitGraphIndex,
    _DirectPackAccess,
    )
from bzrlib import tsort
""")
from bzrlib import (
    bzrdir,
    errors,
    lockable_files,
    lockdir,
    revision as _mod_revision,
    )

from bzrlib.decorators import needs_write_lock, only_raises
from bzrlib.btree_index import (
    BTreeGraphIndex,
    BTreeBuilder,
    )
from bzrlib.index import (
    GraphIndex,
    InMemoryGraphIndex,
    )
from bzrlib.repofmt.knitrepo import KnitRepository
from bzrlib.repository import (
    CommitBuilder,
    MetaDirRepositoryFormat,
    RepositoryFormat,
    RootCommitBuilder,
    StreamSource,
    )
from bzrlib.trace import (
    mutter,
    note,
    warning,
    )


class PackCommitBuilder(CommitBuilder):
    """A subclass of CommitBuilder to add texts with pack semantics.

    Specifically this uses one knit object rather than one knit object per
    added text, reducing memory and object pressure.
    """

    def __init__(self, repository, parents, config, timestamp=None,
                 timezone=None, committer=None, revprops=None,
                 revision_id=None):
        CommitBuilder.__init__(self, repository, parents, config,
            timestamp=timestamp, timezone=timezone, committer=committer,
            revprops=revprops, revision_id=revision_id)
        self._file_graph = graph.Graph(
            repository._pack_collection.text_index.combined_index)

    def _heads(self, file_id, revision_ids):
        keys = [(file_id, revision_id) for revision_id in revision_ids]
        return set([key[1] for key in self._file_graph.heads(keys)])


class PackRootCommitBuilder(RootCommitBuilder):
    """A subclass of RootCommitBuilder to add texts with pack semantics.

    Specifically this uses one knit object rather than one knit object per
    added text, reducing memory and object pressure.
    """

    def __init__(self, repository, parents, config, timestamp=None,
                 timezone=None, committer=None, revprops=None,
                 revision_id=None):
        CommitBuilder.__init__(self, repository, parents, config,
            timestamp=timestamp, timezone=timezone, committer=committer,
            revprops=revprops, revision_id=revision_id)
        self._file_graph = graph.Graph(
            repository._pack_collection.text_index.combined_index)

    def _heads(self, file_id, revision_ids):
        keys = [(file_id, revision_id) for revision_id in revision_ids]
        return set([key[1] for key in self._file_graph.heads(keys)])


class Pack(object):
    """An in memory proxy for a pack and its indices.

    This is a base class that is not directly used, instead the classes
    ExistingPack and NewPack are used.
    """

    # A map of index 'type' to the file extension and position in the
    # index_sizes array.
    index_definitions = {
        'chk': ('.cix', 4),
        'revision': ('.rix', 0),
        'inventory': ('.iix', 1),
        'text': ('.tix', 2),
        'signature': ('.six', 3),
        }

    def __init__(self, revision_index, inventory_index, text_index,
        signature_index, chk_index=None):
        """Create a pack instance.

        :param revision_index: A GraphIndex for determining what revisions are
            present in the Pack and accessing the locations of their texts.
        :param inventory_index: A GraphIndex for determining what inventories are
            present in the Pack and accessing the locations of their
            texts/deltas.
        :param text_index: A GraphIndex for determining what file texts
            are present in the pack and accessing the locations of their
            texts/deltas (via (fileid, revisionid) tuples).
        :param signature_index: A GraphIndex for determining what signatures are
            present in the Pack and accessing the locations of their texts.
        :param chk_index: A GraphIndex for accessing content by CHK, if the
            pack has one.
        """
        self.revision_index = revision_index
        self.inventory_index = inventory_index
        self.text_index = text_index
        self.signature_index = signature_index
        self.chk_index = chk_index

    def access_tuple(self):
        """Return a tuple (transport, name) for the pack content."""
        return self.pack_transport, self.file_name()

    def _check_references(self):
        """Make sure our external references are present.

        Packs are allowed to have deltas whose base is not in the pack, but it
        must be present somewhere in this collection.  It is not allowed to
        have deltas based on a fallback repository.
        (See <https://bugs.launchpad.net/bzr/+bug/288751>)
        """
        missing_items = {}
        for (index_name, external_refs, index) in [
            ('texts',
                self._get_external_refs(self.text_index),
                self._pack_collection.text_index.combined_index),
            ('inventories',
                self._get_external_refs(self.inventory_index),
                self._pack_collection.inventory_index.combined_index),
            ]:
            missing = external_refs.difference(
                k for (idx, k, v, r) in
                index.iter_entries(external_refs))
            if missing:
                missing_items[index_name] = sorted(list(missing))
        if missing_items:
            from pprint import pformat
            raise errors.BzrCheckError(
                "Newly created pack file %r has delta references to "
                "items not in its repository:\n%s"
                % (self, pformat(missing_items)))

    def file_name(self):
        """Get the file name for the pack on disk."""
        return self.name + '.pack'

    def get_revision_count(self):
        return self.revision_index.key_count()

    def index_name(self, index_type, name):
        """Get the disk name of an index type for pack name 'name'."""
        return name + Pack.index_definitions[index_type][0]

    def index_offset(self, index_type):
        """Get the position in a index_size array for a given index type."""
        return Pack.index_definitions[index_type][1]

    def inventory_index_name(self, name):
        """The inv index is the name + .iix."""
        return self.index_name('inventory', name)

    def revision_index_name(self, name):
        """The revision index is the name + .rix."""
        return self.index_name('revision', name)

    def signature_index_name(self, name):
        """The signature index is the name + .six."""
        return self.index_name('signature', name)

    def text_index_name(self, name):
        """The text index is the name + .tix."""
        return self.index_name('text', name)

    def _replace_index_with_readonly(self, index_type):
        unlimited_cache = False
        if index_type == 'chk':
            unlimited_cache = True
        setattr(self, index_type + '_index',
            self.index_class(self.index_transport,
                self.index_name(index_type, self.name),
                self.index_sizes[self.index_offset(index_type)],
                unlimited_cache=unlimited_cache))


class ExistingPack(Pack):
    """An in memory proxy for an existing .pack and its disk indices."""

    def __init__(self, pack_transport, name, revision_index, inventory_index,
        text_index, signature_index, chk_index=None):
        """Create an ExistingPack object.

        :param pack_transport: The transport where the pack file resides.
        :param name: The name of the pack on disk in the pack_transport.
        """
        Pack.__init__(self, revision_index, inventory_index, text_index,
            signature_index, chk_index)
        self.name = name
        self.pack_transport = pack_transport
        if None in (revision_index, inventory_index, text_index,
                signature_index, name, pack_transport):
            raise AssertionError()

    def __eq__(self, other):
        return self.__dict__ == other.__dict__

    def __ne__(self, other):
        return not self.__eq__(other)

    def __repr__(self):
        return "<%s.%s object at 0x%x, %s, %s" % (
            self.__class__.__module__, self.__class__.__name__, id(self),
            self.pack_transport, self.name)


class ResumedPack(ExistingPack):

    def __init__(self, name, revision_index, inventory_index, text_index,
        signature_index, upload_transport, pack_transport, index_transport,
        pack_collection, chk_index=None):
        """Create a ResumedPack object."""
        ExistingPack.__init__(self, pack_transport, name, revision_index,
            inventory_index, text_index, signature_index,
            chk_index=chk_index)
        self.upload_transport = upload_transport
        self.index_transport = index_transport
        self.index_sizes = [None, None, None, None]
        indices = [
            ('revision', revision_index),
            ('inventory', inventory_index),
            ('text', text_index),
            ('signature', signature_index),
            ]
        if chk_index is not None:
            indices.append(('chk', chk_index))
            self.index_sizes.append(None)
        for index_type, index in indices:
            offset = self.index_offset(index_type)
            self.index_sizes[offset] = index._size
        self.index_class = pack_collection._index_class
        self._pack_collection = pack_collection
        self._state = 'resumed'
        # XXX: perhaps check that the .pack file exists?

    def access_tuple(self):
        if self._state == 'finished':
            return Pack.access_tuple(self)
        elif self._state == 'resumed':
            return self.upload_transport, self.file_name()
        else:
            raise AssertionError(self._state)

    def abort(self):
        self.upload_transport.delete(self.file_name())
        indices = [self.revision_index, self.inventory_index, self.text_index,
            self.signature_index]
        if self.chk_index is not None:
            indices.append(self.chk_index)
        for index in indices:
            index._transport.delete(index._name)

    def finish(self):
        self._check_references()
        index_types = ['revision', 'inventory', 'text', 'signature']
        if self.chk_index is not None:
            index_types.append('chk')
        for index_type in index_types:
            old_name = self.index_name(index_type, self.name)
            new_name = '../indices/' + old_name
            self.upload_transport.rename(old_name, new_name)
            self._replace_index_with_readonly(index_type)
        new_name = '../packs/' + self.file_name()
        self.upload_transport.rename(self.file_name(), new_name)
        self._state = 'finished'

    def _get_external_refs(self, index):
        """Return compression parents for this index that are not present.

        This returns any compression parents that are referenced by this index,
        which are not contained *in* this index. They may be present elsewhere.
        """
        return index.external_references(1)


class NewPack(Pack):
    """An in memory proxy for a pack which is being created."""

    def __init__(self, pack_collection, upload_suffix='', file_mode=None):
        """Create a NewPack instance.

        :param pack_collection: A PackCollection into which this is being inserted.
        :param upload_suffix: An optional suffix to be given to any temporary
            files created during the pack creation. e.g '.autopack'
        :param file_mode: Unix permissions for newly created file.
        """
        # The relative locations of the packs are constrained, but all are
        # passed in because the caller has them, so as to avoid object churn.
        index_builder_class = pack_collection._index_builder_class
        if pack_collection.chk_index is not None:
            chk_index = index_builder_class(reference_lists=0)
        else:
            chk_index = None
        Pack.__init__(self,
            # Revisions: parents list, no text compression.
            index_builder_class(reference_lists=1),
            # Inventory: We want to map compression only, but currently the
            # knit code hasn't been updated enough to understand that, so we
            # have a regular 2-list index giving parents and compression
            # source.
            index_builder_class(reference_lists=2),
            # Texts: compression and per file graph, for all fileids - so two
            # reference lists and two elements in the key tuple.
            index_builder_class(reference_lists=2, key_elements=2),
            # Signatures: Just blobs to store, no compression, no parents
            # listing.
            index_builder_class(reference_lists=0),
            # CHK based storage - just blobs, no compression or parents.
            chk_index=chk_index
            )
        self._pack_collection = pack_collection
        # When we make readonly indices, we need this.
        self.index_class = pack_collection._index_class
        # where should the new pack be opened
        self.upload_transport = pack_collection._upload_transport
        # where are indices written out to
        self.index_transport = pack_collection._index_transport
        # where is the pack renamed to when it is finished?
        self.pack_transport = pack_collection._pack_transport
        # What file mode to upload the pack and indices with.
        self._file_mode = file_mode
        # tracks the content written to the .pack file.
        self._hash = osutils.md5()
        # a tuple with the length in bytes of the indices, once the pack
        # is finalised. (rev, inv, text, sigs, chk_if_in_use)
        self.index_sizes = None
        # How much data to cache when writing packs. Note that this is not
        # synchronised with reads, because it's not in the transport layer, so
        # is not safe unless the client knows it won't be reading from the pack
        # under creation.
        self._cache_limit = 0
        # the temporary pack file name.
        self.random_name = osutils.rand_chars(20) + upload_suffix
        # when was this pack started ?
        self.start_time = time.time()
        # open an output stream for the data added to the pack.
        self.write_stream = self.upload_transport.open_write_stream(
            self.random_name, mode=self._file_mode)
        if 'pack' in debug.debug_flags:
            mutter('%s: create_pack: pack stream open: %s%s t+%6.3fs',
                time.ctime(), self.upload_transport.base, self.random_name,
                time.time() - self.start_time)
        # A list of byte sequences to be written to the new pack, and the
        # aggregate size of them.  Stored as a list rather than separate
        # variables so that the _write_data closure below can update them.
        self._buffer = [[], 0]
        # create a callable for adding data
        #
        # robertc says- this is a closure rather than a method on the object
        # so that the variables are locals, and faster than accessing object
        # members.
        def _write_data(bytes, flush=False, _buffer=self._buffer,
            _write=self.write_stream.write, _update=self._hash.update):
            _buffer[0].append(bytes)
            _buffer[1] += len(bytes)
            # buffer cap
            if _buffer[1] > self._cache_limit or flush:
                bytes = ''.join(_buffer[0])
                _write(bytes)
                _update(bytes)
                _buffer[:] = [[], 0]
        # expose this on self, for the occasion when clients want to add data.
        self._write_data = _write_data
        # a pack writer object to serialise pack records.
        self._writer = pack.ContainerWriter(self._write_data)
        self._writer.begin()
        # what state is the pack in? (open, finished, aborted)
        self._state = 'open'
        # no name until we finish writing the content
        self.name = None

    def abort(self):
        """Cancel creating this pack."""
        self._state = 'aborted'
        self.write_stream.close()
        # Remove the temporary pack file.
        self.upload_transport.delete(self.random_name)
        # The indices have no state on disk.

    def access_tuple(self):
        """Return a tuple (transport, name) for the pack content."""
        if self._state == 'finished':
            return Pack.access_tuple(self)
        elif self._state == 'open':
            return self.upload_transport, self.random_name
        else:
            raise AssertionError(self._state)

    def data_inserted(self):
        """True if data has been added to this pack."""
        return bool(self.get_revision_count() or
            self.inventory_index.key_count() or
            self.text_index.key_count() or
            self.signature_index.key_count() or
            (self.chk_index is not None and self.chk_index.key_count()))

    def finish_content(self):
        if self.name is not None:
            return
        self._writer.end()
        if self._buffer[1]:
            self._write_data('', flush=True)
        self.name = self._hash.hexdigest()

    def finish(self, suspend=False):
        """Finish the new pack.

        This:
         - finalises the content
         - assigns a name (the md5 of the content, currently)
         - writes out the associated indices
         - renames the pack into place.
         - stores the index size tuple for the pack in the index_sizes
           attribute.
        """
        self.finish_content()
        if not suspend:
            self._check_references()
        # write indices
        # XXX: It'd be better to write them all to temporary names, then
        # rename them all into place, so that the window when only some are
        # visible is smaller.  On the other hand none will be seen until
        # they're in the names list.
        self.index_sizes = [None, None, None, None]
        self._write_index('revision', self.revision_index, 'revision', suspend)
        self._write_index('inventory', self.inventory_index, 'inventory',
            suspend)
        self._write_index('text', self.text_index, 'file texts', suspend)
        self._write_index('signature', self.signature_index,
            'revision signatures', suspend)
        if self.chk_index is not None:
            self.index_sizes.append(None)
            self._write_index('chk', self.chk_index,
                'content hash bytes', suspend)
        self.write_stream.close()
        # Note that this will clobber an existing pack with the same name,
        # without checking for hash collisions. While this is undesirable this
        # is something that can be rectified in a subsequent release. One way
        # to rectify it may be to leave the pack at the original name, writing
        # its pack-names entry as something like 'HASH: index-sizes
        # temporary-name'. Allocate that and check for collisions, if it is
        # collision free then rename it into place. If clients know this scheme
        # they can handle missing-file errors by:
        #  - try for HASH.pack
        #  - try for temporary-name
        #  - refresh the pack-list to see if the pack is now absent
        new_name = self.name + '.pack'
        if not suspend:
            new_name = '../packs/' + new_name
        self.upload_transport.rename(self.random_name, new_name)
        self._state = 'finished'
        if 'pack' in debug.debug_flags:
            # XXX: size might be interesting?
            mutter('%s: create_pack: pack finished: %s%s->%s t+%6.3fs',
                time.ctime(), self.upload_transport.base, self.random_name,
                new_name, time.time() - self.start_time)

    def flush(self):
        """Flush any current data."""
        if self._buffer[1]:
            bytes = ''.join(self._buffer[0])
            self.write_stream.write(bytes)
            self._hash.update(bytes)
            self._buffer[:] = [[], 0]

    def _get_external_refs(self, index):
        return index._external_references()

    def set_write_cache_size(self, size):
        self._cache_limit = size

    def _write_index(self, index_type, index, label, suspend=False):
        """Write out an index.

        :param index_type: The type of index to write - e.g. 'revision'.
        :param index: The index object to serialise.
        :param label: What label to give the index e.g. 'revision'.
        """
        index_name = self.index_name(index_type, self.name)
        if suspend:
            transport = self.upload_transport
        else:
            transport = self.index_transport
        self.index_sizes[self.index_offset(index_type)] = transport.put_file(
            index_name, index.finish(), mode=self._file_mode)
        if 'pack' in debug.debug_flags:
            # XXX: size might be interesting?
            mutter('%s: create_pack: wrote %s index: %s%s t+%6.3fs',
                time.ctime(), label, self.upload_transport.base,
                self.random_name, time.time() - self.start_time)
        # Replace the writable index on this object with a readonly,
        # presently unloaded index. We should alter
        # the index layer to make its finish() error if add_node is
        # subsequently used. RBC
        self._replace_index_with_readonly(index_type)


class AggregateIndex(object):
    """An aggregated index for the RepositoryPackCollection.

    AggregateIndex is reponsible for managing the PackAccess object,
    Index-To-Pack mapping, and all indices list for a specific type of index
    such as 'revision index'.

    A CombinedIndex provides an index on a single key space built up
    from several on-disk indices.  The AggregateIndex builds on this
    to provide a knit access layer, and allows having up to one writable
    index within the collection.
    """
    # XXX: Probably 'can be written to' could/should be separated from 'acts
    # like a knit index' -- mbp 20071024

    def __init__(self, reload_func=None, flush_func=None):
        """Create an AggregateIndex.

        :param reload_func: A function to call if we find we are missing an
            index. Should have the form reload_func() => True if the list of
            active pack files has changed.
        """
        self._reload_func = reload_func
        self.index_to_pack = {}
        self.combined_index = CombinedGraphIndex([], reload_func=reload_func)
        self.data_access = _DirectPackAccess(self.index_to_pack,
                                             reload_func=reload_func,
                                             flush_func=flush_func)
        self.add_callback = None

    def replace_indices(self, index_to_pack, indices):
        """Replace the current mappings with fresh ones.

        This should probably not be used eventually, rather incremental add and
        removal of indices. It has been added during refactoring of existing
        code.

        :param index_to_pack: A mapping from index objects to
            (transport, name) tuples for the pack file data.
        :param indices: A list of indices.
        """
        # refresh the revision pack map dict without replacing the instance.
        self.index_to_pack.clear()
        self.index_to_pack.update(index_to_pack)
        # XXX: API break - clearly a 'replace' method would be good?
        self.combined_index._indices[:] = indices
        # the current add nodes callback for the current writable index if
        # there is one.
        self.add_callback = None

    def add_index(self, index, pack):
        """Add index to the aggregate, which is an index for Pack pack.

        Future searches on the aggregate index will seach this new index
        before all previously inserted indices.

        :param index: An Index for the pack.
        :param pack: A Pack instance.
        """
        # expose it to the index map
        self.index_to_pack[index] = pack.access_tuple()
        # put it at the front of the linear index list
        self.combined_index.insert_index(0, index)

    def add_writable_index(self, index, pack):
        """Add an index which is able to have data added to it.

        There can be at most one writable index at any time.  Any
        modifications made to the knit are put into this index.

        :param index: An index from the pack parameter.
        :param pack: A Pack instance.
        """
        if self.add_callback is not None:
            raise AssertionError(
                "%s already has a writable index through %s" % \
                (self, self.add_callback))
        # allow writing: queue writes to a new index
        self.add_index(index, pack)
        # Updates the index to packs mapping as a side effect,
        self.data_access.set_writer(pack._writer, index, pack.access_tuple())
        self.add_callback = index.add_nodes

    def clear(self):
        """Reset all the aggregate data to nothing."""
        self.data_access.set_writer(None, None, (None, None))
        self.index_to_pack.clear()
        del self.combined_index._indices[:]
        self.add_callback = None

    def remove_index(self, index):
        """Remove index from the indices used to answer queries.

        :param index: An index from the pack parameter.
        """
        del self.index_to_pack[index]
        self.combined_index._indices.remove(index)
        if (self.add_callback is not None and
            getattr(index, 'add_nodes', None) == self.add_callback):
            self.add_callback = None
            self.data_access.set_writer(None, None, (None, None))


class Packer(object):
    """Create a pack from packs."""

    def __init__(self, pack_collection, packs, suffix, revision_ids=None,
                 reload_func=None):
        """Create a Packer.

        :param pack_collection: A RepositoryPackCollection object where the
            new pack is being written to.
        :param packs: The packs to combine.
        :param suffix: The suffix to use on the temporary files for the pack.
        :param revision_ids: Revision ids to limit the pack to.
        :param reload_func: A function to call if a pack file/index goes
            missing. The side effect of calling this function should be to
            update self.packs. See also AggregateIndex
        """
        self.packs = packs
        self.suffix = suffix
        self.revision_ids = revision_ids
        # The pack object we are creating.
        self.new_pack = None
        self._pack_collection = pack_collection
        self._reload_func = reload_func
        # The index layer keys for the revisions being copied. None for 'all
        # objects'.
        self._revision_keys = None
        # What text keys to copy. None for 'all texts'. This is set by
        # _copy_inventory_texts
        self._text_filter = None
        self._extra_init()

    def _extra_init(self):
        """A template hook to allow extending the constructor trivially."""

    def _pack_map_and_index_list(self, index_attribute):
        """Convert a list of packs to an index pack map and index list.

        :param index_attribute: The attribute that the desired index is found
            on.
        :return: A tuple (map, list) where map contains the dict from
            index:pack_tuple, and list contains the indices in the preferred
            access order.
        """
        indices = []
        pack_map = {}
        for pack_obj in self.packs:
            index = getattr(pack_obj, index_attribute)
            indices.append(index)
            pack_map[index] = pack_obj
        return pack_map, indices

    def _index_contents(self, indices, key_filter=None):
        """Get an iterable of the index contents from a pack_map.

        :param indices: The list of indices to query
        :param key_filter: An optional filter to limit the keys returned.
        """
        all_index = CombinedGraphIndex(indices)
        if key_filter is None:
            return all_index.iter_all_entries()
        else:
            return all_index.iter_entries(key_filter)

    def pack(self, pb=None):
        """Create a new pack by reading data from other packs.

        This does little more than a bulk copy of data. One key difference
        is that data with the same item key across multiple packs is elided
        from the output. The new pack is written into the current pack store
        along with its indices, and the name added to the pack names. The
        source packs are not altered and are not required to be in the current
        pack collection.

        :param pb: An optional progress bar to use. A nested bar is created if
            this is None.
        :return: A Pack object, or None if nothing was copied.
        """
        # open a pack - using the same name as the last temporary file
        # - which has already been flushed, so its safe.
        # XXX: - duplicate code warning with start_write_group; fix before
        #      considering 'done'.
        if self._pack_collection._new_pack is not None:
            raise errors.BzrError('call to %s.pack() while another pack is'
                                  ' being written.'
                                  % (self.__class__.__name__,))
        if self.revision_ids is not None:
            if len(self.revision_ids) == 0:
                # silly fetch request.
                return None
            else:
                self.revision_ids = frozenset(self.revision_ids)
                self.revision_keys = frozenset((revid,) for revid in
                    self.revision_ids)
        if pb is None:
            self.pb = ui.ui_factory.nested_progress_bar()
        else:
            self.pb = pb
        try:
            return self._create_pack_from_packs()
        finally:
            if pb is None:
                self.pb.finished()

    def open_pack(self):
        """Open a pack for the pack we are creating."""
        new_pack = self._pack_collection.pack_factory(self._pack_collection,
                upload_suffix=self.suffix,
                file_mode=self._pack_collection.repo.bzrdir._get_file_mode())
        # We know that we will process all nodes in order, and don't need to
        # query, so don't combine any indices spilled to disk until we are done
        new_pack.revision_index.set_optimize(combine_backing_indices=False)
        new_pack.inventory_index.set_optimize(combine_backing_indices=False)
        new_pack.text_index.set_optimize(combine_backing_indices=False)
        new_pack.signature_index.set_optimize(combine_backing_indices=False)
        return new_pack

    def _update_pack_order(self, entries, index_to_pack_map):
        """Determine how we want our packs to be ordered.

        This changes the sort order of the self.packs list so that packs unused
        by 'entries' will be at the end of the list, so that future requests
        can avoid probing them.  Used packs will be at the front of the
        self.packs list, in the order of their first use in 'entries'.

        :param entries: A list of (index, ...) tuples
        :param index_to_pack_map: A mapping from index objects to pack objects.
        """
        packs = []
        seen_indexes = set()
        for entry in entries:
            index = entry[0]
            if index not in seen_indexes:
                packs.append(index_to_pack_map[index])
                seen_indexes.add(index)
        if len(packs) == len(self.packs):
            if 'pack' in debug.debug_flags:
                mutter('Not changing pack list, all packs used.')
            return
        seen_packs = set(packs)
        for pack in self.packs:
            if pack not in seen_packs:
                packs.append(pack)
                seen_packs.add(pack)
        if 'pack' in debug.debug_flags:
            old_names = [p.access_tuple()[1] for p in self.packs]
            new_names = [p.access_tuple()[1] for p in packs]
            mutter('Reordering packs\nfrom: %s\n  to: %s',
                   old_names, new_names)
        self.packs = packs

    def _copy_revision_texts(self):
        """Copy revision data to the new pack."""
        # select revisions
        if self.revision_ids:
            revision_keys = [(revision_id,) for revision_id in self.revision_ids]
        else:
            revision_keys = None
        # select revision keys
        revision_index_map, revision_indices = self._pack_map_and_index_list(
            'revision_index')
        revision_nodes = self._index_contents(revision_indices, revision_keys)
        revision_nodes = list(revision_nodes)
        self._update_pack_order(revision_nodes, revision_index_map)
        # copy revision keys and adjust values
        self.pb.update("Copying revision texts", 1)
        total_items, readv_group_iter = self._revision_node_readv(revision_nodes)
        list(self._copy_nodes_graph(revision_index_map, self.new_pack._writer,
            self.new_pack.revision_index, readv_group_iter, total_items))
        if 'pack' in debug.debug_flags:
            mutter('%s: create_pack: revisions copied: %s%s %d items t+%6.3fs',
                time.ctime(), self._pack_collection._upload_transport.base,
                self.new_pack.random_name,
                self.new_pack.revision_index.key_count(),
                time.time() - self.new_pack.start_time)
        self._revision_keys = revision_keys

    def _copy_inventory_texts(self):
        """Copy the inventory texts to the new pack.

        self._revision_keys is used to determine what inventories to copy.

        Sets self._text_filter appropriately.
        """
        # select inventory keys
        inv_keys = self._revision_keys # currently the same keyspace, and note that
        # querying for keys here could introduce a bug where an inventory item
        # is missed, so do not change it to query separately without cross
        # checking like the text key check below.
        inventory_index_map, inventory_indices = self._pack_map_and_index_list(
            'inventory_index')
        inv_nodes = self._index_contents(inventory_indices, inv_keys)
        # copy inventory keys and adjust values
        # XXX: Should be a helper function to allow different inv representation
        # at this point.
        self.pb.update("Copying inventory texts", 2)
        total_items, readv_group_iter = self._least_readv_node_readv(inv_nodes)
        # Only grab the output lines if we will be processing them
        output_lines = bool(self.revision_ids)
        inv_lines = self._copy_nodes_graph(inventory_index_map,
            self.new_pack._writer, self.new_pack.inventory_index,
            readv_group_iter, total_items, output_lines=output_lines)
        if self.revision_ids:
            self._process_inventory_lines(inv_lines)
        else:
            # eat the iterator to cause it to execute.
            list(inv_lines)
            self._text_filter = None
        if 'pack' in debug.debug_flags:
            mutter('%s: create_pack: inventories copied: %s%s %d items t+%6.3fs',
                time.ctime(), self._pack_collection._upload_transport.base,
                self.new_pack.random_name,
                self.new_pack.inventory_index.key_count(),
                time.time() - self.new_pack.start_time)

    def _copy_text_texts(self):
        # select text keys
        text_index_map, text_nodes = self._get_text_nodes()
        if self._text_filter is not None:
            # We could return the keys copied as part of the return value from
            # _copy_nodes_graph but this doesn't work all that well with the
            # need to get line output too, so we check separately, and as we're
            # going to buffer everything anyway, we check beforehand, which
            # saves reading knit data over the wire when we know there are
            # mising records.
            text_nodes = set(text_nodes)
            present_text_keys = set(_node[1] for _node in text_nodes)
            missing_text_keys = set(self._text_filter) - present_text_keys
            if missing_text_keys:
                # TODO: raise a specific error that can handle many missing
                # keys.
                mutter("missing keys during fetch: %r", missing_text_keys)
                a_missing_key = missing_text_keys.pop()
                raise errors.RevisionNotPresent(a_missing_key[1],
                    a_missing_key[0])
        # copy text keys and adjust values
        self.pb.update("Copying content texts", 3)
        total_items, readv_group_iter = self._least_readv_node_readv(text_nodes)
        list(self._copy_nodes_graph(text_index_map, self.new_pack._writer,
            self.new_pack.text_index, readv_group_iter, total_items))
        self._log_copied_texts()

    def _create_pack_from_packs(self):
        self.pb.update("Opening pack", 0, 5)
        self.new_pack = self.open_pack()
        new_pack = self.new_pack
        # buffer data - we won't be reading-back during the pack creation and
        # this makes a significant difference on sftp pushes.
        new_pack.set_write_cache_size(1024*1024)
        if 'pack' in debug.debug_flags:
            plain_pack_list = ['%s%s' % (a_pack.pack_transport.base, a_pack.name)
                for a_pack in self.packs]
            if self.revision_ids is not None:
                rev_count = len(self.revision_ids)
            else:
                rev_count = 'all'
            mutter('%s: create_pack: creating pack from source packs: '
                '%s%s %s revisions wanted %s t=0',
                time.ctime(), self._pack_collection._upload_transport.base, new_pack.random_name,
                plain_pack_list, rev_count)
        self._copy_revision_texts()
        self._copy_inventory_texts()
        self._copy_text_texts()
        # select signature keys
        signature_filter = self._revision_keys # same keyspace
        signature_index_map, signature_indices = self._pack_map_and_index_list(
            'signature_index')
        signature_nodes = self._index_contents(signature_indices,
            signature_filter)
        # copy signature keys and adjust values
        self.pb.update("Copying signature texts", 4)
        self._copy_nodes(signature_nodes, signature_index_map, new_pack._writer,
            new_pack.signature_index)
        if 'pack' in debug.debug_flags:
            mutter('%s: create_pack: revision signatures copied: %s%s %d items t+%6.3fs',
                time.ctime(), self._pack_collection._upload_transport.base, new_pack.random_name,
                new_pack.signature_index.key_count(),
                time.time() - new_pack.start_time)
        # copy chk contents
        # NB XXX: how to check CHK references are present? perhaps by yielding
        # the items? How should that interact with stacked repos?
        if new_pack.chk_index is not None:
            self._copy_chks()
            if 'pack' in debug.debug_flags:
                mutter('%s: create_pack: chk content copied: %s%s %d items t+%6.3fs',
                    time.ctime(), self._pack_collection._upload_transport.base,
                    new_pack.random_name,
                    new_pack.chk_index.key_count(),
                    time.time() - new_pack.start_time)
        new_pack._check_references()
        if not self._use_pack(new_pack):
            new_pack.abort()
            return None
        self.pb.update("Finishing pack", 5)
        new_pack.finish()
        self._pack_collection.allocate(new_pack)
        return new_pack

    def _copy_chks(self, refs=None):
        # XXX: Todo, recursive follow-pointers facility when fetching some
        # revisions only.
        chk_index_map, chk_indices = self._pack_map_and_index_list(
            'chk_index')
        chk_nodes = self._index_contents(chk_indices, refs)
        new_refs = set()
        # TODO: This isn't strictly tasteful as we are accessing some private
        #       variables (_serializer). Perhaps a better way would be to have
        #       Repository._deserialise_chk_node()
        search_key_func = chk_map.search_key_registry.get(
            self._pack_collection.repo._serializer.search_key_name)
        def accumlate_refs(lines):
            # XXX: move to a generic location
            # Yay mismatch:
            bytes = ''.join(lines)
            node = chk_map._deserialise(bytes, ("unknown",), search_key_func)
            new_refs.update(node.refs())
        self._copy_nodes(chk_nodes, chk_index_map, self.new_pack._writer,
            self.new_pack.chk_index, output_lines=accumlate_refs)
        return new_refs

    def _copy_nodes(self, nodes, index_map, writer, write_index,
        output_lines=None):
        """Copy knit nodes between packs with no graph references.

        :param output_lines: Output full texts of copied items.
        """
        pb = ui.ui_factory.nested_progress_bar()
        try:
            return self._do_copy_nodes(nodes, index_map, writer,
                write_index, pb, output_lines=output_lines)
        finally:
            pb.finished()

    def _do_copy_nodes(self, nodes, index_map, writer, write_index, pb,
        output_lines=None):
        # for record verification
        knit = KnitVersionedFiles(None, None)
        # plan a readv on each source pack:
        # group by pack
        nodes = sorted(nodes)
        # how to map this into knit.py - or knit.py into this?
        # we don't want the typical knit logic, we want grouping by pack
        # at this point - perhaps a helper library for the following code
        # duplication points?
        request_groups = {}
        for index, key, value in nodes:
            if index not in request_groups:
                request_groups[index] = []
            request_groups[index].append((key, value))
        record_index = 0
        pb.update("Copied record", record_index, len(nodes))
        for index, items in request_groups.iteritems():
            pack_readv_requests = []
            for key, value in items:
                # ---- KnitGraphIndex.get_position
                bits = value[1:].split(' ')
                offset, length = int(bits[0]), int(bits[1])
                pack_readv_requests.append((offset, length, (key, value[0])))
            # linear scan up the pack
            pack_readv_requests.sort()
            # copy the data
            pack_obj = index_map[index]
            transport, path = pack_obj.access_tuple()
            try:
                reader = pack.make_readv_reader(transport, path,
                    [offset[0:2] for offset in pack_readv_requests])
            except errors.NoSuchFile:
                if self._reload_func is not None:
                    self._reload_func()
                raise
            for (names, read_func), (_1, _2, (key, eol_flag)) in \
                izip(reader.iter_records(), pack_readv_requests):
                raw_data = read_func(None)
                # check the header only
                if output_lines is not None:
                    output_lines(knit._parse_record(key[-1], raw_data)[0])
                else:
                    df, _ = knit._parse_record_header(key, raw_data)
                    df.close()
                pos, size = writer.add_bytes_record(raw_data, names)
                write_index.add_node(key, eol_flag + "%d %d" % (pos, size))
                pb.update("Copied record", record_index)
                record_index += 1

    def _copy_nodes_graph(self, index_map, writer, write_index,
        readv_group_iter, total_items, output_lines=False):
        """Copy knit nodes between packs.

        :param output_lines: Return lines present in the copied data as
            an iterator of line,version_id.
        """
        pb = ui.ui_factory.nested_progress_bar()
        try:
            for result in self._do_copy_nodes_graph(index_map, writer,
                write_index, output_lines, pb, readv_group_iter, total_items):
                yield result
        except Exception:
            # Python 2.4 does not permit try:finally: in a generator.
            pb.finished()
            raise
        else:
            pb.finished()

    def _do_copy_nodes_graph(self, index_map, writer, write_index,
        output_lines, pb, readv_group_iter, total_items):
        # for record verification
        knit = KnitVersionedFiles(None, None)
        # for line extraction when requested (inventories only)
        if output_lines:
            factory = KnitPlainFactory()
        record_index = 0
        pb.update("Copied record", record_index, total_items)
        for index, readv_vector, node_vector in readv_group_iter:
            # copy the data
            pack_obj = index_map[index]
            transport, path = pack_obj.access_tuple()
            try:
                reader = pack.make_readv_reader(transport, path, readv_vector)
            except errors.NoSuchFile:
                if self._reload_func is not None:
                    self._reload_func()
                raise
            for (names, read_func), (key, eol_flag, references) in \
                izip(reader.iter_records(), node_vector):
                raw_data = read_func(None)
                if output_lines:
                    # read the entire thing
                    content, _ = knit._parse_record(key[-1], raw_data)
                    if len(references[-1]) == 0:
                        line_iterator = factory.get_fulltext_content(content)
                    else:
                        line_iterator = factory.get_linedelta_content(content)
                    for line in line_iterator:
                        yield line, key
                else:
                    # check the header only
                    df, _ = knit._parse_record_header(key, raw_data)
                    df.close()
                pos, size = writer.add_bytes_record(raw_data, names)
                write_index.add_node(key, eol_flag + "%d %d" % (pos, size), references)
                pb.update("Copied record", record_index)
                record_index += 1

    def _get_text_nodes(self):
        text_index_map, text_indices = self._pack_map_and_index_list(
            'text_index')
        return text_index_map, self._index_contents(text_indices,
            self._text_filter)

    def _least_readv_node_readv(self, nodes):
        """Generate request groups for nodes using the least readv's.

        :param nodes: An iterable of graph index nodes.
        :return: Total node count and an iterator of the data needed to perform
            readvs to obtain the data for nodes. Each item yielded by the
            iterator is a tuple with:
            index, readv_vector, node_vector. readv_vector is a list ready to
            hand to the transport readv method, and node_vector is a list of
            (key, eol_flag, references) for the node retrieved by the
            matching readv_vector.
        """
        # group by pack so we do one readv per pack
        nodes = sorted(nodes)
        total = len(nodes)
        request_groups = {}
        for index, key, value, references in nodes:
            if index not in request_groups:
                request_groups[index] = []
            request_groups[index].append((key, value, references))
        result = []
        for index, items in request_groups.iteritems():
            pack_readv_requests = []
            for key, value, references in items:
                # ---- KnitGraphIndex.get_position
                bits = value[1:].split(' ')
                offset, length = int(bits[0]), int(bits[1])
                pack_readv_requests.append(
                    ((offset, length), (key, value[0], references)))
            # linear scan up the pack to maximum range combining.
            pack_readv_requests.sort()
            # split out the readv and the node data.
            pack_readv = [readv for readv, node in pack_readv_requests]
            node_vector = [node for readv, node in pack_readv_requests]
            result.append((index, pack_readv, node_vector))
        return total, result

    def _log_copied_texts(self):
        if 'pack' in debug.debug_flags:
            mutter('%s: create_pack: file texts copied: %s%s %d items t+%6.3fs',
                time.ctime(), self._pack_collection._upload_transport.base,
                self.new_pack.random_name,
                self.new_pack.text_index.key_count(),
                time.time() - self.new_pack.start_time)

    def _process_inventory_lines(self, inv_lines):
        """Use up the inv_lines generator and setup a text key filter."""
        repo = self._pack_collection.repo
        fileid_revisions = repo._find_file_ids_from_xml_inventory_lines(
            inv_lines, self.revision_keys)
        text_filter = []
        for fileid, file_revids in fileid_revisions.iteritems():
            text_filter.extend([(fileid, file_revid) for file_revid in file_revids])
        self._text_filter = text_filter

    def _revision_node_readv(self, revision_nodes):
        """Return the total revisions and the readv's to issue.

        :param revision_nodes: The revision index contents for the packs being
            incorporated into the new pack.
        :return: As per _least_readv_node_readv.
        """
        return self._least_readv_node_readv(revision_nodes)

    def _use_pack(self, new_pack):
        """Return True if new_pack should be used.

        :param new_pack: The pack that has just been created.
        :return: True if the pack should be used.
        """
        return new_pack.data_inserted()


class OptimisingPacker(Packer):
    """A packer which spends more time to create better disk layouts."""

    def _revision_node_readv(self, revision_nodes):
        """Return the total revisions and the readv's to issue.

        This sort places revisions in topological order with the ancestors
        after the children.

        :param revision_nodes: The revision index contents for the packs being
            incorporated into the new pack.
        :return: As per _least_readv_node_readv.
        """
        # build an ancestors dict
        ancestors = {}
        by_key = {}
        for index, key, value, references in revision_nodes:
            ancestors[key] = references[0]
            by_key[key] = (index, value, references)
        order = tsort.topo_sort(ancestors)
        total = len(order)
        # Single IO is pathological, but it will work as a starting point.
        requests = []
        for key in reversed(order):
            index, value, references = by_key[key]
            # ---- KnitGraphIndex.get_position
            bits = value[1:].split(' ')
            offset, length = int(bits[0]), int(bits[1])
            requests.append(
                (index, [(offset, length)], [(key, value[0], references)]))
        # TODO: combine requests in the same index that are in ascending order.
        return total, requests

    def open_pack(self):
        """Open a pack for the pack we are creating."""
        new_pack = super(OptimisingPacker, self).open_pack()
        # Turn on the optimization flags for all the index builders.
        new_pack.revision_index.set_optimize(for_size=True)
        new_pack.inventory_index.set_optimize(for_size=True)
        new_pack.text_index.set_optimize(for_size=True)
        new_pack.signature_index.set_optimize(for_size=True)
        return new_pack


class ReconcilePacker(Packer):
    """A packer which regenerates indices etc as it copies.

    This is used by ``bzr reconcile`` to cause parent text pointers to be
    regenerated.
    """

    def _extra_init(self):
        self._data_changed = False

    def _process_inventory_lines(self, inv_lines):
        """Generate a text key reference map rather for reconciling with."""
        repo = self._pack_collection.repo
        refs = repo._find_text_key_references_from_xml_inventory_lines(
            inv_lines)
        self._text_refs = refs
        # during reconcile we:
        #  - convert unreferenced texts to full texts
        #  - correct texts which reference a text not copied to be full texts
        #  - copy all others as-is but with corrected parents.
        #  - so at this point we don't know enough to decide what becomes a full
        #    text.
        self._text_filter = None

    def _copy_text_texts(self):
        """generate what texts we should have and then copy."""
        self.pb.update("Copying content texts", 3)
        # we have three major tasks here:
        # 1) generate the ideal index
        repo = self._pack_collection.repo
        ancestors = dict([(key[0], tuple(ref[0] for ref in refs[0])) for
            _1, key, _2, refs in
            self.new_pack.revision_index.iter_all_entries()])
        ideal_index = repo._generate_text_key_index(self._text_refs, ancestors)
        # 2) generate a text_nodes list that contains all the deltas that can
        #    be used as-is, with corrected parents.
        ok_nodes = []
        bad_texts = []
        discarded_nodes = []
        NULL_REVISION = _mod_revision.NULL_REVISION
        text_index_map, text_nodes = self._get_text_nodes()
        for node in text_nodes:
            # 0 - index
            # 1 - key
            # 2 - value
            # 3 - refs
            try:
                ideal_parents = tuple(ideal_index[node[1]])
            except KeyError:
                discarded_nodes.append(node)
                self._data_changed = True
            else:
                if ideal_parents == (NULL_REVISION,):
                    ideal_parents = ()
                if ideal_parents == node[3][0]:
                    # no change needed.
                    ok_nodes.append(node)
                elif ideal_parents[0:1] == node[3][0][0:1]:
                    # the left most parent is the same, or there are no parents
                    # today. Either way, we can preserve the representation as
                    # long as we change the refs to be inserted.
                    self._data_changed = True
                    ok_nodes.append((node[0], node[1], node[2],
                        (ideal_parents, node[3][1])))
                    self._data_changed = True
                else:
                    # Reinsert this text completely
                    bad_texts.append((node[1], ideal_parents))
                    self._data_changed = True
        # we're finished with some data.
        del ideal_index
        del text_nodes
        # 3) bulk copy the ok data
        total_items, readv_group_iter = self._least_readv_node_readv(ok_nodes)
        list(self._copy_nodes_graph(text_index_map, self.new_pack._writer,
            self.new_pack.text_index, readv_group_iter, total_items))
        # 4) adhoc copy all the other texts.
        # We have to topologically insert all texts otherwise we can fail to
        # reconcile when parts of a single delta chain are preserved intact,
        # and other parts are not. E.g. Discarded->d1->d2->d3. d1 will be
        # reinserted, and if d3 has incorrect parents it will also be
        # reinserted. If we insert d3 first, d2 is present (as it was bulk
        # copied), so we will try to delta, but d2 is not currently able to be
        # extracted because it's basis d1 is not present. Topologically sorting
        # addresses this. The following generates a sort for all the texts that
        # are being inserted without having to reference the entire text key
        # space (we only topo sort the revisions, which is smaller).
        topo_order = tsort.topo_sort(ancestors)
        rev_order = dict(zip(topo_order, range(len(topo_order))))
        bad_texts.sort(key=lambda key:rev_order.get(key[0][1], 0))
        transaction = repo.get_transaction()
        file_id_index = GraphIndexPrefixAdapter(
            self.new_pack.text_index,
            ('blank', ), 1,
            add_nodes_callback=self.new_pack.text_index.add_nodes)
        data_access = _DirectPackAccess(
                {self.new_pack.text_index:self.new_pack.access_tuple()})
        data_access.set_writer(self.new_pack._writer, self.new_pack.text_index,
            self.new_pack.access_tuple())
        output_texts = KnitVersionedFiles(
            _KnitGraphIndex(self.new_pack.text_index,
                add_callback=self.new_pack.text_index.add_nodes,
                deltas=True, parents=True, is_locked=repo.is_locked),
            data_access=data_access, max_delta_chain=200)
        for key, parent_keys in bad_texts:
            # We refer to the new pack to delta data being output.
            # A possible improvement would be to catch errors on short reads
            # and only flush then.
            self.new_pack.flush()
            parents = []
            for parent_key in parent_keys:
                if parent_key[0] != key[0]:
                    # Graph parents must match the fileid
                    raise errors.BzrError('Mismatched key parent %r:%r' %
                        (key, parent_keys))
                parents.append(parent_key[1])
            text_lines = osutils.split_lines(repo.texts.get_record_stream(
                [key], 'unordered', True).next().get_bytes_as('fulltext'))
            output_texts.add_lines(key, parent_keys, text_lines,
                random_id=True, check_content=False)
        # 5) check that nothing inserted has a reference outside the keyspace.
        missing_text_keys = self.new_pack.text_index._external_references()
        if missing_text_keys:
            raise errors.BzrCheckError('Reference to missing compression parents %r'
                % (missing_text_keys,))
        self._log_copied_texts()

    def _use_pack(self, new_pack):
        """Override _use_pack to check for reconcile having changed content."""
        # XXX: we might be better checking this at the copy time.
        original_inventory_keys = set()
        inv_index = self._pack_collection.inventory_index.combined_index
        for entry in inv_index.iter_all_entries():
            original_inventory_keys.add(entry[1])
        new_inventory_keys = set()
        for entry in new_pack.inventory_index.iter_all_entries():
            new_inventory_keys.add(entry[1])
        if new_inventory_keys != original_inventory_keys:
            self._data_changed = True
        return new_pack.data_inserted() and self._data_changed


class RepositoryPackCollection(object):
    """Management of packs within a repository.

    :ivar _names: map of {pack_name: (index_size,)}
    """

    pack_factory = NewPack
    resumed_pack_factory = ResumedPack

    def __init__(self, repo, transport, index_transport, upload_transport,
                 pack_transport, index_builder_class, index_class,
                 use_chk_index):
        """Create a new RepositoryPackCollection.

        :param transport: Addresses the repository base directory
            (typically .bzr/repository/).
        :param index_transport: Addresses the directory containing indices.
        :param upload_transport: Addresses the directory into which packs are written
            while they're being created.
        :param pack_transport: Addresses the directory of existing complete packs.
        :param index_builder_class: The index builder class to use.
        :param index_class: The index class to use.
        :param use_chk_index: Whether to setup and manage a CHK index.
        """
        # XXX: This should call self.reset()
        self.repo = repo
        self.transport = transport
        self._index_transport = index_transport
        self._upload_transport = upload_transport
        self._pack_transport = pack_transport
        self._index_builder_class = index_builder_class
        self._index_class = index_class
        self._suffix_offsets = {'.rix': 0, '.iix': 1, '.tix': 2, '.six': 3,
            '.cix': 4}
        self.packs = []
        # name:Pack mapping
        self._names = None
        self._packs_by_name = {}
        # the previous pack-names content
        self._packs_at_load = None
        # when a pack is being created by this object, the state of that pack.
        self._new_pack = None
        # aggregated revision index data
        flush = self._flush_new_pack
        self.revision_index = AggregateIndex(self.reload_pack_names, flush)
        self.inventory_index = AggregateIndex(self.reload_pack_names, flush)
        self.text_index = AggregateIndex(self.reload_pack_names, flush)
        self.signature_index = AggregateIndex(self.reload_pack_names, flush)
        if use_chk_index:
            self.chk_index = AggregateIndex(self.reload_pack_names, flush)
        else:
            # used to determine if we're using a chk_index elsewhere.
            self.chk_index = None
        # resumed packs
        self._resumed_packs = []

    def __repr__(self):
        return '%s(%r)' % (self.__class__.__name__, self.repo)

    def add_pack_to_memory(self, pack):
        """Make a Pack object available to the repository to satisfy queries.

        :param pack: A Pack object.
        """
        if pack.name in self._packs_by_name:
            raise AssertionError(
                'pack %s already in _packs_by_name' % (pack.name,))
        self.packs.append(pack)
        self._packs_by_name[pack.name] = pack
        self.revision_index.add_index(pack.revision_index, pack)
        self.inventory_index.add_index(pack.inventory_index, pack)
        self.text_index.add_index(pack.text_index, pack)
        self.signature_index.add_index(pack.signature_index, pack)
        if self.chk_index is not None:
            self.chk_index.add_index(pack.chk_index, pack)

    def all_packs(self):
        """Return a list of all the Pack objects this repository has.

        Note that an in-progress pack being created is not returned.

        :return: A list of Pack objects for all the packs in the repository.
        """
        result = []
        for name in self.names():
            result.append(self.get_pack_by_name(name))
        return result

    def autopack(self):
        """Pack the pack collection incrementally.

        This will not attempt global reorganisation or recompression,
        rather it will just ensure that the total number of packs does
        not grow without bound. It uses the _max_pack_count method to
        determine if autopacking is needed, and the pack_distribution
        method to determine the number of revisions in each pack.

        If autopacking takes place then the packs name collection will have
        been flushed to disk - packing requires updating the name collection
        in synchronisation with certain steps. Otherwise the names collection
        is not flushed.

        :return: Something evaluating true if packing took place.
        """
        while True:
            try:
                return self._do_autopack()
            except errors.RetryAutopack:
                # If we get a RetryAutopack exception, we should abort the
                # current action, and retry.
                pass

    def _do_autopack(self):
        # XXX: Should not be needed when the management of indices is sane.
        total_revisions = self.revision_index.combined_index.key_count()
        total_packs = len(self._names)
        if self._max_pack_count(total_revisions) >= total_packs:
            return None
        # determine which packs need changing
        pack_distribution = self.pack_distribution(total_revisions)
        existing_packs = []
        for pack in self.all_packs():
            revision_count = pack.get_revision_count()
            if revision_count == 0:
                # revision less packs are not generated by normal operation,
                # only by operations like sign-my-commits, and thus will not
                # tend to grow rapdily or without bound like commit containing
                # packs do - leave them alone as packing them really should
                # group their data with the relevant commit, and that may
                # involve rewriting ancient history - which autopack tries to
                # avoid. Alternatively we could not group the data but treat
                # each of these as having a single revision, and thus add
                # one revision for each to the total revision count, to get
                # a matching distribution.
                continue
            existing_packs.append((revision_count, pack))
        pack_operations = self.plan_autopack_combinations(
            existing_packs, pack_distribution)
        num_new_packs = len(pack_operations)
        num_old_packs = sum([len(po[1]) for po in pack_operations])
        num_revs_affected = sum([po[0] for po in pack_operations])
        mutter('Auto-packing repository %s, which has %d pack files, '
            'containing %d revisions. Packing %d files into %d affecting %d'
            ' revisions', self, total_packs, total_revisions, num_old_packs,
            num_new_packs, num_revs_affected)
        result = self._execute_pack_operations(pack_operations,
                                      reload_func=self._restart_autopack)
        mutter('Auto-packing repository %s completed', self)
        return result

    def _execute_pack_operations(self, pack_operations, _packer_class=Packer,
                                 reload_func=None):
        """Execute a series of pack operations.

        :param pack_operations: A list of [revision_count, packs_to_combine].
        :param _packer_class: The class of packer to use (default: Packer).
        :return: The new pack names.
        """
        for revision_count, packs in pack_operations:
            # we may have no-ops from the setup logic
            if len(packs) == 0:
                continue
            packer = _packer_class(self, packs, '.autopack',
                                   reload_func=reload_func)
            try:
                packer.pack()
            except errors.RetryWithNewPacks:
                # An exception is propagating out of this context, make sure
                # this packer has cleaned up. Packer() doesn't set its new_pack
                # state into the RepositoryPackCollection object, so we only
                # have access to it directly here.
                if packer.new_pack is not None:
                    packer.new_pack.abort()
                raise
            for pack in packs:
                self._remove_pack_from_memory(pack)
        # record the newly available packs and stop advertising the old
        # packs
        to_be_obsoleted = []
        for _, packs in pack_operations:
            to_be_obsoleted.extend(packs)
        result = self._save_pack_names(clear_obsolete_packs=True,
                                       obsolete_packs=to_be_obsoleted)
        return result

    def _flush_new_pack(self):
        if self._new_pack is not None:
            self._new_pack.flush()

    def lock_names(self):
        """Acquire the mutex around the pack-names index.

        This cannot be used in the middle of a read-only transaction on the
        repository.
        """
        self.repo.control_files.lock_write()

    def _already_packed(self):
        """Is the collection already packed?"""
        return not (self.repo._format.pack_compresses or (len(self._names) > 1))

    def pack(self, hint=None):
        """Pack the pack collection totally."""
        self.ensure_loaded()
        total_packs = len(self._names)
        if self._already_packed():
            return
        total_revisions = self.revision_index.combined_index.key_count()
        # XXX: the following may want to be a class, to pack with a given
        # policy.
        mutter('Packing repository %s, which has %d pack files, '
            'containing %d revisions with hint %r.', self, total_packs,
            total_revisions, hint)
        # determine which packs need changing
        pack_operations = [[0, []]]
        for pack in self.all_packs():
            if hint is None or pack.name in hint:
                # Either no hint was provided (so we are packing everything),
                # or this pack was included in the hint.
                pack_operations[-1][0] += pack.get_revision_count()
                pack_operations[-1][1].append(pack)
        self._execute_pack_operations(pack_operations, OptimisingPacker)

    def plan_autopack_combinations(self, existing_packs, pack_distribution):
        """Plan a pack operation.

        :param existing_packs: The packs to pack. (A list of (revcount, Pack)
            tuples).
        :param pack_distribution: A list with the number of revisions desired
            in each pack.
        """
        if len(existing_packs) <= len(pack_distribution):
            return []
        existing_packs.sort(reverse=True)
        pack_operations = [[0, []]]
        # plan out what packs to keep, and what to reorganise
        while len(existing_packs):
            # take the largest pack, and if its less than the head of the
            # distribution chart we will include its contents in the new pack
            # for that position. If its larger, we remove its size from the
            # distribution chart
            next_pack_rev_count, next_pack = existing_packs.pop(0)
            if next_pack_rev_count >= pack_distribution[0]:
                # this is already packed 'better' than this, so we can
                # not waste time packing it.
                while next_pack_rev_count > 0:
                    next_pack_rev_count -= pack_distribution[0]
                    if next_pack_rev_count >= 0:
                        # more to go
                        del pack_distribution[0]
                    else:
                        # didn't use that entire bucket up
                        pack_distribution[0] = -next_pack_rev_count
            else:
                # add the revisions we're going to add to the next output pack
                pack_operations[-1][0] += next_pack_rev_count
                # allocate this pack to the next pack sub operation
                pack_operations[-1][1].append(next_pack)
                if pack_operations[-1][0] >= pack_distribution[0]:
                    # this pack is used up, shift left.
                    del pack_distribution[0]
                    pack_operations.append([0, []])
        # Now that we know which pack files we want to move, shove them all
        # into a single pack file.
        final_rev_count = 0
        final_pack_list = []
        for num_revs, pack_files in pack_operations:
            final_rev_count += num_revs
            final_pack_list.extend(pack_files)
        if len(final_pack_list) == 1:
            raise AssertionError('We somehow generated an autopack with a'
                ' single pack file being moved.')
            return []
        return [[final_rev_count, final_pack_list]]

    def ensure_loaded(self):
        """Ensure we have read names from disk.

        :return: True if the disk names had not been previously read.
        """
        # NB: if you see an assertion error here, its probably access against
        # an unlocked repo. Naughty.
        if not self.repo.is_locked():
            raise errors.ObjectNotLocked(self.repo)
        if self._names is None:
            self._names = {}
            self._packs_at_load = set()
            for index, key, value in self._iter_disk_pack_index():
                name = key[0]
                self._names[name] = self._parse_index_sizes(value)
                self._packs_at_load.add((key, value))
            result = True
        else:
            result = False
        # populate all the metadata.
        self.all_packs()
        return result

    def _parse_index_sizes(self, value):
        """Parse a string of index sizes."""
        return tuple([int(digits) for digits in value.split(' ')])

    def get_pack_by_name(self, name):
        """Get a Pack object by name.

        :param name: The name of the pack - e.g. '123456'
        :return: A Pack object.
        """
        try:
            return self._packs_by_name[name]
        except KeyError:
            rev_index = self._make_index(name, '.rix')
            inv_index = self._make_index(name, '.iix')
            txt_index = self._make_index(name, '.tix')
            sig_index = self._make_index(name, '.six')
            if self.chk_index is not None:
                chk_index = self._make_index(name, '.cix', unlimited_cache=True)
            else:
                chk_index = None
            result = ExistingPack(self._pack_transport, name, rev_index,
                inv_index, txt_index, sig_index, chk_index)
            self.add_pack_to_memory(result)
            return result

    def _resume_pack(self, name):
        """Get a suspended Pack object by name.

        :param name: The name of the pack - e.g. '123456'
        :return: A Pack object.
        """
        if not re.match('[a-f0-9]{32}', name):
            # Tokens should be md5sums of the suspended pack file, i.e. 32 hex
            # digits.
            raise errors.UnresumableWriteGroup(
                self.repo, [name], 'Malformed write group token')
        try:
            rev_index = self._make_index(name, '.rix', resume=True)
            inv_index = self._make_index(name, '.iix', resume=True)
            txt_index = self._make_index(name, '.tix', resume=True)
            sig_index = self._make_index(name, '.six', resume=True)
            if self.chk_index is not None:
                chk_index = self._make_index(name, '.cix', resume=True,
                                             unlimited_cache=True)
            else:
                chk_index = None
            result = self.resumed_pack_factory(name, rev_index, inv_index,
                txt_index, sig_index, self._upload_transport,
                self._pack_transport, self._index_transport, self,
                chk_index=chk_index)
        except errors.NoSuchFile, e:
            raise errors.UnresumableWriteGroup(self.repo, [name], str(e))
        self.add_pack_to_memory(result)
        self._resumed_packs.append(result)
        return result

    def allocate(self, a_new_pack):
        """Allocate name in the list of packs.

        :param a_new_pack: A NewPack instance to be added to the collection of
            packs for this repository.
        """
        self.ensure_loaded()
        if a_new_pack.name in self._names:
            raise errors.BzrError(
                'Pack %r already exists in %s' % (a_new_pack.name, self))
        self._names[a_new_pack.name] = tuple(a_new_pack.index_sizes)
        self.add_pack_to_memory(a_new_pack)

    def _iter_disk_pack_index(self):
        """Iterate over the contents of the pack-names index.

        This is used when loading the list from disk, and before writing to
        detect updates from others during our write operation.
        :return: An iterator of the index contents.
        """
        return self._index_class(self.transport, 'pack-names', None
                ).iter_all_entries()

    def _make_index(self, name, suffix, resume=False, unlimited_cache=False):
        size_offset = self._suffix_offsets[suffix]
        index_name = name + suffix
        if resume:
            transport = self._upload_transport
            index_size = transport.stat(index_name).st_size
        else:
            transport = self._index_transport
            index_size = self._names[name][size_offset]
        return self._index_class(transport, index_name, index_size,
                                 unlimited_cache=unlimited_cache)

    def _max_pack_count(self, total_revisions):
        """Return the maximum number of packs to use for total revisions.

        :param total_revisions: The total number of revisions in the
            repository.
        """
        if not total_revisions:
            return 1
        digits = str(total_revisions)
        result = 0
        for digit in digits:
            result += int(digit)
        return result

    def names(self):
        """Provide an order to the underlying names."""
        return sorted(self._names.keys())

    def _obsolete_packs(self, packs):
        """Move a number of packs which have been obsoleted out of the way.

        Each pack and its associated indices are moved out of the way.

        Note: for correctness this function should only be called after a new
        pack names index has been written without these pack names, and with
        the names of packs that contain the data previously available via these
        packs.

        :param packs: The packs to obsolete.
        :param return: None.
        """
        for pack in packs:
            try:
                pack.pack_transport.rename(pack.file_name(),
                    '../obsolete_packs/' + pack.file_name())
            except (errors.PathError, errors.TransportError), e:
                # TODO: Should these be warnings or mutters?
                mutter("couldn't rename obsolete pack, skipping it:\n%s"
                       % (e,))
            # TODO: Probably needs to know all possible indices for this pack
            # - or maybe list the directory and move all indices matching this
            # name whether we recognize it or not?
            suffixes = ['.iix', '.six', '.tix', '.rix']
            if self.chk_index is not None:
                suffixes.append('.cix')
            for suffix in suffixes:
                try:
                    self._index_transport.rename(pack.name + suffix,
                        '../obsolete_packs/' + pack.name + suffix)
                except (errors.PathError, errors.TransportError), e:
                    mutter("couldn't rename obsolete index, skipping it:\n%s"
                           % (e,))

    def pack_distribution(self, total_revisions):
        """Generate a list of the number of revisions to put in each pack.

        :param total_revisions: The total number of revisions in the
            repository.
        """
        if total_revisions == 0:
            return [0]
        digits = reversed(str(total_revisions))
        result = []
        for exponent, count in enumerate(digits):
            size = 10 ** exponent
            for pos in range(int(count)):
                result.append(size)
        return list(reversed(result))

    def _pack_tuple(self, name):
        """Return a tuple with the transport and file name for a pack name."""
        return self._pack_transport, name + '.pack'

    def _remove_pack_from_memory(self, pack):
        """Remove pack from the packs accessed by this repository.

        Only affects memory state, until self._save_pack_names() is invoked.
        """
        self._names.pop(pack.name)
        self._packs_by_name.pop(pack.name)
        self._remove_pack_indices(pack)
        self.packs.remove(pack)

<<<<<<< HEAD
    def _remove_pack_indices(self, pack):
        """Remove the indices for pack from the aggregated indices."""
        self.revision_index.remove_index(pack.revision_index, pack)
        self.inventory_index.remove_index(pack.inventory_index, pack)
        self.text_index.remove_index(pack.text_index, pack)
        self.signature_index.remove_index(pack.signature_index, pack)
        if self.chk_index is not None:
            self.chk_index.remove_index(pack.chk_index, pack)
=======
    def _remove_pack_indices(self, pack, ignore_missing=False):
        """Remove the indices for pack from the aggregated indices.
        
        :param ignore_missing: Suppress KeyErrors from calling remove_index.
        """
        for index_type in Pack.index_definitions.keys():
            attr_name = index_type + '_index'
            aggregate_index = getattr(self, attr_name)
            if aggregate_index is not None:
                pack_index = getattr(pack, attr_name)
                try:
                    aggregate_index.remove_index(pack_index)
                except KeyError:
                    if ignore_missing:
                        continue
                    raise
>>>>>>> 60e3a275

    def reset(self):
        """Clear all cached data."""
        # cached revision data
        self.revision_index.clear()
        # cached signature data
        self.signature_index.clear()
        # cached file text data
        self.text_index.clear()
        # cached inventory data
        self.inventory_index.clear()
        # cached chk data
        if self.chk_index is not None:
            self.chk_index.clear()
        # remove the open pack
        self._new_pack = None
        # information about packs.
        self._names = None
        self.packs = []
        self._packs_by_name = {}
        self._packs_at_load = None

    def _unlock_names(self):
        """Release the mutex around the pack-names index."""
        self.repo.control_files.unlock()

    def _diff_pack_names(self):
        """Read the pack names from disk, and compare it to the one in memory.

        :return: (disk_nodes, deleted_nodes, new_nodes)
            disk_nodes    The final set of nodes that should be referenced
            deleted_nodes Nodes which have been removed from when we started
            new_nodes     Nodes that are newly introduced
        """
        # load the disk nodes across
        disk_nodes = set()
        for index, key, value in self._iter_disk_pack_index():
            disk_nodes.add((key, value))
        orig_disk_nodes = set(disk_nodes)

        # do a two-way diff against our original content
        current_nodes = set()
        for name, sizes in self._names.iteritems():
            current_nodes.add(
                ((name, ), ' '.join(str(size) for size in sizes)))

        # Packs no longer present in the repository, which were present when we
        # locked the repository
        deleted_nodes = self._packs_at_load - current_nodes
        # Packs which this process is adding
        new_nodes = current_nodes - self._packs_at_load

        # Update the disk_nodes set to include the ones we are adding, and
        # remove the ones which were removed by someone else
        disk_nodes.difference_update(deleted_nodes)
        disk_nodes.update(new_nodes)

        return disk_nodes, deleted_nodes, new_nodes, orig_disk_nodes

    def _syncronize_pack_names_from_disk_nodes(self, disk_nodes):
        """Given the correct set of pack files, update our saved info.

        :return: (removed, added, modified)
            removed     pack names removed from self._names
            added       pack names added to self._names
            modified    pack names that had changed value
        """
        removed = []
        added = []
        modified = []
        ## self._packs_at_load = disk_nodes
        new_names = dict(disk_nodes)
        # drop no longer present nodes
        for pack in self.all_packs():
            if (pack.name,) not in new_names:
                removed.append(pack.name)
                self._remove_pack_from_memory(pack)
        # add new nodes/refresh existing ones
        for key, value in disk_nodes:
            name = key[0]
            sizes = self._parse_index_sizes(value)
            if name in self._names:
                # existing
                if sizes != self._names[name]:
                    # the pack for name has had its indices replaced - rare but
                    # important to handle. XXX: probably can never happen today
                    # because the three-way merge code above does not handle it
                    # - you may end up adding the same key twice to the new
                    # disk index because the set values are the same, unless
                    # the only index shows up as deleted by the set difference
                    # - which it may. Until there is a specific test for this,
                    # assume its broken. RBC 20071017.
                    self._remove_pack_from_memory(self.get_pack_by_name(name))
                    self._names[name] = sizes
                    self.get_pack_by_name(name)
                    modified.append(name)
            else:
                # new
                self._names[name] = sizes
                self.get_pack_by_name(name)
                added.append(name)
        return removed, added, modified

    def _save_pack_names(self, clear_obsolete_packs=False, obsolete_packs=None):
        """Save the list of packs.

        This will take out the mutex around the pack names list for the
        duration of the method call. If concurrent updates have been made, a
        three-way merge between the current list and the current in memory list
        is performed.

        :param clear_obsolete_packs: If True, clear out the contents of the
            obsolete_packs directory.
        :param obsolete_packs: Packs that are obsolete once the new pack-names
            file has been written.
        :return: A list of the names saved that were not previously on disk.
        """
        already_obsolete = []
        self.lock_names()
        try:
            builder = self._index_builder_class()
            (disk_nodes, deleted_nodes, new_nodes,
             orig_disk_nodes) = self._diff_pack_names()
            # TODO: handle same-name, index-size-changes here -
            # e.g. use the value from disk, not ours, *unless* we're the one
            # changing it.
            for key, value in disk_nodes:
                builder.add_node(key, value)
            self.transport.put_file('pack-names', builder.finish(),
                mode=self.repo.bzrdir._get_file_mode())
            self._packs_at_load = disk_nodes
            if clear_obsolete_packs:
                to_preserve = None
                if obsolete_packs:
                    to_preserve = set([o.name for o in obsolete_packs])
                already_obsolete = self._clear_obsolete_packs(to_preserve)
        finally:
            self._unlock_names()
        # synchronise the memory packs list with what we just wrote:
        self._syncronize_pack_names_from_disk_nodes(disk_nodes)
        if obsolete_packs:
            # TODO: We could add one more condition here. "if o.name not in
            #       orig_disk_nodes and o != the new_pack we haven't written to
            #       disk yet. However, the new pack object is not easily
            #       accessible here (it would have to be passed through the
            #       autopacking code, etc.)
            obsolete_packs = [o for o in obsolete_packs
                              if o.name not in already_obsolete]
            self._obsolete_packs(obsolete_packs)
        return [new_node[0][0] for new_node in new_nodes]

    def reload_pack_names(self):
        """Sync our pack listing with what is present in the repository.

        This should be called when we find out that something we thought was
        present is now missing. This happens when another process re-packs the
        repository, etc.

        :return: True if the in-memory list of packs has been altered at all.
        """
        # The ensure_loaded call is to handle the case where the first call
        # made involving the collection was to reload_pack_names, where we 
        # don't have a view of disk contents. Its a bit of a bandaid, and
        # causes two reads of pack-names, but its a rare corner case not struck
        # with regular push/pull etc.
        first_read = self.ensure_loaded()
        if first_read:
            return True
        # out the new value.
        (disk_nodes, deleted_nodes, new_nodes,
         orig_disk_nodes) = self._diff_pack_names()
        # _packs_at_load is meant to be the explicit list of names in
        # 'pack-names' at then start. As such, it should not contain any
        # pending names that haven't been written out yet.
        self._packs_at_load = orig_disk_nodes
        (removed, added,
         modified) = self._syncronize_pack_names_from_disk_nodes(disk_nodes)
        if removed or added or modified:
            return True
        return False

    def _restart_autopack(self):
        """Reload the pack names list, and restart the autopack code."""
        if not self.reload_pack_names():
            # Re-raise the original exception, because something went missing
            # and a restart didn't find it
            raise
        raise errors.RetryAutopack(self.repo, False, sys.exc_info())

    def _clear_obsolete_packs(self, preserve=None):
        """Delete everything from the obsolete-packs directory.

        :return: A list of pack identifiers (the filename without '.pack') that
            were found in obsolete_packs.
        """
        found = []
        obsolete_pack_transport = self.transport.clone('obsolete_packs')
        if preserve is None:
            preserve = set()
        for filename in obsolete_pack_transport.list_dir('.'):
            name, ext = osutils.splitext(filename)
            if ext == '.pack':
                found.append(name)
            if name in preserve:
                continue
            try:
                obsolete_pack_transport.delete(filename)
            except (errors.PathError, errors.TransportError), e:
                warning("couldn't delete obsolete pack, skipping it:\n%s"
                        % (e,))
        return found

    def _start_write_group(self):
        # Do not permit preparation for writing if we're not in a 'write lock'.
        if not self.repo.is_write_locked():
            raise errors.NotWriteLocked(self)
        self._new_pack = self.pack_factory(self, upload_suffix='.pack',
            file_mode=self.repo.bzrdir._get_file_mode())
        # allow writing: queue writes to a new index
        self.revision_index.add_writable_index(self._new_pack.revision_index,
            self._new_pack)
        self.inventory_index.add_writable_index(self._new_pack.inventory_index,
            self._new_pack)
        self.text_index.add_writable_index(self._new_pack.text_index,
            self._new_pack)
        self._new_pack.text_index.set_optimize(combine_backing_indices=False)
        self.signature_index.add_writable_index(self._new_pack.signature_index,
            self._new_pack)
        if self.chk_index is not None:
            self.chk_index.add_writable_index(self._new_pack.chk_index,
                self._new_pack)
            self.repo.chk_bytes._index._add_callback = self.chk_index.add_callback
            self._new_pack.chk_index.set_optimize(combine_backing_indices=False)

        self.repo.inventories._index._add_callback = self.inventory_index.add_callback
        self.repo.revisions._index._add_callback = self.revision_index.add_callback
        self.repo.signatures._index._add_callback = self.signature_index.add_callback
        self.repo.texts._index._add_callback = self.text_index.add_callback

    def _abort_write_group(self):
        # FIXME: just drop the transient index.
        # forget what names there are
        if self._new_pack is not None:
            operation = cleanup.OperationWithCleanups(self._new_pack.abort)
            operation.add_cleanup(setattr, self, '_new_pack', None)
            # If we aborted while in the middle of finishing the write
            # group, _remove_pack_indices could fail because the indexes are
            # already gone.  But they're not there we shouldn't fail in this
            # case, so we pass ignore_missing=True.
            operation.add_cleanup(self._remove_pack_indices, self._new_pack,
                ignore_missing=True)
            operation.run_simple()
        for resumed_pack in self._resumed_packs:
            operation = cleanup.OperationWithCleanups(resumed_pack.abort)
            # See comment in previous finally block.
            operation.add_cleanup(self._remove_pack_indices, resumed_pack,
                ignore_missing=True)
            operation.run_simple()
        del self._resumed_packs[:]

    def _remove_resumed_pack_indices(self):
        for resumed_pack in self._resumed_packs:
            self._remove_pack_indices(resumed_pack)
        del self._resumed_packs[:]

    def _check_new_inventories(self):
        """Detect missing inventories in this write group.

        :returns: list of strs, summarising any problems found.  If the list is
            empty no problems were found.
        """
        # The base implementation does no checks.  GCRepositoryPackCollection
        # overrides this.
        return []
        
    def _commit_write_group(self):
        all_missing = set()
        for prefix, versioned_file in (
                ('revisions', self.repo.revisions),
                ('inventories', self.repo.inventories),
                ('texts', self.repo.texts),
                ('signatures', self.repo.signatures),
                ):
            missing = versioned_file.get_missing_compression_parent_keys()
            all_missing.update([(prefix,) + key for key in missing])
        if all_missing:
            raise errors.BzrCheckError(
                "Repository %s has missing compression parent(s) %r "
                 % (self.repo, sorted(all_missing)))
        problems = self._check_new_inventories()
        if problems:
            problems_summary = '\n'.join(problems)
            raise errors.BzrCheckError(
                "Cannot add revision(s) to repository: " + problems_summary)
        self._remove_pack_indices(self._new_pack)
        any_new_content = False
        if self._new_pack.data_inserted():
            # get all the data to disk and read to use
            self._new_pack.finish()
            self.allocate(self._new_pack)
            self._new_pack = None
            any_new_content = True
        else:
            self._new_pack.abort()
            self._new_pack = None
        for resumed_pack in self._resumed_packs:
            # XXX: this is a pretty ugly way to turn the resumed pack into a
            # properly committed pack.
            self._names[resumed_pack.name] = None
            self._remove_pack_from_memory(resumed_pack)
            resumed_pack.finish()
            self.allocate(resumed_pack)
            any_new_content = True
        del self._resumed_packs[:]
        if any_new_content:
            result = self.autopack()
            if not result:
                # when autopack takes no steps, the names list is still
                # unsaved.
                return self._save_pack_names()
            return result
        return []

    def _suspend_write_group(self):
        tokens = [pack.name for pack in self._resumed_packs]
        self._remove_pack_indices(self._new_pack)
        if self._new_pack.data_inserted():
            # get all the data to disk and read to use
            self._new_pack.finish(suspend=True)
            tokens.append(self._new_pack.name)
            self._new_pack = None
        else:
            self._new_pack.abort()
            self._new_pack = None
        self._remove_resumed_pack_indices()
        return tokens

    def _resume_write_group(self, tokens):
        for token in tokens:
            self._resume_pack(token)


class KnitPackRepository(KnitRepository):
    """Repository with knit objects stored inside pack containers.

    The layering for a KnitPackRepository is:

    Graph        |  HPSS    | Repository public layer |
    ===================================================
    Tuple based apis below, string based, and key based apis above
    ---------------------------------------------------
    KnitVersionedFiles
      Provides .texts, .revisions etc
      This adapts the N-tuple keys to physical knit records which only have a
      single string identifier (for historical reasons), which in older formats
      was always the revision_id, and in the mapped code for packs is always
      the last element of key tuples.
    ---------------------------------------------------
    GraphIndex
      A separate GraphIndex is used for each of the
      texts/inventories/revisions/signatures contained within each individual
      pack file. The GraphIndex layer works in N-tuples and is unaware of any
      semantic value.
    ===================================================

    """

    def __init__(self, _format, a_bzrdir, control_files, _commit_builder_class,
        _serializer):
        KnitRepository.__init__(self, _format, a_bzrdir, control_files,
            _commit_builder_class, _serializer)
        index_transport = self._transport.clone('indices')
        self._pack_collection = RepositoryPackCollection(self, self._transport,
            index_transport,
            self._transport.clone('upload'),
            self._transport.clone('packs'),
            _format.index_builder_class,
            _format.index_class,
            use_chk_index=self._format.supports_chks,
            )
        self.inventories = KnitVersionedFiles(
            _KnitGraphIndex(self._pack_collection.inventory_index.combined_index,
                add_callback=self._pack_collection.inventory_index.add_callback,
                deltas=True, parents=True, is_locked=self.is_locked),
            data_access=self._pack_collection.inventory_index.data_access,
            max_delta_chain=200)
        self.revisions = KnitVersionedFiles(
            _KnitGraphIndex(self._pack_collection.revision_index.combined_index,
                add_callback=self._pack_collection.revision_index.add_callback,
                deltas=False, parents=True, is_locked=self.is_locked,
                track_external_parent_refs=True),
            data_access=self._pack_collection.revision_index.data_access,
            max_delta_chain=0)
        self.signatures = KnitVersionedFiles(
            _KnitGraphIndex(self._pack_collection.signature_index.combined_index,
                add_callback=self._pack_collection.signature_index.add_callback,
                deltas=False, parents=False, is_locked=self.is_locked),
            data_access=self._pack_collection.signature_index.data_access,
            max_delta_chain=0)
        self.texts = KnitVersionedFiles(
            _KnitGraphIndex(self._pack_collection.text_index.combined_index,
                add_callback=self._pack_collection.text_index.add_callback,
                deltas=True, parents=True, is_locked=self.is_locked),
            data_access=self._pack_collection.text_index.data_access,
            max_delta_chain=200)
        if _format.supports_chks:
            # No graph, no compression:- references from chks are between
            # different objects not temporal versions of the same; and without
            # some sort of temporal structure knit compression will just fail.
            self.chk_bytes = KnitVersionedFiles(
                _KnitGraphIndex(self._pack_collection.chk_index.combined_index,
                    add_callback=self._pack_collection.chk_index.add_callback,
                    deltas=False, parents=False, is_locked=self.is_locked),
                data_access=self._pack_collection.chk_index.data_access,
                max_delta_chain=0)
        else:
            self.chk_bytes = None
        # True when the repository object is 'write locked' (as opposed to the
        # physical lock only taken out around changes to the pack-names list.)
        # Another way to represent this would be a decorator around the control
        # files object that presents logical locks as physical ones - if this
        # gets ugly consider that alternative design. RBC 20071011
        self._write_lock_count = 0
        self._transaction = None
        # for tests
        self._reconcile_does_inventory_gc = True
        self._reconcile_fixes_text_parents = True
        self._reconcile_backsup_inventory = False

    def _warn_if_deprecated(self, branch=None):
        # This class isn't deprecated, but one sub-format is
        if isinstance(self._format, RepositoryFormatKnitPack5RichRootBroken):
            super(KnitPackRepository, self)._warn_if_deprecated(branch)

    def _abort_write_group(self):
        self.revisions._index._key_dependencies.clear()
        self._pack_collection._abort_write_group()

    def _get_source(self, to_format):
        if to_format.network_name() == self._format.network_name():
            return KnitPackStreamSource(self, to_format)
        return super(KnitPackRepository, self)._get_source(to_format)

    def _make_parents_provider(self):
        return graph.CachingParentsProvider(self)

    def _refresh_data(self):
        if not self.is_locked():
            return
        self._pack_collection.reload_pack_names()

    def _start_write_group(self):
        self._pack_collection._start_write_group()

    def _commit_write_group(self):
        hint = self._pack_collection._commit_write_group()
        self.revisions._index._key_dependencies.clear()
        return hint

    def suspend_write_group(self):
        # XXX check self._write_group is self.get_transaction()?
        tokens = self._pack_collection._suspend_write_group()
        self.revisions._index._key_dependencies.clear()
        self._write_group = None
        return tokens

    def _resume_write_group(self, tokens):
        self._start_write_group()
        try:
            self._pack_collection._resume_write_group(tokens)
        except errors.UnresumableWriteGroup:
            self._abort_write_group()
            raise
        for pack in self._pack_collection._resumed_packs:
            self.revisions._index.scan_unvalidated_index(pack.revision_index)

    def get_transaction(self):
        if self._write_lock_count:
            return self._transaction
        else:
            return self.control_files.get_transaction()

    def is_locked(self):
        return self._write_lock_count or self.control_files.is_locked()

    def is_write_locked(self):
        return self._write_lock_count

    def lock_write(self, token=None):
        locked = self.is_locked()
        if not self._write_lock_count and locked:
            raise errors.ReadOnlyError(self)
        self._write_lock_count += 1
        if self._write_lock_count == 1:
            self._transaction = transactions.WriteTransaction()
        if not locked:
            if 'relock' in debug.debug_flags and self._prev_lock == 'w':
                note('%r was write locked again', self)
            self._prev_lock = 'w'
            for repo in self._fallback_repositories:
                # Writes don't affect fallback repos
                repo.lock_read()
            self._refresh_data()

    def lock_read(self):
        locked = self.is_locked()
        if self._write_lock_count:
            self._write_lock_count += 1
        else:
            self.control_files.lock_read()
        if not locked:
            if 'relock' in debug.debug_flags and self._prev_lock == 'r':
                note('%r was read locked again', self)
            self._prev_lock = 'r'
            for repo in self._fallback_repositories:
                repo.lock_read()
            self._refresh_data()

    def leave_lock_in_place(self):
        # not supported - raise an error
        raise NotImplementedError(self.leave_lock_in_place)

    def dont_leave_lock_in_place(self):
        # not supported - raise an error
        raise NotImplementedError(self.dont_leave_lock_in_place)

    @needs_write_lock
    def pack(self, hint=None):
        """Compress the data within the repository.

        This will pack all the data to a single pack. In future it may
        recompress deltas or do other such expensive operations.
        """
        self._pack_collection.pack(hint=hint)

    @needs_write_lock
    def reconcile(self, other=None, thorough=False):
        """Reconcile this repository."""
        from bzrlib.reconcile import PackReconciler
        reconciler = PackReconciler(self, thorough=thorough)
        reconciler.reconcile()
        return reconciler

    def _reconcile_pack(self, collection, packs, extension, revs, pb):
        packer = ReconcilePacker(collection, packs, extension, revs)
        return packer.pack(pb)

    @only_raises(errors.LockNotHeld, errors.LockBroken)
    def unlock(self):
        if self._write_lock_count == 1 and self._write_group is not None:
            self.abort_write_group()
            self._transaction = None
            self._write_lock_count = 0
            raise errors.BzrError(
                'Must end write group before releasing write lock on %s'
                % self)
        if self._write_lock_count:
            self._write_lock_count -= 1
            if not self._write_lock_count:
                transaction = self._transaction
                self._transaction = None
                transaction.finish()
        else:
            self.control_files.unlock()

        if not self.is_locked():
            for repo in self._fallback_repositories:
                repo.unlock()


class KnitPackStreamSource(StreamSource):
    """A StreamSource used to transfer data between same-format KnitPack repos.

    This source assumes:
        1) Same serialization format for all objects
        2) Same root information
        3) XML format inventories
        4) Atomic inserts (so we can stream inventory texts before text
           content)
        5) No chk_bytes
    """

    def __init__(self, from_repository, to_format):
        super(KnitPackStreamSource, self).__init__(from_repository, to_format)
        self._text_keys = None
        self._text_fetch_order = 'unordered'

    def _get_filtered_inv_stream(self, revision_ids):
        from_repo = self.from_repository
        parent_ids = from_repo._find_parent_ids_of_revisions(revision_ids)
        parent_keys = [(p,) for p in parent_ids]
        find_text_keys = from_repo._find_text_key_references_from_xml_inventory_lines
        parent_text_keys = set(find_text_keys(
            from_repo._inventory_xml_lines_for_keys(parent_keys)))
        content_text_keys = set()
        knit = KnitVersionedFiles(None, None)
        factory = KnitPlainFactory()
        def find_text_keys_from_content(record):
            if record.storage_kind not in ('knit-delta-gz', 'knit-ft-gz'):
                raise ValueError("Unknown content storage kind for"
                    " inventory text: %s" % (record.storage_kind,))
            # It's a knit record, it has a _raw_record field (even if it was
            # reconstituted from a network stream).
            raw_data = record._raw_record
            # read the entire thing
            revision_id = record.key[-1]
            content, _ = knit._parse_record(revision_id, raw_data)
            if record.storage_kind == 'knit-delta-gz':
                line_iterator = factory.get_linedelta_content(content)
            elif record.storage_kind == 'knit-ft-gz':
                line_iterator = factory.get_fulltext_content(content)
            content_text_keys.update(find_text_keys(
                [(line, revision_id) for line in line_iterator]))
        revision_keys = [(r,) for r in revision_ids]
        def _filtered_inv_stream():
            source_vf = from_repo.inventories
            stream = source_vf.get_record_stream(revision_keys,
                                                 'unordered', False)
            for record in stream:
                if record.storage_kind == 'absent':
                    raise errors.NoSuchRevision(from_repo, record.key)
                find_text_keys_from_content(record)
                yield record
            self._text_keys = content_text_keys - parent_text_keys
        return ('inventories', _filtered_inv_stream())

    def _get_text_stream(self):
        # Note: We know we don't have to handle adding root keys, because both
        # the source and target are the identical network name.
        text_stream = self.from_repository.texts.get_record_stream(
                        self._text_keys, self._text_fetch_order, False)
        return ('texts', text_stream)

    def get_stream(self, search):
        revision_ids = search.get_keys()
        for stream_info in self._fetch_revision_texts(revision_ids):
            yield stream_info
        self._revision_keys = [(rev_id,) for rev_id in revision_ids]
        yield self._get_filtered_inv_stream(revision_ids)
        yield self._get_text_stream()



class RepositoryFormatPack(MetaDirRepositoryFormat):
    """Format logic for pack structured repositories.

    This repository format has:
     - a list of packs in pack-names
     - packs in packs/NAME.pack
     - indices in indices/NAME.{iix,six,tix,rix}
     - knit deltas in the packs, knit indices mapped to the indices.
     - thunk objects to support the knits programming API.
     - a format marker of its own
     - an optional 'shared-storage' flag
     - an optional 'no-working-trees' flag
     - a LockDir lock
    """

    # Set this attribute in derived classes to control the repository class
    # created by open and initialize.
    repository_class = None
    # Set this attribute in derived classes to control the
    # _commit_builder_class that the repository objects will have passed to
    # their constructor.
    _commit_builder_class = None
    # Set this attribute in derived clases to control the _serializer that the
    # repository objects will have passed to their constructor.
    _serializer = None
    # Packs are not confused by ghosts.
    supports_ghosts = True
    # External references are not supported in pack repositories yet.
    supports_external_lookups = False
    # Most pack formats do not use chk lookups.
    supports_chks = False
    # What index classes to use
    index_builder_class = None
    index_class = None
    _fetch_uses_deltas = True
    fast_deltas = False

    def initialize(self, a_bzrdir, shared=False):
        """Create a pack based repository.

        :param a_bzrdir: bzrdir to contain the new repository; must already
            be initialized.
        :param shared: If true the repository will be initialized as a shared
                       repository.
        """
        mutter('creating repository in %s.', a_bzrdir.transport.base)
        dirs = ['indices', 'obsolete_packs', 'packs', 'upload']
        builder = self.index_builder_class()
        files = [('pack-names', builder.finish())]
        utf8_files = [('format', self.get_format_string())]

        self._upload_blank_content(a_bzrdir, dirs, files, utf8_files, shared)
        return self.open(a_bzrdir=a_bzrdir, _found=True)

    def open(self, a_bzrdir, _found=False, _override_transport=None):
        """See RepositoryFormat.open().

        :param _override_transport: INTERNAL USE ONLY. Allows opening the
                                    repository at a slightly different url
                                    than normal. I.e. during 'upgrade'.
        """
        if not _found:
            format = RepositoryFormat.find_format(a_bzrdir)
        if _override_transport is not None:
            repo_transport = _override_transport
        else:
            repo_transport = a_bzrdir.get_repository_transport(None)
        control_files = lockable_files.LockableFiles(repo_transport,
                                'lock', lockdir.LockDir)
        return self.repository_class(_format=self,
                              a_bzrdir=a_bzrdir,
                              control_files=control_files,
                              _commit_builder_class=self._commit_builder_class,
                              _serializer=self._serializer)


class RepositoryFormatKnitPack1(RepositoryFormatPack):
    """A no-subtrees parameterized Pack repository.

    This format was introduced in 0.92.
    """

    repository_class = KnitPackRepository
    _commit_builder_class = PackCommitBuilder
    @property
    def _serializer(self):
        return xml5.serializer_v5
    # What index classes to use
    index_builder_class = InMemoryGraphIndex
    index_class = GraphIndex

    def _get_matching_bzrdir(self):
        return bzrdir.format_registry.make_bzrdir('pack-0.92')

    def _ignore_setting_bzrdir(self, format):
        pass

    _matchingbzrdir = property(_get_matching_bzrdir, _ignore_setting_bzrdir)

    def get_format_string(self):
        """See RepositoryFormat.get_format_string()."""
        return "Bazaar pack repository format 1 (needs bzr 0.92)\n"

    def get_format_description(self):
        """See RepositoryFormat.get_format_description()."""
        return "Packs containing knits without subtree support"


class RepositoryFormatKnitPack3(RepositoryFormatPack):
    """A subtrees parameterized Pack repository.

    This repository format uses the xml7 serializer to get:
     - support for recording full info about the tree root
     - support for recording tree-references

    This format was introduced in 0.92.
    """

    repository_class = KnitPackRepository
    _commit_builder_class = PackRootCommitBuilder
    rich_root_data = True
    experimental = True
    supports_tree_reference = True
    @property
    def _serializer(self):
        return xml7.serializer_v7
    # What index classes to use
    index_builder_class = InMemoryGraphIndex
    index_class = GraphIndex

    def _get_matching_bzrdir(self):
        return bzrdir.format_registry.make_bzrdir(
            'pack-0.92-subtree')

    def _ignore_setting_bzrdir(self, format):
        pass

    _matchingbzrdir = property(_get_matching_bzrdir, _ignore_setting_bzrdir)

    def get_format_string(self):
        """See RepositoryFormat.get_format_string()."""
        return "Bazaar pack repository format 1 with subtree support (needs bzr 0.92)\n"

    def get_format_description(self):
        """See RepositoryFormat.get_format_description()."""
        return "Packs containing knits with subtree support\n"


class RepositoryFormatKnitPack4(RepositoryFormatPack):
    """A rich-root, no subtrees parameterized Pack repository.

    This repository format uses the xml6 serializer to get:
     - support for recording full info about the tree root

    This format was introduced in 1.0.
    """

    repository_class = KnitPackRepository
    _commit_builder_class = PackRootCommitBuilder
    rich_root_data = True
    supports_tree_reference = False
    @property
    def _serializer(self):
        return xml6.serializer_v6
    # What index classes to use
    index_builder_class = InMemoryGraphIndex
    index_class = GraphIndex

    def _get_matching_bzrdir(self):
        return bzrdir.format_registry.make_bzrdir(
            'rich-root-pack')

    def _ignore_setting_bzrdir(self, format):
        pass

    _matchingbzrdir = property(_get_matching_bzrdir, _ignore_setting_bzrdir)

    def get_format_string(self):
        """See RepositoryFormat.get_format_string()."""
        return ("Bazaar pack repository format 1 with rich root"
                " (needs bzr 1.0)\n")

    def get_format_description(self):
        """See RepositoryFormat.get_format_description()."""
        return "Packs containing knits with rich root support\n"


class RepositoryFormatKnitPack5(RepositoryFormatPack):
    """Repository that supports external references to allow stacking.

    New in release 1.6.

    Supports external lookups, which results in non-truncated ghosts after
    reconcile compared to pack-0.92 formats.
    """

    repository_class = KnitPackRepository
    _commit_builder_class = PackCommitBuilder
    supports_external_lookups = True
    # What index classes to use
    index_builder_class = InMemoryGraphIndex
    index_class = GraphIndex

    @property
    def _serializer(self):
        return xml5.serializer_v5

    def _get_matching_bzrdir(self):
        return bzrdir.format_registry.make_bzrdir('1.6')

    def _ignore_setting_bzrdir(self, format):
        pass

    _matchingbzrdir = property(_get_matching_bzrdir, _ignore_setting_bzrdir)

    def get_format_string(self):
        """See RepositoryFormat.get_format_string()."""
        return "Bazaar RepositoryFormatKnitPack5 (bzr 1.6)\n"

    def get_format_description(self):
        """See RepositoryFormat.get_format_description()."""
        return "Packs 5 (adds stacking support, requires bzr 1.6)"


class RepositoryFormatKnitPack5RichRoot(RepositoryFormatPack):
    """A repository with rich roots and stacking.

    New in release 1.6.1.

    Supports stacking on other repositories, allowing data to be accessed
    without being stored locally.
    """

    repository_class = KnitPackRepository
    _commit_builder_class = PackRootCommitBuilder
    rich_root_data = True
    supports_tree_reference = False # no subtrees
    supports_external_lookups = True
    # What index classes to use
    index_builder_class = InMemoryGraphIndex
    index_class = GraphIndex

    @property
    def _serializer(self):
        return xml6.serializer_v6

    def _get_matching_bzrdir(self):
        return bzrdir.format_registry.make_bzrdir(
            '1.6.1-rich-root')

    def _ignore_setting_bzrdir(self, format):
        pass

    _matchingbzrdir = property(_get_matching_bzrdir, _ignore_setting_bzrdir)

    def get_format_string(self):
        """See RepositoryFormat.get_format_string()."""
        return "Bazaar RepositoryFormatKnitPack5RichRoot (bzr 1.6.1)\n"

    def get_format_description(self):
        return "Packs 5 rich-root (adds stacking support, requires bzr 1.6.1)"


class RepositoryFormatKnitPack5RichRootBroken(RepositoryFormatPack):
    """A repository with rich roots and external references.

    New in release 1.6.

    Supports external lookups, which results in non-truncated ghosts after
    reconcile compared to pack-0.92 formats.

    This format was deprecated because the serializer it uses accidentally
    supported subtrees, when the format was not intended to. This meant that
    someone could accidentally fetch from an incorrect repository.
    """

    repository_class = KnitPackRepository
    _commit_builder_class = PackRootCommitBuilder
    rich_root_data = True
    supports_tree_reference = False # no subtrees

    supports_external_lookups = True
    # What index classes to use
    index_builder_class = InMemoryGraphIndex
    index_class = GraphIndex

    @property
    def _serializer(self):
        return xml7.serializer_v7

    def _get_matching_bzrdir(self):
        matching = bzrdir.format_registry.make_bzrdir(
            '1.6.1-rich-root')
        matching.repository_format = self
        return matching

    def _ignore_setting_bzrdir(self, format):
        pass

    _matchingbzrdir = property(_get_matching_bzrdir, _ignore_setting_bzrdir)

    def get_format_string(self):
        """See RepositoryFormat.get_format_string()."""
        return "Bazaar RepositoryFormatKnitPack5RichRoot (bzr 1.6)\n"

    def get_format_description(self):
        return ("Packs 5 rich-root (adds stacking support, requires bzr 1.6)"
                " (deprecated)")


class RepositoryFormatKnitPack6(RepositoryFormatPack):
    """A repository with stacking and btree indexes,
    without rich roots or subtrees.

    This is equivalent to pack-1.6 with B+Tree indices.
    """

    repository_class = KnitPackRepository
    _commit_builder_class = PackCommitBuilder
    supports_external_lookups = True
    # What index classes to use
    index_builder_class = BTreeBuilder
    index_class = BTreeGraphIndex

    @property
    def _serializer(self):
        return xml5.serializer_v5

    def _get_matching_bzrdir(self):
        return bzrdir.format_registry.make_bzrdir('1.9')

    def _ignore_setting_bzrdir(self, format):
        pass

    _matchingbzrdir = property(_get_matching_bzrdir, _ignore_setting_bzrdir)

    def get_format_string(self):
        """See RepositoryFormat.get_format_string()."""
        return "Bazaar RepositoryFormatKnitPack6 (bzr 1.9)\n"

    def get_format_description(self):
        """See RepositoryFormat.get_format_description()."""
        return "Packs 6 (uses btree indexes, requires bzr 1.9)"


class RepositoryFormatKnitPack6RichRoot(RepositoryFormatPack):
    """A repository with rich roots, no subtrees, stacking and btree indexes.

    1.6-rich-root with B+Tree indices.
    """

    repository_class = KnitPackRepository
    _commit_builder_class = PackRootCommitBuilder
    rich_root_data = True
    supports_tree_reference = False # no subtrees
    supports_external_lookups = True
    # What index classes to use
    index_builder_class = BTreeBuilder
    index_class = BTreeGraphIndex

    @property
    def _serializer(self):
        return xml6.serializer_v6

    def _get_matching_bzrdir(self):
        return bzrdir.format_registry.make_bzrdir(
            '1.9-rich-root')

    def _ignore_setting_bzrdir(self, format):
        pass

    _matchingbzrdir = property(_get_matching_bzrdir, _ignore_setting_bzrdir)

    def get_format_string(self):
        """See RepositoryFormat.get_format_string()."""
        return "Bazaar RepositoryFormatKnitPack6RichRoot (bzr 1.9)\n"

    def get_format_description(self):
        return "Packs 6 rich-root (uses btree indexes, requires bzr 1.9)"


class RepositoryFormatPackDevelopment2Subtree(RepositoryFormatPack):
    """A subtrees development repository.

    This format should be retained until the second release after bzr 1.7.

    1.6.1-subtree[as it might have been] with B+Tree indices.

    This is [now] retained until we have a CHK based subtree format in
    development.
    """

    repository_class = KnitPackRepository
    _commit_builder_class = PackRootCommitBuilder
    rich_root_data = True
    experimental = True
    supports_tree_reference = True
    supports_external_lookups = True
    # What index classes to use
    index_builder_class = BTreeBuilder
    index_class = BTreeGraphIndex

    @property
    def _serializer(self):
        return xml7.serializer_v7

    def _get_matching_bzrdir(self):
        return bzrdir.format_registry.make_bzrdir(
            'development-subtree')

    def _ignore_setting_bzrdir(self, format):
        pass

    _matchingbzrdir = property(_get_matching_bzrdir, _ignore_setting_bzrdir)

    def get_format_string(self):
        """See RepositoryFormat.get_format_string()."""
        return ("Bazaar development format 2 with subtree support "
            "(needs bzr.dev from before 1.8)\n")

    def get_format_description(self):
        """See RepositoryFormat.get_format_description()."""
        return ("Development repository format, currently the same as "
            "1.6.1-subtree with B+Tree indices.\n")
<|MERGE_RESOLUTION|>--- conflicted
+++ resolved
@@ -24,10 +24,7 @@
 
 from bzrlib import (
     chk_map,
-<<<<<<< HEAD
-=======
     cleanup,
->>>>>>> 60e3a275
     debug,
     graph,
     osutils,
@@ -1843,16 +1840,6 @@
         self._remove_pack_indices(pack)
         self.packs.remove(pack)
 
-<<<<<<< HEAD
-    def _remove_pack_indices(self, pack):
-        """Remove the indices for pack from the aggregated indices."""
-        self.revision_index.remove_index(pack.revision_index, pack)
-        self.inventory_index.remove_index(pack.inventory_index, pack)
-        self.text_index.remove_index(pack.text_index, pack)
-        self.signature_index.remove_index(pack.signature_index, pack)
-        if self.chk_index is not None:
-            self.chk_index.remove_index(pack.chk_index, pack)
-=======
     def _remove_pack_indices(self, pack, ignore_missing=False):
         """Remove the indices for pack from the aggregated indices.
         
@@ -1869,7 +1856,6 @@
                     if ignore_missing:
                         continue
                     raise
->>>>>>> 60e3a275
 
     def reset(self):
         """Clear all cached data."""
