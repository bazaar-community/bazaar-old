# Copyright (C) 2008, 2009 Canonical Ltd
#
# This program is free software; you can redistribute it and/or modify
# it under the terms of the GNU General Public License as published by
# the Free Software Foundation; either version 2 of the License, or
# (at your option) any later version.
#
# This program is distributed in the hope that it will be useful,
# but WITHOUT ANY WARRANTY; without even the implied warranty of
# MERCHANTABILITY or FITNESS FOR A PARTICULAR PURPOSE.  See the
# GNU General Public License for more details.
#
# You should have received a copy of the GNU General Public License
# along with this program; if not, write to the Free Software
# Foundation, Inc., 51 Franklin Street, Fifth Floor, Boston, MA 02110-1301 USA

"""Repository formats using CHK inventories and groupcompress compression."""

import time

from bzrlib import (
    bzrdir,
    chk_map,
    chk_serializer,
    debug,
    errors,
    index as _mod_index,
    inventory,
    knit,
    osutils,
    pack,
    remote,
    revision as _mod_revision,
    trace,
    ui,
    )
from bzrlib.btree_index import (
    BTreeGraphIndex,
    BTreeBuilder,
    )
from bzrlib.groupcompress import (
    _GCGraphIndex,
    GroupCompressVersionedFiles,
    )
from bzrlib.repofmt.pack_repo import (
    Pack,
    NewPack,
    KnitPackRepository,
    KnitPackStreamSource,
    PackRootCommitBuilder,
    RepositoryPackCollection,
    RepositoryFormatPack,
    ResumedPack,
    Packer,
    )


class GCPack(NewPack):

    def __init__(self, pack_collection, upload_suffix='', file_mode=None):
        """Create a NewPack instance.

        :param pack_collection: A PackCollection into which this is being
            inserted.
        :param upload_suffix: An optional suffix to be given to any temporary
            files created during the pack creation. e.g '.autopack'
        :param file_mode: An optional file mode to create the new files with.
        """
        # replaced from NewPack to:
        # - change inventory reference list length to 1
        # - change texts reference lists to 1
        # TODO: patch this to be parameterised

        # The relative locations of the packs are constrained, but all are
        # passed in because the caller has them, so as to avoid object churn.
        index_builder_class = pack_collection._index_builder_class
        # from brisbane-core
        if pack_collection.chk_index is not None:
            chk_index = index_builder_class(reference_lists=0)
        else:
            chk_index = None
        Pack.__init__(self,
            # Revisions: parents list, no text compression.
            index_builder_class(reference_lists=1),
            # Inventory: We want to map compression only, but currently the
            # knit code hasn't been updated enough to understand that, so we
            # have a regular 2-list index giving parents and compression
            # source.
            index_builder_class(reference_lists=1),
            # Texts: per file graph, for all fileids - so one reference list
            # and two elements in the key tuple.
            index_builder_class(reference_lists=1, key_elements=2),
            # Signatures: Just blobs to store, no compression, no parents
            # listing.
            index_builder_class(reference_lists=0),
            # CHK based storage - just blobs, no compression or parents.
            chk_index=chk_index
            )
        self._pack_collection = pack_collection
        # When we make readonly indices, we need this.
        self.index_class = pack_collection._index_class
        # where should the new pack be opened
        self.upload_transport = pack_collection._upload_transport
        # where are indices written out to
        self.index_transport = pack_collection._index_transport
        # where is the pack renamed to when it is finished?
        self.pack_transport = pack_collection._pack_transport
        # What file mode to upload the pack and indices with.
        self._file_mode = file_mode
        # tracks the content written to the .pack file.
        self._hash = osutils.md5()
        # a four-tuple with the length in bytes of the indices, once the pack
        # is finalised. (rev, inv, text, sigs)
        self.index_sizes = None
        # How much data to cache when writing packs. Note that this is not
        # synchronised with reads, because it's not in the transport layer, so
        # is not safe unless the client knows it won't be reading from the pack
        # under creation.
        self._cache_limit = 0
        # the temporary pack file name.
        self.random_name = osutils.rand_chars(20) + upload_suffix
        # when was this pack started ?
        self.start_time = time.time()
        # open an output stream for the data added to the pack.
        self.write_stream = self.upload_transport.open_write_stream(
            self.random_name, mode=self._file_mode)
        if 'pack' in debug.debug_flags:
            trace.mutter('%s: create_pack: pack stream open: %s%s t+%6.3fs',
                time.ctime(), self.upload_transport.base, self.random_name,
                time.time() - self.start_time)
        # A list of byte sequences to be written to the new pack, and the
        # aggregate size of them.  Stored as a list rather than separate
        # variables so that the _write_data closure below can update them.
        self._buffer = [[], 0]
        # create a callable for adding data
        #
        # robertc says- this is a closure rather than a method on the object
        # so that the variables are locals, and faster than accessing object
        # members.
        def _write_data(bytes, flush=False, _buffer=self._buffer,
            _write=self.write_stream.write, _update=self._hash.update):
            _buffer[0].append(bytes)
            _buffer[1] += len(bytes)
            # buffer cap
            if _buffer[1] > self._cache_limit or flush:
                bytes = ''.join(_buffer[0])
                _write(bytes)
                _update(bytes)
                _buffer[:] = [[], 0]
        # expose this on self, for the occasion when clients want to add data.
        self._write_data = _write_data
        # a pack writer object to serialise pack records.
        self._writer = pack.ContainerWriter(self._write_data)
        self._writer.begin()
        # what state is the pack in? (open, finished, aborted)
        self._state = 'open'
        # no name until we finish writing the content
        self.name = None

    def _check_references(self):
        """Make sure our external references are present.

        Packs are allowed to have deltas whose base is not in the pack, but it
        must be present somewhere in this collection.  It is not allowed to
        have deltas based on a fallback repository.
        (See <https://bugs.launchpad.net/bzr/+bug/288751>)
        """
        # Groupcompress packs don't have any external references, arguably CHK
        # pages have external references, but we cannot 'cheaply' determine
        # them without actually walking all of the chk pages.


class ResumedGCPack(ResumedPack):

    def _check_references(self):
        """Make sure our external compression parents are present."""
        # See GCPack._check_references for why this is empty

    def _get_external_refs(self, index):
        # GC repositories don't have compression parents external to a given
        # pack file
        return set()


class GCCHKPacker(Packer):
    """This class understand what it takes to collect a GCCHK repo."""

    def __init__(self, pack_collection, packs, suffix, revision_ids=None,
                 reload_func=None):
        super(GCCHKPacker, self).__init__(pack_collection, packs, suffix,
                                          revision_ids=revision_ids,
                                          reload_func=reload_func)
        self._pack_collection = pack_collection
        # ATM, We only support this for GCCHK repositories
        if pack_collection.chk_index is None:
            raise AssertionError('pack_collection.chk_index should not be None')
        self._gather_text_refs = False
        self._chk_id_roots = []
        self._chk_p_id_roots = []
        self._text_refs = None
        # set by .pack() if self.revision_ids is not None
        self.revision_keys = None

    def _get_progress_stream(self, source_vf, keys, message, pb):
        def pb_stream():
            substream = source_vf.get_record_stream(keys, 'groupcompress', True)
            for idx, record in enumerate(substream):
                if pb is not None:
                    pb.update(message, idx + 1, len(keys))
                yield record
        return pb_stream()

    def _get_filtered_inv_stream(self, source_vf, keys, message, pb=None):
        """Filter the texts of inventories, to find the chk pages."""
        total_keys = len(keys)
        def _filtered_inv_stream():
            id_roots_set = set()
            p_id_roots_set = set()
            stream = source_vf.get_record_stream(keys, 'groupcompress', True)
            for idx, record in enumerate(stream):
                # Inventories should always be with revisions; assume success.
                bytes = record.get_bytes_as('fulltext')
                chk_inv = inventory.CHKInventory.deserialise(None, bytes,
                                                             record.key)
                if pb is not None:
                    pb.update('inv', idx, total_keys)
                key = chk_inv.id_to_entry.key()
                if key not in id_roots_set:
                    self._chk_id_roots.append(key)
                    id_roots_set.add(key)
                p_id_map = chk_inv.parent_id_basename_to_file_id
                if p_id_map is None:
                    raise AssertionError('Parent id -> file_id map not set')
                key = p_id_map.key()
                if key not in p_id_roots_set:
                    p_id_roots_set.add(key)
                    self._chk_p_id_roots.append(key)
                yield record
            # We have finished processing all of the inventory records, we
            # don't need these sets anymore
            id_roots_set.clear()
            p_id_roots_set.clear()
        return _filtered_inv_stream()

    def _get_chk_streams(self, source_vf, keys, pb=None):
        # We want to stream the keys from 'id_roots', and things they
        # reference, and then stream things from p_id_roots and things they
        # reference, and then any remaining keys that we didn't get to.

        # We also group referenced texts together, so if one root references a
        # text with prefix 'a', and another root references a node with prefix
        # 'a', we want to yield those nodes before we yield the nodes for 'b'
        # This keeps 'similar' nodes together.

        # Note: We probably actually want multiple streams here, to help the
        #       client understand that the different levels won't compress well
        #       against each other.
        #       Test the difference between using one Group per level, and
        #       using 1 Group per prefix. (so '' (root) would get a group, then
        #       all the references to search-key 'a' would get a group, etc.)
        total_keys = len(keys)
        remaining_keys = set(keys)
        counter = [0]
        if self._gather_text_refs:
            bytes_to_info = inventory.CHKInventory._bytes_to_utf8name_key
            self._text_refs = set()
        def _get_referenced_stream(root_keys, parse_leaf_nodes=False):
            cur_keys = root_keys
            while cur_keys:
                keys_by_search_prefix = {}
                remaining_keys.difference_update(cur_keys)
                next_keys = set()
                def handle_internal_node(node):
                    for prefix, value in node._items.iteritems():
                        # We don't want to request the same key twice, and we
                        # want to order it by the first time it is seen.
                        # Even further, we don't want to request a key which is
                        # not in this group of pack files (it should be in the
                        # repo, but it doesn't have to be in the group being
                        # packed.)
                        # TODO: consider how to treat externally referenced chk
                        #       pages as 'external_references' so that we
                        #       always fill them in for stacked branches
                        if value not in next_keys and value in remaining_keys:
                            keys_by_search_prefix.setdefault(prefix,
                                []).append(value)
                            next_keys.add(value)
                def handle_leaf_node(node):
                    # Store is None, because we know we have a LeafNode, and we
                    # just want its entries
                    for file_id, bytes in node.iteritems(None):
                        name_utf8, file_id, revision_id = bytes_to_info(bytes)
                        self._text_refs.add((file_id, revision_id))
                def next_stream():
                    stream = source_vf.get_record_stream(cur_keys,
                                                         'as-requested', True)
                    for record in stream:
                        if record.storage_kind == 'absent':
                            # An absent CHK record: we assume that the missing
                            # record is in a different pack - e.g. a page not
                            # altered by the commit we're packing.
                            continue
                        bytes = record.get_bytes_as('fulltext')
                        # We don't care about search_key_func for this code,
                        # because we only care about external references.
                        node = chk_map._deserialise(bytes, record.key,
                                                    search_key_func=None)
                        common_base = node._search_prefix
                        if isinstance(node, chk_map.InternalNode):
                            handle_internal_node(node)
                        elif parse_leaf_nodes:
                            handle_leaf_node(node)
                        counter[0] += 1
                        if pb is not None:
                            pb.update('chk node', counter[0], total_keys)
                        yield record
                yield next_stream()
                # Double check that we won't be emitting any keys twice
                # If we get rid of the pre-calculation of all keys, we could
                # turn this around and do
                # next_keys.difference_update(seen_keys)
                # However, we also may have references to chk pages in another
                # pack file during autopack. We filter earlier, so we should no
                # longer need to do this
                # next_keys = next_keys.intersection(remaining_keys)
                cur_keys = []
                for prefix in sorted(keys_by_search_prefix):
                    cur_keys.extend(keys_by_search_prefix.pop(prefix))
        for stream in _get_referenced_stream(self._chk_id_roots,
                                             self._gather_text_refs):
            yield stream
        del self._chk_id_roots
        # while it isn't really possible for chk_id_roots to not be in the
        # local group of packs, it is possible that the tree shape has not
        # changed recently, so we need to filter _chk_p_id_roots by the
        # available keys
        chk_p_id_roots = [key for key in self._chk_p_id_roots
                          if key in remaining_keys]
        del self._chk_p_id_roots
        for stream in _get_referenced_stream(chk_p_id_roots, False):
            yield stream
        if remaining_keys:
            trace.mutter('There were %d keys in the chk index, %d of which'
                         ' were not referenced', total_keys,
                         len(remaining_keys))
            if self.revision_ids is None:
                stream = source_vf.get_record_stream(remaining_keys,
                                                     'unordered', True)
                yield stream

    def _build_vf(self, index_name, parents, delta, for_write=False):
        """Build a VersionedFiles instance on top of this group of packs."""
        index_name = index_name + '_index'
        index_to_pack = {}
        access = knit._DirectPackAccess(index_to_pack)
        if for_write:
            # Use new_pack
            if self.new_pack is None:
                raise AssertionError('No new pack has been set')
            index = getattr(self.new_pack, index_name)
            index_to_pack[index] = self.new_pack.access_tuple()
            index.set_optimize(for_size=True)
            access.set_writer(self.new_pack._writer, index,
                              self.new_pack.access_tuple())
            add_callback = index.add_nodes
        else:
            indices = []
            for pack in self.packs:
                sub_index = getattr(pack, index_name)
                index_to_pack[sub_index] = pack.access_tuple()
                indices.append(sub_index)
            index = _mod_index.CombinedGraphIndex(indices)
            add_callback = None
        vf = GroupCompressVersionedFiles(
            _GCGraphIndex(index,
                          add_callback=add_callback,
                          parents=parents,
                          is_locked=self._pack_collection.repo.is_locked),
            access=access,
            delta=delta)
        return vf

    def _build_vfs(self, index_name, parents, delta):
        """Build the source and target VersionedFiles."""
        source_vf = self._build_vf(index_name, parents,
                                   delta, for_write=False)
        target_vf = self._build_vf(index_name, parents,
                                   delta, for_write=True)
        return source_vf, target_vf

    def _copy_stream(self, source_vf, target_vf, keys, message, vf_to_stream,
                     pb_offset):
        trace.mutter('repacking %d %s', len(keys), message)
        self.pb.update('repacking %s' % (message,), pb_offset)
        child_pb = ui.ui_factory.nested_progress_bar()
        try:
            stream = vf_to_stream(source_vf, keys, message, child_pb)
            for _ in target_vf._insert_record_stream(stream,
                                                     random_id=True,
                                                     reuse_blocks=False):
                pass
        finally:
            child_pb.finished()

    def _copy_revision_texts(self):
        source_vf, target_vf = self._build_vfs('revision', True, False)
        if not self.revision_keys:
            # We are doing a full fetch, aka 'pack'
            self.revision_keys = source_vf.keys()
        self._copy_stream(source_vf, target_vf, self.revision_keys,
                          'revisions', self._get_progress_stream, 1)

    def _copy_inventory_texts(self):
        source_vf, target_vf = self._build_vfs('inventory', True, True)
        self._copy_stream(source_vf, target_vf, self.revision_keys,
                          'inventories', self._get_filtered_inv_stream, 2)

    def _copy_chk_texts(self):
        source_vf, target_vf = self._build_vfs('chk', False, False)
        # TODO: This is technically spurious... if it is a performance issue,
        #       remove it
        total_keys = source_vf.keys()
        trace.mutter('repacking chk: %d id_to_entry roots,'
                     ' %d p_id_map roots, %d total keys',
                     len(self._chk_id_roots), len(self._chk_p_id_roots),
                     len(total_keys))
        self.pb.update('repacking chk', 3)
        child_pb = ui.ui_factory.nested_progress_bar()
        try:
            for stream in self._get_chk_streams(source_vf, total_keys,
                                                pb=child_pb):
                for _ in target_vf._insert_record_stream(stream,
                                                         random_id=True,
                                                         reuse_blocks=False):
                    pass
        finally:
            child_pb.finished()

    def _copy_text_texts(self):
        source_vf, target_vf = self._build_vfs('text', True, True)
        # XXX: We don't walk the chk map to determine referenced (file_id,
        #      revision_id) keys.  We don't do it yet because you really need
        #      to filter out the ones that are present in the parents of the
        #      rev just before the ones you are copying, otherwise the filter
        #      is grabbing too many keys...
        text_keys = source_vf.keys()
        self._copy_stream(source_vf, target_vf, text_keys,
                          'texts', self._get_progress_stream, 4)

    def _copy_signature_texts(self):
        source_vf, target_vf = self._build_vfs('signature', False, False)
        signature_keys = source_vf.keys()
        signature_keys.intersection(self.revision_keys)
        self._copy_stream(source_vf, target_vf, signature_keys,
                          'signatures', self._get_progress_stream, 5)

    def _create_pack_from_packs(self):
        self.pb.update('repacking', 0, 7)
        self.new_pack = self.open_pack()
        # Is this necessary for GC ?
        self.new_pack.set_write_cache_size(1024*1024)
        self._copy_revision_texts()
        self._copy_inventory_texts()
        self._copy_chk_texts()
        self._copy_text_texts()
        self._copy_signature_texts()
        self.new_pack._check_references()
        if not self._use_pack(self.new_pack):
            self.new_pack.abort()
            return None
        self.new_pack.finish_content()
        if len(self.packs) == 1:
            old_pack = self.packs[0]
            if old_pack.name == self.new_pack._hash.hexdigest():
                # The single old pack was already optimally packed.
                trace.mutter('single pack %s was already optimally packed',
                    old_pack.name)
                self.new_pack.abort()
                return None
        self.pb.update('finishing repack', 6, 7)
        self.new_pack.finish()
        self._pack_collection.allocate(self.new_pack)
        return self.new_pack


class GCCHKReconcilePacker(GCCHKPacker):
    """A packer which regenerates indices etc as it copies.

    This is used by ``bzr reconcile`` to cause parent text pointers to be
    regenerated.
    """

    def __init__(self, *args, **kwargs):
        super(GCCHKReconcilePacker, self).__init__(*args, **kwargs)
        self._data_changed = False
        self._gather_text_refs = True

    def _copy_inventory_texts(self):
        source_vf, target_vf = self._build_vfs('inventory', True, True)
        self._copy_stream(source_vf, target_vf, self.revision_keys,
                          'inventories', self._get_filtered_inv_stream, 2)
        if source_vf.keys() != self.revision_keys:
            self._data_changed = True

    def _copy_text_texts(self):
        """generate what texts we should have and then copy."""
        source_vf, target_vf = self._build_vfs('text', True, True)
        trace.mutter('repacking %d texts', len(self._text_refs))
        self.pb.update("repacking texts", 4)
        # we have three major tasks here:
        # 1) generate the ideal index
        repo = self._pack_collection.repo
        # We want the one we just wrote, so base it on self.new_pack
        revision_vf = self._build_vf('revision', True, False, for_write=True)
        ancestor_keys = revision_vf.get_parent_map(revision_vf.keys())
        # Strip keys back into revision_ids.
        ancestors = dict((k[0], tuple([p[0] for p in parents]))
                         for k, parents in ancestor_keys.iteritems())
        del ancestor_keys
        # TODO: _generate_text_key_index should be much cheaper to generate from
        #       a chk repository, rather than the current implementation
        ideal_index = repo._generate_text_key_index(None, ancestors)
        file_id_parent_map = source_vf.get_parent_map(self._text_refs)
        # 2) generate a keys list that contains all the entries that can
        #    be used as-is, with corrected parents.
        ok_keys = []
        new_parent_keys = {} # (key, parent_keys)
        discarded_keys = []
        NULL_REVISION = _mod_revision.NULL_REVISION
        for key in self._text_refs:
            # 0 - index
            # 1 - key
            # 2 - value
            # 3 - refs
            try:
                ideal_parents = tuple(ideal_index[key])
            except KeyError:
                discarded_keys.append(key)
                self._data_changed = True
            else:
                if ideal_parents == (NULL_REVISION,):
                    ideal_parents = ()
                source_parents = file_id_parent_map[key]
                if ideal_parents == source_parents:
                    # no change needed.
                    ok_keys.append(key)
                else:
                    # We need to change the parent graph, but we don't need to
                    # re-insert the text (since we don't pun the compression
                    # parent with the parents list)
                    self._data_changed = True
                    new_parent_keys[key] = ideal_parents
        # we're finished with some data.
        del ideal_index
        del file_id_parent_map
        # 3) bulk copy the data, updating records than need it
        def _update_parents_for_texts():
            stream = source_vf.get_record_stream(self._text_refs,
                'groupcompress', False)
            for record in stream:
                if record.key in new_parent_keys:
                    record.parents = new_parent_keys[record.key]
                yield record
        target_vf.insert_record_stream(_update_parents_for_texts())

    def _use_pack(self, new_pack):
        """Override _use_pack to check for reconcile having changed content."""
        return new_pack.data_inserted() and self._data_changed


class GCRepositoryPackCollection(RepositoryPackCollection):

    pack_factory = GCPack
    resumed_pack_factory = ResumedGCPack

    def _execute_pack_operations(self, pack_operations,
                                 _packer_class=GCCHKPacker,
                                 reload_func=None):
        """Execute a series of pack operations.

        :param pack_operations: A list of [revision_count, packs_to_combine].
        :param _packer_class: The class of packer to use (default: Packer).
        :return: None.
        """
        # XXX: Copied across from RepositoryPackCollection simply because we
        #      want to override the _packer_class ... :(
        for revision_count, packs in pack_operations:
            # we may have no-ops from the setup logic
            if len(packs) == 0:
                continue
            packer = GCCHKPacker(self, packs, '.autopack',
                                 reload_func=reload_func)
            try:
                packer.pack()
            except errors.RetryWithNewPacks:
                # An exception is propagating out of this context, make sure
                # this packer has cleaned up. Packer() doesn't set its new_pack
                # state into the RepositoryPackCollection object, so we only
                # have access to it directly here.
                if packer.new_pack is not None:
                    packer.new_pack.abort()
                raise
            for pack in packs:
                self._remove_pack_from_memory(pack)
        # record the newly available packs and stop advertising the old
        # packs
        self._save_pack_names(clear_obsolete_packs=True)
        # Move the old packs out of the way now they are no longer referenced.
        for revision_count, packs in pack_operations:
            self._obsolete_packs(packs)


class CHKInventoryRepository(KnitPackRepository):
    """subclass of KnitPackRepository that uses CHK based inventories."""

    def __init__(self, _format, a_bzrdir, control_files, _commit_builder_class,
        _serializer):
        """Overridden to change pack collection class."""
        KnitPackRepository.__init__(self, _format, a_bzrdir, control_files,
            _commit_builder_class, _serializer)
        # and now replace everything it did :)
        index_transport = self._transport.clone('indices')
        self._pack_collection = GCRepositoryPackCollection(self,
            self._transport, index_transport,
            self._transport.clone('upload'),
            self._transport.clone('packs'),
            _format.index_builder_class,
            _format.index_class,
            use_chk_index=self._format.supports_chks,
            )
        self.inventories = GroupCompressVersionedFiles(
            _GCGraphIndex(self._pack_collection.inventory_index.combined_index,
                add_callback=self._pack_collection.inventory_index.add_callback,
                parents=True, is_locked=self.is_locked,
                inconsistency_fatal=False),
            access=self._pack_collection.inventory_index.data_access)
        self.revisions = GroupCompressVersionedFiles(
            _GCGraphIndex(self._pack_collection.revision_index.combined_index,
                add_callback=self._pack_collection.revision_index.add_callback,
                parents=True, is_locked=self.is_locked,
                track_external_parent_refs=True),
            access=self._pack_collection.revision_index.data_access,
            delta=False)
        self.signatures = GroupCompressVersionedFiles(
            _GCGraphIndex(self._pack_collection.signature_index.combined_index,
                add_callback=self._pack_collection.signature_index.add_callback,
                parents=False, is_locked=self.is_locked,
                inconsistency_fatal=False),
            access=self._pack_collection.signature_index.data_access,
            delta=False)
        self.texts = GroupCompressVersionedFiles(
            _GCGraphIndex(self._pack_collection.text_index.combined_index,
                add_callback=self._pack_collection.text_index.add_callback,
                parents=True, is_locked=self.is_locked,
                inconsistency_fatal=False),
            access=self._pack_collection.text_index.data_access)
        # No parents, individual CHK pages don't have specific ancestry
        self.chk_bytes = GroupCompressVersionedFiles(
            _GCGraphIndex(self._pack_collection.chk_index.combined_index,
                add_callback=self._pack_collection.chk_index.add_callback,
                parents=False, is_locked=self.is_locked,
                inconsistency_fatal=False),
            access=self._pack_collection.chk_index.data_access)
        search_key_name = self._format._serializer.search_key_name
        search_key_func = chk_map.search_key_registry.get(search_key_name)
        self.chk_bytes._search_key_func = search_key_func
        # True when the repository object is 'write locked' (as opposed to the
        # physical lock only taken out around changes to the pack-names list.)
        # Another way to represent this would be a decorator around the control
        # files object that presents logical locks as physical ones - if this
        # gets ugly consider that alternative design. RBC 20071011
        self._write_lock_count = 0
        self._transaction = None
        # for tests
        self._reconcile_does_inventory_gc = True
        self._reconcile_fixes_text_parents = True
        self._reconcile_backsup_inventory = False

    def _add_inventory_checked(self, revision_id, inv, parents):
        """Add inv to the repository after checking the inputs.

        This function can be overridden to allow different inventory styles.

        :seealso: add_inventory, for the contract.
        """
        # make inventory
        serializer = self._format._serializer
        result = inventory.CHKInventory.from_inventory(self.chk_bytes, inv,
            maximum_size=serializer.maximum_size,
            search_key_name=serializer.search_key_name)
        inv_lines = result.to_lines()
        return self._inventory_add_lines(revision_id, parents,
            inv_lines, check_content=False)

    def _create_inv_from_null(self, delta, revision_id):
        """This will mutate new_inv directly.

        This is a simplified form of create_by_apply_delta which knows that all
        the old values must be None, so everything is a create.
        """
        serializer = self._format._serializer
        new_inv = inventory.CHKInventory(serializer.search_key_name)
        new_inv.revision_id = revision_id
        entry_to_bytes = new_inv._entry_to_bytes
        id_to_entry_dict = {}
        parent_id_basename_dict = {}
        for old_path, new_path, file_id, entry in delta:
            if old_path is not None:
                raise ValueError('Invalid delta, somebody tried to delete %r'
                                 ' from the NULL_REVISION'
                                 % ((old_path, file_id),))
            if new_path is None:
                raise ValueError('Invalid delta, delta from NULL_REVISION has'
                                 ' no new_path %r' % (file_id,))
            if new_path == '':
                new_inv.root_id = file_id
                parent_id_basename_key = ('', '')
            else:
                utf8_entry_name = entry.name.encode('utf-8')
                parent_id_basename_key = (entry.parent_id, utf8_entry_name)
            new_value = entry_to_bytes(entry)
            # Populate Caches?
            # new_inv._path_to_fileid_cache[new_path] = file_id
            id_to_entry_dict[(file_id,)] = new_value
            parent_id_basename_dict[parent_id_basename_key] = file_id

        new_inv._populate_from_dicts(self.chk_bytes, id_to_entry_dict,
            parent_id_basename_dict, maximum_size=serializer.maximum_size)
        return new_inv

    def add_inventory_by_delta(self, basis_revision_id, delta, new_revision_id,
                               parents, basis_inv=None, propagate_caches=False):
        """Add a new inventory expressed as a delta against another revision.

        :param basis_revision_id: The inventory id the delta was created
            against.
        :param delta: The inventory delta (see Inventory.apply_delta for
            details).
        :param new_revision_id: The revision id that the inventory is being
            added for.
        :param parents: The revision ids of the parents that revision_id is
            known to have and are in the repository already. These are supplied
            for repositories that depend on the inventory graph for revision
            graph access, as well as for those that pun ancestry with delta
            compression.
        :param basis_inv: The basis inventory if it is already known,
            otherwise None.
        :param propagate_caches: If True, the caches for this inventory are
          copied to and updated for the result if possible.

        :returns: (validator, new_inv)
            The validator(which is a sha1 digest, though what is sha'd is
            repository format specific) of the serialized inventory, and the
            resulting inventory.
        """
        if not self.is_in_write_group():
            raise AssertionError("%r not in write group" % (self,))
        _mod_revision.check_not_reserved_id(new_revision_id)
        basis_tree = None
        if basis_inv is None:
            if basis_revision_id == _mod_revision.NULL_REVISION:
                new_inv = self._create_inv_from_null(delta, new_revision_id)
                inv_lines = new_inv.to_lines()
                return self._inventory_add_lines(new_revision_id, parents,
                    inv_lines, check_content=False), new_inv
            else:
                basis_tree = self.revision_tree(basis_revision_id)
                basis_tree.lock_read()
                basis_inv = basis_tree.inventory
        try:
            result = basis_inv.create_by_apply_delta(delta, new_revision_id,
                propagate_caches=propagate_caches)
            inv_lines = result.to_lines()
            return self._inventory_add_lines(new_revision_id, parents,
                inv_lines, check_content=False), result
        finally:
            if basis_tree is not None:
                basis_tree.unlock()

<<<<<<< HEAD
    def _iter_inventories(self, revision_ids, ordering):
=======
    def deserialise_inventory(self, revision_id, bytes):
        return inventory.CHKInventory.deserialise(self.chk_bytes, bytes,
            (revision_id,))

    def _iter_inventories(self, revision_ids):
>>>>>>> 1bea1ab0
        """Iterate over many inventory objects."""
        if ordering is None:
            ordering = 'unordered'
        keys = [(revision_id,) for revision_id in revision_ids]
        stream = self.inventories.get_record_stream(keys, ordering, True)
        texts = {}
        for record in stream:
            if record.storage_kind != 'absent':
                texts[record.key] = record.get_bytes_as('fulltext')
            else:
                raise errors.NoSuchRevision(self, record.key)
        for key in keys:
            yield inventory.CHKInventory.deserialise(self.chk_bytes, texts[key], key)

    def _iter_inventory_xmls(self, revision_ids, ordering):
        # Without a native 'xml' inventory, this method doesn't make sense, so
        # make it raise to trap naughty direct users.
        raise NotImplementedError(self._iter_inventory_xmls)

    def _find_present_inventory_keys(self, revision_keys):
        parent_map = self.inventories.get_parent_map(revision_keys)
        present_inventory_keys = set(k for k in parent_map)
        return present_inventory_keys

    def fileids_altered_by_revision_ids(self, revision_ids, _inv_weave=None):
        """Find the file ids and versions affected by revisions.

        :param revisions: an iterable containing revision ids.
        :param _inv_weave: The inventory weave from this repository or None.
            If None, the inventory weave will be opened automatically.
        :return: a dictionary mapping altered file-ids to an iterable of
            revision_ids. Each altered file-ids has the exact revision_ids that
            altered it listed explicitly.
        """
        rich_root = self.supports_rich_root()
        bytes_to_info = inventory.CHKInventory._bytes_to_utf8name_key
        file_id_revisions = {}
        pb = ui.ui_factory.nested_progress_bar()
        try:
            revision_keys = [(r,) for r in revision_ids]
            parent_keys = self._find_parent_keys_of_revisions(revision_keys)
            # TODO: instead of using _find_present_inventory_keys, change the
            #       code paths to allow missing inventories to be tolerated.
            #       However, we only want to tolerate missing parent
            #       inventories, not missing inventories for revision_ids
            present_parent_inv_keys = self._find_present_inventory_keys(
                                        parent_keys)
            present_parent_inv_ids = set(
                [k[-1] for k in present_parent_inv_keys])
            uninteresting_root_keys = set()
            interesting_root_keys = set()
            inventories_to_read = set(revision_ids)
            inventories_to_read.update(present_parent_inv_ids)
            for inv in self.iter_inventories(inventories_to_read):
                entry_chk_root_key = inv.id_to_entry.key()
                if inv.revision_id in present_parent_inv_ids:
                    uninteresting_root_keys.add(entry_chk_root_key)
                else:
                    interesting_root_keys.add(entry_chk_root_key)

            chk_bytes = self.chk_bytes
            for record, items in chk_map.iter_interesting_nodes(chk_bytes,
                        interesting_root_keys, uninteresting_root_keys,
                        pb=pb):
                for name, bytes in items:
                    (name_utf8, file_id, revision_id) = bytes_to_info(bytes)
                    if not rich_root and name_utf8 == '':
                        continue
                    try:
                        file_id_revisions[file_id].add(revision_id)
                    except KeyError:
                        file_id_revisions[file_id] = set([revision_id])
        finally:
            pb.finished()
        return file_id_revisions

    def find_text_key_references(self):
        """Find the text key references within the repository.

        :return: A dictionary mapping text keys ((fileid, revision_id) tuples)
            to whether they were referred to by the inventory of the
            revision_id that they contain. The inventory texts from all present
            revision ids are assessed to generate this report.
        """
        # XXX: Slow version but correct: rewrite as a series of delta
        # examinations/direct tree traversal. Note that that will require care
        # as a common node is reachable both from the inventory that added it,
        # and others afterwards.
        revision_keys = self.revisions.keys()
        result = {}
        rich_roots = self.supports_rich_root()
        pb = ui.ui_factory.nested_progress_bar()
        try:
            all_revs = self.all_revision_ids()
            total = len(all_revs)
            for pos, inv in enumerate(self.iter_inventories(all_revs)):
                pb.update("Finding text references", pos, total)
                for _, entry in inv.iter_entries():
                    if not rich_roots and entry.file_id == inv.root_id:
                        continue
                    key = (entry.file_id, entry.revision)
                    result.setdefault(key, False)
                    if entry.revision == inv.revision_id:
                        result[key] = True
            return result
        finally:
            pb.finished()

    def _reconcile_pack(self, collection, packs, extension, revs, pb):
        packer = GCCHKReconcilePacker(collection, packs, extension)
        return packer.pack(pb)

    def _get_source(self, to_format):
        """Return a source for streaming from this repository."""
        if (to_format.supports_chks and
            self._format._serializer == to_format._serializer):
            # We must be exactly the same format, otherwise stuff like the chk
            # page layout might be different.
            # Actually, this test is just slightly looser than exact so that
            # CHK2 <-> 2a transfers will work.
            return GroupCHKStreamSource(self, to_format)
        return super(CHKInventoryRepository, self)._get_source(to_format)


class GroupCHKStreamSource(KnitPackStreamSource):
    """Used when both the source and target repo are GroupCHK repos."""

    def __init__(self, from_repository, to_format):
        """Create a StreamSource streaming from from_repository."""
        super(GroupCHKStreamSource, self).__init__(from_repository, to_format)
        self._revision_keys = None
        self._text_keys = None
        self._text_fetch_order = 'groupcompress'
        self._chk_id_roots = None
        self._chk_p_id_roots = None

    def _get_inventory_stream(self, inventory_keys, allow_absent=False):
        """Get a stream of inventory texts.

        When this function returns, self._chk_id_roots and self._chk_p_id_roots
        should be populated.
        """
        self._chk_id_roots = []
        self._chk_p_id_roots = []
        def _filtered_inv_stream():
            id_roots_set = set()
            p_id_roots_set = set()
            source_vf = self.from_repository.inventories
            stream = source_vf.get_record_stream(inventory_keys,
                                                 'groupcompress', True)
            for record in stream:
                if record.storage_kind == 'absent':
                    if allow_absent:
                        continue
                    else:
                        raise errors.NoSuchRevision(self, record.key)
                bytes = record.get_bytes_as('fulltext')
                chk_inv = inventory.CHKInventory.deserialise(None, bytes,
                                                             record.key)
                key = chk_inv.id_to_entry.key()
                if key not in id_roots_set:
                    self._chk_id_roots.append(key)
                    id_roots_set.add(key)
                p_id_map = chk_inv.parent_id_basename_to_file_id
                if p_id_map is None:
                    raise AssertionError('Parent id -> file_id map not set')
                key = p_id_map.key()
                if key not in p_id_roots_set:
                    p_id_roots_set.add(key)
                    self._chk_p_id_roots.append(key)
                yield record
            # We have finished processing all of the inventory records, we
            # don't need these sets anymore
            id_roots_set.clear()
            p_id_roots_set.clear()
        return ('inventories', _filtered_inv_stream())

    def _get_filtered_chk_streams(self, excluded_revision_keys):
        self._text_keys = set()
        excluded_revision_keys.discard(_mod_revision.NULL_REVISION)
        if not excluded_revision_keys:
            uninteresting_root_keys = set()
            uninteresting_pid_root_keys = set()
        else:
            # filter out any excluded revisions whose inventories are not
            # actually present
            # TODO: Update Repository.iter_inventories() to add
            #       ignore_missing=True
            present_keys = self.from_repository._find_present_inventory_keys(
                            excluded_revision_keys)
            present_ids = [k[-1] for k in present_keys]
            uninteresting_root_keys = set()
            uninteresting_pid_root_keys = set()
            for inv in self.from_repository.iter_inventories(present_ids):
                uninteresting_root_keys.add(inv.id_to_entry.key())
                uninteresting_pid_root_keys.add(
                    inv.parent_id_basename_to_file_id.key())
        bytes_to_info = inventory.CHKInventory._bytes_to_utf8name_key
        chk_bytes = self.from_repository.chk_bytes
        def _filter_id_to_entry():
            for record, items in chk_map.iter_interesting_nodes(chk_bytes,
                        self._chk_id_roots, uninteresting_root_keys):
                for name, bytes in items:
                    # Note: we don't care about name_utf8, because we are always
                    # rich-root = True
                    _, file_id, revision_id = bytes_to_info(bytes)
                    self._text_keys.add((file_id, revision_id))
                if record is not None:
                    yield record
            # Consumed
            self._chk_id_roots = None
        yield 'chk_bytes', _filter_id_to_entry()
        def _get_parent_id_basename_to_file_id_pages():
            for record, items in chk_map.iter_interesting_nodes(chk_bytes,
                        self._chk_p_id_roots, uninteresting_pid_root_keys):
                if record is not None:
                    yield record
            # Consumed
            self._chk_p_id_roots = None
        yield 'chk_bytes', _get_parent_id_basename_to_file_id_pages()

    def get_stream(self, search):
        revision_ids = search.get_keys()
        for stream_info in self._fetch_revision_texts(revision_ids):
            yield stream_info
        self._revision_keys = [(rev_id,) for rev_id in revision_ids]
        yield self._get_inventory_stream(self._revision_keys)
        # TODO: The keys to exclude might be part of the search recipe
        # For now, exclude all parents that are at the edge of ancestry, for
        # which we have inventories
        from_repo = self.from_repository
        parent_keys = from_repo._find_parent_keys_of_revisions(
                        self._revision_keys)
        for stream_info in self._get_filtered_chk_streams(parent_keys):
            yield stream_info
        yield self._get_text_stream()

    def get_stream_for_missing_keys(self, missing_keys):
        # missing keys can only occur when we are byte copying and not
        # translating (because translation means we don't send
        # unreconstructable deltas ever).
        missing_inventory_keys = set()
        for key in missing_keys:
            if key[0] != 'inventories':
                raise AssertionError('The only missing keys we should'
                    ' be filling in are inventory keys, not %s'
                    % (key[0],))
            missing_inventory_keys.add(key[1:])
        if self._chk_id_roots or self._chk_p_id_roots:
            raise AssertionError('Cannot call get_stream_for_missing_keys'
                ' untill all of get_stream() has been consumed.')
        # Yield the inventory stream, so we can find the chk stream
        # Some of the missing_keys will be missing because they are ghosts.
        # As such, we can ignore them. The Sink is required to verify there are
        # no unavailable texts when the ghost inventories are not filled in.
        yield self._get_inventory_stream(missing_inventory_keys,
                                         allow_absent=True)
        # We use the empty set for excluded_revision_keys, to make it clear
        # that we want to transmit all referenced chk pages.
        for stream_info in self._get_filtered_chk_streams(set()):
            yield stream_info


class RepositoryFormatCHK1(RepositoryFormatPack):
    """A hashed CHK+group compress pack repository."""

    repository_class = CHKInventoryRepository
    supports_external_lookups = True
    supports_chks = True
    # For right now, setting this to True gives us InterModel1And2 rather
    # than InterDifferingSerializer
    _commit_builder_class = PackRootCommitBuilder
    rich_root_data = True
    _serializer = chk_serializer.chk_serializer_255_bigpage
    _commit_inv_deltas = True
    # What index classes to use
    index_builder_class = BTreeBuilder
    index_class = BTreeGraphIndex
    # Note: We cannot unpack a delta that references a text we haven't
    # seen yet. There are 2 options, work in fulltexts, or require
    # topological sorting. Using fulltexts is more optimal for local
    # operations, because the source can be smart about extracting
    # multiple in-a-row (and sharing strings). Topological is better
    # for remote, because we access less data.
    _fetch_order = 'unordered'
    _fetch_uses_deltas = False # essentially ignored by the groupcompress code.
    fast_deltas = True
    pack_compresses = True

    def _get_matching_bzrdir(self):
        return bzrdir.format_registry.make_bzrdir('development6-rich-root')

    def _ignore_setting_bzrdir(self, format):
        pass

    _matchingbzrdir = property(_get_matching_bzrdir, _ignore_setting_bzrdir)

    def get_format_string(self):
        """See RepositoryFormat.get_format_string()."""
        return ('Bazaar development format - group compression and chk inventory'
                ' (needs bzr.dev from 1.14)\n')

    def get_format_description(self):
        """See RepositoryFormat.get_format_description()."""
        return ("Development repository format - rich roots, group compression"
            " and chk inventories")

    def check_conversion_target(self, target_format):
        if not target_format.rich_root_data:
            raise errors.BadConversionTarget(
                'Does not support rich root data.', target_format)
        if (self.supports_tree_reference and 
            not getattr(target_format, 'supports_tree_reference', False)):
            raise errors.BadConversionTarget(
                'Does not support nested trees', target_format)



class RepositoryFormatCHK2(RepositoryFormatCHK1):
    """A CHK repository that uses the bencode revision serializer."""

    _serializer = chk_serializer.chk_bencode_serializer

    def _get_matching_bzrdir(self):
        return bzrdir.format_registry.make_bzrdir('development7-rich-root')

    def _ignore_setting_bzrdir(self, format):
        pass

    _matchingbzrdir = property(_get_matching_bzrdir, _ignore_setting_bzrdir)

    def get_format_string(self):
        """See RepositoryFormat.get_format_string()."""
        return ('Bazaar development format - chk repository with bencode '
                'revision serialization (needs bzr.dev from 1.16)\n')


class RepositoryFormat2a(RepositoryFormatCHK2):
    """A CHK repository that uses the bencode revision serializer.
    
    This is the same as RepositoryFormatCHK2 but with a public name.
    """

    _serializer = chk_serializer.chk_bencode_serializer

    def _get_matching_bzrdir(self):
        return bzrdir.format_registry.make_bzrdir('2a')

    def _ignore_setting_bzrdir(self, format):
        pass

    _matchingbzrdir = property(_get_matching_bzrdir, _ignore_setting_bzrdir)

    def get_format_string(self):
        return ('Bazaar repository format 2a (needs bzr 1.16 or later)\n')<|MERGE_RESOLUTION|>--- conflicted
+++ resolved
@@ -777,15 +777,11 @@
             if basis_tree is not None:
                 basis_tree.unlock()
 
-<<<<<<< HEAD
-    def _iter_inventories(self, revision_ids, ordering):
-=======
     def deserialise_inventory(self, revision_id, bytes):
         return inventory.CHKInventory.deserialise(self.chk_bytes, bytes,
             (revision_id,))
 
-    def _iter_inventories(self, revision_ids):
->>>>>>> 1bea1ab0
+    def _iter_inventories(self, revision_ids, ordering):
         """Iterate over many inventory objects."""
         if ordering is None:
             ordering = 'unordered'
