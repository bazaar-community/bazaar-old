--- conflicted
+++ resolved
@@ -809,8 +809,7 @@
         for key in keys:
             yield inventory.CHKInventory.deserialise(self.chk_bytes, texts[key], key)
 
-<<<<<<< HEAD
-    def _iter_inventory_xmls(self, revision_ids):
+    def _iter_inventory_xmls(self, revision_ids, ordering):
         # Without a native 'xml' inventory, this method doesn't make sense.
         # However older working trees, and older bundles want it - so we supply
         # it allowing get_inventory_xml to work. Bundles currently use the
@@ -818,14 +817,8 @@
         # iteration interface offered at all for repositories. We could make
         # _iter_inventory_xmls be part of the contract, even if kept private.
         inv_to_str = self._serializer.write_inventory_to_string
-        for inv in self.iter_inventories(revision_ids):
+        for inv in self.iter_inventories(revision_ids, ordering=ordering):
             yield inv_to_str(inv), inv.revision_id
-=======
-    def _iter_inventory_xmls(self, revision_ids, ordering):
-        # Without a native 'xml' inventory, this method doesn't make sense, so
-        # make it raise to trap naughty direct users.
-        raise NotImplementedError(self._iter_inventory_xmls)
->>>>>>> b262ec3d
 
     def _find_present_inventory_keys(self, revision_keys):
         parent_map = self.inventories.get_parent_map(revision_keys)
