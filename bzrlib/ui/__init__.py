# Copyright (C) 2005-2010 Canonical Ltd
#
# This program is free software; you can redistribute it and/or modify
# it under the terms of the GNU General Public License as published by
# the Free Software Foundation; either version 2 of the License, or
# (at your option) any later version.
#
# This program is distributed in the hope that it will be useful,
# but WITHOUT ANY WARRANTY; without even the implied warranty of
# MERCHANTABILITY or FITNESS FOR A PARTICULAR PURPOSE.  See the
# GNU General Public License for more details.
#
# You should have received a copy of the GNU General Public License
# along with this program; if not, write to the Free Software
# Foundation, Inc., 51 Franklin Street, Fifth Floor, Boston, MA 02110-1301 USA

"""Abstraction for interacting with the user.

Applications can choose different types of UI, and they deal with displaying
messages or progress to the user, and with gathering different types of input.

Several levels are supported, and you can also register new factories such as
for a GUI.

bzrlib.ui.UIFactory
    Semi-abstract base class

bzrlib.ui.SilentUIFactory
    Produces no output and cannot take any input; useful for programs using
    bzrlib in batch mode or for programs such as loggerhead.

bzrlib.ui.CannedInputUIFactory
    For use in testing; the input values to be returned are provided 
    at construction.

bzrlib.ui.text.TextUIFactory
    Standard text command-line interface, with stdin, stdout, stderr.
    May make more or less advanced use of them, eg in drawing progress bars,
    depending on the detected capabilities of the terminal.
    GUIs may choose to subclass this so that unimplemented methods fall
    back to working through the terminal.
"""


import os
import sys
import warnings

from bzrlib.lazy_import import lazy_import
lazy_import(globals(), """
import getpass

from bzrlib import (
    errors,
    osutils,
    progress,
    trace,
    )
""")
from bzrlib.symbol_versioning import (
    deprecated_function,
    deprecated_in,
    deprecated_method,
    )


_valid_boolean_strings = dict(yes=True, no=False,
                              y=True, n=False,
                              on=True, off=False,
                              true=True, false=False)
_valid_boolean_strings['1'] = True
_valid_boolean_strings['0'] = False


def bool_from_string(s, accepted_values=None):
    """Returns a boolean if the string can be interpreted as such.

    Interpret case insensitive strings as booleans. The default values
    includes: 'yes', 'no, 'y', 'n', 'true', 'false', '0', '1', 'on',
    'off'. Alternative values can be provided with the 'accepted_values'
    parameter.

    :param s: A string that should be interpreted as a boolean. It should be of
        type string or unicode.

    :param accepted_values: An optional dict with accepted strings as keys and
        True/False as values. The strings will be tested against a lowered
        version of 's'.

    :return: True or False for accepted strings, None otherwise.
    """
    if accepted_values is None:
        accepted_values = _valid_boolean_strings
    val = None
    if type(s) in (str, unicode):
        try:
            val = accepted_values[s.lower()]
        except KeyError:
            pass
    return val


class UIFactory(object):
    """UI abstraction.

    This tells the library how to display things to the user.  Through this
    layer different applications can choose the style of UI.
    """

    def __init__(self):
        self._task_stack = []
        self._quiet = False

    def be_quiet(self, state):
        """Tell the UI to be more quiet, or not.

        Typically this suppresses progress bars; the application may also look
        at ui_factory.is_quiet().
        """
        self._quiet = state

    def get_password(self, prompt='', **kwargs):
        """Prompt the user for a password.

        :param prompt: The prompt to present the user
        :param kwargs: Arguments which will be expanded into the prompt.
                       This lets front ends display different things if
                       they so choose.

        :return: The password string, return None if the user canceled the
                 request. Note that we do not touch the encoding, users may
                 have whatever they see fit and the password should be
                 transported as is.
        """
        raise NotImplementedError(self.get_password)

    def is_quiet(self):
        return self._quiet

    def make_output_stream(self, encoding=None, encoding_type=None):
        """Get a stream for sending out bulk text data.

        This is used for commands that produce bulk text, such as log or diff
        output, as opposed to user interaction.  This should work even for
        non-interactive user interfaces.  Typically this goes to a decorated
        version of stdout, but in a GUI it might be appropriate to send it to a 
        window displaying the text.
     
        :param encoding: Unicode encoding for output; default is the 
            terminal encoding, which may be different from the user encoding.
            (See get_terminal_encoding.)

        :param encoding_type: How to handle encoding errors:
            replace/strict/escape/exact.  Default is replace.
        """
        # XXX: is the caller supposed to close the resulting object?
        if encoding is None:
            encoding = osutils.get_terminal_encoding()
        if encoding_type is None:
            encoding_type = 'replace'
        out_stream = self._make_output_stream_explicit(encoding, encoding_type)
        return out_stream

    def _make_output_stream_explicit(self, encoding, encoding_type):
        raise NotImplementedError("%s doesn't support make_output_stream"
            % (self.__class__.__name__))

    def nested_progress_bar(self):
        """Return a nested progress bar.

        When the bar has been finished with, it should be released by calling
        bar.finished().
        """
        if self._task_stack:
            t = progress.ProgressTask(self._task_stack[-1], self)
        else:
            t = progress.ProgressTask(None, self)
        self._task_stack.append(t)
        return t

    def _progress_finished(self, task):
        """Called by the ProgressTask when it finishes"""
        if not self._task_stack:
            warnings.warn("%r finished but nothing is active"
                % (task,))
        if task in self._task_stack:
            self._task_stack.remove(task)
        else:
            warnings.warn("%r is not in active stack %r"
                % (task, self._task_stack))
        if not self._task_stack:
            self._progress_all_finished()

    def _progress_all_finished(self):
        """Called when the top-level progress task finished"""
        pass

    def _progress_updated(self, task):
        """Called by the ProgressTask when it changes.

        Should be specialized to draw the progress.
        """
        pass

    def clear_term(self):
        """Prepare the terminal for output.

        This will, for example, clear text progress bars, and leave the
        cursor at the leftmost position.
        """
        pass

    def get_boolean(self, prompt):
        """Get a boolean question answered from the user.

        :param prompt: a message to prompt the user with. Should be a single
        line without terminating \n.
        :return: True or False for y/yes or n/no.
        """
        raise NotImplementedError(self.get_boolean)

    def get_integer(self, prompt):
        """Get an integer from the user.

        :param prompt: a message to prompt the user with. Could be a multi-line
            prompt but without a terminating \n.

        :return: A signed integer.
        """
        raise NotImplementedError(self.get_integer)

    def make_progress_view(self):
        """Construct a new ProgressView object for this UI.

        Application code should normally not call this but instead
        nested_progress_bar().
        """
        return NullProgressView()

    def recommend_upgrade(self,
        current_format_name,
        basedir):
        # this should perhaps be in the TextUIFactory and the default can do
        # nothing
        trace.warning("%s is deprecated "
            "and a better format is available.\n"
            "It is recommended that you upgrade by "
            "running the command\n"
            "  bzr upgrade %s",
            current_format_name,
            basedir)

    def report_transport_activity(self, transport, byte_count, direction):
        """Called by transports as they do IO.

        This may update a progress bar, spinner, or similar display.
        By default it does nothing.
        """
        pass

    def log_transport_activity(self, display=False):
        """Write out whatever transport activity has been measured.

        Implementations are allowed to do nothing, but it is useful if they can
        write a line to the log file.

        :param display: If False, only log to disk, if True also try to display
            a message to the user.
        :return: None
        """
        # Default implementation just does nothing
        pass
<<<<<<< HEAD

    def show_error(self, msg):
        """Show an error message (not an exception) to the user.
        
        The message should not have an error prefix or trailing newline.  That
        will be added by the factory if appropriate.
        """
        raise NotImplementedError(self.show_error)

    def show_message(self, msg):
        """Show a message to the user."""
        raise NotImplementedError(self.show_message)

    def show_warning(self, msg):
        """Show a warning to the user."""
        raise NotImplementedError(self.show_warning)

    def warn_cross_format_fetch(self, from_format, to_format):
        """Warn about a potentially slow cross-format transfer"""
        # See <https://launchpad.net/bugs/456077> asking for a warning here
        trace.warning("Doing on-the-fly conversion from %s to %s.\n"
            "This may take some time. Upgrade the repositories to the "
            "same format for better performance.\n" %
            (from_format, to_format))
=======

    def show_error(self, msg):
        """Show an error message (not an exception) to the user.
        
        The message should not have an error prefix or trailing newline.  That
        will be added by the factory if appropriate.
        """
        raise NotImplementedError(self.show_error)

    def show_message(self, msg):
        """Show a message to the user."""
        raise NotImplementedError(self.show_message)

    def show_warning(self, msg):
        """Show a warning to the user."""
        raise NotImplementedError(self.show_warning)

    def warn_cross_format_fetch(self, from_format, to_format):
        """Warn about a potentially slow cross-format transfer"""
        # See <https://launchpad.net/bugs/456077> asking for a warning here
        trace.warning("Doing on-the-fly conversion from %s to %s.\n"
            "This may take some time. Upgrade the repositories to the "
            "same format for better performance.\n" %
            (from_format, to_format))

    def warn_experimental_format_fetch(self, inter):
        """Warn about fetching into experimental repository formats."""
        if inter.target._format.experimental:
            trace.warning("Fetching into experimental format %s.\n"
                "This format may be unreliable or change in the future "
                "without an upgrade path.\n" % (inter.target._format,))

>>>>>>> 60e3a275


class SilentUIFactory(UIFactory):
    """A UI Factory which never prints anything.

    This is the default UI, if another one is never registered by a program
    using bzrlib, and it's also active for example inside 'bzr serve'.

    Methods that try to read from the user raise an error; methods that do
    output do nothing.
    """

    def __init__(self):
        UIFactory.__init__(self)

    def note(self, msg):
        pass

    def get_username(self, prompt, **kwargs):
        return None

    def _make_output_stream_explicit(self, encoding, encoding_type):
        return NullOutputStream(encoding)

    def show_error(self, msg):
        pass

    def show_message(self, msg):
        pass

    def show_warning(self, msg):
        pass


class CannedInputUIFactory(SilentUIFactory):
    """A silent UI that return canned input."""

    def __init__(self, responses):
        self.responses = responses

    def __repr__(self):
        return "%s(%r)" % (self.__class__.__name__, self.responses)

    def get_boolean(self, prompt):
        return self.responses.pop(0)

    def get_integer(self, prompt):
        return self.responses.pop(0)

    def get_password(self, prompt='', **kwargs):
        return self.responses.pop(0)
<<<<<<< HEAD

    def get_username(self, prompt, **kwargs):
        return self.responses.pop(0)

=======

    def get_username(self, prompt, **kwargs):
        return self.responses.pop(0)

>>>>>>> 60e3a275
    def assert_all_input_consumed(self):
        if self.responses:
            raise AssertionError("expected all input in %r to be consumed"
                % (self,))


ui_factory = SilentUIFactory()
# IMPORTANT: never import this symbol directly. ONLY ever access it as
# ui.ui_factory, so that you refer to the current value.


def make_ui_for_terminal(stdin, stdout, stderr):
    """Construct and return a suitable UIFactory for a text mode program.
    """
    # this is now always TextUIFactory, which in turn decides whether it
    # should display progress bars etc
    from bzrlib.ui.text import TextUIFactory
    return TextUIFactory(stdin, stdout, stderr)


class NullProgressView(object):
    """Soak up and ignore progress information."""

    def clear(self):
        pass

    def show_progress(self, task):
        pass

    def show_transport_activity(self, transport, direction, byte_count):
        pass

    def log_transport_activity(self, display=False):
        pass


class NullOutputStream(object):
    """Acts like a file, but discard all output."""

    def __init__(self, encoding):
        self.encoding = encoding

    def write(self, data):
        pass

    def writelines(self, data):
        pass

    def close(self):
        pass<|MERGE_RESOLUTION|>--- conflicted
+++ resolved
@@ -270,7 +270,6 @@
         """
         # Default implementation just does nothing
         pass
-<<<<<<< HEAD
 
     def show_error(self, msg):
         """Show an error message (not an exception) to the user.
@@ -295,31 +294,6 @@
             "This may take some time. Upgrade the repositories to the "
             "same format for better performance.\n" %
             (from_format, to_format))
-=======
-
-    def show_error(self, msg):
-        """Show an error message (not an exception) to the user.
-        
-        The message should not have an error prefix or trailing newline.  That
-        will be added by the factory if appropriate.
-        """
-        raise NotImplementedError(self.show_error)
-
-    def show_message(self, msg):
-        """Show a message to the user."""
-        raise NotImplementedError(self.show_message)
-
-    def show_warning(self, msg):
-        """Show a warning to the user."""
-        raise NotImplementedError(self.show_warning)
-
-    def warn_cross_format_fetch(self, from_format, to_format):
-        """Warn about a potentially slow cross-format transfer"""
-        # See <https://launchpad.net/bugs/456077> asking for a warning here
-        trace.warning("Doing on-the-fly conversion from %s to %s.\n"
-            "This may take some time. Upgrade the repositories to the "
-            "same format for better performance.\n" %
-            (from_format, to_format))
 
     def warn_experimental_format_fetch(self, inter):
         """Warn about fetching into experimental repository formats."""
@@ -328,7 +302,6 @@
                 "This format may be unreliable or change in the future "
                 "without an upgrade path.\n" % (inter.target._format,))
 
->>>>>>> 60e3a275
 
 
 class SilentUIFactory(UIFactory):
@@ -380,17 +353,10 @@
 
     def get_password(self, prompt='', **kwargs):
         return self.responses.pop(0)
-<<<<<<< HEAD
 
     def get_username(self, prompt, **kwargs):
         return self.responses.pop(0)
 
-=======
-
-    def get_username(self, prompt, **kwargs):
-        return self.responses.pop(0)
-
->>>>>>> 60e3a275
     def assert_all_input_consumed(self):
         if self.responses:
             raise AssertionError("expected all input in %r to be consumed"
