# Copyright (C) 2005, 2008, 2009 Canonical Ltd
#
# This program is free software; you can redistribute it and/or modify
# it under the terms of the GNU General Public License as published by
# the Free Software Foundation; either version 2 of the License, or
# (at your option) any later version.
#
# This program is distributed in the hope that it will be useful,
# but WITHOUT ANY WARRANTY; without even the implied warranty of
# MERCHANTABILITY or FITNESS FOR A PARTICULAR PURPOSE.  See the
# GNU General Public License for more details.
#
# You should have received a copy of the GNU General Public License
# along with this program; if not, write to the Free Software
# Foundation, Inc., 51 Franklin Street, Fifth Floor, Boston, MA 02110-1301 USA


"""Text UI, write output to the console.
"""

import codecs
import getpass
import os
import sys
import time
import warnings

from bzrlib.lazy_import import lazy_import
lazy_import(globals(), """
from bzrlib import (
    debug,
    progress,
    osutils,
    symbol_versioning,
    trace,
    )

""")

from bzrlib.ui import (
    UIFactory,
    NullProgressView,
    )


class TextUIFactory(UIFactory):
    """A UI factory for Text user interefaces."""

    def __init__(self,
                 stdin=None,
                 stdout=None,
                 stderr=None):
        """Create a TextUIFactory.
        """
        super(TextUIFactory, self).__init__()
        # TODO: there's no good reason not to pass all three streams, maybe we
        # should deprecate the default values...
        self.stdin = stdin
        self.stdout = stdout
        self.stderr = stderr
        # paints progress, network activity, etc
        self._progress_view = self.make_progress_view()
        
    def clear_term(self):
        """Prepare the terminal for output.

        This will, clear any progress bars, and leave the cursor at the
        leftmost position."""
        # XXX: If this is preparing to write to stdout, but that's for example
        # directed into a file rather than to the terminal, and the progress
        # bar _is_ going to the terminal, we shouldn't need
        # to clear it.  We might need to separately check for the case of
        self._progress_view.clear()

    def get_boolean(self, prompt):
        while True:
            self.prompt(prompt + "? [y/n]: ")
            line = self.stdin.readline().lower()
            if line in ('y\n', 'yes\n'):
                return True
            elif line in ('n\n', 'no\n'):
                return False
            elif line in ('', None):
                # end-of-file; possibly should raise an error here instead
                return None

    def get_integer(self, prompt):
        while True:
            self.prompt(prompt)
            line = self.stdin.readline()
            try:
                return int(line)
            except ValueError:
                pass

    def get_non_echoed_password(self):
        isatty = getattr(self.stdin, 'isatty', None)
        if isatty is not None and isatty():
            # getpass() ensure the password is not echoed and other
            # cross-platform niceties
            password = getpass.getpass('')
        else:
            # echo doesn't make sense without a terminal
            password = self.stdin.readline()
            if not password:
                password = None
            elif password[-1] == '\n':
                password = password[:-1]
        return password

    def get_password(self, prompt='', **kwargs):
        """Prompt the user for a password.

        :param prompt: The prompt to present the user
        :param kwargs: Arguments which will be expanded into the prompt.
                       This lets front ends display different things if
                       they so choose.
        :return: The password string, return None if the user
                 canceled the request.
        """
        prompt += ': '
        self.prompt(prompt, **kwargs)
        # There's currently no way to say 'i decline to enter a password'
        # as opposed to 'my password is empty' -- does it matter?
        return self.get_non_echoed_password()

    def get_username(self, prompt, **kwargs):
        """Prompt the user for a username.

        :param prompt: The prompt to present the user
        :param kwargs: Arguments which will be expanded into the prompt.
                       This lets front ends display different things if
                       they so choose.
        :return: The username string, return None if the user
                 canceled the request.
        """
        prompt += ': '
        self.prompt(prompt, **kwargs)
        username = self.stdin.readline()
        if not username:
            username = None
        elif username[-1] == '\n':
            username = username[:-1]
        return username

    def make_progress_view(self):
        """Construct and return a new ProgressView subclass for this UI.
        """
        # if the user specifically requests either text or no progress bars,
        # always do that.  otherwise, guess based on $TERM and tty presence.
        if os.environ.get('BZR_PROGRESS_BAR') == 'text':
            return TextProgressView(self.stderr)
        elif os.environ.get('BZR_PROGRESS_BAR') == 'none':
            return NullProgressView()
        elif progress._supports_progress(self.stderr):
            return TextProgressView(self.stderr)
        else:
            return NullProgressView()

    def _make_output_stream_explicit(self, encoding, encoding_type):
        if encoding_type == 'exact':
            # force sys.stdout to be binary stream on win32; 
            # NB: this leaves the file set in that mode; may cause problems if
            # one process tries to do binary and then text output
            if sys.platform == 'win32':
                fileno = getattr(self.stdout, 'fileno', None)
                if fileno:
                    import msvcrt
                    msvcrt.setmode(fileno(), os.O_BINARY)
            return TextUIOutputStream(self, self.stdout)
        else:
            encoded_stdout = codecs.getwriter(encoding)(self.stdout,
                errors=encoding_type)
            # For whatever reason codecs.getwriter() does not advertise its encoding
            # it just returns the encoding of the wrapped file, which is completely
            # bogus. So set the attribute, so we can find the correct encoding later.
            encoded_stdout.encoding = encoding
            return TextUIOutputStream(self, encoded_stdout)

    def note(self, msg):
        """Write an already-formatted message, clearing the progress bar if necessary."""
        self.clear_term()
        self.stdout.write(msg + '\n')

    def prompt(self, prompt, **kwargs):
        """Emit prompt on the CLI.
        
        :param kwargs: Dictionary of arguments to insert into the prompt,
            to allow UIs to reformat the prompt.
        """
        if kwargs:
            # See <https://launchpad.net/bugs/365891>
            prompt = prompt % kwargs
        prompt = prompt.encode(osutils.get_terminal_encoding(), 'replace')
        self.clear_term()
        self.stderr.write(prompt)

    def report_transport_activity(self, transport, byte_count, direction):
        """Called by transports as they do IO.

        This may update a progress bar, spinner, or similar display.
        By default it does nothing.
        """
        self._progress_view.show_transport_activity(transport,
            direction, byte_count)

    def log_transport_activity(self, display=False):
        """See UIFactory.log_transport_activity()"""
        log = getattr(self._progress_view, 'log_transport_activity', None)
        if log is not None:
            log(display=display)

    def show_error(self, msg):
        self.clear_term()
        self.stderr.write("bzr: error: %s\n" % msg)

    def show_message(self, msg):
        self.note(msg)

    def show_warning(self, msg):
        self.clear_term()
        self.stderr.write("bzr: warning: %s\n" % msg)

    def _progress_updated(self, task):
        """A task has been updated and wants to be displayed.
        """
        if not self._task_stack:
            warnings.warn("%r updated but no tasks are active" %
                (task,))
        elif task != self._task_stack[-1]:
            warnings.warn("%r is not the top progress task %r" %
                (task, self._task_stack[-1]))
        self._progress_view.show_progress(task)

    def _progress_all_finished(self):
        self._progress_view.clear()


class TextProgressView(object):
    """Display of progress bar and other information on a tty.

    This shows one line of text, including possibly a network indicator, spinner,
    progress bar, message, etc.

    One instance of this is created and held by the UI, and fed updates when a
    task wants to be painted.

    Transports feed data to this through the ui_factory object.

    The Progress views can comprise a tree with _parent_task pointers, but
    this only prints the stack from the nominated current task up to the root.
    """

    def __init__(self, term_file):
        self._term_file = term_file
        # true when there's output on the screen we may need to clear
        self._have_output = False
        self._last_transport_msg = ''
        self._spin_pos = 0
        # time we last repainted the screen
        self._last_repaint = 0
        # time we last got information about transport activity
        self._transport_update_time = 0
        self._last_task = None
        self._total_byte_count = 0
        self._bytes_since_update = 0
        self._bytes_by_direction = {'unknown': 0, 'read': 0, 'write': 0}
        self._first_byte_time = None
        self._fraction = 0
        # force the progress bar to be off, as at the moment it doesn't 
        # correspond reliably to overall command progress
        self.enable_bar = False

    def _show_line(self, s):
        # sys.stderr.write("progress %r\n" % s)
        width = osutils.terminal_width()
        if width is not None:
            # we need one extra space for terminals that wrap on last char
            width = width - 1
            s = '%-*.*s' % (width, width, s)
        self._term_file.write('\r' + s + '\r')

    def clear(self):
        if self._have_output:
            self._show_line('')
        self._have_output = False

    def _render_bar(self):
        # return a string for the progress bar itself
        if self.enable_bar and (
            (self._last_task is None) or self._last_task.show_bar):
            # If there's no task object, we show space for the bar anyhow.
            # That's because most invocations of bzr will end showing progress
            # at some point, though perhaps only after doing some initial IO.
            # It looks better to draw the progress bar initially rather than
            # to have what looks like an incomplete progress bar.
            spin_str =  r'/-\|'[self._spin_pos % 4]
            self._spin_pos += 1
            cols = 20
            if self._last_task is None:
                completion_fraction = 0
                self._fraction = 0
            else:
                completion_fraction = \
                    self._last_task._overall_completion_fraction() or 0
            if (completion_fraction < self._fraction and 'progress' in
                debug.debug_flags):
                import pdb;pdb.set_trace()
            self._fraction = completion_fraction
            markers = int(round(float(cols) * completion_fraction)) - 1
            bar_str = '[' + ('#' * markers + spin_str).ljust(cols) + '] '
            return bar_str
        elif (self._last_task is None) or self._last_task.show_spinner:
            # The last task wanted just a spinner, no bar
            spin_str =  r'/-\|'[self._spin_pos % 4]
            self._spin_pos += 1
            return spin_str + ' '
        else:
            return ''

    def _format_task(self, task):
        if not task.show_count:
            s = ''
        elif task.current_cnt is not None and task.total_cnt is not None:
            s = ' %d/%d' % (task.current_cnt, task.total_cnt)
        elif task.current_cnt is not None:
            s = ' %d' % (task.current_cnt)
        else:
            s = ''
        # compose all the parent messages
        t = task
        m = task.msg
        while t._parent_task:
            t = t._parent_task
            if t.msg:
                m = t.msg + ':' + m
        return m + s

    def _render_line(self):
        bar_string = self._render_bar()
        if self._last_task:
            task_msg = self._format_task(self._last_task)
        else:
            task_msg = ''
        if self._last_task and not self._last_task.show_transport_activity:
            trans = ''
        else:
            trans = self._last_transport_msg
            if trans:
                trans += ' | '
        return (bar_string + trans + task_msg)

    def _repaint(self):
        s = self._render_line()
        self._show_line(s)
        self._have_output = True

    def show_progress(self, task):
        """Called by the task object when it has changed.
        
        :param task: The top task object; its parents are also included 
            by following links.
        """
        must_update = task is not self._last_task
        self._last_task = task
        now = time.time()
        if (not must_update) and (now < self._last_repaint + task.update_latency):
            return
        if now > self._transport_update_time + 10:
            # no recent activity; expire it
            self._last_transport_msg = ''
        self._last_repaint = now
        self._repaint()

    def show_transport_activity(self, transport, direction, byte_count):
        """Called by transports via the ui_factory, as they do IO.

        This may update a progress bar, spinner, or similar display.
        By default it does nothing.
        """
        # XXX: Probably there should be a transport activity model, and that
        # too should be seen by the progress view, rather than being poked in
        # here.
<<<<<<< HEAD
        self._total_byte_count += byte_count
        self._bytes_since_update += byte_count
        if self._first_byte_time is None:
            # Note that this isn't great, as technically it should be the time
            # when the bytes started transferring, not when they completed.
            # However, we usually start with a small request anyway.
            self._first_byte_time = time.time()
        if direction in self._bytes_by_direction:
            self._bytes_by_direction[direction] += byte_count
        else:
            self._bytes_by_direction['unknown'] += byte_count
        if not self._have_output:
            # As a workaround for <https://launchpad.net/bugs/321935> we only
            # show transport activity when there's already a progress bar
            # shown, which time the application code is expected to know to
            # clear off the progress bar when it's going to send some other
            # output.  Eventually it would be nice to have that automatically
            # synchronized.
=======
        if 'no_activity' in debug.debug_flags:
            # Can be used as a workaround if
            # <https://launchpad.net/bugs/321935> reappears and transport
            # activity is cluttering other output.  However, thanks to
            # TextUIOutputStream this shouldn't be a problem any more.
>>>>>>> 84734744
            return
        now = time.time()
        if self._total_byte_count < 2000:
            # a little resistance at first, so it doesn't stay stuck at 0
            # while connecting...
            return
        if self._transport_update_time is None:
            self._transport_update_time = now
        elif now >= (self._transport_update_time + 0.5):
            # guard against clock stepping backwards, and don't update too
            # often
            rate = self._bytes_since_update / (now - self._transport_update_time)
            msg = ("%6dKB %5dKB/s" %
                    (self._total_byte_count>>10, int(rate)>>10,))
            self._transport_update_time = now
            self._last_repaint = now
            self._bytes_since_update = 0
            self._last_transport_msg = msg
            self._repaint()

    def _format_bytes_by_direction(self):
        if self._first_byte_time is None:
            bps = 0.0
        else:
            transfer_time = time.time() - self._first_byte_time
            if transfer_time < 0.001:
                transfer_time = 0.001
            bps = self._total_byte_count / transfer_time

        msg = ('Transferred: %.0fKiB'
               ' (%.1fK/s r:%.0fK w:%.0fK'
               % (self._total_byte_count / 1024.,
                  bps / 1024.,
                  self._bytes_by_direction['read'] / 1024.,
                  self._bytes_by_direction['write'] / 1024.,
                 ))
        if self._bytes_by_direction['unknown'] > 0:
            msg += ' u:%.0fK)' % (
                self._bytes_by_direction['unknown'] / 1024.
                )
        else:
            msg += ')'
        return msg

    def log_transport_activity(self, display=False):
        msg = self._format_bytes_by_direction()
        trace.mutter(msg)
        if display and self._total_byte_count > 0:
            self.clear()
            self._term_file.write(msg + '\n')


class TextUIOutputStream(object):
    """Decorates an output stream so that the terminal is cleared before writing.

    This is supposed to ensure that the progress bar does not conflict with bulk
    text output.
    """
    # XXX: this does not handle the case of writing part of a line, then doing
    # progress bar output: the progress bar will probably write over it.
    # one option is just to buffer that text until we have a full line;
    # another is to save and restore it

    # XXX: might need to wrap more methods

    def __init__(self, ui_factory, wrapped_stream):
        self.ui_factory = ui_factory
        self.wrapped_stream = wrapped_stream
        # this does no transcoding, but it must expose the underlying encoding
        # because some callers need to know what can be written - see for
        # example unescape_for_display.
        self.encoding = getattr(wrapped_stream, 'encoding', None)

    def flush(self):
        self.ui_factory.clear_term()
        self.wrapped_stream.flush()

    def write(self, to_write):
        self.ui_factory.clear_term()
        self.wrapped_stream.write(to_write)

    def writelines(self, lines):
        self.ui_factory.clear_term()
        self.wrapped_stream.writelines(lines)<|MERGE_RESOLUTION|>--- conflicted
+++ resolved
@@ -378,10 +378,8 @@
         This may update a progress bar, spinner, or similar display.
         By default it does nothing.
         """
-        # XXX: Probably there should be a transport activity model, and that
-        # too should be seen by the progress view, rather than being poked in
-        # here.
-<<<<<<< HEAD
+        # XXX: there should be a transport activity model, and that too should
+        #      be seen by the progress view, rather than being poked in here.
         self._total_byte_count += byte_count
         self._bytes_since_update += byte_count
         if self._first_byte_time is None:
@@ -393,20 +391,11 @@
             self._bytes_by_direction[direction] += byte_count
         else:
             self._bytes_by_direction['unknown'] += byte_count
-        if not self._have_output:
-            # As a workaround for <https://launchpad.net/bugs/321935> we only
-            # show transport activity when there's already a progress bar
-            # shown, which time the application code is expected to know to
-            # clear off the progress bar when it's going to send some other
-            # output.  Eventually it would be nice to have that automatically
-            # synchronized.
-=======
         if 'no_activity' in debug.debug_flags:
             # Can be used as a workaround if
             # <https://launchpad.net/bugs/321935> reappears and transport
             # activity is cluttering other output.  However, thanks to
             # TextUIOutputStream this shouldn't be a problem any more.
->>>>>>> 84734744
             return
         now = time.time()
         if self._total_byte_count < 2000:
