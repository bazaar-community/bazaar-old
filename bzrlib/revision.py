# Copyright (C) 2005, 2006 Canonical

# This program is free software; you can redistribute it and/or modify
# it under the terms of the GNU General Public License as published by
# the Free Software Foundation; either version 2 of the License, or
# (at your option) any later version.

# This program is distributed in the hope that it will be useful,
# but WITHOUT ANY WARRANTY; without even the implied warranty of
# MERCHANTABILITY or FITNESS FOR A PARTICULAR PURPOSE.  See the
# GNU General Public License for more details.

# You should have received a copy of the GNU General Public License
# along with this program; if not, write to the Free Software
# Foundation, Inc., 59 Temple Place, Suite 330, Boston, MA  02111-1307  USA

# TODO: Some kind of command-line display of revision properties: 
# perhaps show them in log -v and allow them as options to the commit command.


import bzrlib.errors as errors
from bzrlib.graph import node_distances, select_farthest, all_descendants, Graph
from bzrlib.osutils import contains_whitespace
from bzrlib.progress import DummyProgress
from bzrlib.symbol_versioning import (deprecated_function,
        zero_eight,
        )

NULL_REVISION="null:"

class Revision(object):
    """Single revision on a branch.

    Revisions may know their revision_hash, but only once they've been
    written out.  This is not stored because you cannot write the hash
    into the file it describes.

    After bzr 0.0.5 revisions are allowed to have multiple parents.

    parent_ids
        List of parent revision_ids

    properties
        Dictionary of revision properties.  These are attached to the
        revision as extra metadata.  The name must be a single 
        word; the value can be an arbitrary string.
    """
    
    def __init__(self, revision_id, properties=None, **args):
        self.revision_id = revision_id
        self.properties = properties or {}
        self._check_properties()
        self.parent_ids = []
        self.parent_sha1s = []
        """Not used anymore - legacy from for 4."""
        self.__dict__.update(args)

    def __repr__(self):
        return "<Revision id %s>" % self.revision_id

    def __eq__(self, other):
        if not isinstance(other, Revision):
            return False
        # FIXME: rbc 20050930 parent_ids are not being compared
        return (
                self.inventory_sha1 == other.inventory_sha1
                and self.revision_id == other.revision_id
                and self.timestamp == other.timestamp
                and self.message == other.message
                and self.timezone == other.timezone
                and self.committer == other.committer
                and self.properties == other.properties)

    def __ne__(self, other):
        return not self.__eq__(other)

    def _check_properties(self):
        """Verify that all revision properties are OK.
        """
        for name, value in self.properties.iteritems():
            if not isinstance(name, basestring) or contains_whitespace(name):
                raise ValueError("invalid property name %r" % name)
            if not isinstance(value, basestring):
                raise ValueError("invalid property value %r for %r" % 
                                 (name, value))

    def get_history(self, repository):
        """Return the canonical line-of-history for this revision.

        If ghosts are present this may differ in result from a ghost-free
        repository.
        """
        current_revision = self
        reversed_result = []
        while current_revision is not None:
            reversed_result.append(current_revision.revision_id)
            if not len (current_revision.parent_ids):
                reversed_result.append(None)
                current_revision = None
            else:
                next_revision_id = current_revision.parent_ids[0]
                current_revision = repository.get_revision(next_revision_id)
        reversed_result.reverse()
        return reversed_result

<<<<<<< HEAD
=======
    def get_summary(self):
        """Get the first line of the log message for this revision.
        """
        return self.message.split('\n', 1)[0]


>>>>>>> 1521d91a
def is_ancestor(revision_id, candidate_id, branch):
    """Return true if candidate_id is an ancestor of revision_id.

    A false negative will be returned if any intermediate descendent of
    candidate_id is not present in any of the revision_sources.
    
    revisions_source is an object supporting a get_revision operation that
    behaves like Branch's.
    """
    return candidate_id in branch.repository.get_ancestry(revision_id)


def iter_ancestors(revision_id, revision_source, only_present=False):
    ancestors = (revision_id,)
    distance = 0
    while len(ancestors) > 0:
        new_ancestors = []
        for ancestor in ancestors:
            if not only_present:
                yield ancestor, distance
            try:
                revision = revision_source.get_revision(ancestor)
            except errors.NoSuchRevision, e:
                if e.revision == revision_id:
                    raise 
                else:
                    continue
            if only_present:
                yield ancestor, distance
            new_ancestors.extend(revision.parent_ids)
        ancestors = new_ancestors
        distance += 1


def find_present_ancestors(revision_id, revision_source):
    """Return the ancestors of a revision present in a branch.

    It's possible that a branch won't have the complete ancestry of
    one of its revisions.  

    """
    found_ancestors = {}
    anc_iter = enumerate(iter_ancestors(revision_id, revision_source,
                         only_present=True))
    for anc_order, (anc_id, anc_distance) in anc_iter:
        if not found_ancestors.has_key(anc_id):
            found_ancestors[anc_id] = (anc_order, anc_distance)
    return found_ancestors
    

def __get_closest(intersection):
    intersection.sort()
    matches = [] 
    for entry in intersection:
        if entry[0] == intersection[0][0]:
            matches.append(entry[2])
    return matches


def revision_graph(revision, revision_source):
    """Produce a graph of the ancestry of the specified revision.
    
    :return: root, ancestors map, descendants map
    """
    revision_source.lock_read()
    try:
        return _revision_graph(revision, revision_source)
    finally:
        revision_source.unlock()


def _revision_graph(revision, revision_source):
    """See revision_graph."""
    from bzrlib.tsort import topo_sort
    graph = revision_source.get_revision_graph(revision)
    # mark all no-parent revisions as being NULL_REVISION parentage.
    for node, parents in graph.items():
        if len(parents) == 0:
            graph[node] = [NULL_REVISION]
    # add NULL_REVISION to the graph
    graph[NULL_REVISION] = []

    # pick a root. If there are multiple roots
    # this could pick a random one.
    topo_order = topo_sort(graph.items())
    root = topo_order[0]

    ancestors = {}
    descendants = {}

    # map the descendants of the graph.
    # and setup our set based return graph.
    for node in graph.keys():
        descendants[node] = {}
    for node, parents in graph.items():
        for parent in parents:
            descendants[parent][node] = 1
        ancestors[node] = set(parents)

    assert root not in descendants[root]
    assert root not in ancestors[root]
    return root, ancestors, descendants


def combined_graph(revision_a, revision_b, revision_source):
    """Produce a combined ancestry graph.
    Return graph root, ancestors map, descendants map, set of common nodes"""
    root, ancestors, descendants = revision_graph(
        revision_a, revision_source)
    root_b, ancestors_b, descendants_b = revision_graph(
        revision_b, revision_source)
    if root != root_b:
        raise errors.NoCommonRoot(revision_a, revision_b)
    common = set()
    for node, node_anc in ancestors_b.iteritems():
        if node in ancestors:
            common.add(node)
        else:
            ancestors[node] = set()
        ancestors[node].update(node_anc)
    for node, node_dec in descendants_b.iteritems():
        if node not in descendants:
            descendants[node] = {}
        descendants[node].update(node_dec)
    return root, ancestors, descendants, common


def common_ancestor(revision_a, revision_b, revision_source, 
                    pb=DummyProgress()):
    if None in (revision_a, revision_b):
        return None
    if NULL_REVISION in (revision_a, revision_b):
        return NULL_REVISION
    # trivial optimisation
    if revision_a == revision_b:
        return revision_a
    try:
        try:
            pb.update('Picking ancestor', 1, 3)
            graph = revision_source.get_revision_graph_with_ghosts(
                [revision_a, revision_b])
            # convert to a NULL_REVISION based graph.
            ancestors = graph.get_ancestors()
            descendants = graph.get_descendants()
            common = set(graph.get_ancestry(revision_a)).intersection(
                     set(graph.get_ancestry(revision_b)))
            descendants[NULL_REVISION] = {}
            ancestors[NULL_REVISION] = []
            for root in graph.roots:
                descendants[NULL_REVISION][root] = 1
                ancestors[root].append(NULL_REVISION)
            for ghost in graph.ghosts:
                # ghosts act as roots for the purpose of finding 
                # the longest paths from the root: any ghost *might*
                # be directly attached to the root, so we treat them
                # as being such.
                # ghost now descends from NULL
                descendants[NULL_REVISION][ghost] = 1
                # that is it has an ancestor of NULL
                ancestors[ghost] = [NULL_REVISION]
                # ghost is common if any of ghosts descendants are common:
                for ghost_descendant in descendants[ghost]:
                    if ghost_descendant in common:
                        common.add(ghost)
                
            root = NULL_REVISION
            common.add(NULL_REVISION)
        except errors.NoCommonRoot:
            raise errors.NoCommonAncestor(revision_a, revision_b)
            
        pb.update('Picking ancestor', 2, 3)
        distances = node_distances (descendants, ancestors, root)
        pb.update('Picking ancestor', 3, 2)
        farthest = select_farthest(distances, common)
        if farthest is None or farthest == NULL_REVISION:
            raise errors.NoCommonAncestor(revision_a, revision_b)
    finally:
        pb.clear()
    return farthest


class MultipleRevisionSources(object):
    """Proxy that looks in multiple branches for revisions."""
    def __init__(self, *args):
        object.__init__(self)
        assert len(args) != 0
        self._revision_sources = args

    def revision_parents(self, revision_id):
        for source in self._revision_sources:
            try:
                return source.revision_parents(revision_id)
            except (errors.WeaveRevisionNotPresent, errors.NoSuchRevision), e:
                pass
        raise e

    def get_revision(self, revision_id):
        for source in self._revision_sources:
            try:
                return source.get_revision(revision_id)
            except errors.NoSuchRevision, e:
                pass
        raise e

    def get_revision_graph(self, revision_id):
        # we could probe incrementally until the pending
        # ghosts list stop growing, but its cheaper for now
        # to just ask for the complete graph for each repository.
        graphs = []
        for source in self._revision_sources:
            ghost_graph = source.get_revision_graph_with_ghosts()
            graphs.append(ghost_graph)
        absent = 0
        for graph in graphs:
            if not revision_id in graph.get_ancestors():
                absent += 1
        if absent == len(graphs):
            raise errors.NoSuchRevision(self._revision_sources[0], revision_id)

        # combine the graphs
        result = {}
        pending = set([revision_id])
        def find_parents(node_id):
            """find the parents for node_id."""
            for graph in graphs:
                ancestors = graph.get_ancestors()
                try:
                    return ancestors[node_id]
                except KeyError:
                    pass
            raise errors.NoSuchRevision(self._revision_sources[0], node_id)
        while len(pending):
            # all the graphs should have identical parent lists
            node_id = pending.pop()
            try:
                result[node_id] = find_parents(node_id)
                for parent_node in result[node_id]:
                    if not parent_node in result:
                        pending.add(parent_node)
            except errors.NoSuchRevision:
                # ghost, ignore it.
                pass
        return result

    def get_revision_graph_with_ghosts(self, revision_ids):
        # query all the sources for their entire graphs 
        # and then build a combined graph for just
        # revision_ids.
        graphs = []
        for source in self._revision_sources:
            ghost_graph = source.get_revision_graph_with_ghosts()
            graphs.append(ghost_graph.get_ancestors())
        for revision_id in revision_ids:
            absent = 0
            for graph in graphs:
                    if not revision_id in graph:
                        absent += 1
            if absent == len(graphs):
                raise errors.NoSuchRevision(self._revision_sources[0],
                                            revision_id)

        # combine the graphs
        result = Graph()
        pending = set(revision_ids)
        done = set()
        def find_parents(node_id):
            """find the parents for node_id."""
            for graph in graphs:
                try:
                    return graph[node_id]
                except KeyError:
                    pass
            raise errors.NoSuchRevision(self._revision_sources[0], node_id)
        while len(pending):
            # all the graphs should have identical parent lists
            node_id = pending.pop()
            try:
                parents = find_parents(node_id)
                for parent_node in parents:
                    # queued or done? 
                    if (parent_node not in pending and
                        parent_node not in done):
                        # no, queue
                        pending.add(parent_node)
                result.add_node(node_id, parents)
                done.add(node_id)
            except errors.NoSuchRevision:
                # ghost
                result.add_ghost(node_id)
                continue
        return result

    def lock_read(self):
        for source in self._revision_sources:
            source.lock_read()

    def unlock(self):
        for source in self._revision_sources:
            source.unlock()


@deprecated_function(zero_eight)
def get_intervening_revisions(ancestor_id, rev_id, rev_source,
                              revision_history=None):
    """Find the longest line of descent from maybe_ancestor to revision.
    Revision history is followed where possible.

    If ancestor_id == rev_id, list will be empty.
    Otherwise, rev_id will be the last entry.  ancestor_id will never appear.
    If ancestor_id is not an ancestor, NotAncestor will be thrown
    """
    root, ancestors, descendants = revision_graph(rev_id, rev_source)
    if len(descendants) == 0:
        raise errors.NoSuchRevision(rev_source, rev_id)
    if ancestor_id not in descendants:
        rev_source.get_revision(ancestor_id)
        raise errors.NotAncestor(rev_id, ancestor_id)
    root_descendants = all_descendants(descendants, ancestor_id)
    root_descendants.add(ancestor_id)
    if rev_id not in root_descendants:
        raise errors.NotAncestor(rev_id, ancestor_id)
    distances = node_distances(descendants, ancestors, ancestor_id,
                               root_descendants=root_descendants)

    def best_ancestor(rev_id):
        best = None
        for anc_id in ancestors[rev_id]:
            try:
                distance = distances[anc_id]
            except KeyError:
                continue
            if revision_history is not None and anc_id in revision_history:
                return anc_id
            elif best is None or distance > best[1]:
                best = (anc_id, distance)
        return best[0]

    next = rev_id
    path = []
    while next != ancestor_id:
        path.append(next)
        next = best_ancestor(next)
    path.reverse()
    return path<|MERGE_RESOLUTION|>--- conflicted
+++ resolved
@@ -75,8 +75,7 @@
         return not self.__eq__(other)
 
     def _check_properties(self):
-        """Verify that all revision properties are OK.
-        """
+        """Verify that all revision properties are OK."""
         for name, value in self.properties.iteritems():
             if not isinstance(name, basestring) or contains_whitespace(name):
                 raise ValueError("invalid property name %r" % name)
@@ -103,15 +102,12 @@
         reversed_result.reverse()
         return reversed_result
 
-<<<<<<< HEAD
-=======
     def get_summary(self):
         """Get the first line of the log message for this revision.
         """
         return self.message.split('\n', 1)[0]
 
 
->>>>>>> 1521d91a
 def is_ancestor(revision_id, candidate_id, branch):
     """Return true if candidate_id is an ancestor of revision_id.
 
