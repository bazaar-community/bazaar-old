--- conflicted
+++ resolved
@@ -241,14 +241,9 @@
         # with fake parent entries.
         super(TestSnapshot, self).setUp()
         self.branch = Branch.initialize('.')
-<<<<<<< HEAD
-        self.build_tree(['subdir/', 'subdir/file'])
+        self.build_tree(['subdir/', 'subdir/file'], line_endings='binary')
         self.branch.working_tree().add(['subdir', 'subdir/file'],
                                        ['dirid', 'fileid'])
-=======
-        self.build_tree(['subdir/', 'subdir/file'], line_endings='binary')
-        self.branch.add(['subdir', 'subdir/file'], ['dirid', 'fileid'])
->>>>>>> 598019f8
         if has_symlinks():
             pass
         self.wt = self.branch.working_tree()
