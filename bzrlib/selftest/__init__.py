--- conflicted
+++ resolved
@@ -461,10 +461,7 @@
                    'bzrlib.selftest.whitebox',
                    'bzrlib.selftest.teststore',
                    'bzrlib.selftest.blackbox',
-<<<<<<< HEAD
-=======
                    'bzrlib.selftest.testtransport',
->>>>>>> 9e9a2a06
                    'bzrlib.selftest.testgraph',
                    ]
 
