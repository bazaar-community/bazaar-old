# Copyright (C) 2005 by Canonical Ltd

# This program is free software; you can redistribute it and/or modify
# it under the terms of the GNU General Public License as published by
# the Free Software Foundation; either version 2 of the License, or
# (at your option) any later version.

# This program is distributed in the hope that it will be useful,
# but WITHOUT ANY WARRANTY; without even the implied warranty of
# MERCHANTABILITY or FITNESS FOR A PARTICULAR PURPOSE.  See the
# GNU General Public License for more details.

# You should have received a copy of the GNU General Public License
# along with this program; if not, write to the Free Software
# Foundation, Inc., 59 Temple Place, Suite 330, Boston, MA  02111-1307  USA


from cStringIO import StringIO
import logging
import unittest
import tempfile
import os
import sys
import errno
import subprocess
import shutil
import re

import bzrlib.commands
import bzrlib.trace
import bzrlib.fetch
from bzrlib.selftest import TestUtil
from bzrlib.selftest.TestUtil import TestLoader, TestSuite


MODULES_TO_TEST = []
MODULES_TO_DOCTEST = []

from logging import debug, warning, error



class EarlyStoppingTestResultAdapter(object):
    """An adapter for TestResult to stop at the first first failure or error"""

    def __init__(self, result):
        self._result = result

    def addError(self, test, err):
        self._result.addError(test, err)
        self._result.stop()

    def addFailure(self, test, err):
        self._result.addFailure(test, err)
        self._result.stop()

    def __getattr__(self, name):
        return getattr(self._result, name)

    def __setattr__(self, name, value):
        if name == '_result':
            object.__setattr__(self, name, value)
        return setattr(self._result, name, value)


class _MyResult(unittest._TextTestResult):
    """
    Custom TestResult.

    No special behaviour for now.
    """

    def startTest(self, test):
        unittest.TestResult.startTest(self, test)
        # TODO: Maybe show test.shortDescription somewhere?
        what = test.shortDescription() or test.id()        
        if self.showAll:
            self.stream.write('%-70.70s' % what)
        self.stream.flush()

    def addError(self, test, err):
        super(_MyResult, self).addError(test, err)
        self.stream.flush()

    def addFailure(self, test, err):
        super(_MyResult, self).addFailure(test, err)
        self.stream.flush()

    def addSuccess(self, test):
        if self.showAll:
            self.stream.writeln('OK')
        elif self.dots:
            self.stream.write('~')
        self.stream.flush()
        unittest.TestResult.addSuccess(self, test)

    def printErrorList(self, flavour, errors):
        for test, err in errors:
            self.stream.writeln(self.separator1)
            self.stream.writeln("%s: %s" % (flavour,self.getDescription(test)))
            if hasattr(test, '_get_log'):
                self.stream.writeln()
                self.stream.writeln('log from this test:')
                print >>self.stream, test._get_log()
            self.stream.writeln(self.separator2)
            self.stream.writeln("%s" % err)


class TextTestRunner(unittest.TextTestRunner):

    def _makeResult(self):
        result = _MyResult(self.stream, self.descriptions, self.verbosity)
        return EarlyStoppingTestResultAdapter(result)


def iter_suite_tests(suite):
    """Return all tests in a suite, recursing through nested suites"""
    for item in suite._tests:
        if isinstance(item, unittest.TestCase):
            yield item
        elif isinstance(item, unittest.TestSuite):
            for r in iter_suite_tests(item):
                yield r
        else:
            raise Exception('unknown object %r inside test suite %r'
                            % (item, suite))


class TestSkipped(Exception):
    """Indicates that a test was intentionally skipped, rather than failing."""
    # XXX: Not used yet


class CommandFailed(Exception):
    pass

class TestCase(unittest.TestCase):
    """Base class for bzr unit tests.
    
    Tests that need access to disk resources should subclass 
    TestCaseInTempDir not TestCase.

    Error and debug log messages are redirected from their usual
    location into a temporary file, the contents of which can be
    retrieved by _get_log().
       
    There are also convenience functions to invoke bzr's command-line
    routine, and to build and check bzr trees."""

    BZRPATH = 'bzr'

    def setUp(self):
        unittest.TestCase.setUp(self)
        bzrlib.trace.disable_default_logging()
        self._enable_file_logging()


    def _enable_file_logging(self):
        fileno, name = tempfile.mkstemp(suffix='.log', prefix='testbzr')

        self._log_file = os.fdopen(fileno, 'w+')

        hdlr = logging.StreamHandler(self._log_file)
        hdlr.setLevel(logging.DEBUG)
        hdlr.setFormatter(logging.Formatter('%(levelname)8s  %(message)s'))
        logging.getLogger('').addHandler(hdlr)
        logging.getLogger('').setLevel(logging.DEBUG)
        self._log_hdlr = hdlr
        debug('opened log file %s', name)
        
        self._log_file_name = name

    def tearDown(self):
        logging.getLogger('').removeHandler(self._log_hdlr)
        bzrlib.trace.enable_default_logging()
        logging.debug('%s teardown', self.id())
        self._log_file.close()
        unittest.TestCase.tearDown(self)

    def log(self, *args):
        logging.debug(*args)

    def _get_log(self):
        """Return as a string the log for this test"""
        return open(self._log_file_name).read()


    def capture(self, cmd):
        """Shortcut that splits cmd into words, runs, and returns stdout"""
        return self.run_bzr_captured(cmd.split())[0]

    def run_bzr_captured(self, argv, retcode=0):
        """Invoke bzr and return (result, stdout, stderr).

        Useful for code that wants to check the contents of the
        output, the way error messages are presented, etc.

        This should be the main method for tests that want to exercise the
        overall behavior of the bzr application (rather than a unit test
        or a functional test of the library.)

        Much of the old code runs bzr by forking a new copy of Python, but
        that is slower, harder to debug, and generally not necessary.

        This runs bzr through the interface that catches and reports
        errors, and with logging set to something approximating the
        default, so that error reporting can be checked.

        argv -- arguments to invoke bzr
        retcode -- expected return code, or None for don't-care.
        """
        stdout = StringIO()
        stderr = StringIO()
        self.log('run bzr: %s', ' '.join(argv))
        handler = logging.StreamHandler(stderr)
        handler.setFormatter(bzrlib.trace.QuietFormatter())
        handler.setLevel(logging.INFO)
        logger = logging.getLogger('')
        logger.addHandler(handler)
        try:
            result = self.apply_redirected(None, stdout, stderr,
                                           bzrlib.commands.run_bzr_catch_errors,
                                           argv)
        finally:
            logger.removeHandler(handler)
        out = stdout.getvalue()
        err = stderr.getvalue()
        if out:
            self.log('output:\n%s', out)
        if err:
            self.log('errors:\n%s', err)
        if retcode is not None:
            self.assertEquals(result, retcode)
        return out, err

    def run_bzr(self, *args, **kwargs):
        """Invoke bzr, as if it were run from the command line.

        This should be the main method for tests that want to exercise the
        overall behavior of the bzr application (rather than a unit test
        or a functional test of the library.)

        This sends the stdout/stderr results into the test's log,
        where it may be useful for debugging.  See also run_captured.
        """
        retcode = kwargs.pop('retcode', 0)
        return self.run_bzr_captured(args, retcode)

    def check_inventory_shape(self, inv, shape):
        """Compare an inventory to a list of expected names.

        Fail if they are not precisely equal.
        """
        extras = []
        shape = list(shape)             # copy
        for path, ie in inv.entries():
            name = path.replace('\\', '/')
            if ie.kind == 'dir':
                name = name + '/'
            if name in shape:
                shape.remove(name)
            else:
                extras.append(name)
        if shape:
            self.fail("expected paths not found in inventory: %r" % shape)
        if extras:
            self.fail("unexpected paths found in inventory: %r" % extras)

    def apply_redirected(self, stdin=None, stdout=None, stderr=None,
                         a_callable=None, *args, **kwargs):
        """Call callable with redirected std io pipes.

        Returns the return code."""
        if not callable(a_callable):
            raise ValueError("a_callable must be callable.")
        if stdin is None:
            stdin = StringIO("")
        if stdout is None:
            if hasattr(self, "_log_file"):
                stdout = self._log_file
            else:
                stdout = StringIO()
        if stderr is None:
            if hasattr(self, "_log_file"):
                stderr = self._log_file
            else:
                stderr = StringIO()
        real_stdin = sys.stdin
        real_stdout = sys.stdout
        real_stderr = sys.stderr
        try:
            sys.stdout = stdout
            sys.stderr = stderr
            sys.stdin = stdin
            return a_callable(*args, **kwargs)
        finally:
            sys.stdout = real_stdout
            sys.stderr = real_stderr
            sys.stdin = real_stdin


BzrTestBase = TestCase

     
class TestCaseInTempDir(TestCase):
    """Derived class that runs a test within a temporary directory.

    This is useful for tests that need to create a branch, etc.

    The directory is created in a slightly complex way: for each
    Python invocation, a new temporary top-level directory is created.
    All test cases create their own directory within that.  If the
    tests complete successfully, the directory is removed.

    InTempDir is an old alias for FunctionalTestCase.
    """

    TEST_ROOT = None
    _TEST_NAME = 'test'
    OVERRIDE_PYTHON = 'python'

    def check_file_contents(self, filename, expect):
        self.log("check contents of file %s" % filename)
        contents = file(filename, 'r').read()
        if contents != expect:
            self.log("expected: %r" % expect)
            self.log("actually: %r" % contents)
            self.fail("contents of %s not as expected" % filename)

    def _make_test_root(self):
        if TestCaseInTempDir.TEST_ROOT is not None:
            return
        i = 0
        while True:
            root = 'test%04d.tmp' % i
            try:
                os.mkdir(root)
            except OSError, e:
                if e.errno == errno.EEXIST:
                    i += 1
                    continue
                else:
                    raise
            # successfully created
            TestCaseInTempDir.TEST_ROOT = os.path.abspath(root)
            break
        # make a fake bzr directory there to prevent any tests propagating
        # up onto the source directory's real branch
        os.mkdir(os.path.join(TestCaseInTempDir.TEST_ROOT, '.bzr'))

    def setUp(self):
        super(TestCaseInTempDir, self).setUp()
        self._make_test_root()
        self._currentdir = os.getcwdu()
        short_id = self.id().replace('bzrlib.selftest.', '') \
                   .replace('__main__.', '')
        self.test_dir = os.path.join(self.TEST_ROOT, short_id)
        os.mkdir(self.test_dir)
        os.chdir(self.test_dir)
        
    def tearDown(self):
        os.chdir(self._currentdir)
        super(TestCaseInTempDir, self).tearDown()

    def build_tree(self, shape):
        """Build a test tree according to a pattern.

        shape is a sequence of file specifications.  If the final
        character is '/', a directory is created.

        This doesn't add anything to a branch.
        """
        # XXX: It's OK to just create them using forward slashes on windows?
        for name in shape:
            assert isinstance(name, basestring)
            if name[-1] == '/':
                os.mkdir(name[:-1])
            else:
                f = file(name, 'wt')
                print >>f, "contents of", name
                f.close()


class MetaTestLog(TestCase):
    def test_logging(self):
        """Test logs are captured when a test fails."""
        logging.info('an info message')
        warning('something looks dodgy...')
        logging.debug('hello, test is running')
        ##assert 0


def filter_suite_by_re(suite, pattern):
    result = TestUtil.TestSuite()
    filter_re = re.compile(pattern)
    for test in iter_suite_tests(suite):
        if filter_re.match(test.id()):
            result.addTest(test)
    return result


def filter_suite_by_names(suite, wanted_names):
    """Return a new suite containing only selected tests.
    
    Names are considered to match if any name is a substring of the 
    fully-qualified test id (i.e. the class ."""
    result = TestSuite()
    for test in iter_suite_tests(suite):
        this_id = test.id()
        for p in wanted_names:
            if this_id.find(p) != -1:
                result.addTest(test)
    return result


def run_suite(suite, name='test', verbose=False, pattern=".*", testnames=None):
    TestCaseInTempDir._TEST_NAME = name
    if verbose:
        verbosity = 2
    else:
        verbosity = 1
    runner = TextTestRunner(stream=sys.stdout,
                            descriptions=0,
                            verbosity=verbosity)
    if testnames:
        suite = filter_suite_by_names(suite, testnames)
    if pattern != '.*':
        suite = filter_suite_by_re(suite, pattern)
    result = runner.run(suite)
    # This is still a little bogus, 
    # but only a little. Folk not using our testrunner will
    # have to delete their temp directories themselves.
    if result.wasSuccessful():
        if TestCaseInTempDir.TEST_ROOT is not None:
            shutil.rmtree(TestCaseInTempDir.TEST_ROOT) 
    else:
        print "Failed tests working directories are in '%s'\n" % TestCaseInTempDir.TEST_ROOT
    return result.wasSuccessful()


def selftest(verbose=False, pattern=".*", testnames=None):
    """Run the whole test suite under the enhanced runner"""
    return run_suite(test_suite(), 'testbzr', verbose=verbose, pattern=pattern,
                     testnames=testnames)


def test_suite():
    """Build and return TestSuite for the whole program."""
    import bzrlib.store, bzrlib.inventory, bzrlib.branch
    import bzrlib.osutils, bzrlib.merge3, bzrlib.plugin
    from doctest import DocTestSuite

    global MODULES_TO_TEST, MODULES_TO_DOCTEST

    testmod_names = \
                  ['bzrlib.selftest.MetaTestLog',
                   'bzrlib.selftest.testinv',
                   'bzrlib.selftest.test_ancestry',
                   'bzrlib.selftest.test_commit',
                   'bzrlib.selftest.test_commit_merge',
                   'bzrlib.selftest.versioning',
                   'bzrlib.selftest.testmerge3',
                   'bzrlib.selftest.testmerge',
                   'bzrlib.selftest.testhashcache',
                   'bzrlib.selftest.teststatus',
                   'bzrlib.selftest.testlog',
                   'bzrlib.selftest.testrevisionnamespaces',
                   'bzrlib.selftest.testbranch',
                   'bzrlib.selftest.testrevision',
                   'bzrlib.selftest.test_revision_info',
                   'bzrlib.selftest.test_merge_core',
                   'bzrlib.selftest.test_smart_add',
                   'bzrlib.selftest.test_bad_files',
                   'bzrlib.selftest.testdiff',
                   'bzrlib.selftest.test_parent',
                   'bzrlib.selftest.test_xml',
                   'bzrlib.selftest.test_weave',
                   'bzrlib.selftest.testfetch',
                   'bzrlib.selftest.whitebox',
                   'bzrlib.selftest.teststore',
                   'bzrlib.selftest.blackbox',
                   'bzrlib.selftest.testtransport',
                   'bzrlib.selftest.testgraph',
<<<<<<< HEAD
                   'bzrlib.selftest.testworkingtree',
                   'bzrlib.selftest.test_upgrade',
=======
                   'bzrlib.selftest.test_conflicts',
>>>>>>> 3bec6766
                   ]

    for m in (bzrlib.store, bzrlib.inventory, bzrlib.branch,
              bzrlib.osutils, bzrlib.commands, bzrlib.merge3):
        if m not in MODULES_TO_DOCTEST:
            MODULES_TO_DOCTEST.append(m)

    TestCase.BZRPATH = os.path.join(os.path.realpath(os.path.dirname(bzrlib.__path__[0])), 'bzr')
    print '%-30s %s' % ('bzr binary', TestCase.BZRPATH)
    print
    suite = TestSuite()
    suite.addTest(TestLoader().loadTestsFromNames(testmod_names))
    for m in MODULES_TO_TEST:
         suite.addTest(TestLoader().loadTestsFromModule(m))
    for m in (MODULES_TO_DOCTEST):
        suite.addTest(DocTestSuite(m))
    for p in bzrlib.plugin.all_plugins:
        if hasattr(p, 'test_suite'):
            suite.addTest(p.test_suite())
    return suite
<|MERGE_RESOLUTION|>--- conflicted
+++ resolved
@@ -481,12 +481,9 @@
                    'bzrlib.selftest.blackbox',
                    'bzrlib.selftest.testtransport',
                    'bzrlib.selftest.testgraph',
-<<<<<<< HEAD
                    'bzrlib.selftest.testworkingtree',
                    'bzrlib.selftest.test_upgrade',
-=======
                    'bzrlib.selftest.test_conflicts',
->>>>>>> 3bec6766
                    ]
 
     for m in (bzrlib.store, bzrlib.inventory, bzrlib.branch,
