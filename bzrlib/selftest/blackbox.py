# Copyright (C) 2005 by Canonical Ltd
# -*- coding: utf-8 -*-

# This program is free software; you can redistribute it and/or modify
# it under the terms of the GNU General Public License as published by
# the Free Software Foundation; either version 2 of the License, or
# (at your option) any later version.

# This program is distributed in the hope that it will be useful,
# but WITHOUT ANY WARRANTY; without even the implied warranty of
# MERCHANTABILITY or FITNESS FOR A PARTICULAR PURPOSE.  See the
# GNU General Public License for more details.

# You should have received a copy of the GNU General Public License
# along with this program; if not, write to the Free Software
# Foundation, Inc., 59 Temple Place, Suite 330, Boston, MA  02111-1307  USA


"""Black-box tests for bzr.

These check that it behaves properly when it's invoked through the regular
command-line interface.

This always reinvokes bzr through a new Python interpreter, which is a
bit inefficient but arguably tests in a way more representative of how
it's normally invoked.
"""

from cStringIO import StringIO
import os
import sys

from bzrlib.selftest import TestCaseInTempDir, BzrTestBase
from bzrlib.branch import Branch


class ExternalBase(TestCaseInTempDir):

    def runbzr(self, args, retcode=0, backtick=False):
        if isinstance(args, basestring):
            args = args.split()

        if backtick:
            return self.run_bzr_captured(args, retcode=retcode)[0]
        else:
            return self.run_bzr_captured(args, retcode=retcode)


class TestCommands(ExternalBase):

    def test_help_commands(self):
        self.runbzr('--help')
        self.runbzr('help')
        self.runbzr('help commands')
        self.runbzr('help help')
        self.runbzr('commit -h')

    def test_init_branch(self):
        self.runbzr(['init'])

    def test_whoami(self):
        # this should always identify something, if only "john@localhost"
        self.runbzr("whoami")
        self.runbzr("whoami --email")

        self.assertEquals(self.runbzr("whoami --email",
                                      backtick=True).count('@'), 1)
        
    def test_whoami_branch(self):
        """branch specific user identity works."""
        self.runbzr('init')
        f = file('.bzr/email', 'wt')
        f.write('Branch Identity <branch@identi.ty>')
        f.close()
        bzr_email = os.environ.get('BZREMAIL')
        if bzr_email is not None:
            del os.environ['BZREMAIL']
        whoami = self.runbzr("whoami",backtick=True)
        whoami_email = self.runbzr("whoami --email",backtick=True)
        self.assertTrue(whoami.startswith('Branch Identity <branch@identi.ty>'))
        self.assertTrue(whoami_email.startswith('branch@identi.ty'))
        # Verify that the environment variable overrides the value 
        # in the file
        os.environ['BZREMAIL'] = 'Different ID <other@environ.ment>'
        whoami = self.runbzr("whoami",backtick=True)
        whoami_email = self.runbzr("whoami --email",backtick=True)
        self.assertTrue(whoami.startswith('Different ID <other@environ.ment>'))
        self.assertTrue(whoami_email.startswith('other@environ.ment'))
        if bzr_email is not None:
            os.environ['BZREMAIL'] = bzr_email

    def test_invalid_commands(self):
        self.runbzr("pants", retcode=1)
        self.runbzr("--pants off", retcode=1)
        self.runbzr("diff --message foo", retcode=1)

    def test_empty_commit(self):
        self.runbzr("init")
        self.build_tree(['hello.txt'])
        self.runbzr("commit -m empty", retcode=1)
        self.runbzr("add hello.txt")
        self.runbzr("commit -m added")

    def test_ignore_patterns(self):
        from bzrlib.branch import Branch
        
        b = Branch.initialize('.')
        self.assertEquals(list(b.unknowns()), [])

        file('foo.tmp', 'wt').write('tmp files are ignored')
        self.assertEquals(list(b.unknowns()), [])
        assert self.capture('unknowns') == ''

        file('foo.c', 'wt').write('int main() {}')
        self.assertEquals(list(b.unknowns()), ['foo.c'])
        assert self.capture('unknowns') == 'foo.c\n'

        self.runbzr(['add', 'foo.c'])
        assert self.capture('unknowns') == ''

        # 'ignore' works when creating the .bzignore file
        file('foo.blah', 'wt').write('blah')
        self.assertEquals(list(b.unknowns()), ['foo.blah'])
        self.runbzr('ignore *.blah')
        self.assertEquals(list(b.unknowns()), [])
        assert file('.bzrignore', 'rU').read() == '*.blah\n'

        # 'ignore' works when then .bzrignore file already exists
        file('garh', 'wt').write('garh')
        self.assertEquals(list(b.unknowns()), ['garh'])
        assert self.capture('unknowns') == 'garh\n'
        self.runbzr('ignore garh')
        self.assertEquals(list(b.unknowns()), [])
        assert file('.bzrignore', 'rU').read() == '*.blah\ngarh\n'

    def test_revert(self):
        self.runbzr('init')

        file('hello', 'wt').write('foo')
        self.runbzr('add hello')
        self.runbzr('commit -m setup hello')

        file('goodbye', 'wt').write('baz')
        self.runbzr('add goodbye')
        self.runbzr('commit -m setup goodbye')
        
        file('hello', 'wt').write('bar')
        file('goodbye', 'wt').write('qux')
        self.runbzr('revert hello')
        self.check_file_contents('hello', 'foo')
        self.check_file_contents('goodbye', 'qux')
        self.runbzr('revert')
        self.check_file_contents('goodbye', 'baz')

        os.mkdir('revertdir')
        self.runbzr('add revertdir')
        self.runbzr('commit -m f')
        os.rmdir('revertdir')
        self.runbzr('revert')

        file('hello', 'wt').write('xyz')
        self.runbzr('commit -m xyz hello')
        self.runbzr('revert -r 1 hello')
        self.check_file_contents('hello', 'foo')
        self.runbzr('revert hello')
        self.check_file_contents('hello', 'xyz')
        os.chdir('revertdir')
        self.runbzr('revert')
        os.chdir('..')


    def test_mv_modes(self):
        """Test two modes of operation for mv"""
        from bzrlib.branch import Branch
        b = Branch.initialize('.')
        self.build_tree(['a', 'c', 'subdir/'])
        self.run_bzr_captured(['add', self.test_dir])
        self.run_bzr_captured(['mv', 'a', 'b'])
        self.run_bzr_captured(['mv', 'b', 'subdir'])
        self.run_bzr_captured(['mv', 'subdir/b', 'a'])
        self.run_bzr_captured(['mv', 'a', 'c', 'subdir'])
        self.run_bzr_captured(['mv', 'subdir/a', 'subdir/newa'])


    def test_main_version(self):
        """Check output from version command and master option is reasonable"""
        # output is intentionally passed through to stdout so that we
        # can see the version being tested
        output = self.runbzr('version', backtick=1)
        self.log('bzr version output:')
        self.log(output)
        self.assert_(output.startswith('bzr (bazaar-ng) '))
        self.assertNotEqual(output.index('Canonical'), -1)
        # make sure --version is consistent
        tmp_output = self.runbzr('--version', backtick=1)
        self.log('bzr --version output:')
        self.log(tmp_output)
        self.assertEquals(output, tmp_output)

    def example_branch(test):
        test.runbzr('init')
        file('hello', 'wt').write('foo')
        test.runbzr('add hello')
        test.runbzr('commit -m setup hello')
        file('goodbye', 'wt').write('baz')
        test.runbzr('add goodbye')
        test.runbzr('commit -m setup goodbye')

    def test_diff(self):
        self.example_branch()
        file('hello', 'wt').write('hello world!')
        self.runbzr('commit -m fixing hello')
        output = self.runbzr('diff -r 2..3', backtick=1)
        self.assert_('\n+hello world!' in output)
        output = self.runbzr('diff -r last:3..last:1', backtick=1)
        self.assert_('\n+baz' in output)

    def test_branch(self):
        """Branch from one branch to another."""
        os.mkdir('a')
        os.chdir('a')
        self.example_branch()
        os.chdir('..')
        self.runbzr('branch a b')
        self.runbzr('branch a c -r 1')

    def test_merge(self):
        from bzrlib.branch import Branch
        
        os.mkdir('a')
        os.chdir('a')
        self.example_branch()
        os.chdir('..')
        self.runbzr('branch a b')
        os.chdir('b')
        file('goodbye', 'wt').write('quux')
        self.runbzr(['commit',  '-m',  "more u's are always good"])

        os.chdir('../a')
        file('hello', 'wt').write('quuux')
        # We can't merge when there are in-tree changes
        self.runbzr('merge ../b', retcode=1)
        self.runbzr(['commit', '-m', "Like an epidemic of u's"])
        self.runbzr('merge ../b')
        self.check_file_contents('goodbye', 'quux')
        # Merging a branch pulls its revision into the tree
<<<<<<< HEAD
        a = Branch('.')
        b = Branch('../b')
        a.get_revision_xml(b.last_revision())

=======
        a = Branch.open('.')
        b = Branch.open('../b')
        a.get_revision_xml(b.last_patch())
>>>>>>> cbaaf16f
        self.log('pending merges: %s', a.pending_merges())
        #        assert a.pending_merges() == [b.last_revision()], "Assertion %s %s" \
        #        % (a.pending_merges(), b.last_revision())

    def test_pull(self):
        """Pull changes from one branch to another."""
        os.mkdir('a')
        os.chdir('a')

        self.example_branch()
        self.runbzr('pull', retcode=1)
        self.runbzr('missing', retcode=1)
        self.runbzr('missing .')
        self.runbzr('missing')
        self.runbzr('pull')
        self.runbzr('pull /', retcode=1)
        self.runbzr('pull')

        os.chdir('..')
        self.runbzr('branch a b')
        os.chdir('b')
        self.runbzr('pull')
        os.mkdir('subdir')
        self.runbzr('add subdir')
        self.runbzr('commit -m blah --unchanged')
        os.chdir('../a')
        a = Branch.open('.')
        b = Branch.open('../b')
        assert a.revision_history() == b.revision_history()[:-1]
        self.runbzr('pull ../b')
        assert a.revision_history() == b.revision_history()
        self.runbzr('commit -m blah2 --unchanged')
        os.chdir('../b')
        self.runbzr('commit -m blah3 --unchanged')
        self.runbzr('pull ../a', retcode=1)
        os.chdir('../a')
        self.runbzr('merge ../b')
        self.runbzr('commit -m blah4 --unchanged')
        os.chdir('../b/subdir')
        self.runbzr('pull ../../a')
        assert a.revision_history()[-1] == b.revision_history()[-1]
        
    def test_add_reports(self):
        """add command prints the names of added files."""
        b = Branch.initialize('.')
        self.build_tree(['top.txt', 'dir/', 'dir/sub.txt'])
        out = self.run_bzr_captured(['add'], retcode = 0)[0]
        # the ordering is not defined at the moment
        results = sorted(out.rstrip('\n').split('\n'))
        self.assertEquals(['added dir',
                           'added dir'+os.sep+'sub.txt',
                           'added top.txt',],
                          results)

    def test_unknown_command(self):
        """Handling of unknown command."""
        out, err = self.run_bzr_captured(['fluffy-badger'],
                                         retcode=1)
        self.assertEquals(out, '')
        err.index('unknown command')
        


class OldTests(ExternalBase):
    """old tests moved from ./testbzr."""

    def test_bzr(self):
        from os import chdir, mkdir
        from os.path import exists

        runbzr = self.runbzr
        capture = self.capture
        progress = self.log

        progress("basic branch creation")
        mkdir('branch1')
        chdir('branch1')
        runbzr('init')

        self.assertEquals(capture('root').rstrip(),
                          os.path.join(self.test_dir, 'branch1'))

        progress("status of new file")

        f = file('test.txt', 'wt')
        f.write('hello world!\n')
        f.close()

        self.assertEquals(capture('unknowns'), 'test.txt\n')

        out = capture("status")
        assert out == 'unknown:\n  test.txt\n'

        out = capture("status --all")
        assert out == "unknown:\n  test.txt\n"

        out = capture("status test.txt --all")
        assert out == "unknown:\n  test.txt\n"

        f = file('test2.txt', 'wt')
        f.write('goodbye cruel world...\n')
        f.close()

        out = capture("status test.txt")
        assert out == "unknown:\n  test.txt\n"

        out = capture("status")
        assert out == ("unknown:\n"
                       "  test.txt\n"
                       "  test2.txt\n")

        os.unlink('test2.txt')

        progress("command aliases")
        out = capture("st --all")
        assert out == ("unknown:\n"
                       "  test.txt\n")

        out = capture("stat")
        assert out == ("unknown:\n"
                       "  test.txt\n")

        progress("command help")
        runbzr("help st")
        runbzr("help")
        runbzr("help commands")
        runbzr("help slartibartfast", 1)

        out = capture("help ci")
        out.index('aliases: ')

        progress("can't rename unversioned file")
        runbzr("rename test.txt new-test.txt", 1)

        progress("adding a file")

        runbzr("add test.txt")
        assert capture("unknowns") == ''
        assert capture("status --all") == ("added:\n"
                                                "  test.txt\n")

        progress("rename newly-added file")
        runbzr("rename test.txt hello.txt")
        assert os.path.exists("hello.txt")
        assert not os.path.exists("test.txt")

        assert capture("revno") == '0\n'

        progress("add first revision")
        runbzr(['commit', '-m', 'add first revision'])

        progress("more complex renames")
        os.mkdir("sub1")
        runbzr("rename hello.txt sub1", 1)
        runbzr("rename hello.txt sub1/hello.txt", 1)
        runbzr("move hello.txt sub1", 1)

        runbzr("add sub1")
        runbzr("rename sub1 sub2")
        runbzr("move hello.txt sub2")
        assert capture("relpath sub2/hello.txt") == os.path.join("sub2", "hello.txt\n")

        assert exists("sub2")
        assert exists("sub2/hello.txt")
        assert not exists("sub1")
        assert not exists("hello.txt")

        runbzr(['commit', '-m', 'commit with some things moved to subdirs'])

        mkdir("sub1")
        runbzr('add sub1')
        runbzr('move sub2/hello.txt sub1')
        assert not exists('sub2/hello.txt')
        assert exists('sub1/hello.txt')
        runbzr('move sub2 sub1')
        assert not exists('sub2')
        assert exists('sub1/sub2')

        runbzr(['commit', '-m', 'rename nested subdirectories'])

        chdir('sub1/sub2')
        self.assertEquals(capture('root')[:-1],
                          os.path.join(self.test_dir, 'branch1'))
        runbzr('move ../hello.txt .')
        assert exists('./hello.txt')
        self.assertEquals(capture('relpath hello.txt'),
                          os.path.join('sub1', 'sub2', 'hello.txt') + '\n')
        assert capture('relpath ../../sub1/sub2/hello.txt') == os.path.join('sub1', 'sub2', 'hello.txt\n')
        runbzr(['commit', '-m', 'move to parent directory'])
        chdir('..')
        assert capture('relpath sub2/hello.txt') == os.path.join('sub1', 'sub2', 'hello.txt\n')

        runbzr('move sub2/hello.txt .')
        assert exists('hello.txt')

        f = file('hello.txt', 'wt')
        f.write('some nice new content\n')
        f.close()

        f = file('msg.tmp', 'wt')
        f.write('this is my new commit\n')
        f.close()

        runbzr('commit -F msg.tmp')

        assert capture('revno') == '5\n'
        runbzr('export -r 5 export-5.tmp')
        runbzr('export export.tmp')

        runbzr('log')
        runbzr('log -v')
        runbzr('log -v --forward')
        runbzr('log -m', retcode=1)
        log_out = capture('log -m commit')
        assert "this is my new commit" in log_out
        assert "rename nested" not in log_out
        assert 'revision-id' not in log_out
        assert 'revision-id' in capture('log --show-ids -m commit')


        progress("file with spaces in name")
        mkdir('sub directory')
        file('sub directory/file with spaces ', 'wt').write('see how this works\n')
        runbzr('add .')
        runbzr('diff')
        runbzr('commit -m add-spaces')
        runbzr('check')

        runbzr('log')
        runbzr('log --forward')

        runbzr('info')
<|MERGE_RESOLUTION|>--- conflicted
+++ resolved
@@ -244,16 +244,9 @@
         self.runbzr('merge ../b')
         self.check_file_contents('goodbye', 'quux')
         # Merging a branch pulls its revision into the tree
-<<<<<<< HEAD
-        a = Branch('.')
-        b = Branch('../b')
-        a.get_revision_xml(b.last_revision())
-
-=======
         a = Branch.open('.')
         b = Branch.open('../b')
-        a.get_revision_xml(b.last_patch())
->>>>>>> cbaaf16f
+        a.get_revision_xml(b.last_revision())
         self.log('pending merges: %s', a.pending_merges())
         #        assert a.pending_merges() == [b.last_revision()], "Assertion %s %s" \
         #        % (a.pending_merges(), b.last_revision())
@@ -289,12 +282,13 @@
         os.chdir('../b')
         self.runbzr('commit -m blah3 --unchanged')
         self.runbzr('pull ../a', retcode=1)
-        os.chdir('../a')
-        self.runbzr('merge ../b')
-        self.runbzr('commit -m blah4 --unchanged')
-        os.chdir('../b/subdir')
-        self.runbzr('pull ../../a')
-        assert a.revision_history()[-1] == b.revision_history()[-1]
+        print "DECIDE IF PULL CAN CONVERGE, blackbox.py"
+##        os.chdir('../a')
+##        self.runbzr('merge ../b')
+##        self.runbzr('commit -m blah4 --unchanged')
+##        os.chdir('../b/subdir')
+##        self.runbzr('pull ../../a')
+##        assert a.revision_history()[-1] == b.revision_history()[-1]
         
     def test_add_reports(self):
         """add command prints the names of added files."""
