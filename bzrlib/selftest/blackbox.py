# Copyright (C) 2005 by Canonical Ltd
# -*- coding: utf-8 -*-

# This program is free software; you can redistribute it and/or modify
# it under the terms of the GNU General Public License as published by
# the Free Software Foundation; either version 2 of the License, or
# (at your option) any later version.

# This program is distributed in the hope that it will be useful,
# but WITHOUT ANY WARRANTY; without even the implied warranty of
# MERCHANTABILITY or FITNESS FOR A PARTICULAR PURPOSE.  See the
# GNU General Public License for more details.

# You should have received a copy of the GNU General Public License
# along with this program; if not, write to the Free Software
# Foundation, Inc., 59 Temple Place, Suite 330, Boston, MA  02111-1307  USA


"""Black-box tests for bzr.

These check that it behaves properly when it's invoked through the regular
command-line interface. This doesn't actually run a new interpreter but 
rather starts again from the run_bzr function.
"""


from cStringIO import StringIO
import os
import re
import shutil
import sys

from bzrlib.branch import Branch
from bzrlib.clone import copy_branch
from bzrlib.errors import BzrCommandError
from bzrlib.osutils import has_symlinks
from bzrlib.selftest import TestCaseInTempDir, BzrTestBase
from bzrlib.selftest.HTTPTestUtil import TestCaseWithWebserver


class ExternalBase(TestCaseInTempDir):

    def runbzr(self, args, retcode=0, backtick=False):
        if isinstance(args, basestring):
            args = args.split()

        if backtick:
            return self.run_bzr_captured(args, retcode=retcode)[0]
        else:
            return self.run_bzr_captured(args, retcode=retcode)


class TestCommands(ExternalBase):

    def test_help_commands(self):
        self.runbzr('--help')
        self.runbzr('help')
        self.runbzr('help commands')
        self.runbzr('help help')
        self.runbzr('commit -h')

    def test_init_branch(self):
        self.runbzr(['init'])

    def test_whoami(self):
        # this should always identify something, if only "john@localhost"
        self.runbzr("whoami")
        self.runbzr("whoami --email")

        self.assertEquals(self.runbzr("whoami --email",
                                      backtick=True).count('@'), 1)
        
    def test_whoami_branch(self):
        """branch specific user identity works."""
        self.runbzr('init')
        f = file('.bzr/email', 'wt')
        f.write('Branch Identity <branch@identi.ty>')
        f.close()
        bzr_email = os.environ.get('BZREMAIL')
        if bzr_email is not None:
            del os.environ['BZREMAIL']
        whoami = self.runbzr("whoami",backtick=True)
        whoami_email = self.runbzr("whoami --email",backtick=True)
        self.assertTrue(whoami.startswith('Branch Identity <branch@identi.ty>'))
        self.assertTrue(whoami_email.startswith('branch@identi.ty'))
        # Verify that the environment variable overrides the value 
        # in the file
        os.environ['BZREMAIL'] = 'Different ID <other@environ.ment>'
        whoami = self.runbzr("whoami",backtick=True)
        whoami_email = self.runbzr("whoami --email",backtick=True)
        self.assertTrue(whoami.startswith('Different ID <other@environ.ment>'))
        self.assertTrue(whoami_email.startswith('other@environ.ment'))
        if bzr_email is not None:
            os.environ['BZREMAIL'] = bzr_email

    def test_invalid_commands(self):
        self.runbzr("pants", retcode=1)
        self.runbzr("--pants off", retcode=1)
        self.runbzr("diff --message foo", retcode=1)

    def test_empty_commit(self):
        self.runbzr("init")
        self.build_tree(['hello.txt'])
        self.runbzr("commit -m empty", retcode=1)
        self.runbzr("add hello.txt")
        self.runbzr("commit -m added")

    def test_empty_commit_message(self):
        self.runbzr("init")
        file('foo.c', 'wt').write('int main() {}')
        self.runbzr(['add', 'foo.c'])
        self.runbzr(["commit", "-m", ""] , retcode=1) 

    def test_ignore_patterns(self):
        from bzrlib.branch import Branch
        
        b = Branch.initialize('.')
        self.assertEquals(list(b.unknowns()), [])

        file('foo.tmp', 'wt').write('tmp files are ignored')
        self.assertEquals(list(b.unknowns()), [])
        assert self.capture('unknowns') == ''

        file('foo.c', 'wt').write('int main() {}')
        self.assertEquals(list(b.unknowns()), ['foo.c'])
        assert self.capture('unknowns') == 'foo.c\n'

        self.runbzr(['add', 'foo.c'])
        assert self.capture('unknowns') == ''

        # 'ignore' works when creating the .bzignore file
        file('foo.blah', 'wt').write('blah')
        self.assertEquals(list(b.unknowns()), ['foo.blah'])
        self.runbzr('ignore *.blah')
        self.assertEquals(list(b.unknowns()), [])
        assert file('.bzrignore', 'rU').read() == '*.blah\n'

        # 'ignore' works when then .bzrignore file already exists
        file('garh', 'wt').write('garh')
        self.assertEquals(list(b.unknowns()), ['garh'])
        assert self.capture('unknowns') == 'garh\n'
        self.runbzr('ignore garh')
        self.assertEquals(list(b.unknowns()), [])
        assert file('.bzrignore', 'rU').read() == '*.blah\ngarh\n'

    def test_revert(self):
        self.runbzr('init')

        file('hello', 'wt').write('foo')
        self.runbzr('add hello')
        self.runbzr('commit -m setup hello')

        file('goodbye', 'wt').write('baz')
        self.runbzr('add goodbye')
        self.runbzr('commit -m setup goodbye')

        file('hello', 'wt').write('bar')
        file('goodbye', 'wt').write('qux')
        self.runbzr('revert hello')
        self.check_file_contents('hello', 'foo')
        self.check_file_contents('goodbye', 'qux')
        self.runbzr('revert')
        self.check_file_contents('goodbye', 'baz')

        os.mkdir('revertdir')
        self.runbzr('add revertdir')
        self.runbzr('commit -m f')
        os.rmdir('revertdir')
        self.runbzr('revert')

        os.symlink('/unlikely/to/exist', 'symlink')
        self.runbzr('add symlink')
        self.runbzr('commit -m f')
        os.unlink('symlink')
        self.runbzr('revert')
        self.failUnlessExists('symlink')
        os.unlink('symlink')
        os.symlink('a-different-path', 'symlink')
        self.runbzr('revert')
        self.assertEqual('/unlikely/to/exist',
                         os.readlink('symlink'))
        
        file('hello', 'wt').write('xyz')
        self.runbzr('commit -m xyz hello')
        self.runbzr('revert -r 1 hello')
        self.check_file_contents('hello', 'foo')
        self.runbzr('revert hello')
        self.check_file_contents('hello', 'xyz')
        os.chdir('revertdir')
        self.runbzr('revert')
        os.chdir('..')


    def test_mv_modes(self):
        """Test two modes of operation for mv"""
        from bzrlib.branch import Branch
        b = Branch.initialize('.')
        self.build_tree(['a', 'c', 'subdir/'])
        self.run_bzr_captured(['add', self.test_dir])
        self.run_bzr_captured(['mv', 'a', 'b'])
        self.run_bzr_captured(['mv', 'b', 'subdir'])
        self.run_bzr_captured(['mv', 'subdir/b', 'a'])
        self.run_bzr_captured(['mv', 'a', 'c', 'subdir'])
        self.run_bzr_captured(['mv', 'subdir/a', 'subdir/newa'])

    def test_main_version(self):
        """Check output from version command and master option is reasonable"""
        # output is intentionally passed through to stdout so that we
        # can see the version being tested
        output = self.runbzr('version', backtick=1)
        self.log('bzr version output:')
        self.log(output)
        self.assert_(output.startswith('bzr (bazaar-ng) '))
        self.assertNotEqual(output.index('Canonical'), -1)
        # make sure --version is consistent
        tmp_output = self.runbzr('--version', backtick=1)
        self.log('bzr --version output:')
        self.log(tmp_output)
        self.assertEquals(output, tmp_output)

    def example_branch(test):
        test.runbzr('init')
        file('hello', 'wt').write('foo')
        test.runbzr('add hello')
        test.runbzr('commit -m setup hello')
        file('goodbye', 'wt').write('baz')
        test.runbzr('add goodbye')
        test.runbzr('commit -m setup goodbye')

    def test_export(self):
        os.mkdir('branch')
        os.chdir('branch')
        self.example_branch()
        self.runbzr('export ../latest')
        self.assertEqual(file('../latest/goodbye', 'rt').read(), 'baz')
        self.runbzr('export ../first -r 1')
        assert not os.path.exists('../first/goodbye')
        self.assertEqual(file('../first/hello', 'rt').read(), 'foo')
        self.runbzr('export ../first.gz -r 1')
        self.assertEqual(file('../first.gz/hello', 'rt').read(), 'foo')
        self.runbzr('export ../first.bz2 -r 1')
        self.assertEqual(file('../first.bz2/hello', 'rt').read(), 'foo')
        self.runbzr('export ../first.tar -r 1')
        assert os.path.isfile('../first.tar')
        from tarfile import TarFile
        tf = TarFile('../first.tar')
        assert 'first/hello' in tf.getnames(), tf.getnames()
        self.assertEqual(tf.extractfile('first/hello').read(), 'foo')
        self.runbzr('export ../first.tar.gz -r 1')
        assert os.path.isfile('../first.tar.gz')
        self.runbzr('export ../first.tbz2 -r 1')
        assert os.path.isfile('../first.tbz2')
        self.runbzr('export ../first.tar.bz2 -r 1')
        assert os.path.isfile('../first.tar.bz2')
        self.runbzr('export ../first.tar.tbz2 -r 1')
        assert os.path.isfile('../first.tar.tbz2')
        from bz2 import BZ2File
        tf = TarFile('../first.tar.tbz2', 
                     fileobj=BZ2File('../first.tar.tbz2', 'r'))
        assert 'first.tar/hello' in tf.getnames(), tf.getnames()
        self.assertEqual(tf.extractfile('first.tar/hello').read(), 'foo')
        self.runbzr('export ../first2.tar -r 1 --root pizza')
        tf = TarFile('../first2.tar')
        assert 'pizza/hello' in tf.getnames(), tf.getnames()

    def test_diff(self):
        self.example_branch()
        file('hello', 'wt').write('hello world!')
        self.runbzr('commit -m fixing hello')
        output = self.runbzr('diff -r 2..3', backtick=1)
        self.assert_('\n+hello world!' in output)
        output = self.runbzr('diff -r last:3..last:1', backtick=1)
        self.assert_('\n+baz' in output)

    def test_diff_branches(self):
        self.build_tree(['branch1/', 'branch1/file', 'branch2/'])
        branch = Branch.initialize('branch1')
        branch.add(['file'])
        branch.commit('add file')
        copy_branch(branch, 'branch2')
        print >> open('branch2/file', 'w'), 'new content'
        branch2 = Branch.open('branch2')
        branch2.commit('update file')
        # should open branch1 and diff against branch2, 
        output = self.run_bzr_captured(['diff', '-r', 'branch:branch2', 'branch1'])
        self.assertEquals(("=== modified file 'file'\n"
                           "--- file\n"
                           "+++ file\n"
                           "@@ -1,1 +1,1 @@\n"
                           "-new content\n"
                           "+contents of branch1/file\n"
                           "\n", ''), output)

    def test_branch(self):
        """Branch from one branch to another."""
        os.mkdir('a')
        os.chdir('a')
        self.example_branch()
        os.chdir('..')
        self.runbzr('branch a b')
        self.assertFileEqual('b\n', 'b/.bzr/branch-name')
        self.runbzr('branch a c -r 1')
        os.chdir('b')
        self.runbzr('commit -m foo --unchanged')
        os.chdir('..')
        # naughty - abstraction violations RBC 20050928  
        print "test_branch used to delete the stores, how is this meant to work ?"
        #shutil.rmtree('a/.bzr/revision-store')
        #shutil.rmtree('a/.bzr/inventory-store', ignore_errors=True)
        #shutil.rmtree('a/.bzr/text-store', ignore_errors=True)
        self.runbzr('branch a d --basis b')

    def test_merge(self):
        from bzrlib.branch import Branch
        
        os.mkdir('a')
        os.chdir('a')
        self.example_branch()
        os.chdir('..')
        self.runbzr('branch a b')
        os.chdir('b')
        file('goodbye', 'wt').write('quux')
        self.runbzr(['commit',  '-m',  "more u's are always good"])

        os.chdir('../a')
        file('hello', 'wt').write('quuux')
        # We can't merge when there are in-tree changes
        self.runbzr('merge ../b', retcode=1)
        self.runbzr(['commit', '-m', "Like an epidemic of u's"])
<<<<<<< HEAD
        self.runbzr('merge ../b -r last:1..last:1 --merge-type blooof',
                    retcode=1)
        self.runbzr('merge ../b -r last:1..last:1 --merge-type merge3')
        self.runbzr('revert --no-backup')
        self.runbzr('merge ../b -r last:1..last:1 --merge-type weave')
=======
        self.runbzr('merge ../b -r last:1..last:1')
>>>>>>> 7d490296
        self.runbzr('revert --no-backup')
        self.runbzr('merge ../b -r last:1')
        self.check_file_contents('goodbye', 'quux')
        # Merging a branch pulls its revision into the tree
        a = Branch.open('.')
        b = Branch.open('../b')
        a.get_revision_xml(b.last_revision())
        self.log('pending merges: %s', a.pending_merges())
        assert a.pending_merges() == [b.last_revision()], "Assertion %s %s" \
            % (a.pending_merges(), b.last_patch())
        self.runbzr('commit -m merged')
        self.runbzr('merge ../b -r last:1')
        self.assertEqual(Branch.open('.').pending_merges(), [])


    def test_merge_with_missing_file(self):
        """Merge handles missing file conflicts"""
        os.mkdir('a')
        os.chdir('a')
        os.mkdir('sub')
        print >> file('sub/a.txt', 'wb'), "hello"
        print >> file('b.txt', 'wb'), "hello"
        print >> file('sub/c.txt', 'wb'), "hello"
        self.runbzr('init')
        self.runbzr('add')
        self.runbzr(('commit', '-m', 'added a'))
        self.runbzr('branch . ../b')
        print >> file('sub/a.txt', 'ab'), "there"
        print >> file('b.txt', 'ab'), "there"
        print >> file('sub/c.txt', 'ab'), "there"
        self.runbzr(('commit', '-m', 'Added there'))
        os.unlink('sub/a.txt')
        os.unlink('sub/c.txt')
        os.rmdir('sub')
        os.unlink('b.txt')
        self.runbzr(('commit', '-m', 'Removed a.txt'))
        os.chdir('../b')
        print >> file('sub/a.txt', 'ab'), "something"
        print >> file('b.txt', 'ab'), "something"
        print >> file('sub/c.txt', 'ab'), "something"
        self.runbzr(('commit', '-m', 'Modified a.txt'))
        self.runbzr('merge ../a/', retcode=1)
        assert os.path.exists('sub/a.txt.THIS')
        assert os.path.exists('sub/a.txt.BASE')
        os.chdir('../a')
        self.runbzr('merge ../b/', retcode=1)
        assert os.path.exists('sub/a.txt.OTHER')
        assert os.path.exists('sub/a.txt.BASE')

    def test_pull(self):
        """Pull changes from one branch to another."""
        os.mkdir('a')
        os.chdir('a')

        self.example_branch()
        self.runbzr('pull', retcode=1)
        self.runbzr('missing', retcode=1)
        self.runbzr('missing .')
        self.runbzr('missing')
        self.runbzr('pull')
        self.runbzr('pull /', retcode=1)
        self.runbzr('pull')

        os.chdir('..')
        self.runbzr('branch a b')
        os.chdir('b')
        self.runbzr('pull')
        os.mkdir('subdir')
        self.runbzr('add subdir')
        self.runbzr('commit -m blah --unchanged')
        os.chdir('../a')
        a = Branch.open('.')
        b = Branch.open('../b')
        assert a.revision_history() == b.revision_history()[:-1]
        self.runbzr('pull ../b')
        assert a.revision_history() == b.revision_history()
        self.runbzr('commit -m blah2 --unchanged')
        os.chdir('../b')
        self.runbzr('commit -m blah3 --unchanged')
        # no overwrite
        self.runbzr('pull ../a', retcode=1)
        os.chdir('..')
        self.runbzr('branch b overwriteme')
        os.chdir('overwriteme')
        self.runbzr('pull --overwrite ../a')
        overwritten = Branch.open('.')
        self.assertEqual(overwritten.revision_history(),
                         a.revision_history())
        os.chdir('../a')
        self.runbzr('merge ../b')
        self.runbzr('commit -m blah4 --unchanged')
        os.chdir('../b/subdir')
        self.runbzr('pull ../../a')
        assert a.revision_history()[-1] == b.revision_history()[-1]
        self.runbzr('commit -m blah5 --unchanged')
        self.runbzr('commit -m blah6 --unchanged')
        os.chdir('..')
        self.runbzr('pull ../a')
        os.chdir('../a')
        self.runbzr('commit -m blah7 --unchanged')
        self.runbzr('merge ../b')
        self.runbzr('commit -m blah8 --unchanged')
        self.runbzr('pull ../b')
        self.runbzr('pull ../b')

    def test_locations(self):
        """Using and remembering different locations"""
        os.mkdir('a')
        os.chdir('a')
        self.runbzr('init')
        self.runbzr('commit -m unchanged --unchanged')
        self.runbzr('pull', retcode=1)
        self.runbzr('merge', retcode=1)
        self.runbzr('branch . ../b')
        os.chdir('../b')
        self.runbzr('pull')
        self.runbzr('branch . ../c')
        self.runbzr('pull ../c')
        self.runbzr('merge')
        os.chdir('../a')
        self.runbzr('pull ../b')
        self.runbzr('pull')
        self.runbzr('pull ../c')
        self.runbzr('branch ../c ../d')
        shutil.rmtree('../c')
        self.runbzr('pull')
        os.chdir('../b')
        self.runbzr('pull')
        os.chdir('../d')
        self.runbzr('pull', retcode=1)
        self.runbzr('pull ../a --remember')
        self.runbzr('pull')
        
    def test_add_reports(self):
        """add command prints the names of added files."""
        b = Branch.initialize('.')
        self.build_tree(['top.txt', 'dir/', 'dir/sub.txt'])
        out = self.run_bzr_captured(['add'], retcode = 0)[0]
        # the ordering is not defined at the moment
        results = sorted(out.rstrip('\n').split('\n'))
        self.assertEquals(['added dir',
                           'added dir'+os.sep+'sub.txt',
                           'added top.txt',],
                          results)

    def test_add_quiet_is(self):
        """add -q does not print the names of added files."""
        b = Branch.initialize('.')
        self.build_tree(['top.txt', 'dir/', 'dir/sub.txt'])
        out = self.run_bzr_captured(['add', '-q'], retcode = 0)[0]
        # the ordering is not defined at the moment
        results = sorted(out.rstrip('\n').split('\n'))
        self.assertEquals([''], results)

    def test_unknown_command(self):
        """Handling of unknown command."""
        out, err = self.run_bzr_captured(['fluffy-badger'],
                                         retcode=1)
        self.assertEquals(out, '')
        err.index('unknown command')

    def test_conflicts(self):
        """Handling of merge conflicts"""
        os.mkdir('base')
        os.chdir('base')
        file('hello', 'wb').write("hi world")
        file('answer', 'wb').write("42")
        self.runbzr('init')
        self.runbzr('add')
        self.runbzr('commit -m base')
        self.runbzr('branch . ../other')
        self.runbzr('branch . ../this')
        os.chdir('../other')
        file('hello', 'wb').write("Hello.")
        file('answer', 'wb').write("Is anyone there?")
        self.runbzr('commit -m other')
        os.chdir('../this')
        file('hello', 'wb').write("Hello, world")
        self.runbzr('mv answer question')
        file('question', 'wb').write("What do you get when you multiply six"
                                   "times nine?")
        self.runbzr('commit -m this')
        self.runbzr('merge ../other --show-base', retcode=1)
        conflict_text = file('hello').read()
        assert '<<<<<<<' in conflict_text
        assert '>>>>>>>' in conflict_text
        assert '=======' in conflict_text
        assert '|||||||' in conflict_text
        assert 'hi world' in conflict_text
        self.runbzr('revert')
        self.runbzr('resolve --all')
        self.runbzr('merge ../other', retcode=1)
        conflict_text = file('hello').read()
        assert '|||||||' not in conflict_text
        assert 'hi world' not in conflict_text
        result = self.runbzr('conflicts', backtick=1)
        self.assertEquals(result, "hello\nquestion\n")
        result = self.runbzr('status', backtick=1)
        assert "conflicts:\n  hello\n  question\n" in result, result
        self.runbzr('resolve hello')
        result = self.runbzr('conflicts', backtick=1)
        self.assertEquals(result, "question\n")
        self.runbzr('commit -m conflicts', retcode=1)
        self.runbzr('resolve --all')
        result = self.runbzr('conflicts', backtick=1)
        self.runbzr('commit -m conflicts')
        self.assertEquals(result, "")

    def test_resign(self):
        """Test re signing of data."""
        import bzrlib.gpg
        oldstrategy = bzrlib.gpg.GPGStrategy
        branch = Branch.initialize('.')
        branch.commit("base", allow_pointless=True, rev_id='A')
        try:
            # monkey patch gpg signing mechanism
            from bzrlib.testament import Testament
            bzrlib.gpg.GPGStrategy = bzrlib.gpg.LoopbackGPGStrategy
            self.runbzr('re-sign -r revid:A')
            self.assertEqual(Testament.from_revision(branch,'A').as_short_text(),
                             branch.revision_store.get('A', 'sig').read())
        finally:
            bzrlib.gpg.GPGStrategy = oldstrategy
            
    def test_resign_range(self):
        import bzrlib.gpg
        oldstrategy = bzrlib.gpg.GPGStrategy
        branch = Branch.initialize('.')
        branch.commit("base", allow_pointless=True, rev_id='A')
        branch.commit("base", allow_pointless=True, rev_id='B')
        branch.commit("base", allow_pointless=True, rev_id='C')
        try:
            # monkey patch gpg signing mechanism
            from bzrlib.testament import Testament
            bzrlib.gpg.GPGStrategy = bzrlib.gpg.LoopbackGPGStrategy
            self.runbzr('re-sign -r 1..')
            self.assertEqual(Testament.from_revision(branch,'A').as_short_text(),
                             branch.revision_store.get('A', 'sig').read())
            self.assertEqual(Testament.from_revision(branch,'B').as_short_text(),
                             branch.revision_store.get('B', 'sig').read())
            self.assertEqual(Testament.from_revision(branch,'C').as_short_text(),
                             branch.revision_store.get('C', 'sig').read())
        finally:
            bzrlib.gpg.GPGStrategy = oldstrategy


def listdir_sorted(dir):
    L = os.listdir(dir)
    L.sort()
    return L


class OldTests(ExternalBase):
    """old tests moved from ./testbzr."""

    def test_bzr(self):
        from os import chdir, mkdir
        from os.path import exists

        runbzr = self.runbzr
        capture = self.capture
        progress = self.log

        progress("basic branch creation")
        mkdir('branch1')
        chdir('branch1')
        runbzr('init')

        self.assertEquals(capture('root').rstrip(),
                          os.path.join(self.test_dir, 'branch1'))

        progress("status of new file")

        f = file('test.txt', 'wt')
        f.write('hello world!\n')
        f.close()

        self.assertEquals(capture('unknowns'), 'test.txt\n')

        out = capture("status")
        assert out == 'unknown:\n  test.txt\n'

        out = capture("status --all")
        assert out == "unknown:\n  test.txt\n"

        out = capture("status test.txt --all")
        assert out == "unknown:\n  test.txt\n"

        f = file('test2.txt', 'wt')
        f.write('goodbye cruel world...\n')
        f.close()

        out = capture("status test.txt")
        assert out == "unknown:\n  test.txt\n"

        out = capture("status")
        assert out == ("unknown:\n"
                       "  test.txt\n"
                       "  test2.txt\n")

        os.unlink('test2.txt')

        progress("command aliases")
        out = capture("st --all")
        assert out == ("unknown:\n"
                       "  test.txt\n")

        out = capture("stat")
        assert out == ("unknown:\n"
                       "  test.txt\n")

        progress("command help")
        runbzr("help st")
        runbzr("help")
        runbzr("help commands")
        runbzr("help slartibartfast", 1)

        out = capture("help ci")
        out.index('aliases: ')

        progress("can't rename unversioned file")
        runbzr("rename test.txt new-test.txt", 1)

        progress("adding a file")

        runbzr("add test.txt")
        assert capture("unknowns") == ''
        assert capture("status --all") == ("added:\n"
                                                "  test.txt\n")

        progress("rename newly-added file")
        runbzr("rename test.txt hello.txt")
        assert os.path.exists("hello.txt")
        assert not os.path.exists("test.txt")

        assert capture("revno") == '0\n'

        progress("add first revision")
        runbzr(['commit', '-m', 'add first revision'])

        progress("more complex renames")
        os.mkdir("sub1")
        runbzr("rename hello.txt sub1", 1)
        runbzr("rename hello.txt sub1/hello.txt", 1)
        runbzr("move hello.txt sub1", 1)

        runbzr("add sub1")
        runbzr("rename sub1 sub2")
        runbzr("move hello.txt sub2")
        self.assertEqual(capture("relpath sub2/hello.txt"),
                         os.path.join("sub2", "hello.txt\n"))

        assert exists("sub2")
        assert exists("sub2/hello.txt")
        assert not exists("sub1")
        assert not exists("hello.txt")

        runbzr(['commit', '-m', 'commit with some things moved to subdirs'])

        mkdir("sub1")
        runbzr('add sub1')
        runbzr('move sub2/hello.txt sub1')
        assert not exists('sub2/hello.txt')
        assert exists('sub1/hello.txt')
        runbzr('move sub2 sub1')
        assert not exists('sub2')
        assert exists('sub1/sub2')

        runbzr(['commit', '-m', 'rename nested subdirectories'])

        chdir('sub1/sub2')
        self.assertEquals(capture('root')[:-1],
                          os.path.join(self.test_dir, 'branch1'))
        runbzr('move ../hello.txt .')
        assert exists('./hello.txt')
        self.assertEquals(capture('relpath hello.txt'),
                          os.path.join('sub1', 'sub2', 'hello.txt') + '\n')
        assert capture('relpath ../../sub1/sub2/hello.txt') == os.path.join('sub1', 'sub2', 'hello.txt\n')
        runbzr(['commit', '-m', 'move to parent directory'])
        chdir('..')
        assert capture('relpath sub2/hello.txt') == os.path.join('sub1', 'sub2', 'hello.txt\n')

        runbzr('move sub2/hello.txt .')
        assert exists('hello.txt')

        f = file('hello.txt', 'wt')
        f.write('some nice new content\n')
        f.close()

        f = file('msg.tmp', 'wt')
        f.write('this is my new commit\nand it has multiple lines, for fun')
        f.close()

        runbzr('commit -F msg.tmp')

        assert capture('revno') == '5\n'
        runbzr('export -r 5 export-5.tmp')
        runbzr('export export.tmp')

        runbzr('log')
        runbzr('log -v')
        runbzr('log -v --forward')
        runbzr('log -m', retcode=1)
        log_out = capture('log -m commit')
        assert "this is my new commit\n  and" in log_out
        assert "rename nested" not in log_out
        assert 'revision-id' not in log_out
        assert 'revision-id' in capture('log --show-ids -m commit')

        log_out = capture('log --line')
        for line in log_out.splitlines():
            assert len(line) <= 79, len(line)
        assert "this is my new commit and" in log_out


        progress("file with spaces in name")
        mkdir('sub directory')
        file('sub directory/file with spaces ', 'wt').write('see how this works\n')
        runbzr('add .')
        runbzr('diff')
        runbzr('commit -m add-spaces')
        runbzr('check')

        runbzr('log')
        runbzr('log --forward')

        runbzr('info')

        if has_symlinks():
            progress("symlinks")
            mkdir('symlinks')
            chdir('symlinks')
            runbzr('init')
            os.symlink("NOWHERE1", "link1")
            runbzr('add link1')
            assert self.capture('unknowns') == ''
            runbzr(['commit', '-m', '1: added symlink link1'])
    
            mkdir('d1')
            runbzr('add d1')
            assert self.capture('unknowns') == ''
            os.symlink("NOWHERE2", "d1/link2")
            assert self.capture('unknowns') == 'd1/link2\n'
            # is d1/link2 found when adding d1
            runbzr('add d1')
            assert self.capture('unknowns') == ''
            os.symlink("NOWHERE3", "d1/link3")
            assert self.capture('unknowns') == 'd1/link3\n'
            runbzr(['commit', '-m', '2: added dir, symlink'])
    
            runbzr('rename d1 d2')
            runbzr('move d2/link2 .')
            runbzr('move link1 d2')
            assert os.readlink("./link2") == "NOWHERE2"
            assert os.readlink("d2/link1") == "NOWHERE1"
            runbzr('add d2/link3')
            runbzr('diff')
            runbzr(['commit', '-m', '3: rename of dir, move symlinks, add link3'])
    
            os.unlink("link2")
            os.symlink("TARGET 2", "link2")
            os.unlink("d2/link1")
            os.symlink("TARGET 1", "d2/link1")
            runbzr('diff')
            assert self.capture("relpath d2/link1") == "d2/link1\n"
            runbzr(['commit', '-m', '4: retarget of two links'])
    
            runbzr('remove d2/link1')
            assert self.capture('unknowns') == 'd2/link1\n'
            runbzr(['commit', '-m', '5: remove d2/link1'])
            # try with the rm alias
            runbzr('add d2/link1')
            runbzr(['commit', '-m', '6: add d2/link1'])
            runbzr('rm d2/link1')
            assert self.capture('unknowns') == 'd2/link1\n'
            runbzr(['commit', '-m', '7: remove d2/link1'])
    
            os.mkdir("d1")
            runbzr('add d1')
            runbzr('rename d2/link3 d1/link3new')
            assert self.capture('unknowns') == 'd2/link1\n'
            runbzr(['commit', '-m', '8: remove d2/link1, move/rename link3'])
            
            runbzr(['check'])
            
            runbzr(['export', '-r', '1', 'exp1.tmp'])
            chdir("exp1.tmp")
            assert listdir_sorted(".") == [ "link1" ]
            assert os.readlink("link1") == "NOWHERE1"
            chdir("..")
            
            runbzr(['export', '-r', '2', 'exp2.tmp'])
            chdir("exp2.tmp")
            assert listdir_sorted(".") == [ "d1", "link1" ]
            chdir("..")
            
            runbzr(['export', '-r', '3', 'exp3.tmp'])
            chdir("exp3.tmp")
            assert listdir_sorted(".") == [ "d2", "link2" ]
            assert listdir_sorted("d2") == [ "link1", "link3" ]
            assert os.readlink("d2/link1") == "NOWHERE1"
            assert os.readlink("link2")    == "NOWHERE2"
            chdir("..")
            
            runbzr(['export', '-r', '4', 'exp4.tmp'])
            chdir("exp4.tmp")
            assert listdir_sorted(".") == [ "d2", "link2" ]
            assert os.readlink("d2/link1") == "TARGET 1"
            assert os.readlink("link2")    == "TARGET 2"
            assert listdir_sorted("d2") == [ "link1", "link3" ]
            chdir("..")
            
            runbzr(['export', '-r', '5', 'exp5.tmp'])
            chdir("exp5.tmp")
            assert listdir_sorted(".") == [ "d2", "link2" ]
            assert os.path.islink("link2")
            assert listdir_sorted("d2")== [ "link3" ]
            chdir("..")
            
            runbzr(['export', '-r', '8', 'exp6.tmp'])
            chdir("exp6.tmp")
            self.assertEqual(listdir_sorted("."), [ "d1", "d2", "link2"])
            assert listdir_sorted("d1") == [ "link3new" ]
            assert listdir_sorted("d2") == []
            assert os.readlink("d1/link3new") == "NOWHERE3"
            chdir("..")
        else:
            progress("skipping symlink tests")


class HttpTests(TestCaseWithWebserver):
    """Test bzr ui commands against remote branches."""

    def test_branch(self):
        os.mkdir('from')
        branch = Branch.initialize('from')
        branch.commit('empty commit for nonsense', allow_pointless=True)
        url = self.get_remote_url('from')
        self.run_bzr('branch', url, 'to')
        branch = Branch.open('to')
        self.assertEqual(1, len(branch.revision_history()))

    def test_log(self):
        self.build_tree(['branch/', 'branch/file'])
        branch = Branch.initialize('branch')
        branch.add(['file'])
        branch.commit('add file', rev_id='A')
        url = self.get_remote_url('branch/file')
        output = self.capture('log %s' % url)
        self.assertEqual(7, len(output.split('\n')))
        


<|MERGE_RESOLUTION|>--- conflicted
+++ resolved
@@ -327,15 +327,11 @@
         # We can't merge when there are in-tree changes
         self.runbzr('merge ../b', retcode=1)
         self.runbzr(['commit', '-m', "Like an epidemic of u's"])
-<<<<<<< HEAD
         self.runbzr('merge ../b -r last:1..last:1 --merge-type blooof',
                     retcode=1)
         self.runbzr('merge ../b -r last:1..last:1 --merge-type merge3')
         self.runbzr('revert --no-backup')
         self.runbzr('merge ../b -r last:1..last:1 --merge-type weave')
-=======
-        self.runbzr('merge ../b -r last:1..last:1')
->>>>>>> 7d490296
         self.runbzr('revert --no-backup')
         self.runbzr('merge ../b -r last:1')
         self.check_file_contents('goodbye', 'quux')
