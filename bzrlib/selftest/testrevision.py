# (C) 2005 Canonical Ltd

# This program is free software; you can redistribute it and/or modify
# it under the terms of the GNU General Public License as published by
# the Free Software Foundation; either version 2 of the License, or
# (at your option) any later version.

# This program is distributed in the hope that it will be useful,
# but WITHOUT ANY WARRANTY; without even the implied warranty of
# MERCHANTABILITY or FITNESS FOR A PARTICULAR PURPOSE.  See the
# GNU General Public License for more details.

# You should have received a copy of the GNU General Public License
# along with this program; if not, write to the Free Software
# Foundation, Inc., 59 Temple Place, Suite 330, Boston, MA  02111-1307  USA

from bzrlib.selftest import InTempDir


def make_branches():
    from bzrlib.branch import Branch
    from bzrlib.commit import commit
    from bzrlib.revision import validate_revision_id
    import os
    os.mkdir("branch1")
    br1 = Branch("branch1", init=True)
    
    commit(br1, "Commit one", rev_id="a@u-0-0")
    commit(br1, "Commit two", rev_id="a@u-0-1")
    commit(br1, "Commit three", rev_id="a@u-0-2")

    os.mkdir("branch2")
    br2 = Branch("branch2", init=True)
    br2.update_revisions(br1)
    commit(br2, "Commit four", rev_id="b@u-0-3")
    commit(br2, "Commit five", rev_id="b@u-0-4")
    revisions_2 = br2.revision_history()
    br1.add_pending_merge(revisions_2[4])
    commit(br1, "Commit six", rev_id="a@u-0-3")
    commit(br1, "Commit seven", rev_id="a@u-0-4")
    commit(br2, "Commit eight", rev_id="b@u-0-5")
    br1.add_pending_merge(br2.revision_history()[5])
    commit(br1, "Commit nine", rev_id="a@u-0-5")
    br2.add_pending_merge(br1.revision_history()[4])
    commit(br2, "Commit ten", rev_id="b@u-0-6")
    return br1, br2


class TestIsAncestor(InTempDir):

    def test_is_ancestor(self):
        """Test checking whether a revision is an ancestor of another revision"""
        from bzrlib.revision import is_ancestor, MultipleRevisionSources
        from bzrlib.errors import NoSuchRevision
        br1, br2 = make_branches()
        revisions = br1.revision_history()
        revisions_2 = br2.revision_history()
        sources = MultipleRevisionSources(br1, br2)

        assert is_ancestor(revisions[0], revisions[0], sources)
        assert is_ancestor(revisions[1], revisions[0], sources)
        assert not is_ancestor(revisions[0], revisions[1], sources)
        assert is_ancestor(revisions_2[3], revisions[0], sources)
        self.assertRaises(NoSuchRevision, is_ancestor, revisions_2[3],
                          revisions[0], br1)        
        assert is_ancestor(revisions[3], revisions_2[4], sources)
        assert is_ancestor(revisions[3], revisions_2[4], br1)
        assert is_ancestor(revisions[3], revisions_2[3], sources)
        assert not is_ancestor(revisions[3], revisions_2[3], br1)


class TestCommonAncestor(InTempDir):
    """Test checking whether a revision is an ancestor of another revision"""
    def runTest(self):
        from bzrlib.revision import find_present_ancestors, common_ancestor
        from bzrlib.revision import MultipleRevisionSources
        br1, br2 = make_branches()
        revisions = br1.revision_history()
        revisions_2 = br2.revision_history()
        sources = MultipleRevisionSources(br1, br2)

        expected_ancestors_list = {revisions[3]:(0, 0), 
                                   revisions[2]:(1, 1),
                                   revisions_2[4]:(2, 1), 
                                   revisions[1]:(3, 2),
                                   revisions_2[3]:(4, 2),
                                   revisions[0]:(5, 3) }
        ancestors_list = find_present_ancestors(revisions[3], sources)
        assert len(expected_ancestors_list) == len(ancestors_list)
        for key, value in expected_ancestors_list.iteritems():
            self.assertEqual(ancestors_list[key], value, 
                              "key %r, %r != %r" % (key, ancestors_list[key],
                                                    value))

        self.assertEqual(common_ancestor(revisions[0], revisions[0], sources),
                          revisions[0])
        self.assertEqual(common_ancestor(revisions[1], revisions[2], sources),
                          revisions[1])
        self.assertEqual(common_ancestor(revisions[1], revisions[1], sources),
                          revisions[1])
        self.assertEqual(common_ancestor(revisions[2], revisions_2[4], sources),
                          revisions[2])
        self.assertEqual(common_ancestor(revisions[3], revisions_2[4], sources),
                          revisions_2[4])
        self.assertEqual(common_ancestor(revisions[4], revisions_2[5], sources),
                          revisions_2[4])
        self.assertEqual(common_ancestor(revisions[5], revisions_2[6], sources),
                          revisions[4])
        self.assertEqual(common_ancestor(revisions_2[6], revisions[5], sources),
<<<<<<< HEAD
                          revisions_2[5])
=======
                          revisions_2[5])

TEST_CLASSES = [
    TestIsAncestor,
    TestCommonAncestor,
    ]
>>>>>>> cad48cae
<|MERGE_RESOLUTION|>--- conflicted
+++ resolved
@@ -71,7 +71,8 @@
 
 class TestCommonAncestor(InTempDir):
     """Test checking whether a revision is an ancestor of another revision"""
-    def runTest(self):
+
+    def test_common_ancestor(self):
         from bzrlib.revision import find_present_ancestors, common_ancestor
         from bzrlib.revision import MultipleRevisionSources
         br1, br2 = make_branches()
@@ -107,13 +108,4 @@
         self.assertEqual(common_ancestor(revisions[5], revisions_2[6], sources),
                           revisions[4])
         self.assertEqual(common_ancestor(revisions_2[6], revisions[5], sources),
-<<<<<<< HEAD
-                          revisions_2[5])
-=======
-                          revisions_2[5])
-
-TEST_CLASSES = [
-    TestIsAncestor,
-    TestCommonAncestor,
-    ]
->>>>>>> cad48cae
+                          revisions_2[5])