# Copyright (C) 2005 by Canonical Development Ltd

# This program is free software; you can redistribute it and/or modify
# it under the terms of the GNU General Public License as published by
# the Free Software Foundation; either version 2 of the License, or
# (at your option) any later version.

# This program is distributed in the hope that it will be useful,
# but WITHOUT ANY WARRANTY; without even the implied warranty of
# MERCHANTABILITY or FITNESS FOR A PARTICULAR PURPOSE.  See the
# GNU General Public License for more details.

# You should have received a copy of the GNU General Public License
# along with this program; if not, write to the Free Software
# Foundation, Inc., 59 Temple Place, Suite 330, Boston, MA  02111-1307  USA

"""Test Store implementation
"""

from StringIO import StringIO

from bzrlib.store import ImmutableStore
<<<<<<< HEAD
import bzrlib.store
from bzrlib.selftest import TestCase, TestCaseInTempDir
from StringIO import StringIO
=======
from bzrlib.selftest import TestCaseInTempDir
>>>>>>> 775e7b33
from bzrlib.errors import BzrError


class TestStore(TestCaseInTempDir):

    def test_multiple_add(self):
        """Multiple add with same ID should raise a BzrError"""
        store = ImmutableStore('.')
        store.add(StringIO('goodbye'), '123123')
        self.assertRaises(BzrError, store.add, StringIO('goodbye'), '123123')

    def test_total_size(self):
        store = ImmutableStore('.')
        store.add(StringIO('goodbye'), '123123')
        store.add(StringIO('goodbye2'), '123123.dsc')
        # these get gzipped - content should be stable
        self.assertEqual(store.total_size(), (2, 55))
        

class TestMemoryStore(TestCase):
    
    def get_store(self):
        return bzrlib.store.ImmutableMemoryStore()
    
    def test_imports(self):
        from bzrlib.store import ImmutableMemoryStore

    def test_add_and_retrieve(self):
        store = self.get_store()
        store.add(StringIO('hello'), 'aa')
        self.assertNotEqual(store['aa'], None)
        self.assertEqual(store['aa'].read(), 'hello')
        store.add(StringIO('hello world'), 'bb')
        self.assertNotEqual(store['bb'], None)
        self.assertEqual(store['bb'].read(), 'hello world')

    def test_missing_is_absent(self):
        store = self.get_store()
        self.failIf('aa' in store)

    def test_adding_fails_when_present(self):
        store = self.get_store()
        store.add(StringIO('hello'), 'aa')
        self.assertRaises(bzrlib.store.StoreError,
                          store.add, StringIO('hello'), 'aa')

    def test_total_size(self):
        store = self.get_store()
        store.add(StringIO('goodbye'), '123123')
        store.add(StringIO('goodbye2'), '123123.dsc')
        self.assertEqual(store.total_size(), (2, 15))<|MERGE_RESOLUTION|>--- conflicted
+++ resolved
@@ -16,18 +16,12 @@
 
 """Test Store implementation
 """
-
-from StringIO import StringIO
+from cStringIO import StringIO
 
 from bzrlib.store import ImmutableStore
-<<<<<<< HEAD
+from bzrlib.selftest import TestCase, TestCaseInTempDir
+from bzrlib.errors import BzrError
 import bzrlib.store
-from bzrlib.selftest import TestCase, TestCaseInTempDir
-from StringIO import StringIO
-=======
-from bzrlib.selftest import TestCaseInTempDir
->>>>>>> 775e7b33
-from bzrlib.errors import BzrError
 
 
 class TestStore(TestCaseInTempDir):
