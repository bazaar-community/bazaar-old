--- conflicted
+++ resolved
@@ -18,15 +18,10 @@
 from bzrlib.selftest import InTempDir
 
 class TestRevisionNamespaces(InTempDir):
-<<<<<<< HEAD
+
     def test_revision_namespaces(self):
         """Functional tests for hashcache"""
-        from bzrlib.errors import BzrError
-=======
-    """Functional tests for hashcache"""
-    def runTest(self):
         from bzrlib.errors import NoSuchRevision
->>>>>>> 61e0153b
         from bzrlib.branch import Branch
         import os
         import time
@@ -47,17 +42,9 @@
         self.assertEquals(b.get_revision_info('date:-tomorrow'), (3, 'a@r-0-3'))
         self.assertEquals(b.get_revision_info('date:+today'), (1, 'a@r-0-1'))
 
-<<<<<<< HEAD
-        self.assertEquals(b.get_revision_info('last:1'), (3, 'a@r-0-3'))
-=======
         self.assertEquals(b.get_revision_info('last:1'), (3, 'a@r-0-3'))
         self.assertEquals(b.get_revision_info('-1'), (3, 'a@r-0-3'))
 
         os.mkdir('newbranch')
         b2 = Branch('newbranch', init=True)
-        self.assertEquals(b2.lookup_revision('revid:a@r-0-1'), 'a@r-0-1')
-
-TEST_CLASSES = [
-    TestRevisionNamespaces
-    ]
->>>>>>> 61e0153b
+        self.assertEquals(b2.lookup_revision('revid:a@r-0-1'), 'a@r-0-1')