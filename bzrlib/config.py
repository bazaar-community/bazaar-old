# Copyright (C) 2005-2012 Canonical Ltd
#   Authors: Robert Collins <robert.collins@canonical.com>
#            and others
#
# This program is free software; you can redistribute it and/or modify
# it under the terms of the GNU General Public License as published by
# the Free Software Foundation; either version 2 of the License, or
# (at your option) any later version.
#
# This program is distributed in the hope that it will be useful,
# but WITHOUT ANY WARRANTY; without even the implied warranty of
# MERCHANTABILITY or FITNESS FOR A PARTICULAR PURPOSE.  See the
# GNU General Public License for more details.
#
# You should have received a copy of the GNU General Public License
# along with this program; if not, write to the Free Software
# Foundation, Inc., 51 Franklin Street, Fifth Floor, Boston, MA 02110-1301 USA

"""Configuration that affects the behaviour of Bazaar.

Currently this configuration resides in ~/.bazaar/bazaar.conf
and ~/.bazaar/locations.conf, which is written to by bzr.

In bazaar.conf the following options may be set:
[DEFAULT]
editor=name-of-program
email=Your Name <your@email.address>
check_signatures=require|ignore|check-available(default)
create_signatures=always|never|when-required(default)
gpg_signing_command=name-of-program
log_format=name-of-format
validate_signatures_in_log=true|false(default)
acceptable_keys=pattern1,pattern2
gpg_signing_key=amy@example.com

in locations.conf, you specify the url of a branch and options for it.
Wildcards may be used - * and ? as normal in shell completion. Options
set in both bazaar.conf and locations.conf are overridden by the locations.conf
setting.
[/home/robertc/source]
recurse=False|True(default)
email= as above
check_signatures= as above
create_signatures= as above.
validate_signatures_in_log=as above
acceptable_keys=as above

explanation of options
----------------------
editor - this option sets the pop up editor to use during commits.
email - this option sets the user id bzr will use when committing.
check_signatures - this option will control whether bzr will require good gpg
                   signatures, ignore them, or check them if they are
                   present.  Currently it is unused except that check_signatures
                   turns on create_signatures.
create_signatures - this option controls whether bzr will always create
                    gpg signatures or not on commits.  There is an unused
                    option which in future is expected to work if               
                    branch settings require signatures.
log_format - this option sets the default log format.  Possible values are
             long, short, line, or a plugin can register new formats.
validate_signatures_in_log - show GPG signature validity in log output
acceptable_keys - comma separated list of key patterns acceptable for
                  verify-signatures command

In bazaar.conf you can also define aliases in the ALIASES sections, example

[ALIASES]
lastlog=log --line -r-10..-1
ll=log --line -r-10..-1
h=help
up=pull
"""

<<<<<<< HEAD
from __future__ import absolute_import

=======
from cStringIO import StringIO
>>>>>>> 2a083b3b
import os
import sys

import bzrlib
from bzrlib.decorators import needs_write_lock
from bzrlib.lazy_import import lazy_import
lazy_import(globals(), """
import fnmatch
import re

from bzrlib import (
    atomicfile,
    controldir,
    debug,
    errors,
    lazy_regex,
    library_state,
    lockdir,
    mail_client,
    mergetools,
    osutils,
    symbol_versioning,
    trace,
    transport,
    ui,
    urlutils,
    win32utils,
    )
from bzrlib.i18n import gettext
from bzrlib.util.configobj import configobj
""")
from bzrlib import (
    commands,
    hooks,
    lazy_regex,
    registry,
    )
from bzrlib.symbol_versioning import (
    deprecated_in,
    deprecated_method,
    )


CHECK_IF_POSSIBLE=0
CHECK_ALWAYS=1
CHECK_NEVER=2


SIGN_WHEN_REQUIRED=0
SIGN_ALWAYS=1
SIGN_NEVER=2


POLICY_NONE = 0
POLICY_NORECURSE = 1
POLICY_APPENDPATH = 2

_policy_name = {
    POLICY_NONE: None,
    POLICY_NORECURSE: 'norecurse',
    POLICY_APPENDPATH: 'appendpath',
    }
_policy_value = {
    None: POLICY_NONE,
    'none': POLICY_NONE,
    'norecurse': POLICY_NORECURSE,
    'appendpath': POLICY_APPENDPATH,
    }


STORE_LOCATION = POLICY_NONE
STORE_LOCATION_NORECURSE = POLICY_NORECURSE
STORE_LOCATION_APPENDPATH = POLICY_APPENDPATH
STORE_BRANCH = 3
STORE_GLOBAL = 4


def signature_policy_from_unicode(signature_string):
    """Convert a string to a signing policy."""
    if signature_string.lower() == 'check-available':
        return CHECK_IF_POSSIBLE
    if signature_string.lower() == 'ignore':
        return CHECK_NEVER
    if signature_string.lower() == 'require':
        return CHECK_ALWAYS
    raise ValueError("Invalid signatures policy '%s'"
                     % signature_string)


def signing_policy_from_unicode(signature_string):
    """Convert a string to a signing policy."""
    if signature_string.lower() == 'when-required':
        return SIGN_WHEN_REQUIRED
    if signature_string.lower() == 'never':
        return SIGN_NEVER
    if signature_string.lower() == 'always':
        return SIGN_ALWAYS
    raise ValueError("Invalid signing policy '%s'"
                     % signature_string)


class ConfigObj(configobj.ConfigObj):

    def __init__(self, infile=None, **kwargs):
        # We define our own interpolation mechanism calling it option expansion
        super(ConfigObj, self).__init__(infile=infile,
                                        interpolation=False,
                                        **kwargs)

    def get_bool(self, section, key):
        return self[section].as_bool(key)

    def get_value(self, section, name):
        # Try [] for the old DEFAULT section.
        if section == "DEFAULT":
            try:
                return self[name]
            except KeyError:
                pass
        return self[section][name]


# FIXME: Until we can guarantee that each config file is loaded once and
# only once for a given bzrlib session, we don't want to re-read the file every
# time we query for an option so we cache the value (bad ! watch out for tests
# needing to restore the proper value). -- vila 20110219
_expand_default_value = None
def _get_expand_default_value():
    global _expand_default_value
    if _expand_default_value is not None:
        return _expand_default_value
    conf = GlobalConfig()
    # Note that we must not use None for the expand value below or we'll run
    # into infinite recursion. Using False really would be quite silly ;)
    expand = conf.get_user_option_as_bool('bzr.config.expand', expand=True)
    if expand is None:
        # This is an opt-in feature, you *really* need to clearly say you want
        # to activate it !
        expand = False
    _expand_default_value = expand
    return expand


class Config(object):
    """A configuration policy - what username, editor, gpg needs etc."""

    def __init__(self):
        super(Config, self).__init__()

    def config_id(self):
        """Returns a unique ID for the config."""
        raise NotImplementedError(self.config_id)

    @deprecated_method(deprecated_in((2, 4, 0)))
    def get_editor(self):
        """Get the users pop up editor."""
        raise NotImplementedError

    def get_change_editor(self, old_tree, new_tree):
        from bzrlib import diff
        cmd = self._get_change_editor()
        if cmd is None:
            return None
        return diff.DiffFromTool.from_string(cmd, old_tree, new_tree,
                                             sys.stdout)

    def get_mail_client(self):
        """Get a mail client to use"""
        selected_client = self.get_user_option('mail_client')
        _registry = mail_client.mail_client_registry
        try:
            mail_client_class = _registry.get(selected_client)
        except KeyError:
            raise errors.UnknownMailClient(selected_client)
        return mail_client_class(self)

    def _get_signature_checking(self):
        """Template method to override signature checking policy."""

    def _get_signing_policy(self):
        """Template method to override signature creation policy."""

    option_ref_re = None

    def expand_options(self, string, env=None):
        """Expand option references in the string in the configuration context.

        :param string: The string containing option to expand.

        :param env: An option dict defining additional configuration options or
            overriding existing ones.

        :returns: The expanded string.
        """
        return self._expand_options_in_string(string, env)

    def _expand_options_in_list(self, slist, env=None, _ref_stack=None):
        """Expand options in  a list of strings in the configuration context.

        :param slist: A list of strings.

        :param env: An option dict defining additional configuration options or
            overriding existing ones.

        :param _ref_stack: Private list containing the options being
            expanded to detect loops.

        :returns: The flatten list of expanded strings.
        """
        # expand options in each value separately flattening lists
        result = []
        for s in slist:
            value = self._expand_options_in_string(s, env, _ref_stack)
            if isinstance(value, list):
                result.extend(value)
            else:
                result.append(value)
        return result

    def _expand_options_in_string(self, string, env=None, _ref_stack=None):
        """Expand options in the string in the configuration context.

        :param string: The string to be expanded.

        :param env: An option dict defining additional configuration options or
            overriding existing ones.

        :param _ref_stack: Private list containing the options being
            expanded to detect loops.

        :returns: The expanded string.
        """
        if string is None:
            # Not much to expand there
            return None
        if _ref_stack is None:
            # What references are currently resolved (to detect loops)
            _ref_stack = []
        if self.option_ref_re is None:
            # We want to match the most embedded reference first (i.e. for
            # '{{foo}}' we will get '{foo}',
            # for '{bar{baz}}' we will get '{baz}'
            self.option_ref_re = re.compile('({[^{}]+})')
        result = string
        # We need to iterate until no more refs appear ({{foo}} will need two
        # iterations for example).
        while True:
            raw_chunks = self.option_ref_re.split(result)
            if len(raw_chunks) == 1:
                # Shorcut the trivial case: no refs
                return result
            chunks = []
            list_value = False
            # Split will isolate refs so that every other chunk is a ref
            chunk_is_ref = False
            for chunk in raw_chunks:
                if not chunk_is_ref:
                    if chunk:
                        # Keep only non-empty strings (or we get bogus empty
                        # slots when a list value is involved).
                        chunks.append(chunk)
                    chunk_is_ref = True
                else:
                    name = chunk[1:-1]
                    if name in _ref_stack:
                        raise errors.OptionExpansionLoop(string, _ref_stack)
                    _ref_stack.append(name)
                    value = self._expand_option(name, env, _ref_stack)
                    if value is None:
                        raise errors.ExpandingUnknownOption(name, string)
                    if isinstance(value, list):
                        list_value = True
                        chunks.extend(value)
                    else:
                        chunks.append(value)
                    _ref_stack.pop()
                    chunk_is_ref = False
            if list_value:
                # Once a list appears as the result of an expansion, all
                # callers will get a list result. This allows a consistent
                # behavior even when some options in the expansion chain
                # defined as strings (no comma in their value) but their
                # expanded value is a list.
                return self._expand_options_in_list(chunks, env, _ref_stack)
            else:
                result = ''.join(chunks)
        return result

    def _expand_option(self, name, env, _ref_stack):
        if env is not None and name in env:
            # Special case, values provided in env takes precedence over
            # anything else
            value = env[name]
        else:
            # FIXME: This is a limited implementation, what we really need is a
            # way to query the bzr config for the value of an option,
            # respecting the scope rules (That is, once we implement fallback
            # configs, getting the option value should restart from the top
            # config, not the current one) -- vila 20101222
            value = self.get_user_option(name, expand=False)
            if isinstance(value, list):
                value = self._expand_options_in_list(value, env, _ref_stack)
            else:
                value = self._expand_options_in_string(value, env, _ref_stack)
        return value

    def _get_user_option(self, option_name):
        """Template method to provide a user option."""
        return None

    def get_user_option(self, option_name, expand=None):
        """Get a generic option - no special process, no default.

        :param option_name: The queried option.

        :param expand: Whether options references should be expanded.

        :returns: The value of the option.
        """
        if expand is None:
            expand = _get_expand_default_value()
        value = self._get_user_option(option_name)
        if expand:
            if isinstance(value, list):
                value = self._expand_options_in_list(value)
            elif isinstance(value, dict):
                trace.warning('Cannot expand "%s":'
                              ' Dicts do not support option expansion'
                              % (option_name,))
            else:
                value = self._expand_options_in_string(value)
        for hook in OldConfigHooks['get']:
            hook(self, option_name, value)
        return value

    def get_user_option_as_bool(self, option_name, expand=None, default=None):
        """Get a generic option as a boolean.

        :param expand: Allow expanding references to other config values.
        :param default: Default value if nothing is configured
        :return None if the option doesn't exist or its value can't be
            interpreted as a boolean. Returns True or False otherwise.
        """
        s = self.get_user_option(option_name, expand=expand)
        if s is None:
            # The option doesn't exist
            return default
        val = ui.bool_from_string(s)
        if val is None:
            # The value can't be interpreted as a boolean
            trace.warning('Value "%s" is not a boolean for "%s"',
                          s, option_name)
        return val

    def get_user_option_as_list(self, option_name, expand=None):
        """Get a generic option as a list - no special process, no default.

        :return None if the option doesn't exist. Returns the value as a list
            otherwise.
        """
        l = self.get_user_option(option_name, expand=expand)
        if isinstance(l, (str, unicode)):
            # A single value, most probably the user forgot (or didn't care to
            # add) the final ','
            l = [l]
        return l

    @deprecated_method(deprecated_in((2, 5, 0)))
    def get_user_option_as_int_from_SI(self, option_name, default=None):
        """Get a generic option from a human readable size in SI units, e.g 10MB

        Accepted suffixes are K,M,G. It is case-insensitive and may be followed
        by a trailing b (i.e. Kb, MB). This is intended to be practical and not
        pedantic.

        :return Integer, expanded to its base-10 value if a proper SI unit is 
            found. If the option doesn't exist, or isn't a value in 
            SI units, return default (which defaults to None)
        """
        val = self.get_user_option(option_name)
        if isinstance(val, list):
            val = val[0]
        if val is None:
            val = default
        else:
            p = re.compile("^(\d+)([kmg])*b*$", re.IGNORECASE)
            try:
                m = p.match(val)
                if m is not None:
                    val = int(m.group(1))
                    if m.group(2) is not None:
                        if m.group(2).lower() == 'k':
                            val *= 10**3
                        elif m.group(2).lower() == 'm':
                            val *= 10**6
                        elif m.group(2).lower() == 'g':
                            val *= 10**9
                else:
                    ui.ui_factory.show_warning(gettext('Invalid config value for "{0}" '
                                               ' value {1!r} is not an SI unit.').format(
                                                option_name, val))
                    val = default
            except TypeError:
                val = default
        return val

    @deprecated_method(deprecated_in((2, 5, 0)))
    def gpg_signing_command(self):
        """What program should be used to sign signatures?"""
        result = self._gpg_signing_command()
        if result is None:
            result = "gpg"
        return result

    def _gpg_signing_command(self):
        """See gpg_signing_command()."""
        return None

    @deprecated_method(deprecated_in((2, 5, 0)))
    def log_format(self):
        """What log format should be used"""
        result = self._log_format()
        if result is None:
            result = "long"
        return result

    def _log_format(self):
        """See log_format()."""
        return None

    def validate_signatures_in_log(self):
        """Show GPG signature validity in log"""
        result = self._validate_signatures_in_log()
        if result == "true":
            result = True
        else:
            result = False
        return result

    def _validate_signatures_in_log(self):
        """See validate_signatures_in_log()."""
        return None

    @deprecated_method(deprecated_in((2, 5, 0)))
    def acceptable_keys(self):
        """Comma separated list of key patterns acceptable to 
        verify-signatures command"""
        result = self._acceptable_keys()
        return result

    def _acceptable_keys(self):
        """See acceptable_keys()."""
        return None

    @deprecated_method(deprecated_in((2, 5, 0)))
    def post_commit(self):
        """An ordered list of python functions to call.

        Each function takes branch, rev_id as parameters.
        """
        return self._post_commit()

    def _post_commit(self):
        """See Config.post_commit."""
        return None

    def user_email(self):
        """Return just the email component of a username."""
        return extract_email_address(self.username())

    def username(self):
        """Return email-style username.

        Something similar to 'Martin Pool <mbp@sourcefrog.net>'

        $BZR_EMAIL can be set to override this, then
        the concrete policy type is checked, and finally
        $EMAIL is examined.
        If no username can be found, errors.NoWhoami exception is raised.
        """
        v = os.environ.get('BZR_EMAIL')
        if v:
            return v.decode(osutils.get_user_encoding())
        v = self._get_user_id()
        if v:
            return v
        return default_email()

    def ensure_username(self):
        """Raise errors.NoWhoami if username is not set.

        This method relies on the username() function raising the error.
        """
        self.username()

    @deprecated_method(deprecated_in((2, 5, 0)))
    def signature_checking(self):
        """What is the current policy for signature checking?."""
        policy = self._get_signature_checking()
        if policy is not None:
            return policy
        return CHECK_IF_POSSIBLE

    @deprecated_method(deprecated_in((2, 5, 0)))
    def signing_policy(self):
        """What is the current policy for signature checking?."""
        policy = self._get_signing_policy()
        if policy is not None:
            return policy
        return SIGN_WHEN_REQUIRED

    @deprecated_method(deprecated_in((2, 5, 0)))
    def signature_needed(self):
        """Is a signature needed when committing ?."""
        policy = self._get_signing_policy()
        if policy is None:
            policy = self._get_signature_checking()
            if policy is not None:
                #this warning should go away once check_signatures is
                #implemented (if not before)
                trace.warning("Please use create_signatures,"
                              " not check_signatures to set signing policy.")
        elif policy == SIGN_ALWAYS:
            return True
        return False

    @deprecated_method(deprecated_in((2, 5, 0)))
    def gpg_signing_key(self):
        """GPG user-id to sign commits"""
        key = self.get_user_option('gpg_signing_key')
        if key == "default" or key == None:
            return self.user_email()
        else:
            return key

    def get_alias(self, value):
        return self._get_alias(value)

    def _get_alias(self, value):
        pass

    def get_nickname(self):
        return self._get_nickname()

    def _get_nickname(self):
        return None

    def get_bzr_remote_path(self):
        try:
            return os.environ['BZR_REMOTE_PATH']
        except KeyError:
            path = self.get_user_option("bzr_remote_path")
            if path is None:
                path = 'bzr'
            return path

    def suppress_warning(self, warning):
        """Should the warning be suppressed or emitted.

        :param warning: The name of the warning being tested.

        :returns: True if the warning should be suppressed, False otherwise.
        """
        warnings = self.get_user_option_as_list('suppress_warnings')
        if warnings is None or warning not in warnings:
            return False
        else:
            return True

    def get_merge_tools(self):
        tools = {}
        for (oname, value, section, conf_id, parser) in self._get_options():
            if oname.startswith('bzr.mergetool.'):
                tool_name = oname[len('bzr.mergetool.'):]
                tools[tool_name] = self.get_user_option(oname)
        trace.mutter('loaded merge tools: %r' % tools)
        return tools

    def find_merge_tool(self, name):
        # We fake a defaults mechanism here by checking if the given name can
        # be found in the known_merge_tools if it's not found in the config.
        # This should be done through the proposed config defaults mechanism
        # when it becomes available in the future.
        command_line = (self.get_user_option('bzr.mergetool.%s' % name,
                                             expand=False)
                        or mergetools.known_merge_tools.get(name, None))
        return command_line


class _ConfigHooks(hooks.Hooks):
    """A dict mapping hook names and a list of callables for configs.
    """

    def __init__(self):
        """Create the default hooks.

        These are all empty initially, because by default nothing should get
        notified.
        """
        super(_ConfigHooks, self).__init__('bzrlib.config', 'ConfigHooks')
        self.add_hook('load',
                      'Invoked when a config store is loaded.'
                      ' The signature is (store).',
                      (2, 4))
        self.add_hook('save',
                      'Invoked when a config store is saved.'
                      ' The signature is (store).',
                      (2, 4))
        # The hooks for config options
        self.add_hook('get',
                      'Invoked when a config option is read.'
                      ' The signature is (stack, name, value).',
                      (2, 4))
        self.add_hook('set',
                      'Invoked when a config option is set.'
                      ' The signature is (stack, name, value).',
                      (2, 4))
        self.add_hook('remove',
                      'Invoked when a config option is removed.'
                      ' The signature is (stack, name).',
                      (2, 4))
ConfigHooks = _ConfigHooks()


class _OldConfigHooks(hooks.Hooks):
    """A dict mapping hook names and a list of callables for configs.
    """

    def __init__(self):
        """Create the default hooks.

        These are all empty initially, because by default nothing should get
        notified.
        """
        super(_OldConfigHooks, self).__init__('bzrlib.config', 'OldConfigHooks')
        self.add_hook('load',
                      'Invoked when a config store is loaded.'
                      ' The signature is (config).',
                      (2, 4))
        self.add_hook('save',
                      'Invoked when a config store is saved.'
                      ' The signature is (config).',
                      (2, 4))
        # The hooks for config options
        self.add_hook('get',
                      'Invoked when a config option is read.'
                      ' The signature is (config, name, value).',
                      (2, 4))
        self.add_hook('set',
                      'Invoked when a config option is set.'
                      ' The signature is (config, name, value).',
                      (2, 4))
        self.add_hook('remove',
                      'Invoked when a config option is removed.'
                      ' The signature is (config, name).',
                      (2, 4))
OldConfigHooks = _OldConfigHooks()


class IniBasedConfig(Config):
    """A configuration policy that draws from ini files."""

    def __init__(self, get_filename=symbol_versioning.DEPRECATED_PARAMETER,
                 file_name=None):
        """Base class for configuration files using an ini-like syntax.

        :param file_name: The configuration file path.
        """
        super(IniBasedConfig, self).__init__()
        self.file_name = file_name
        if symbol_versioning.deprecated_passed(get_filename):
            symbol_versioning.warn(
                'IniBasedConfig.__init__(get_filename) was deprecated in 2.3.'
                ' Use file_name instead.',
                DeprecationWarning,
                stacklevel=2)
            if get_filename is not None:
                self.file_name = get_filename()
        else:
            self.file_name = file_name
        self._content = None
        self._parser = None

    @classmethod
    def from_string(cls, str_or_unicode, file_name=None, save=False):
        """Create a config object from a string.

        :param str_or_unicode: A string representing the file content. This will
            be utf-8 encoded.

        :param file_name: The configuration file path.

        :param _save: Whether the file should be saved upon creation.
        """
        conf = cls(file_name=file_name)
        conf._create_from_string(str_or_unicode, save)
        return conf

    def _create_from_string(self, str_or_unicode, save):
        self._content = StringIO(str_or_unicode.encode('utf-8'))
        # Some tests use in-memory configs, some other always need the config
        # file to exist on disk.
        if save:
            self._write_config_file()

    def _get_parser(self, file=symbol_versioning.DEPRECATED_PARAMETER):
        if self._parser is not None:
            return self._parser
        if symbol_versioning.deprecated_passed(file):
            symbol_versioning.warn(
                'IniBasedConfig._get_parser(file=xxx) was deprecated in 2.3.'
                ' Use IniBasedConfig(_content=xxx) instead.',
                DeprecationWarning,
                stacklevel=2)
        if self._content is not None:
            co_input = self._content
        elif self.file_name is None:
            raise AssertionError('We have no content to create the config')
        else:
            co_input = self.file_name
        try:
            self._parser = ConfigObj(co_input, encoding='utf-8')
        except configobj.ConfigObjError, e:
            raise errors.ParseConfigError(e.errors, e.config.filename)
        except UnicodeDecodeError:
            raise errors.ConfigContentError(self.file_name)
        # Make sure self.reload() will use the right file name
        self._parser.filename = self.file_name
        for hook in OldConfigHooks['load']:
            hook(self)
        return self._parser

    def reload(self):
        """Reload the config file from disk."""
        if self.file_name is None:
            raise AssertionError('We need a file name to reload the config')
        if self._parser is not None:
            self._parser.reload()
        for hook in ConfigHooks['load']:
            hook(self)

    def _get_matching_sections(self):
        """Return an ordered list of (section_name, extra_path) pairs.

        If the section contains inherited configuration, extra_path is
        a string containing the additional path components.
        """
        section = self._get_section()
        if section is not None:
            return [(section, '')]
        else:
            return []

    def _get_section(self):
        """Override this to define the section used by the config."""
        return "DEFAULT"

    def _get_sections(self, name=None):
        """Returns an iterator of the sections specified by ``name``.

        :param name: The section name. If None is supplied, the default
            configurations are yielded.

        :return: A tuple (name, section, config_id) for all sections that will
            be walked by user_get_option() in the 'right' order. The first one
            is where set_user_option() will update the value.
        """
        parser = self._get_parser()
        if name is not None:
            yield (name, parser[name], self.config_id())
        else:
            # No section name has been given so we fallback to the configobj
            # itself which holds the variables defined outside of any section.
            yield (None, parser, self.config_id())

    def _get_options(self, sections=None):
        """Return an ordered list of (name, value, section, config_id) tuples.

        All options are returned with their associated value and the section
        they appeared in. ``config_id`` is a unique identifier for the
        configuration file the option is defined in.

        :param sections: Default to ``_get_matching_sections`` if not
            specified. This gives a better control to daughter classes about
            which sections should be searched. This is a list of (name,
            configobj) tuples.
        """
        opts = []
        if sections is None:
            parser = self._get_parser()
            sections = []
            for (section_name, _) in self._get_matching_sections():
                try:
                    section = parser[section_name]
                except KeyError:
                    # This could happen for an empty file for which we define a
                    # DEFAULT section. FIXME: Force callers to provide sections
                    # instead ? -- vila 20100930
                    continue
                sections.append((section_name, section))
        config_id = self.config_id()
        for (section_name, section) in sections:
            for (name, value) in section.iteritems():
                yield (name, parser._quote(value), section_name,
                       config_id, parser)

    def _get_option_policy(self, section, option_name):
        """Return the policy for the given (section, option_name) pair."""
        return POLICY_NONE

    def _get_change_editor(self):
        return self.get_user_option('change_editor')

    def _get_signature_checking(self):
        """See Config._get_signature_checking."""
        policy = self._get_user_option('check_signatures')
        if policy:
            return signature_policy_from_unicode(policy)

    def _get_signing_policy(self):
        """See Config._get_signing_policy"""
        policy = self._get_user_option('create_signatures')
        if policy:
            return signing_policy_from_unicode(policy)

    def _get_user_id(self):
        """Get the user id from the 'email' key in the current section."""
        return self._get_user_option('email')

    def _get_user_option(self, option_name):
        """See Config._get_user_option."""
        for (section, extra_path) in self._get_matching_sections():
            try:
                value = self._get_parser().get_value(section, option_name)
            except KeyError:
                continue
            policy = self._get_option_policy(section, option_name)
            if policy == POLICY_NONE:
                return value
            elif policy == POLICY_NORECURSE:
                # norecurse items only apply to the exact path
                if extra_path:
                    continue
                else:
                    return value
            elif policy == POLICY_APPENDPATH:
                if extra_path:
                    value = urlutils.join(value, extra_path)
                return value
            else:
                raise AssertionError('Unexpected config policy %r' % policy)
        else:
            return None

    def _gpg_signing_command(self):
        """See Config.gpg_signing_command."""
        return self._get_user_option('gpg_signing_command')

    def _log_format(self):
        """See Config.log_format."""
        return self._get_user_option('log_format')

    def _validate_signatures_in_log(self):
        """See Config.validate_signatures_in_log."""
        return self._get_user_option('validate_signatures_in_log')

    def _acceptable_keys(self):
        """See Config.acceptable_keys."""
        return self._get_user_option('acceptable_keys')

    def _post_commit(self):
        """See Config.post_commit."""
        return self._get_user_option('post_commit')

    def _get_alias(self, value):
        try:
            return self._get_parser().get_value("ALIASES",
                                                value)
        except KeyError:
            pass

    def _get_nickname(self):
        return self.get_user_option('nickname')

    def remove_user_option(self, option_name, section_name=None):
        """Remove a user option and save the configuration file.

        :param option_name: The option to be removed.

        :param section_name: The section the option is defined in, default to
            the default section.
        """
        self.reload()
        parser = self._get_parser()
        if section_name is None:
            section = parser
        else:
            section = parser[section_name]
        try:
            del section[option_name]
        except KeyError:
            raise errors.NoSuchConfigOption(option_name)
        self._write_config_file()
        for hook in OldConfigHooks['remove']:
            hook(self, option_name)

    def _write_config_file(self):
        if self.file_name is None:
            raise AssertionError('We cannot save, self.file_name is None')
        conf_dir = os.path.dirname(self.file_name)
        ensure_config_dir_exists(conf_dir)
        atomic_file = atomicfile.AtomicFile(self.file_name)
        self._get_parser().write(atomic_file)
        atomic_file.commit()
        atomic_file.close()
        osutils.copy_ownership_from_path(self.file_name)
        for hook in OldConfigHooks['save']:
            hook(self)


class LockableConfig(IniBasedConfig):
    """A configuration needing explicit locking for access.

    If several processes try to write the config file, the accesses need to be
    serialized.

    Daughter classes should decorate all methods that update a config with the
    ``@needs_write_lock`` decorator (they call, directly or indirectly, the
    ``_write_config_file()`` method. These methods (typically ``set_option()``
    and variants must reload the config file from disk before calling
    ``_write_config_file()``), this can be achieved by calling the
    ``self.reload()`` method. Note that the lock scope should cover both the
    reading and the writing of the config file which is why the decorator can't
    be applied to ``_write_config_file()`` only.

    This should be enough to implement the following logic:
    - lock for exclusive write access,
    - reload the config file from disk,
    - set the new value
    - unlock

    This logic guarantees that a writer can update a value without erasing an
    update made by another writer.
    """

    lock_name = 'lock'

    def __init__(self, file_name):
        super(LockableConfig, self).__init__(file_name=file_name)
        self.dir = osutils.dirname(osutils.safe_unicode(self.file_name))
        # FIXME: It doesn't matter that we don't provide possible_transports
        # below since this is currently used only for local config files ;
        # local transports are not shared. But if/when we start using
        # LockableConfig for other kind of transports, we will need to reuse
        # whatever connection is already established -- vila 20100929
        self.transport = transport.get_transport_from_path(self.dir)
        self._lock = lockdir.LockDir(self.transport, self.lock_name)

    def _create_from_string(self, unicode_bytes, save):
        super(LockableConfig, self)._create_from_string(unicode_bytes, False)
        if save:
            # We need to handle the saving here (as opposed to IniBasedConfig)
            # to be able to lock
            self.lock_write()
            self._write_config_file()
            self.unlock()

    def lock_write(self, token=None):
        """Takes a write lock in the directory containing the config file.

        If the directory doesn't exist it is created.
        """
        ensure_config_dir_exists(self.dir)
        return self._lock.lock_write(token)

    def unlock(self):
        self._lock.unlock()

    def break_lock(self):
        self._lock.break_lock()

    @needs_write_lock
    def remove_user_option(self, option_name, section_name=None):
        super(LockableConfig, self).remove_user_option(option_name,
                                                       section_name)

    def _write_config_file(self):
        if self._lock is None or not self._lock.is_held:
            # NB: if the following exception is raised it probably means a
            # missing @needs_write_lock decorator on one of the callers.
            raise errors.ObjectNotLocked(self)
        super(LockableConfig, self)._write_config_file()


class GlobalConfig(LockableConfig):
    """The configuration that should be used for a specific location."""

    def __init__(self):
        super(GlobalConfig, self).__init__(file_name=config_filename())

    def config_id(self):
        return 'bazaar'

    @classmethod
    def from_string(cls, str_or_unicode, save=False):
        """Create a config object from a string.

        :param str_or_unicode: A string representing the file content. This
            will be utf-8 encoded.

        :param save: Whether the file should be saved upon creation.
        """
        conf = cls()
        conf._create_from_string(str_or_unicode, save)
        return conf

    @deprecated_method(deprecated_in((2, 4, 0)))
    def get_editor(self):
        return self._get_user_option('editor')

    @needs_write_lock
    def set_user_option(self, option, value):
        """Save option and its value in the configuration."""
        self._set_option(option, value, 'DEFAULT')

    def get_aliases(self):
        """Return the aliases section."""
        if 'ALIASES' in self._get_parser():
            return self._get_parser()['ALIASES']
        else:
            return {}

    @needs_write_lock
    def set_alias(self, alias_name, alias_command):
        """Save the alias in the configuration."""
        self._set_option(alias_name, alias_command, 'ALIASES')

    @needs_write_lock
    def unset_alias(self, alias_name):
        """Unset an existing alias."""
        self.reload()
        aliases = self._get_parser().get('ALIASES')
        if not aliases or alias_name not in aliases:
            raise errors.NoSuchAlias(alias_name)
        del aliases[alias_name]
        self._write_config_file()

    def _set_option(self, option, value, section):
        self.reload()
        self._get_parser().setdefault(section, {})[option] = value
        self._write_config_file()
        for hook in OldConfigHooks['set']:
            hook(self, option, value)

    def _get_sections(self, name=None):
        """See IniBasedConfig._get_sections()."""
        parser = self._get_parser()
        # We don't give access to options defined outside of any section, we
        # used the DEFAULT section by... default.
        if name in (None, 'DEFAULT'):
            # This could happen for an empty file where the DEFAULT section
            # doesn't exist yet. So we force DEFAULT when yielding
            name = 'DEFAULT'
            if 'DEFAULT' not in parser:
               parser['DEFAULT']= {}
        yield (name, parser[name], self.config_id())

    @needs_write_lock
    def remove_user_option(self, option_name, section_name=None):
        if section_name is None:
            # We need to force the default section.
            section_name = 'DEFAULT'
        # We need to avoid the LockableConfig implementation or we'll lock
        # twice
        super(LockableConfig, self).remove_user_option(option_name,
                                                       section_name)

def _iter_for_location_by_parts(sections, location):
    """Keep only the sessions matching the specified location.

    :param sections: An iterable of section names.

    :param location: An url or a local path to match against.

    :returns: An iterator of (section, extra_path, nb_parts) where nb is the
        number of path components in the section name, section is the section
        name and extra_path is the difference between location and the section
        name.

    ``location`` will always be a local path and never a 'file://' url but the
    section names themselves can be in either form.
    """
    location_parts = location.rstrip('/').split('/')

    for section in sections:
        # location is a local path if possible, so we need to convert 'file://'
        # urls in section names to local paths if necessary.

        # This also avoids having file:///path be a more exact
        # match than '/path'.

        # FIXME: This still raises an issue if a user defines both file:///path
        # *and* /path. Should we raise an error in this case -- vila 20110505

        if section.startswith('file://'):
            section_path = urlutils.local_path_from_url(section)
        else:
            section_path = section
        section_parts = section_path.rstrip('/').split('/')

        matched = True
        if len(section_parts) > len(location_parts):
            # More path components in the section, they can't match
            matched = False
        else:
            # Rely on zip truncating in length to the length of the shortest
            # argument sequence.
            names = zip(location_parts, section_parts)
            for name in names:
                if not fnmatch.fnmatch(name[0], name[1]):
                    matched = False
                    break
        if not matched:
            continue
        # build the path difference between the section and the location
        extra_path = '/'.join(location_parts[len(section_parts):])
        yield section, extra_path, len(section_parts)


class LocationConfig(LockableConfig):
    """A configuration object that gives the policy for a location."""

    def __init__(self, location):
        super(LocationConfig, self).__init__(
            file_name=locations_config_filename())
        # local file locations are looked up by local path, rather than
        # by file url. This is because the config file is a user
        # file, and we would rather not expose the user to file urls.
        if location.startswith('file://'):
            location = urlutils.local_path_from_url(location)
        self.location = location

    def config_id(self):
        return 'locations'

    @classmethod
    def from_string(cls, str_or_unicode, location, save=False):
        """Create a config object from a string.

        :param str_or_unicode: A string representing the file content. This will
            be utf-8 encoded.

        :param location: The location url to filter the configuration.

        :param save: Whether the file should be saved upon creation.
        """
        conf = cls(location)
        conf._create_from_string(str_or_unicode, save)
        return conf

    def _get_matching_sections(self):
        """Return an ordered list of section names matching this location."""
        matches = list(_iter_for_location_by_parts(self._get_parser(),
                                                   self.location))
        # put the longest (aka more specific) locations first
        matches.sort(
            key=lambda (section, extra_path, length): (length, section),
            reverse=True)
        for (section, extra_path, length) in matches:
            yield section, extra_path
            # should we stop looking for parent configs here?
            try:
                if self._get_parser()[section].as_bool('ignore_parents'):
                    break
            except KeyError:
                pass

    def _get_sections(self, name=None):
        """See IniBasedConfig._get_sections()."""
        # We ignore the name here as the only sections handled are named with
        # the location path and we don't expose embedded sections either.
        parser = self._get_parser()
        for name, extra_path in self._get_matching_sections():
            yield (name, parser[name], self.config_id())

    def _get_option_policy(self, section, option_name):
        """Return the policy for the given (section, option_name) pair."""
        # check for the old 'recurse=False' flag
        try:
            recurse = self._get_parser()[section].as_bool('recurse')
        except KeyError:
            recurse = True
        if not recurse:
            return POLICY_NORECURSE

        policy_key = option_name + ':policy'
        try:
            policy_name = self._get_parser()[section][policy_key]
        except KeyError:
            policy_name = None

        return _policy_value[policy_name]

    def _set_option_policy(self, section, option_name, option_policy):
        """Set the policy for the given option name in the given section."""
        # The old recurse=False option affects all options in the
        # section.  To handle multiple policies in the section, we
        # need to convert it to a policy_norecurse key.
        try:
            recurse = self._get_parser()[section].as_bool('recurse')
        except KeyError:
            pass
        else:
            symbol_versioning.warn(
                'The recurse option is deprecated as of 0.14.  '
                'The section "%s" has been converted to use policies.'
                % section,
                DeprecationWarning)
            del self._get_parser()[section]['recurse']
            if not recurse:
                for key in self._get_parser()[section].keys():
                    if not key.endswith(':policy'):
                        self._get_parser()[section][key +
                                                    ':policy'] = 'norecurse'

        policy_key = option_name + ':policy'
        policy_name = _policy_name[option_policy]
        if policy_name is not None:
            self._get_parser()[section][policy_key] = policy_name
        else:
            if policy_key in self._get_parser()[section]:
                del self._get_parser()[section][policy_key]

    @needs_write_lock
    def set_user_option(self, option, value, store=STORE_LOCATION):
        """Save option and its value in the configuration."""
        if store not in [STORE_LOCATION,
                         STORE_LOCATION_NORECURSE,
                         STORE_LOCATION_APPENDPATH]:
            raise ValueError('bad storage policy %r for %r' %
                (store, option))
        self.reload()
        location = self.location
        if location.endswith('/'):
            location = location[:-1]
        parser = self._get_parser()
        if not location in parser and not location + '/' in parser:
            parser[location] = {}
        elif location + '/' in parser:
            location = location + '/'
        parser[location][option]=value
        # the allowed values of store match the config policies
        self._set_option_policy(location, option, store)
        self._write_config_file()
        for hook in OldConfigHooks['set']:
            hook(self, option, value)


class BranchConfig(Config):
    """A configuration object giving the policy for a branch."""

    def __init__(self, branch):
        super(BranchConfig, self).__init__()
        self._location_config = None
        self._branch_data_config = None
        self._global_config = None
        self.branch = branch
        self.option_sources = (self._get_location_config,
                               self._get_branch_data_config,
                               self._get_global_config)

    def config_id(self):
        return 'branch'

    def _get_branch_data_config(self):
        if self._branch_data_config is None:
            self._branch_data_config = TreeConfig(self.branch)
            self._branch_data_config.config_id = self.config_id
        return self._branch_data_config

    def _get_location_config(self):
        if self._location_config is None:
            self._location_config = LocationConfig(self.branch.base)
        return self._location_config

    def _get_global_config(self):
        if self._global_config is None:
            self._global_config = GlobalConfig()
        return self._global_config

    def _get_best_value(self, option_name):
        """This returns a user option from local, tree or global config.

        They are tried in that order.  Use get_safe_value if trusted values
        are necessary.
        """
        for source in self.option_sources:
            value = getattr(source(), option_name)()
            if value is not None:
                return value
        return None

    def _get_safe_value(self, option_name):
        """This variant of get_best_value never returns untrusted values.

        It does not return values from the branch data, because the branch may
        not be controlled by the user.

        We may wish to allow locations.conf to control whether branches are
        trusted in the future.
        """
        for source in (self._get_location_config, self._get_global_config):
            value = getattr(source(), option_name)()
            if value is not None:
                return value
        return None

    def _get_user_id(self):
        """Return the full user id for the branch.

        e.g. "John Hacker <jhacker@example.com>"
        This is looked up in the email controlfile for the branch.
        """
        return self._get_best_value('_get_user_id')

    def _get_change_editor(self):
        return self._get_best_value('_get_change_editor')

    def _get_signature_checking(self):
        """See Config._get_signature_checking."""
        return self._get_best_value('_get_signature_checking')

    def _get_signing_policy(self):
        """See Config._get_signing_policy."""
        return self._get_best_value('_get_signing_policy')

    def _get_user_option(self, option_name):
        """See Config._get_user_option."""
        for source in self.option_sources:
            value = source()._get_user_option(option_name)
            if value is not None:
                return value
        return None

    def _get_sections(self, name=None):
        """See IniBasedConfig.get_sections()."""
        for source in self.option_sources:
            for section in source()._get_sections(name):
                yield section

    def _get_options(self, sections=None):
        opts = []
        # First the locations options
        for option in self._get_location_config()._get_options():
            yield option
        # Then the branch options
        branch_config = self._get_branch_data_config()
        if sections is None:
            sections = [('DEFAULT', branch_config._get_parser())]
        # FIXME: We shouldn't have to duplicate the code in IniBasedConfig but
        # Config itself has no notion of sections :( -- vila 20101001
        config_id = self.config_id()
        for (section_name, section) in sections:
            for (name, value) in section.iteritems():
                yield (name, value, section_name,
                       config_id, branch_config._get_parser())
        # Then the global options
        for option in self._get_global_config()._get_options():
            yield option

    def set_user_option(self, name, value, store=STORE_BRANCH,
        warn_masked=False):
        if store == STORE_BRANCH:
            self._get_branch_data_config().set_option(value, name)
        elif store == STORE_GLOBAL:
            self._get_global_config().set_user_option(name, value)
        else:
            self._get_location_config().set_user_option(name, value, store)
        if not warn_masked:
            return
        if store in (STORE_GLOBAL, STORE_BRANCH):
            mask_value = self._get_location_config().get_user_option(name)
            if mask_value is not None:
                trace.warning('Value "%s" is masked by "%s" from'
                              ' locations.conf', value, mask_value)
            else:
                if store == STORE_GLOBAL:
                    branch_config = self._get_branch_data_config()
                    mask_value = branch_config.get_user_option(name)
                    if mask_value is not None:
                        trace.warning('Value "%s" is masked by "%s" from'
                                      ' branch.conf', value, mask_value)

    def remove_user_option(self, option_name, section_name=None):
        self._get_branch_data_config().remove_option(option_name, section_name)

    def _gpg_signing_command(self):
        """See Config.gpg_signing_command."""
        return self._get_safe_value('_gpg_signing_command')

    def _post_commit(self):
        """See Config.post_commit."""
        return self._get_safe_value('_post_commit')

    def _get_nickname(self):
        value = self._get_explicit_nickname()
        if value is not None:
            return value
        return urlutils.unescape(self.branch.base.split('/')[-2])

    def has_explicit_nickname(self):
        """Return true if a nickname has been explicitly assigned."""
        return self._get_explicit_nickname() is not None

    def _get_explicit_nickname(self):
        return self._get_best_value('_get_nickname')

    def _log_format(self):
        """See Config.log_format."""
        return self._get_best_value('_log_format')

    def _validate_signatures_in_log(self):
        """See Config.validate_signatures_in_log."""
        return self._get_best_value('_validate_signatures_in_log')

    def _acceptable_keys(self):
        """See Config.acceptable_keys."""
        return self._get_best_value('_acceptable_keys')


def ensure_config_dir_exists(path=None):
    """Make sure a configuration directory exists.
    This makes sure that the directory exists.
    On windows, since configuration directories are 2 levels deep,
    it makes sure both the directory and the parent directory exists.
    """
    if path is None:
        path = config_dir()
    if not os.path.isdir(path):
        if sys.platform == 'win32':
            parent_dir = os.path.dirname(path)
            if not os.path.isdir(parent_dir):
                trace.mutter('creating config parent directory: %r', parent_dir)
                os.mkdir(parent_dir)
        trace.mutter('creating config directory: %r', path)
        os.mkdir(path)
        osutils.copy_ownership_from_path(path)


def config_dir():
    """Return per-user configuration directory.

    By default this is %APPDATA%/bazaar/2.0 on Windows, ~/.bazaar on Mac OS X
    and Linux.  On Linux, if there is a $XDG_CONFIG_HOME/bazaar directory,
    that will be used instead.

    TODO: Global option --config-dir to override this.
    """
    base = os.environ.get('BZR_HOME', None)
    if sys.platform == 'win32':
        # environ variables on Windows are in user encoding/mbcs. So decode
        # before using one
        if base is not None:
            base = base.decode('mbcs')
        if base is None:
            base = win32utils.get_appdata_location_unicode()
        if base is None:
            base = os.environ.get('HOME', None)
            if base is not None:
                base = base.decode('mbcs')
        if base is None:
            raise errors.BzrError('You must have one of BZR_HOME, APPDATA,'
                                  ' or HOME set')
        return osutils.pathjoin(base, 'bazaar', '2.0')
    else:
        if base is not None:
            base = base.decode(osutils._fs_enc)
    if sys.platform == 'darwin':
        if base is None:
            # this takes into account $HOME
            base = os.path.expanduser("~")
        return osutils.pathjoin(base, '.bazaar')
    else:
        if base is None:
            xdg_dir = os.environ.get('XDG_CONFIG_HOME', None)
            if xdg_dir is None:
                xdg_dir = osutils.pathjoin(os.path.expanduser("~"), ".config")
            xdg_dir = osutils.pathjoin(xdg_dir, 'bazaar')
            if osutils.isdir(xdg_dir):
                trace.mutter(
                    "Using configuration in XDG directory %s." % xdg_dir)
                return xdg_dir
            base = os.path.expanduser("~")
        return osutils.pathjoin(base, ".bazaar")


def config_filename():
    """Return per-user configuration ini file filename."""
    return osutils.pathjoin(config_dir(), 'bazaar.conf')


def locations_config_filename():
    """Return per-user configuration ini file filename."""
    return osutils.pathjoin(config_dir(), 'locations.conf')


def authentication_config_filename():
    """Return per-user authentication ini file filename."""
    return osutils.pathjoin(config_dir(), 'authentication.conf')


def user_ignore_config_filename():
    """Return the user default ignore filename"""
    return osutils.pathjoin(config_dir(), 'ignore')


def crash_dir():
    """Return the directory name to store crash files.

    This doesn't implicitly create it.

    On Windows it's in the config directory; elsewhere it's /var/crash
    which may be monitored by apport.  It can be overridden by
    $APPORT_CRASH_DIR.
    """
    if sys.platform == 'win32':
        return osutils.pathjoin(config_dir(), 'Crash')
    else:
        # XXX: hardcoded in apport_python_hook.py; therefore here too -- mbp
        # 2010-01-31
        return os.environ.get('APPORT_CRASH_DIR', '/var/crash')


def xdg_cache_dir():
    # See http://standards.freedesktop.org/basedir-spec/latest/ar01s03.html
    # Possibly this should be different on Windows?
    e = os.environ.get('XDG_CACHE_DIR', None)
    if e:
        return e
    else:
        return os.path.expanduser('~/.cache')


def _get_default_mail_domain():
    """If possible, return the assumed default email domain.

    :returns: string mail domain, or None.
    """
    if sys.platform == 'win32':
        # No implementation yet; patches welcome
        return None
    try:
        f = open('/etc/mailname')
    except (IOError, OSError), e:
        return None
    try:
        domain = f.read().strip()
        return domain
    finally:
        f.close()


def default_email():
    v = os.environ.get('BZR_EMAIL')
    if v:
        return v.decode(osutils.get_user_encoding())
    v = os.environ.get('EMAIL')
    if v:
        return v.decode(osutils.get_user_encoding())
    name, email = _auto_user_id()
    if name and email:
        return u'%s <%s>' % (name, email)
    elif email:
        return email
    raise errors.NoWhoami()


def _auto_user_id():
    """Calculate automatic user identification.

    :returns: (realname, email), either of which may be None if they can't be
    determined.

    Only used when none is set in the environment or the id file.

    This only returns an email address if we can be fairly sure the 
    address is reasonable, ie if /etc/mailname is set on unix.

    This doesn't use the FQDN as the default domain because that may be 
    slow, and it doesn't use the hostname alone because that's not normally 
    a reasonable address.
    """
    if sys.platform == 'win32':
        # No implementation to reliably determine Windows default mail
        # address; please add one.
        return None, None

    default_mail_domain = _get_default_mail_domain()
    if not default_mail_domain:
        return None, None

    import pwd
    uid = os.getuid()
    try:
        w = pwd.getpwuid(uid)
    except KeyError:
        trace.mutter('no passwd entry for uid %d?' % uid)
        return None, None

    # we try utf-8 first, because on many variants (like Linux),
    # /etc/passwd "should" be in utf-8, and because it's unlikely to give
    # false positives.  (many users will have their user encoding set to
    # latin-1, which cannot raise UnicodeError.)
    try:
        gecos = w.pw_gecos.decode('utf-8')
        encoding = 'utf-8'
    except UnicodeError:
        try:
            encoding = osutils.get_user_encoding()
            gecos = w.pw_gecos.decode(encoding)
        except UnicodeError, e:
            trace.mutter("cannot decode passwd entry %s" % w)
            return None, None
    try:
        username = w.pw_name.decode(encoding)
    except UnicodeError, e:
        trace.mutter("cannot decode passwd entry %s" % w)
        return None, None

    comma = gecos.find(',')
    if comma == -1:
        realname = gecos
    else:
        realname = gecos[:comma]

    return realname, (username + '@' + default_mail_domain)


def parse_username(username):
    """Parse e-mail username and return a (name, address) tuple."""
    match = re.match(r'(.*?)\s*<?([\w+.-]+@[\w+.-]+)>?', username)
    if match is None:
        return (username, '')
    else:
        return (match.group(1), match.group(2))


def extract_email_address(e):
    """Return just the address part of an email string.

    That is just the user@domain part, nothing else.
    This part is required to contain only ascii characters.
    If it can't be extracted, raises an error.

    >>> extract_email_address('Jane Tester <jane@test.com>')
    "jane@test.com"
    """
    name, email = parse_username(e)
    if not email:
        raise errors.NoEmailInUsername(e)
    return email


class TreeConfig(IniBasedConfig):
    """Branch configuration data associated with its contents, not location"""

    # XXX: Really needs a better name, as this is not part of the tree! -- mbp 20080507

    def __init__(self, branch):
        self._config = branch._get_config()
        self.branch = branch

    def _get_parser(self, file=None):
        if file is not None:
            return IniBasedConfig._get_parser(file)
        return self._config._get_configobj()

    def get_option(self, name, section=None, default=None):
        self.branch.lock_read()
        try:
            return self._config.get_option(name, section, default)
        finally:
            self.branch.unlock()

    def set_option(self, value, name, section=None):
        """Set a per-branch configuration option"""
        # FIXME: We shouldn't need to lock explicitly here but rather rely on
        # higher levels providing the right lock -- vila 20101004
        self.branch.lock_write()
        try:
            self._config.set_option(value, name, section)
        finally:
            self.branch.unlock()

    def remove_option(self, option_name, section_name=None):
        # FIXME: We shouldn't need to lock explicitly here but rather rely on
        # higher levels providing the right lock -- vila 20101004
        self.branch.lock_write()
        try:
            self._config.remove_option(option_name, section_name)
        finally:
            self.branch.unlock()


class AuthenticationConfig(object):
    """The authentication configuration file based on a ini file.

    Implements the authentication.conf file described in
    doc/developers/authentication-ring.txt.
    """

    def __init__(self, _file=None):
        self._config = None # The ConfigObj
        if _file is None:
            self._filename = authentication_config_filename()
            self._input = self._filename = authentication_config_filename()
        else:
            # Tests can provide a string as _file
            self._filename = None
            self._input = _file

    def _get_config(self):
        if self._config is not None:
            return self._config
        try:
            # FIXME: Should we validate something here ? Includes: empty
            # sections are useless, at least one of
            # user/password/password_encoding should be defined, etc.

            # Note: the encoding below declares that the file itself is utf-8
            # encoded, but the values in the ConfigObj are always Unicode.
            self._config = ConfigObj(self._input, encoding='utf-8')
        except configobj.ConfigObjError, e:
            raise errors.ParseConfigError(e.errors, e.config.filename)
        except UnicodeError:
            raise errors.ConfigContentError(self._filename)
        return self._config

    def _save(self):
        """Save the config file, only tests should use it for now."""
        conf_dir = os.path.dirname(self._filename)
        ensure_config_dir_exists(conf_dir)
        f = file(self._filename, 'wb')
        try:
            self._get_config().write(f)
        finally:
            f.close()

    def _set_option(self, section_name, option_name, value):
        """Set an authentication configuration option"""
        conf = self._get_config()
        section = conf.get(section_name)
        if section is None:
            conf[section] = {}
            section = conf[section]
        section[option_name] = value
        self._save()

    def get_credentials(self, scheme, host, port=None, user=None, path=None,
                        realm=None):
        """Returns the matching credentials from authentication.conf file.

        :param scheme: protocol

        :param host: the server address

        :param port: the associated port (optional)

        :param user: login (optional)

        :param path: the absolute path on the server (optional)

        :param realm: the http authentication realm (optional)

        :return: A dict containing the matching credentials or None.
           This includes:
           - name: the section name of the credentials in the
             authentication.conf file,
           - user: can't be different from the provided user if any,
           - scheme: the server protocol,
           - host: the server address,
           - port: the server port (can be None),
           - path: the absolute server path (can be None),
           - realm: the http specific authentication realm (can be None),
           - password: the decoded password, could be None if the credential
             defines only the user
           - verify_certificates: https specific, True if the server
             certificate should be verified, False otherwise.
        """
        credentials = None
        for auth_def_name, auth_def in self._get_config().items():
            if type(auth_def) is not configobj.Section:
                raise ValueError("%s defined outside a section" % auth_def_name)

            a_scheme, a_host, a_user, a_path = map(
                auth_def.get, ['scheme', 'host', 'user', 'path'])

            try:
                a_port = auth_def.as_int('port')
            except KeyError:
                a_port = None
            except ValueError:
                raise ValueError("'port' not numeric in %s" % auth_def_name)
            try:
                a_verify_certificates = auth_def.as_bool('verify_certificates')
            except KeyError:
                a_verify_certificates = True
            except ValueError:
                raise ValueError(
                    "'verify_certificates' not boolean in %s" % auth_def_name)

            # Attempt matching
            if a_scheme is not None and scheme != a_scheme:
                continue
            if a_host is not None:
                if not (host == a_host
                        or (a_host.startswith('.') and host.endswith(a_host))):
                    continue
            if a_port is not None and port != a_port:
                continue
            if (a_path is not None and path is not None
                and not path.startswith(a_path)):
                continue
            if (a_user is not None and user is not None
                and a_user != user):
                # Never contradict the caller about the user to be used
                continue
            if a_user is None:
                # Can't find a user
                continue
            # Prepare a credentials dictionary with additional keys
            # for the credential providers
            credentials = dict(name=auth_def_name,
                               user=a_user,
                               scheme=a_scheme,
                               host=host,
                               port=port,
                               path=path,
                               realm=realm,
                               password=auth_def.get('password', None),
                               verify_certificates=a_verify_certificates)
            # Decode the password in the credentials (or get one)
            self.decode_password(credentials,
                                 auth_def.get('password_encoding', None))
            if 'auth' in debug.debug_flags:
                trace.mutter("Using authentication section: %r", auth_def_name)
            break

        if credentials is None:
            # No credentials were found in authentication.conf, try the fallback
            # credentials stores.
            credentials = credential_store_registry.get_fallback_credentials(
                scheme, host, port, user, path, realm)

        return credentials

    def set_credentials(self, name, host, user, scheme=None, password=None,
                        port=None, path=None, verify_certificates=None,
                        realm=None):
        """Set authentication credentials for a host.

        Any existing credentials with matching scheme, host, port and path
        will be deleted, regardless of name.

        :param name: An arbitrary name to describe this set of credentials.
        :param host: Name of the host that accepts these credentials.
        :param user: The username portion of these credentials.
        :param scheme: The URL scheme (e.g. ssh, http) the credentials apply
            to.
        :param password: Password portion of these credentials.
        :param port: The IP port on the host that these credentials apply to.
        :param path: A filesystem path on the host that these credentials
            apply to.
        :param verify_certificates: On https, verify server certificates if
            True.
        :param realm: The http authentication realm (optional).
        """
        values = {'host': host, 'user': user}
        if password is not None:
            values['password'] = password
        if scheme is not None:
            values['scheme'] = scheme
        if port is not None:
            values['port'] = '%d' % port
        if path is not None:
            values['path'] = path
        if verify_certificates is not None:
            values['verify_certificates'] = str(verify_certificates)
        if realm is not None:
            values['realm'] = realm
        config = self._get_config()
        for_deletion = []
        for section, existing_values in config.items():
            for key in ('scheme', 'host', 'port', 'path', 'realm'):
                if existing_values.get(key) != values.get(key):
                    break
            else:
                del config[section]
        config.update({name: values})
        self._save()

    def get_user(self, scheme, host, port=None, realm=None, path=None,
                 prompt=None, ask=False, default=None):
        """Get a user from authentication file.

        :param scheme: protocol

        :param host: the server address

        :param port: the associated port (optional)

        :param realm: the realm sent by the server (optional)

        :param path: the absolute path on the server (optional)

        :param ask: Ask the user if there is no explicitly configured username 
                    (optional)

        :param default: The username returned if none is defined (optional).

        :return: The found user.
        """
        credentials = self.get_credentials(scheme, host, port, user=None,
                                           path=path, realm=realm)
        if credentials is not None:
            user = credentials['user']
        else:
            user = None
        if user is None:
            if ask:
                if prompt is None:
                    # Create a default prompt suitable for most cases
                    prompt = u'%s' % (scheme.upper(),) + u' %(host)s username'
                # Special handling for optional fields in the prompt
                if port is not None:
                    prompt_host = '%s:%d' % (host, port)
                else:
                    prompt_host = host
                user = ui.ui_factory.get_username(prompt, host=prompt_host)
            else:
                user = default
        return user

    def get_password(self, scheme, host, user, port=None,
                     realm=None, path=None, prompt=None):
        """Get a password from authentication file or prompt the user for one.

        :param scheme: protocol

        :param host: the server address

        :param port: the associated port (optional)

        :param user: login

        :param realm: the realm sent by the server (optional)

        :param path: the absolute path on the server (optional)

        :return: The found password or the one entered by the user.
        """
        credentials = self.get_credentials(scheme, host, port, user, path,
                                           realm)
        if credentials is not None:
            password = credentials['password']
            if password is not None and scheme is 'ssh':
                trace.warning('password ignored in section [%s],'
                              ' use an ssh agent instead'
                              % credentials['name'])
                password = None
        else:
            password = None
        # Prompt user only if we could't find a password
        if password is None:
            if prompt is None:
                # Create a default prompt suitable for most cases
                prompt = u'%s' % scheme.upper() + u' %(user)s@%(host)s password'
            # Special handling for optional fields in the prompt
            if port is not None:
                prompt_host = '%s:%d' % (host, port)
            else:
                prompt_host = host
            password = ui.ui_factory.get_password(prompt,
                                                  host=prompt_host, user=user)
        return password

    def decode_password(self, credentials, encoding):
        try:
            cs = credential_store_registry.get_credential_store(encoding)
        except KeyError:
            raise ValueError('%r is not a known password_encoding' % encoding)
        credentials['password'] = cs.decode_password(credentials)
        return credentials


class CredentialStoreRegistry(registry.Registry):
    """A class that registers credential stores.

    A credential store provides access to credentials via the password_encoding
    field in authentication.conf sections.

    Except for stores provided by bzr itself, most stores are expected to be
    provided by plugins that will therefore use
    register_lazy(password_encoding, module_name, member_name, help=help,
    fallback=fallback) to install themselves.

    A fallback credential store is one that is queried if no credentials can be
    found via authentication.conf.
    """

    def get_credential_store(self, encoding=None):
        cs = self.get(encoding)
        if callable(cs):
            cs = cs()
        return cs

    def is_fallback(self, name):
        """Check if the named credentials store should be used as fallback."""
        return self.get_info(name)

    def get_fallback_credentials(self, scheme, host, port=None, user=None,
                                 path=None, realm=None):
        """Request credentials from all fallback credentials stores.

        The first credentials store that can provide credentials wins.
        """
        credentials = None
        for name in self.keys():
            if not self.is_fallback(name):
                continue
            cs = self.get_credential_store(name)
            credentials = cs.get_credentials(scheme, host, port, user,
                                             path, realm)
            if credentials is not None:
                # We found some credentials
                break
        return credentials

    def register(self, key, obj, help=None, override_existing=False,
                 fallback=False):
        """Register a new object to a name.

        :param key: This is the key to use to request the object later.
        :param obj: The object to register.
        :param help: Help text for this entry. This may be a string or
                a callable. If it is a callable, it should take two
                parameters (registry, key): this registry and the key that
                the help was registered under.
        :param override_existing: Raise KeyErorr if False and something has
                already been registered for that key. If True, ignore if there
                is an existing key (always register the new value).
        :param fallback: Whether this credential store should be 
                used as fallback.
        """
        return super(CredentialStoreRegistry,
                     self).register(key, obj, help, info=fallback,
                                    override_existing=override_existing)

    def register_lazy(self, key, module_name, member_name,
                      help=None, override_existing=False,
                      fallback=False):
        """Register a new credential store to be loaded on request.

        :param module_name: The python path to the module. Such as 'os.path'.
        :param member_name: The member of the module to return.  If empty or
                None, get() will return the module itself.
        :param help: Help text for this entry. This may be a string or
                a callable.
        :param override_existing: If True, replace the existing object
                with the new one. If False, if there is already something
                registered with the same key, raise a KeyError
        :param fallback: Whether this credential store should be 
                used as fallback.
        """
        return super(CredentialStoreRegistry, self).register_lazy(
            key, module_name, member_name, help,
            info=fallback, override_existing=override_existing)


credential_store_registry = CredentialStoreRegistry()


class CredentialStore(object):
    """An abstract class to implement storage for credentials"""

    def decode_password(self, credentials):
        """Returns a clear text password for the provided credentials."""
        raise NotImplementedError(self.decode_password)

    def get_credentials(self, scheme, host, port=None, user=None, path=None,
                        realm=None):
        """Return the matching credentials from this credential store.

        This method is only called on fallback credential stores.
        """
        raise NotImplementedError(self.get_credentials)



class PlainTextCredentialStore(CredentialStore):
    __doc__ = """Plain text credential store for the authentication.conf file"""

    def decode_password(self, credentials):
        """See CredentialStore.decode_password."""
        return credentials['password']


credential_store_registry.register('plain', PlainTextCredentialStore,
                                   help=PlainTextCredentialStore.__doc__)
credential_store_registry.default_key = 'plain'


class BzrDirConfig(object):

    def __init__(self, bzrdir):
        self._bzrdir = bzrdir
        self._config = bzrdir._get_config()

    def set_default_stack_on(self, value):
        """Set the default stacking location.

        It may be set to a location, or None.

        This policy affects all branches contained by this bzrdir, except for
        those under repositories.
        """
        if self._config is None:
            raise errors.BzrError("Cannot set configuration in %s" % self._bzrdir)
        if value is None:
            self._config.set_option('', 'default_stack_on')
        else:
            self._config.set_option(value, 'default_stack_on')

    def get_default_stack_on(self):
        """Return the default stacking location.

        This will either be a location, or None.

        This policy affects all branches contained by this bzrdir, except for
        those under repositories.
        """
        if self._config is None:
            return None
        value = self._config.get_option('default_stack_on')
        if value == '':
            value = None
        return value


class TransportConfig(object):
    """A Config that reads/writes a config file on a Transport.

    It is a low-level object that considers config data to be name/value pairs
    that may be associated with a section.  Assigning meaning to these values
    is done at higher levels like TreeConfig.
    """

    def __init__(self, transport, filename):
        self._transport = transport
        self._filename = filename

    def get_option(self, name, section=None, default=None):
        """Return the value associated with a named option.

        :param name: The name of the value
        :param section: The section the option is in (if any)
        :param default: The value to return if the value is not set
        :return: The value or default value
        """
        configobj = self._get_configobj()
        if section is None:
            section_obj = configobj
        else:
            try:
                section_obj = configobj[section]
            except KeyError:
                return default
        value = section_obj.get(name, default)
        for hook in OldConfigHooks['get']:
            hook(self, name, value)
        return value

    def set_option(self, value, name, section=None):
        """Set the value associated with a named option.

        :param value: The value to set
        :param name: The name of the value to set
        :param section: The section the option is in (if any)
        """
        configobj = self._get_configobj()
        if section is None:
            configobj[name] = value
        else:
            configobj.setdefault(section, {})[name] = value
        for hook in OldConfigHooks['set']:
            hook(self, name, value)
        self._set_configobj(configobj)

    def remove_option(self, option_name, section_name=None):
        configobj = self._get_configobj()
        if section_name is None:
            del configobj[option_name]
        else:
            del configobj[section_name][option_name]
        for hook in OldConfigHooks['remove']:
            hook(self, option_name)
        self._set_configobj(configobj)

    def _get_config_file(self):
        try:
            f = StringIO(self._transport.get_bytes(self._filename))
            for hook in OldConfigHooks['load']:
                hook(self)
            return f
        except errors.NoSuchFile:
            return StringIO()
        except errors.PermissionDenied, e:
            trace.warning("Permission denied while trying to open "
                "configuration file %s.", urlutils.unescape_for_display(
                urlutils.join(self._transport.base, self._filename), "utf-8"))
            return StringIO()

    def _external_url(self):
        return urlutils.join(self._transport.external_url(), self._filename)

    def _get_configobj(self):
        f = self._get_config_file()
        try:
            try:
                conf = ConfigObj(f, encoding='utf-8')
            except configobj.ConfigObjError, e:
                raise errors.ParseConfigError(e.errors, self._external_url())
            except UnicodeDecodeError:
                raise errors.ConfigContentError(self._external_url())
        finally:
            f.close()
        return conf

    def _set_configobj(self, configobj):
        out_file = StringIO()
        configobj.write(out_file)
        out_file.seek(0)
        self._transport.put_file(self._filename, out_file)
        for hook in OldConfigHooks['save']:
            hook(self)


class Option(object):
    """An option definition.

    The option *values* are stored in config files and found in sections.

    Here we define various properties about the option itself, its default
    value, how to convert it from stores, what to do when invalid values are
    encoutered, in which config files it can be stored.
    """

    def __init__(self, name, override_from_env=None,
                 default=None, default_from_env=None,
                 help=None, from_unicode=None, invalid=None, unquote=True):
        """Build an option definition.

        :param name: the name used to refer to the option.

        :param override_from_env: A list of environment variables which can
           provide override any configuration setting.

        :param default: the default value to use when none exist in the config
            stores. This is either a string that ``from_unicode`` will convert
            into the proper type, a callable returning a unicode string so that
            ``from_unicode`` can be used on the return value, or a python
            object that can be stringified (so only the empty list is supported
            for example).

        :param default_from_env: A list of environment variables which can
           provide a default value. 'default' will be used only if none of the
           variables specified here are set in the environment.

        :param help: a doc string to explain the option to the user.

        :param from_unicode: a callable to convert the unicode string
            representing the option value in a store. This is not called for
            the default value.

        :param invalid: the action to be taken when an invalid value is
            encountered in a store. This is called only when from_unicode is
            invoked to convert a string and returns None or raise ValueError or
            TypeError. Accepted values are: None (ignore invalid values),
            'warning' (emit a warning), 'error' (emit an error message and
            terminates).

        :param unquote: should the unicode value be unquoted before conversion.
           This should be used only when the store providing the values cannot
           safely unquote them (see http://pad.lv/906897). It is provided so
           daughter classes can handle the quoting themselves.
        """
        if override_from_env is None:
            override_from_env = []
        if default_from_env is None:
            default_from_env = []
        self.name = name
        self.override_from_env = override_from_env
        # Convert the default value to a unicode string so all values are
        # strings internally before conversion (via from_unicode) is attempted.
        if default is None:
            self.default = None
        elif isinstance(default, list):
            # Only the empty list is supported
            if default:
                raise AssertionError(
                    'Only empty lists are supported as default values')
            self.default = u','
        elif isinstance(default, (str, unicode, bool, int, float)):
            # Rely on python to convert strings, booleans and integers
            self.default = u'%s' % (default,)
        elif callable(default):
            self.default = default
        else:
            # other python objects are not expected
            raise AssertionError('%r is not supported as a default value'
                                 % (default,))
        self.default_from_env = default_from_env
        self.help = help
        self.from_unicode = from_unicode
        self.unquote = unquote
        if invalid and invalid not in ('warning', 'error'):
            raise AssertionError("%s not supported for 'invalid'" % (invalid,))
        self.invalid = invalid

    def convert_from_unicode(self, store, unicode_value):
        if self.unquote and store is not None and unicode_value is not None:
            unicode_value = store.unquote(unicode_value)
        if self.from_unicode is None or unicode_value is None:
            # Don't convert or nothing to convert
            return unicode_value
        try:
            converted = self.from_unicode(unicode_value)
        except (ValueError, TypeError):
            # Invalid values are ignored
            converted = None
        if converted is None and self.invalid is not None:
            # The conversion failed
            if self.invalid == 'warning':
                trace.warning('Value "%s" is not valid for "%s"',
                              unicode_value, self.name)
            elif self.invalid == 'error':
                raise errors.ConfigOptionValueError(self.name, unicode_value)
        return converted

    def get_override(self):
        value = None
        for var in self.override_from_env:
            try:
                # If the env variable is defined, its value takes precedence
                value = os.environ[var].decode(osutils.get_user_encoding())
                break
            except KeyError:
                continue
        return value

    def get_default(self):
        value = None
        for var in self.default_from_env:
            try:
                # If the env variable is defined, its value is the default one
                value = os.environ[var].decode(osutils.get_user_encoding())
                break
            except KeyError:
                continue
        if value is None:
            # Otherwise, fallback to the value defined at registration
            if callable(self.default):
                value = self.default()
                if not isinstance(value, unicode):
                    raise AssertionError(
                    'Callable default values should be unicode')
            else:
                value = self.default
        return value

    def get_help_text(self, additional_see_also=None, plain=True):
        result = self.help
        from bzrlib import help_topics
        result += help_topics._format_see_also(additional_see_also)
        if plain:
            result = help_topics.help_as_plain_text(result)
        return result


# Predefined converters to get proper values from store

def bool_from_store(unicode_str):
    return ui.bool_from_string(unicode_str)


def int_from_store(unicode_str):
    return int(unicode_str)


_unit_suffixes = dict(K=10**3, M=10**6, G=10**9)

def int_SI_from_store(unicode_str):
    """Convert a human readable size in SI units, e.g 10MB into an integer.

    Accepted suffixes are K,M,G. It is case-insensitive and may be followed
    by a trailing b (i.e. Kb, MB). This is intended to be practical and not
    pedantic.

    :return Integer, expanded to its base-10 value if a proper SI unit is 
        found, None otherwise.
    """
    regexp = "^(\d+)(([" + ''.join(_unit_suffixes) + "])b?)?$"
    p = re.compile(regexp, re.IGNORECASE)
    m = p.match(unicode_str)
    val = None
    if m is not None:
        val, _, unit = m.groups()
        val = int(val)
        if unit:
            try:
                coeff = _unit_suffixes[unit.upper()]
            except KeyError:
                raise ValueError(gettext('{0} is not an SI unit.').format(unit))
            val *= coeff
    return val


def float_from_store(unicode_str):
    return float(unicode_str)


# Use a an empty dict to initialize an empty configobj avoiding all
# parsing and encoding checks
_list_converter_config = configobj.ConfigObj(
    {}, encoding='utf-8', list_values=True, interpolation=False)


class ListOption(Option):

    def __init__(self, name, default=None, default_from_env=None,
                 help=None, invalid=None):
        """A list Option definition.

        This overrides the base class so the conversion from a unicode string
        can take quoting into account.
        """
        super(ListOption, self).__init__(
            name, default=default, default_from_env=default_from_env,
            from_unicode=self.from_unicode, help=help,
            invalid=invalid, unquote=False)

    def from_unicode(self, unicode_str):
        if not isinstance(unicode_str, basestring):
            raise TypeError
        # Now inject our string directly as unicode. All callers got their
        # value from configobj, so values that need to be quoted are already
        # properly quoted.
        _list_converter_config.reset()
        _list_converter_config._parse([u"list=%s" % (unicode_str,)])
        maybe_list = _list_converter_config['list']
        if isinstance(maybe_list, basestring):
            if maybe_list:
                # A single value, most probably the user forgot (or didn't care
                # to add) the final ','
                l = [maybe_list]
            else:
                # The empty string, convert to empty list
                l = []
        else:
            # We rely on ConfigObj providing us with a list already
            l = maybe_list
        return l


class OptionRegistry(registry.Registry):
    """Register config options by their name.

    This overrides ``registry.Registry`` to simplify registration by acquiring
    some information from the option object itself.
    """

    def register(self, option):
        """Register a new option to its name.

        :param option: The option to register. Its name is used as the key.
        """
        super(OptionRegistry, self).register(option.name, option,
                                             help=option.help)

    def register_lazy(self, key, module_name, member_name):
        """Register a new option to be loaded on request.

        :param key: the key to request the option later. Since the registration
            is lazy, it should be provided and match the option name.

        :param module_name: the python path to the module. Such as 'os.path'.

        :param member_name: the member of the module to return.  If empty or 
                None, get() will return the module itself.
        """
        super(OptionRegistry, self).register_lazy(key,
                                                  module_name, member_name)

    def get_help(self, key=None):
        """Get the help text associated with the given key"""
        option = self.get(key)
        the_help = option.help
        if callable(the_help):
            return the_help(self, key)
        return the_help


option_registry = OptionRegistry()


# Registered options in lexicographical order

option_registry.register(
    Option('append_revisions_only',
           default=None, from_unicode=bool_from_store, invalid='warning',
           help='''\
Whether to only append revisions to the mainline.

If this is set to true, then it is not possible to change the
existing mainline of the branch.
'''))
option_registry.register(
    ListOption('acceptable_keys',
           default=None,
           help="""\
List of GPG key patterns which are acceptable for verification.
"""))
option_registry.register(
    Option('add.maximum_file_size',
           default=u'20MB', from_unicode=int_SI_from_store,
           help="""\
Size above which files should be added manually.

Files below this size are added automatically when using ``bzr add`` without
arguments.

A negative value means disable the size check.
"""))
option_registry.register(
    Option('bound',
           default=None, from_unicode=bool_from_store,
           help="""\
Is the branch bound to ``bound_location``.

If set to "True", the branch should act as a checkout, and push each commit to
the bound_location.  This option is normally set by ``bind``/``unbind``.

See also: bound_location.
"""))
option_registry.register(
    Option('bound_location',
           default=None,
           help="""\
The location that commits should go to when acting as a checkout.

This option is normally set by ``bind``.

See also: bound.
"""))
option_registry.register(
    Option('branch.fetch_tags', default=False,  from_unicode=bool_from_store,
           help="""\
Whether revisions associated with tags should be fetched.
"""))
option_registry.register(
    Option('bzr.workingtree.worth_saving_limit', default=10,
           from_unicode=int_from_store,  invalid='warning',
           help='''\
How many changes before saving the dirstate.

-1 means that we will never rewrite the dirstate file for only
stat-cache changes. Regardless of this setting, we will always rewrite
the dirstate file if a file is added/removed/renamed/etc. This flag only
affects the behavior of updating the dirstate file after we notice that
a file has been touched.
'''))
option_registry.register(
    Option('check_signatures', default=CHECK_IF_POSSIBLE,
           from_unicode=signature_policy_from_unicode,
           help='''\
GPG checking policy.

Possible values: require, ignore, check-available (default)

this option will control whether bzr will require good gpg
signatures, ignore them, or check them if they are
present.
'''))
option_registry.register(
    Option('child_submit_format',
           help='''The preferred format of submissions to this branch.'''))
option_registry.register(
    Option('child_submit_to',
           help='''Where submissions to this branch are mailed to.'''))
option_registry.register(
    Option('create_signatures', default=SIGN_WHEN_REQUIRED,
           from_unicode=signing_policy_from_unicode,
           help='''\
GPG Signing policy.

Possible values: always, never, when-required (default)

This option controls whether bzr will always create
gpg signatures or not on commits.
'''))
option_registry.register(
    Option('dirstate.fdatasync', default=True,
           from_unicode=bool_from_store,
           help='''\
Flush dirstate changes onto physical disk?

If true (default), working tree metadata changes are flushed through the
OS buffers to physical disk.  This is somewhat slower, but means data
should not be lost if the machine crashes.  See also repository.fdatasync.
'''))
option_registry.register(
    ListOption('debug_flags', default=[],
           help='Debug flags to activate.'))
option_registry.register(
    Option('default_format', default='2a',
           help='Format used when creating branches.'))
option_registry.register(
    Option('dpush_strict', default=None,
           from_unicode=bool_from_store,
           help='''\
The default value for ``dpush --strict``.

If present, defines the ``--strict`` option default value for checking
uncommitted changes before pushing into a different VCS without any
custom bzr metadata.
'''))
option_registry.register(
    Option('editor',
           help='The command called to launch an editor to enter a message.'))
option_registry.register(
    Option('email', override_from_env=['BZR_EMAIL'], default=default_email,
           help='The users identity'))
option_registry.register(
    Option('gpg_signing_command',
           default='gpg',
           help="""\
Program to use use for creating signatures.

This should support at least the -u and --clearsign options.
"""))
option_registry.register(
    Option('gpg_signing_key',
           default=None,
           help="""\
GPG key to use for signing.

This defaults to the first key associated with the users email.
"""))
option_registry.register(
    Option('ignore_missing_extensions', default=False,
           from_unicode=bool_from_store,
           help='''\
Control the missing extensions warning display.

The warning will not be emitted if set to True.
'''))
option_registry.register(
    Option('language',
           help='Language to translate messages into.'))
option_registry.register(
    Option('locks.steal_dead', default=False, from_unicode=bool_from_store,
           help='''\
Steal locks that appears to be dead.

If set to True, bzr will check if a lock is supposed to be held by an
active process from the same user on the same machine. If the user and
machine match, but no process with the given PID is active, then bzr
will automatically break the stale lock, and create a new lock for
this process.
Otherwise, bzr will prompt as normal to break the lock.
'''))
option_registry.register(
    Option('log_format', default='long',
           help= '''\
Log format to use when displaying revisions.

Standard log formats are ``long``, ``short`` and ``line``. Additional formats
may be provided by plugins.
'''))
option_registry.register(
    Option('output_encoding',
           help= 'Unicode encoding for output'
           ' (terminal encoding if not specified).'))
option_registry.register(
    Option('parent_location',
           default=None,
           help="""\
The location of the default branch for pull or merge.

This option is normally set when creating a branch, the first ``pull`` or by
``pull --remember``.
"""))
option_registry.register(
    Option('post_commit', default=None,
           help='''\
Post commit functions.

An ordered list of python functions to call, separated by spaces.

Each function takes branch, rev_id as parameters.
'''))
option_registry.register(
    Option('public_branch',
           default=None,
           help="""\
A publically-accessible version of this branch.

This implies that the branch setting this option is not publically-accessible.
Used and set by ``bzr send``.
"""))
option_registry.register(
    Option('push_location',
           default=None,
           help="""\
The location of the default branch for push.

This option is normally set by the first ``push`` or ``push --remember``.
"""))
option_registry.register(
    Option('push_strict', default=None,
           from_unicode=bool_from_store,
           help='''\
The default value for ``push --strict``.

If present, defines the ``--strict`` option default value for checking
uncommitted changes before sending a merge directive.
'''))
option_registry.register(
    Option('repository.fdatasync', default=True,
           from_unicode=bool_from_store,
           help='''\
Flush repository changes onto physical disk?

If true (default), repository changes are flushed through the OS buffers
to physical disk.  This is somewhat slower, but means data should not be
lost if the machine crashes.  See also dirstate.fdatasync.
'''))
option_registry.register_lazy('smtp_server',
    'bzrlib.smtp_connection', 'smtp_server')
option_registry.register_lazy('smtp_password',
    'bzrlib.smtp_connection', 'smtp_password')
option_registry.register_lazy('smtp_username',
    'bzrlib.smtp_connection', 'smtp_username')
option_registry.register(
    Option('selftest.timeout',
        default='600',
        from_unicode=int_from_store,
        help='Abort selftest if one test takes longer than this many seconds',
        ))

option_registry.register(
    Option('send_strict', default=None,
           from_unicode=bool_from_store,
           help='''\
The default value for ``send --strict``.

If present, defines the ``--strict`` option default value for checking
uncommitted changes before sending a bundle.
'''))

option_registry.register(
    Option('serve.client_timeout',
           default=300.0, from_unicode=float_from_store,
           help="If we wait for a new request from a client for more than"
                " X seconds, consider the client idle, and hangup."))
option_registry.register(
    Option('stacked_on_location',
           default=None,
           help="""The location where this branch is stacked on."""))
option_registry.register(
    Option('submit_branch',
           default=None,
           help="""\
The branch you intend to submit your current work to.

This is automatically set by ``bzr send`` and ``bzr merge``, and is also used
by the ``submit:`` revision spec.
"""))
option_registry.register(
    Option('submit_to',
           help='''Where submissions from this branch are mailed to.'''))


class Section(object):
    """A section defines a dict of option name => value.

    This is merely a read-only dict which can add some knowledge about the
    options. It is *not* a python dict object though and doesn't try to mimic
    its API.
    """

    def __init__(self, section_id, options):
        self.id = section_id
        # We re-use the dict-like object received
        self.options = options

    def get(self, name, default=None, expand=True):
        return self.options.get(name, default)

    def iter_option_names(self):
        for k in self.options.iterkeys():
            yield k

    def __repr__(self):
        # Mostly for debugging use
        return "<config.%s id=%s>" % (self.__class__.__name__, self.id)


_NewlyCreatedOption = object()
"""Was the option created during the MutableSection lifetime"""
_DeletedOption = object()
"""Was the option deleted during the MutableSection lifetime"""


class MutableSection(Section):
    """A section allowing changes and keeping track of the original values."""

    def __init__(self, section_id, options):
        super(MutableSection, self).__init__(section_id, options)
        self.reset_changes()

    def set(self, name, value):
        if name not in self.options:
            # This is a new option
            self.orig[name] = _NewlyCreatedOption
        elif name not in self.orig:
            self.orig[name] = self.get(name, None)
        self.options[name] = value

    def remove(self, name):
        if name not in self.orig:
            self.orig[name] = self.get(name, None)
        del self.options[name]

    def reset_changes(self):
        self.orig = {}

    def apply_changes(self, dirty, store):
        """Apply option value changes.

        ``self`` has been reloaded from the persistent storage. ``dirty``
        contains the changes made since the previous loading.

        :param dirty: the mutable section containing the changes.

        :param store: the store containing the section
        """
        for k, expected in dirty.orig.iteritems():
            actual = dirty.get(k, _DeletedOption)
            reloaded = self.get(k, _NewlyCreatedOption)
            if actual is _DeletedOption:
                if k in self.options:
                    self.remove(k)
            else:
                self.set(k, actual)
            # Report concurrent updates in an ad-hoc way. This should only
            # occurs when different processes try to update the same option
            # which is not supported (as in: the config framework is not meant
            # to be used a sharing mechanism).
            if expected != reloaded:
                if actual is _DeletedOption:
                    actual = '<DELETED>'
                if reloaded is _NewlyCreatedOption:
                    reloaded = '<CREATED>'
                if expected is _NewlyCreatedOption:
                    expected = '<CREATED>'
                # Someone changed the value since we get it from the persistent
                # storage.
                trace.warning(gettext(
                        "Option {0} in section {1} of {2} was changed"
                        " from {3} to {4}. The {5} value will be saved.".format(
                            k, self.id, store.external_url(), expected,
                            reloaded, actual)))
        # No need to keep track of these changes
        self.reset_changes()


class Store(object):
    """Abstract interface to persistent storage for configuration options."""

    readonly_section_class = Section
    mutable_section_class = MutableSection

    def __init__(self):
        # Which sections need to be saved
        self.dirty_sections = []

    def is_loaded(self):
        """Returns True if the Store has been loaded.

        This is used to implement lazy loading and ensure the persistent
        storage is queried only when needed.
        """
        raise NotImplementedError(self.is_loaded)

    def load(self):
        """Loads the Store from persistent storage."""
        raise NotImplementedError(self.load)

    def _load_from_string(self, bytes):
        """Create a store from a string in configobj syntax.

        :param bytes: A string representing the file content.
        """
        raise NotImplementedError(self._load_from_string)

    def unload(self):
        """Unloads the Store.

        This should make is_loaded() return False. This is used when the caller
        knows that the persistent storage has changed or may have change since
        the last load.
        """
        raise NotImplementedError(self.unload)

    def quote(self, value):
        """Quote a configuration option value for storing purposes.

        This allows Stacks to present values as they will be stored.
        """
        return value

    def unquote(self, value):
        """Unquote a configuration option value into unicode.

        The received value is quoted as stored.
        """
        return value

    def save(self):
        """Saves the Store to persistent storage."""
        raise NotImplementedError(self.save)

    def _need_saving(self):
        for s in self.dirty_sections:
            if s.orig:
                # At least one dirty section contains a modification
                return True
        return False

    def apply_changes(self, dirty_sections):
        """Apply changes from dirty sections while checking for coherency.

        The Store content is discarded and reloaded from persistent storage to
        acquire up-to-date values.

        Dirty sections are MutableSection which kept track of the value they
        are expected to update.
        """
        # We need an up-to-date version from the persistent storage, unload the
        # store. The reload will occur when needed (triggered by the first
        # get_mutable_section() call below.
        self.unload()
        # Apply the changes from the preserved dirty sections
        for dirty in dirty_sections:
            clean = self.get_mutable_section(dirty.id)
            clean.apply_changes(dirty, self)
        # Everything is clean now
        self.dirty_sections = []

    def save_changes(self):
        """Saves the Store to persistent storage if changes occurred.

        Apply the changes recorded in the mutable sections to a store content
        refreshed from persistent storage.
        """
        raise NotImplementedError(self.save_changes)

    def external_url(self):
        raise NotImplementedError(self.external_url)

    def get_sections(self):
        """Returns an ordered iterable of existing sections.

        :returns: An iterable of (store, section).
        """
        raise NotImplementedError(self.get_sections)

    def get_mutable_section(self, section_id=None):
        """Returns the specified mutable section.

        :param section_id: The section identifier
        """
        raise NotImplementedError(self.get_mutable_section)

    def __repr__(self):
        # Mostly for debugging use
        return "<config.%s(%s)>" % (self.__class__.__name__,
                                    self.external_url())


class CommandLineStore(Store):
    "A store to carry command line overrides for the config options."""

    def __init__(self, opts=None):
        super(CommandLineStore, self).__init__()
        if opts is None:
            opts = {}
        self.options = {}
        self.id = 'cmdline'

    def _reset(self):
        # The dict should be cleared but not replaced so it can be shared.
        self.options.clear()

    def _from_cmdline(self, overrides):
        # Reset before accepting new definitions
        self._reset()
        for over in overrides:
            try:
                name, value = over.split('=', 1)
            except ValueError:
                raise errors.BzrCommandError(
                    gettext("Invalid '%s', should be of the form 'name=value'")
                    % (over,))
            self.options[name] = value

    def external_url(self):
        # Not an url but it makes debugging easier and is never needed
        # otherwise
        return 'cmdline'

    def get_sections(self):
        yield self,  self.readonly_section_class(None, self.options)


class IniFileStore(Store):
    """A config Store using ConfigObj for storage.

    :ivar _config_obj: Private member to hold the ConfigObj instance used to
        serialize/deserialize the config file.
    """

    def __init__(self):
        """A config Store using ConfigObj for storage.
        """
        super(IniFileStore, self).__init__()
        self._config_obj = None

    def is_loaded(self):
        return self._config_obj != None

    def unload(self):
        self._config_obj = None
        self.dirty_sections = []

    def _load_content(self):
        """Load the config file bytes.

        This should be provided by subclasses

        :return: Byte string
        """
        raise NotImplementedError(self._load_content)

    def _save_content(self, content):
        """Save the config file bytes.

        This should be provided by subclasses

        :param content: Config file bytes to write
        """
        raise NotImplementedError(self._save_content)

    def load(self):
        """Load the store from the associated file."""
        if self.is_loaded():
            return
        content = self._load_content()
        self._load_from_string(content)
        for hook in ConfigHooks['load']:
            hook(self)

    def _load_from_string(self, bytes):
        """Create a config store from a string.

        :param bytes: A string representing the file content.
        """
        if self.is_loaded():
            raise AssertionError('Already loaded: %r' % (self._config_obj,))
        co_input = StringIO(bytes)
        try:
            # The config files are always stored utf8-encoded
            self._config_obj = ConfigObj(co_input, encoding='utf-8',
                                         list_values=False)
        except configobj.ConfigObjError, e:
            self._config_obj = None
            raise errors.ParseConfigError(e.errors, self.external_url())
        except UnicodeDecodeError:
            raise errors.ConfigContentError(self.external_url())

    def save_changes(self):
        if not self.is_loaded():
            # Nothing to save
            return
        if not self._need_saving():
            return
        # Preserve the current version
        current = self._config_obj
        dirty_sections = list(self.dirty_sections)
        self.apply_changes(dirty_sections)
        # Save to the persistent storage
        self.save()

    def save(self):
        if not self.is_loaded():
            # Nothing to save
            return
        out = StringIO()
        self._config_obj.write(out)
        self._save_content(out.getvalue())
        for hook in ConfigHooks['save']:
            hook(self)

    def get_sections(self):
        """Get the configobj section in the file order.

        :returns: An iterable of (store, section).
        """
        # We need a loaded store
        try:
            self.load()
        except (errors.NoSuchFile, errors.PermissionDenied):
            # If the file can't be read, there is no sections
            return
        cobj = self._config_obj
        if cobj.scalars:
            yield self, self.readonly_section_class(None, cobj)
        for section_name in cobj.sections:
            yield (self,
                   self.readonly_section_class(section_name,
                                               cobj[section_name]))

    def get_mutable_section(self, section_id=None):
        # We need a loaded store
        try:
            self.load()
        except errors.NoSuchFile:
            # The file doesn't exist, let's pretend it was empty
            self._load_from_string('')
        if section_id is None:
            section = self._config_obj
        else:
            section = self._config_obj.setdefault(section_id, {})
        mutable_section = self.mutable_section_class(section_id, section)
        # All mutable sections can become dirty
        self.dirty_sections.append(mutable_section)
        return mutable_section

    def quote(self, value):
        try:
            # configobj conflates automagical list values and quoting
            self._config_obj.list_values = True
            return self._config_obj._quote(value)
        finally:
            self._config_obj.list_values = False

    def unquote(self, value):
        if value and isinstance(value, basestring):
            # _unquote doesn't handle None nor empty strings nor anything that
            # is not a string, really.
            value = self._config_obj._unquote(value)
        return value

    def external_url(self):
        # Since an IniFileStore can be used without a file (at least in tests),
        # it's better to provide something than raising a NotImplementedError.
        # All daughter classes are supposed to provide an implementation
        # anyway.
        return 'In-Process Store, no URL'

class TransportIniFileStore(IniFileStore):
    """IniFileStore that loads files from a transport.

    :ivar transport: The transport object where the config file is located.

    :ivar file_name: The config file basename in the transport directory.
    """

    def __init__(self, transport, file_name):
        """A Store using a ini file on a Transport

        :param transport: The transport object where the config file is located.
        :param file_name: The config file basename in the transport directory.
        """
        super(TransportIniFileStore, self).__init__()
        self.transport = transport
        self.file_name = file_name

    def _load_content(self):
        try:
            return self.transport.get_bytes(self.file_name)
        except errors.PermissionDenied:
            trace.warning("Permission denied while trying to load "
                          "configuration store %s.", self.external_url())
            raise

    def _save_content(self, content):
        self.transport.put_bytes(self.file_name, content)

    def external_url(self):
        # FIXME: external_url should really accepts an optional relpath
        # parameter (bug #750169) :-/ -- vila 2011-04-04
        # The following will do in the interim but maybe we don't want to
        # expose a path here but rather a config ID and its associated
        # object </hand wawe>.
        return urlutils.join(self.transport.external_url(), self.file_name)


# Note that LockableConfigObjStore inherits from ConfigObjStore because we need
# unlockable stores for use with objects that can already ensure the locking
# (think branches). If different stores (not based on ConfigObj) are created,
# they may face the same issue.


class LockableIniFileStore(TransportIniFileStore):
    """A ConfigObjStore using locks on save to ensure store integrity."""

    def __init__(self, transport, file_name, lock_dir_name=None):
        """A config Store using ConfigObj for storage.

        :param transport: The transport object where the config file is located.

        :param file_name: The config file basename in the transport directory.
        """
        if lock_dir_name is None:
            lock_dir_name = 'lock'
        self.lock_dir_name = lock_dir_name
        super(LockableIniFileStore, self).__init__(transport, file_name)
        self._lock = lockdir.LockDir(self.transport, self.lock_dir_name)

    def lock_write(self, token=None):
        """Takes a write lock in the directory containing the config file.

        If the directory doesn't exist it is created.
        """
        # FIXME: This doesn't check the ownership of the created directories as
        # ensure_config_dir_exists does. It should if the transport is local
        # -- vila 2011-04-06
        self.transport.create_prefix()
        return self._lock.lock_write(token)

    def unlock(self):
        self._lock.unlock()

    def break_lock(self):
        self._lock.break_lock()

    @needs_write_lock
    def save(self):
        # We need to be able to override the undecorated implementation
        self.save_without_locking()

    def save_without_locking(self):
        super(LockableIniFileStore, self).save()


# FIXME: global, bazaar, shouldn't that be 'user' instead or even
# 'user_defaults' as opposed to 'user_overrides', 'system_defaults'
# (/etc/bzr/bazaar.conf) and 'system_overrides' ? -- vila 2011-04-05

# FIXME: Moreover, we shouldn't need classes for these stores either, factory
# functions or a registry will make it easier and clearer for tests, focusing
# on the relevant parts of the API that needs testing -- vila 20110503 (based
# on a poolie's remark)
class GlobalStore(LockableIniFileStore):

    def __init__(self, possible_transports=None):
        t = transport.get_transport_from_path(
            config_dir(), possible_transports=possible_transports)
        super(GlobalStore, self).__init__(t, 'bazaar.conf')
        self.id = 'bazaar'


class LocationStore(LockableIniFileStore):

    def __init__(self, possible_transports=None):
        t = transport.get_transport_from_path(
            config_dir(), possible_transports=possible_transports)
        super(LocationStore, self).__init__(t, 'locations.conf')
        self.id = 'locations'


class BranchStore(TransportIniFileStore):

    def __init__(self, branch):
        super(BranchStore, self).__init__(branch.control_transport,
                                          'branch.conf')
        self.branch = branch
        self.id = 'branch'

    def lock_write(self, token=None):
        return self.branch.lock_write(token)

    def unlock(self):
        return self.branch.unlock()

    @needs_write_lock
    def save(self):
        # We need to be able to override the undecorated implementation
        self.save_without_locking()

    def save_without_locking(self):
        super(BranchStore, self).save()


class ControlStore(LockableIniFileStore):

    def __init__(self, bzrdir):
        super(ControlStore, self).__init__(bzrdir.transport,
                                          'control.conf',
                                           lock_dir_name='branch_lock')
        self.id = 'control'


class SectionMatcher(object):
    """Select sections into a given Store.

    This is intended to be used to postpone getting an iterable of sections
    from a store.
    """

    def __init__(self, store):
        self.store = store

    def get_sections(self):
        # This is where we require loading the store so we can see all defined
        # sections.
        sections = self.store.get_sections()
        # Walk the revisions in the order provided
        for store, s in sections:
            if self.match(s):
                yield store, s

    def match(self, section):
        """Does the proposed section match.

        :param section: A Section object.

        :returns: True if the section matches, False otherwise.
        """
        raise NotImplementedError(self.match)


class NameMatcher(SectionMatcher):

    def __init__(self, store, section_id):
        super(NameMatcher, self).__init__(store)
        self.section_id = section_id

    def match(self, section):
        return section.id == self.section_id


class LocationSection(Section):

    def __init__(self, section, extra_path):
        super(LocationSection, self).__init__(section.id, section.options)
        self.extra_path = extra_path
        self.locals = {'relpath': extra_path,
                       'basename': urlutils.basename(extra_path)}

    def get(self, name, default=None, expand=True):
        value = super(LocationSection, self).get(name, default)
        if value is not None and expand:
            policy_name = self.get(name + ':policy', None)
            policy = _policy_value.get(policy_name, POLICY_NONE)
            if policy == POLICY_APPENDPATH:
                value = urlutils.join(value, self.extra_path)
            # expand section local options right now (since POLICY_APPENDPATH
            # will never add options references, it's ok to expand after it).
            chunks = []
            for is_ref, chunk in iter_option_refs(value):
                if not is_ref:
                    chunks.append(chunk)
                else:
                    ref = chunk[1:-1]
                    if ref in self.locals:
                        chunks.append(self.locals[ref])
                    else:
                        chunks.append(chunk)
            value = ''.join(chunks)
        return value


class StartingPathMatcher(SectionMatcher):
    """Select sections for a given location respecting the Store order."""

    # FIXME: Both local paths and urls can be used for section names as well as
    # ``location`` to stay consistent with ``LocationMatcher`` which itself
    # inherited the fuzziness from the previous ``LocationConfig``
    # implementation. We probably need to revisit which encoding is allowed for
    # both ``location`` and section names and how we normalize
    # them. http://pad.lv/85479, http://pad.lv/437009 and http://359320 are
    # related too. -- vila 2012-01-04

    def __init__(self, store, location):
        super(StartingPathMatcher, self).__init__(store)
        if location.startswith('file://'):
            location = urlutils.local_path_from_url(location)
        self.location = location

    def get_sections(self):
        """Get all sections matching ``location`` in the store.

        The most generic sections are described first in the store, then more
        specific ones can be provided for reduced scopes.

        The returned section are therefore returned in the reversed order so
        the most specific ones can be found first.
        """
        location_parts = self.location.rstrip('/').split('/')
        store = self.store
        sections = []
        # Later sections are more specific, they should be returned first
        for _, section in reversed(list(store.get_sections())):
            if section.id is None:
                # The no-name section is always included if present
                yield store, LocationSection(section, self.location)
                continue
            section_path = section.id
            if section_path.startswith('file://'):
                # the location is already a local path or URL, convert the
                # section id to the same format
                section_path = urlutils.local_path_from_url(section_path)
            if (self.location.startswith(section_path)
                or fnmatch.fnmatch(self.location, section_path)):
                section_parts = section_path.rstrip('/').split('/')
                extra_path = '/'.join(location_parts[len(section_parts):])
                yield store, LocationSection(section, extra_path)


class LocationMatcher(SectionMatcher):

    def __init__(self, store, location):
        super(LocationMatcher, self).__init__(store)
        if location.startswith('file://'):
            location = urlutils.local_path_from_url(location)
        self.location = location

    def _get_matching_sections(self):
        """Get all sections matching ``location``."""
        # We slightly diverge from LocalConfig here by allowing the no-name
        # section as the most generic one and the lower priority.
        no_name_section = None
        all_sections = []
        # Filter out the no_name_section so _iter_for_location_by_parts can be
        # used (it assumes all sections have a name).
        for _, section in self.store.get_sections():
            if section.id is None:
                no_name_section = section
            else:
                all_sections.append(section)
        # Unfortunately _iter_for_location_by_parts deals with section names so
        # we have to resync.
        filtered_sections = _iter_for_location_by_parts(
            [s.id for s in all_sections], self.location)
        iter_all_sections = iter(all_sections)
        matching_sections = []
        if no_name_section is not None:
            matching_sections.append(
                (0, LocationSection(no_name_section, self.location)))
        for section_id, extra_path, length in filtered_sections:
            # a section id is unique for a given store so it's safe to take the
            # first matching section while iterating. Also, all filtered
            # sections are part of 'all_sections' and will always be found
            # there.
            while True:
                section = iter_all_sections.next()
                if section_id == section.id:
                    matching_sections.append(
                        (length, LocationSection(section, extra_path)))
                    break
        return matching_sections

    def get_sections(self):
        # Override the default implementation as we want to change the order
        matching_sections = self._get_matching_sections()
        # We want the longest (aka more specific) locations first
        sections = sorted(matching_sections,
                          key=lambda (length, section): (length, section.id),
                          reverse=True)
        # Sections mentioning 'ignore_parents' restrict the selection
        for _, section in sections:
            # FIXME: We really want to use as_bool below -- vila 2011-04-07
            ignore = section.get('ignore_parents', None)
            if ignore is not None:
                ignore = ui.bool_from_string(ignore)
            if ignore:
                break
            # Finally, we have a valid section
            yield self.store, section


_option_ref_re = lazy_regex.lazy_compile('({[^{}\n]+})')
"""Describes an expandable option reference.

We want to match the most embedded reference first.

I.e. for '{{foo}}' we will get '{foo}',
for '{bar{baz}}' we will get '{baz}'
"""

def iter_option_refs(string):
    # Split isolate refs so every other chunk is a ref
    is_ref = False
    for chunk  in _option_ref_re.split(string):
        yield is_ref, chunk
        is_ref = not is_ref


class Stack(object):
    """A stack of configurations where an option can be defined"""

    def __init__(self, sections_def, store=None, mutable_section_id=None):
        """Creates a stack of sections with an optional store for changes.

        :param sections_def: A list of Section or callables that returns an
            iterable of Section. This defines the Sections for the Stack and
            can be called repeatedly if needed.

        :param store: The optional Store where modifications will be
            recorded. If none is specified, no modifications can be done.

        :param mutable_section_id: The id of the MutableSection where changes
            are recorded. This requires the ``store`` parameter to be
            specified.
        """
        self.sections_def = sections_def
        self.store = store
        self.mutable_section_id = mutable_section_id

    def get(self, name, expand=None):
        """Return the *first* option value found in the sections.

        This is where we guarantee that sections coming from Store are loaded
        lazily: the loading is delayed until we need to either check that an
        option exists or get its value, which in turn may require to discover
        in which sections it can be defined. Both of these (section and option
        existence) require loading the store (even partially).

        :param name: The queried option.

        :param expand: Whether options references should be expanded.

        :returns: The value of the option.
        """
        # FIXME: No caching of options nor sections yet -- vila 20110503
        if expand is None:
            expand = _get_expand_default_value()
        value = None
        found_store = None # Where the option value has been found
        # If the option is registered, it may provide additional info about
        # value handling
        try:
            opt = option_registry.get(name)
        except KeyError:
            # Not registered
            opt = None

        def expand_and_convert(val):
            # This may need to be called in different contexts if the value is
            # None or ends up being None during expansion or conversion.
            if val is not None:
                if expand:
                    if isinstance(val, basestring):
                        val = self._expand_options_in_string(val)
                    else:
                        trace.warning('Cannot expand "%s":'
                                      ' %s does not support option expansion'
                                      % (name, type(val)))
                if opt is None:
                    val = found_store.unquote(val)
                else:
                    val = opt.convert_from_unicode(found_store, val)
            return val

        # First of all, check if the environment can override the configuration
        # value
        if opt is not None and opt.override_from_env:
            value = opt.get_override()
            value = expand_and_convert(value)
        if value is None:
            # Ensuring lazy loading is achieved by delaying section matching
            # (which implies querying the persistent storage) until it can't be
            # avoided anymore by using callables to describe (possibly empty)
            # section lists.
            for sections in self.sections_def:
                for store, section in sections():
                    value = section.get(name)
                    if value is not None:
                        found_store = store
                        break
                if value is not None:
                    break
            value = expand_and_convert(value)
            if opt is not None and value is None:
                # If the option is registered, it may provide a default value
                value = opt.get_default()
                value = expand_and_convert(value)
        for hook in ConfigHooks['get']:
            hook(self, name, value)
        return value

    def expand_options(self, string, env=None):
        """Expand option references in the string in the configuration context.

        :param string: The string containing option(s) to expand.

        :param env: An option dict defining additional configuration options or
            overriding existing ones.

        :returns: The expanded string.
        """
        return self._expand_options_in_string(string, env)

    def _expand_options_in_string(self, string, env=None, _refs=None):
        """Expand options in the string in the configuration context.

        :param string: The string to be expanded.

        :param env: An option dict defining additional configuration options or
            overriding existing ones.

        :param _refs: Private list (FIFO) containing the options being expanded
            to detect loops.

        :returns: The expanded string.
        """
        if string is None:
            # Not much to expand there
            return None
        if _refs is None:
            # What references are currently resolved (to detect loops)
            _refs = []
        result = string
        # We need to iterate until no more refs appear ({{foo}} will need two
        # iterations for example).
        expanded = True
        while expanded:
            expanded = False
            chunks = []
            for is_ref, chunk in iter_option_refs(result):
                if not is_ref:
                    chunks.append(chunk)
                else:
                    expanded = True
                    name = chunk[1:-1]
                    if name in _refs:
                        raise errors.OptionExpansionLoop(string, _refs)
                    _refs.append(name)
                    value = self._expand_option(name, env, _refs)
                    if value is None:
                        raise errors.ExpandingUnknownOption(name, string)
                    chunks.append(value)
                    _refs.pop()
            result = ''.join(chunks)
        return result

    def _expand_option(self, name, env, _refs):
        if env is not None and name in env:
            # Special case, values provided in env takes precedence over
            # anything else
            value = env[name]
        else:
            value = self.get(name, expand=False)
            value = self._expand_options_in_string(value, env, _refs)
        return value

    def _get_mutable_section(self):
        """Get the MutableSection for the Stack.

        This is where we guarantee that the mutable section is lazily loaded:
        this means we won't load the corresponding store before setting a value
        or deleting an option. In practice the store will often be loaded but
        this helps catching some programming errors.
        """
        store = self.store
        section = store.get_mutable_section(self.mutable_section_id)
        return store, section

    def set(self, name, value):
        """Set a new value for the option."""
        store, section = self._get_mutable_section()
        section.set(name, store.quote(value))
        for hook in ConfigHooks['set']:
            hook(self, name, value)

    def remove(self, name):
        """Remove an existing option."""
        _, section = self._get_mutable_section()
        section.remove(name)
        for hook in ConfigHooks['remove']:
            hook(self, name)

    def __repr__(self):
        # Mostly for debugging use
        return "<config.%s(%s)>" % (self.__class__.__name__, id(self))

    def _get_overrides(self):
        # Hack around library_state.initialize never called
        if bzrlib.global_state is not None:
            return bzrlib.global_state.cmdline_overrides.get_sections()
        return []


class MemoryStack(Stack):
    """A configuration stack defined from a string.

    This is mainly intended for tests and requires no disk resources.
    """

    def __init__(self, content=None):
        """Create an in-memory stack from a given content.

        It uses a single store based on configobj and support reading and
        writing options.

        :param content: The initial content of the store. If None, the store is
            not loaded and ``_load_from_string`` can and should be used if
            needed.
        """
        store = IniFileStore()
        if content is not None:
            store._load_from_string(content)
        super(MemoryStack, self).__init__(
            [store.get_sections], store)


class _CompatibleStack(Stack):
    """Place holder for compatibility with previous design.

    This is intended to ease the transition from the Config-based design to the
    Stack-based design and should not be used nor relied upon by plugins.

    One assumption made here is that the daughter classes will all use Stores
    derived from LockableIniFileStore).

    It implements set() and remove () by re-loading the store before applying
    the modification and saving it.

    The long term plan being to implement a single write by store to save
    all modifications, this class should not be used in the interim.
    """

    def set(self, name, value):
        # Force a reload
        self.store.unload()
        super(_CompatibleStack, self).set(name, value)
        # Force a write to persistent storage
        self.store.save()

    def remove(self, name):
        # Force a reload
        self.store.unload()
        super(_CompatibleStack, self).remove(name)
        # Force a write to persistent storage
        self.store.save()


class GlobalStack(_CompatibleStack):
    """Global options only stack.

    The following sections are queried:

    * command-line overrides,

    * the 'DEFAULT' section in bazaar.conf

    This stack will use the ``DEFAULT`` section in bazaar.conf as its
    MutableSection.
    """

    def __init__(self):
        gstore = GlobalStore()
        super(GlobalStack, self).__init__(
            [self._get_overrides,
             NameMatcher(gstore, 'DEFAULT').get_sections],
            gstore, mutable_section_id='DEFAULT')


class LocationStack(_CompatibleStack):
    """Per-location options falling back to global options stack.


    The following sections are queried:

    * command-line overrides,

    * the sections matching ``location`` in ``locations.conf``, the order being
      defined by the number of path components in the section glob, higher
      numbers first (from most specific section to most generic).

    * the 'DEFAULT' section in bazaar.conf

    This stack will use the ``location`` section in locations.conf as its
    MutableSection.
    """

    def __init__(self, location):
        """Make a new stack for a location and global configuration.

        :param location: A URL prefix to """
        lstore = LocationStore()
        if location.startswith('file://'):
            location = urlutils.local_path_from_url(location)
        gstore = GlobalStore()
        super(LocationStack, self).__init__(
            [self._get_overrides,
             LocationMatcher(lstore, location).get_sections,
             NameMatcher(gstore, 'DEFAULT').get_sections],
            lstore, mutable_section_id=location)


class BranchStack(_CompatibleStack):
    """Per-location options falling back to branch then global options stack.

    The following sections are queried:

    * command-line overrides,

    * the sections matching ``location`` in ``locations.conf``, the order being
      defined by the number of path components in the section glob, higher
      numbers first (from most specific section to most generic),

    * the no-name section in branch.conf,

    * the ``DEFAULT`` section in ``bazaar.conf``.

    This stack will use the no-name section in ``branch.conf`` as its
    MutableSection.
    """

    def __init__(self, branch):
        lstore = LocationStore()
        bstore = branch._get_config_store()
        gstore = GlobalStore()
        super(BranchStack, self).__init__(
            [self._get_overrides,
             LocationMatcher(lstore, branch.base).get_sections,
             NameMatcher(bstore, None).get_sections,
             NameMatcher(gstore, 'DEFAULT').get_sections],
            bstore)
        self.branch = branch


class RemoteControlStack(_CompatibleStack):
    """Remote control-only options stack."""

    # FIXME 2011-11-22 JRV This should probably be renamed to avoid confusion
    # with the stack used for remote bzr dirs. RemoteControlStack only uses
    # control.conf and is used only for stack options.

    def __init__(self, bzrdir):
        cstore = bzrdir._get_config_store()
        super(RemoteControlStack, self).__init__(
            [NameMatcher(cstore, None).get_sections],
            cstore)
        self.bzrdir = bzrdir


class BranchOnlyStack(_CompatibleStack):
    """Branch-only options stack."""

    # FIXME: _BranchOnlyStack only uses branch.conf and is used only for the
    # stacked_on_location options waiting for http://pad.lv/832042 to be fixed.
    # -- vila 2011-12-16

    def __init__(self, branch):
        bstore = branch._get_config_store()
        super(BranchOnlyStack, self).__init__(
            [NameMatcher(bstore, None).get_sections],
            bstore)
        self.branch = branch


# Use a an empty dict to initialize an empty configobj avoiding all
# parsing and encoding checks
_quoting_config = configobj.ConfigObj(
    {}, encoding='utf-8', interpolation=False, list_values=True)

class cmd_config(commands.Command):
    __doc__ = """Display, set or remove a configuration option.

    Display the active value for a given option.

    If --all is specified, NAME is interpreted as a regular expression and all
    matching options are displayed mentioning their scope. The active value
    that bzr will take into account is the first one displayed for each option.

    If no NAME is given, --all .* is implied.

    Setting a value is achieved by using name=value without spaces. The value
    is set in the most relevant scope and can be checked by displaying the
    option again.
    """

    takes_args = ['name?']

    takes_options = [
        'directory',
        # FIXME: This should be a registry option so that plugins can register
        # their own config files (or not) and will also address
        # http://pad.lv/788991 -- vila 20101115
        commands.Option('scope', help='Reduce the scope to the specified'
                        ' configuration file.',
                        type=unicode),
        commands.Option('all',
            help='Display all the defined values for the matching options.',
            ),
        commands.Option('remove', help='Remove the option from'
                        ' the configuration file.'),
        ]

    _see_also = ['configuration']

    @commands.display_command
    def run(self, name=None, all=False, directory=None, scope=None,
            remove=False):
        if directory is None:
            directory = '.'
        directory = urlutils.normalize_url(directory)
        if remove and all:
            raise errors.BzrError(
                '--all and --remove are mutually exclusive.')
        elif remove:
            # Delete the option in the given scope
            self._remove_config_option(name, directory, scope)
        elif name is None:
            # Defaults to all options
            self._show_matching_options('.*', directory, scope)
        else:
            try:
                name, value = name.split('=', 1)
            except ValueError:
                # Display the option(s) value(s)
                if all:
                    self._show_matching_options(name, directory, scope)
                else:
                    self._show_value(name, directory, scope)
            else:
                if all:
                    raise errors.BzrError(
                        'Only one option can be set.')
                # Set the option value
                self._set_config_option(name, value, directory, scope)

    def _get_stack(self, directory, scope=None):
        """Get the configuration stack specified by ``directory`` and ``scope``.

        :param directory: Where the configurations are derived from.

        :param scope: A specific config to start from.
        """
        # FIXME: scope should allow access to plugin-specific stacks (even
        # reduced to the plugin-specific store), related to
        # http://pad.lv/788991 -- vila 2011-11-15
        if scope is not None:
            if scope == 'bazaar':
                return GlobalStack()
            elif scope == 'locations':
                return LocationStack(directory)
            elif scope == 'branch':
                (_, br, _) = (
                    controldir.ControlDir.open_containing_tree_or_branch(
                        directory))
                return br.get_config_stack()
            raise errors.NoSuchConfig(scope)
        else:
            try:
                (_, br, _) = (
                    controldir.ControlDir.open_containing_tree_or_branch(
                        directory))
                return br.get_config_stack()
            except errors.NotBranchError:
                return LocationStack(directory)

    def _show_value(self, name, directory, scope):
        conf = self._get_stack(directory, scope)
        value = conf.get(name, expand=True)
        if value is not None:
            # Quote the value appropriately
            value = _quoting_config._quote(value)
            self.outf.write('%s\n' % (value,))
        else:
            raise errors.NoSuchConfigOption(name)

    def _show_matching_options(self, name, directory, scope):
        name = lazy_regex.lazy_compile(name)
        # We want any error in the regexp to be raised *now* so we need to
        # avoid the delay introduced by the lazy regexp.  But, we still do
        # want the nicer errors raised by lazy_regex.
        name._compile_and_collapse()
        cur_store_id = None
        cur_section = None
        conf = self._get_stack(directory, scope)
        for sections in conf.sections_def:
            for store, section in sections():
                for oname in section.iter_option_names():
                    if name.search(oname):
                        if cur_store_id != store.id:
                            # Explain where the options are defined
                            self.outf.write('%s:\n' % (store.id,))
                            cur_store_id = store.id
                            cur_section = None
                        if (section.id is not None
                            and cur_section != section.id):
                            # Display the section id as it appears in the store
                            # (None doesn't appear by definition)
                            self.outf.write('  [%s]\n' % (section.id,))
                            cur_section = section.id
                        value = section.get(oname, expand=False)
                        # Since we don't use the stack, we need to restore a
                        # proper quoting.
                        try:
                            opt = option_registry.get(oname)
                            value = opt.convert_from_unicode(store, value)
                        except KeyError:
                            value = store.unquote(value)
                        value = _quoting_config._quote(value)
                        self.outf.write('  %s = %s\n' % (oname, value))

    def _set_config_option(self, name, value, directory, scope):
        conf = self._get_stack(directory, scope)
        conf.set(name, value)

    def _remove_config_option(self, name, directory, scope):
        if name is None:
            raise errors.BzrCommandError(
                '--remove expects an option to remove.')
        conf = self._get_stack(directory, scope)
        try:
            conf.remove(name)
        except KeyError:
            raise errors.NoSuchConfigOption(name)


# Test registries
#
# We need adapters that can build a Store or a Stack in a test context. Test
# classes, based on TestCaseWithTransport, can use the registry to parametrize
# themselves. The builder will receive a test instance and should return a
# ready-to-use store or stack.  Plugins that define new store/stacks can also
# register themselves here to be tested against the tests defined in
# bzrlib.tests.test_config. Note that the builder can be called multiple times
# for the same test.

# The registered object should be a callable receiving a test instance
# parameter (inheriting from tests.TestCaseWithTransport) and returning a Store
# object.
test_store_builder_registry = registry.Registry()

# The registered object should be a callable receiving a test instance
# parameter (inheriting from tests.TestCaseWithTransport) and returning a Stack
# object.
test_stack_builder_registry = registry.Registry()<|MERGE_RESOLUTION|>--- conflicted
+++ resolved
@@ -72,12 +72,8 @@
 up=pull
 """
 
-<<<<<<< HEAD
 from __future__ import absolute_import
-
-=======
 from cStringIO import StringIO
->>>>>>> 2a083b3b
 import os
 import sys
 
