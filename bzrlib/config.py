--- conflicted
+++ resolved
@@ -2314,14 +2314,9 @@
     encoutered, in which config files it can be stored.
     """
 
-<<<<<<< HEAD
-    def __init__(self, name, default=None, help=None, from_unicode=None,
-                 invalid=None):
-=======
     def __init__(self, name, default=None, default_from_env=None,
                  help=None,
                  from_unicode=None, invalid=None):
->>>>>>> c9c9dcff
         """Build an option definition.
 
         :param name: the name used to refer to the option.
@@ -2329,13 +2324,10 @@
         :param default: the default value to use when none exist in the config
             stores.
 
-<<<<<<< HEAD
-=======
         :param default_from_env: A list of environment variables which can
            provide a default value. 'default' will be used only if none of the
            variables specified here are set in the environment.
 
->>>>>>> c9c9dcff
         :param help: a doc string to explain the option to the user.
 
         :param from_unicode: a callable to convert the unicode string
@@ -2349,16 +2341,11 @@
             'warning' (emit a warning), 'error' (emit an error message and
             terminates).
         """
-<<<<<<< HEAD
-        self.name = name
-        self.default = default
-=======
         if default_from_env is None:
             default_from_env = []
         self.name = name
         self.default = default
         self.default_from_env = default_from_env
->>>>>>> c9c9dcff
         self.help = help
         self.from_unicode = from_unicode
         if invalid and invalid not in ('warning', 'error'):
@@ -2387,8 +2374,6 @@
 def bool_from_store(unicode_str):
     return ui.bool_from_string(unicode_str)
 
-<<<<<<< HEAD
-=======
 
 def int_from_store(unicode_str):
     return int(unicode_str)
@@ -2452,70 +2437,6 @@
 
 
 # Registered options in lexicographical order
->>>>>>> c9c9dcff
-
-def int_from_store(unicode_str):
-    return int(unicode_str)
-
-
-def list_from_store(unicode_str):
-    # ConfigObj return '' instead of u''. Use 'str' below to catch all cases.
-    if isinstance(unicode_str, (str, unicode)):
-        if unicode_str:
-            # A single value, most probably the user forgot (or didn't care to
-            # add) the final ','
-            l = [unicode_str]
-        else:
-            # The empty string, convert to empty list
-            l = []
-    else:
-        # We rely on ConfigObj providing us with a list already
-        l = unicode_str
-    return l
-
-
-class OptionRegistry(registry.Registry):
-    """Register config options by their name.
-
-    This overrides ``registry.Registry`` to simplify registration by acquiring
-    some information from the option object itself.
-    """
-
-    def register(self, option):
-        """Register a new option to its name.
-
-        :param option: The option to register. Its name is used as the key.
-        """
-        super(OptionRegistry, self).register(option.name, option,
-                                             help=option.help)
-
-    def register_lazy(self, key, module_name, member_name):
-        """Register a new option to be loaded on request.
-
-        :param key: the key to request the option later. Since the registration
-            is lazy, it should be provided and match the option name.
-
-        :param module_name: the python path to the module. Such as 'os.path'.
-
-        :param member_name: the member of the module to return.  If empty or 
-                None, get() will return the module itself.
-        """
-        super(OptionRegistry, self).register_lazy(key,
-                                                  module_name, member_name)
-
-    def get_help(self, key=None):
-        """Get the help text associated with the given key"""
-        option = self.get(key)
-        the_help = option.help
-        if callable(the_help):
-            return the_help(self, key)
-        return the_help
-
-
-option_registry = OptionRegistry()
-
-
-# Registered options in lexicographical order
 
 option_registry.register(
     Option('bzr.workingtree.worth_saving_limit', default=10,
@@ -2530,21 +2451,6 @@
 a file has been touched.
 '''))
 option_registry.register(
-<<<<<<< HEAD
-=======
-    Option('bzr.workingtree.worth_saving_limit', default=10,
-           from_unicode=int_from_store,  invalid='warning',
-           help='''\
-How many changes before saving the dirstate.
-
--1 means that we will never rewrite the dirstate file for only
-stat-cache changes. Regardless of this setting, we will always rewrite
-the dirstate file if a file is added/removed/renamed/etc. This flag only
-affects the behavior of updating the dirstate file after we notice that
-a file has been touched.
-'''))
-option_registry.register(
->>>>>>> c9c9dcff
     Option('dirstate.fdatasync', default=True,
            from_unicode=bool_from_store,
            help='''\
@@ -2571,17 +2477,10 @@
 
 The warning will not be emitted if set to True.
 '''))
-<<<<<<< HEAD
 option_registry.register(
     Option('language',
            help='Language to translate messages into.'))
 option_registry.register(
-=======
-option_registry.register(
-    Option('language',
-           help='Language to translate messages into.'))
-option_registry.register(
->>>>>>> c9c9dcff
     Option('locks.steal_dead', default=False, from_unicode=bool_from_store,
            help='''\
 Steal locks that appears to be dead.
