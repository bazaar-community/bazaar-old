--- conflicted
+++ resolved
@@ -217,14 +217,7 @@
         else:
             input = file
         try:
-<<<<<<< HEAD
-            self._parser = ConfigObj(input)
-            dec = getattr(self._parser, 'decode', None)
-            if dec is not None:
-                dec('UTF-8')
-=======
             self._parser = ConfigObj(input, encoding='utf-8')
->>>>>>> 5be3390e
         except configobj.ConfigObjError, e:
             raise errors.ParseConfigError(e.errors, e.config.filename)
         return self._parser
