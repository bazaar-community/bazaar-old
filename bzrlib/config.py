# Copyright (C) 2005 by Canonical Ltd
#   Authors: Robert Collins <robert.collins@canonical.com>
#
# This program is free software; you can redistribute it and/or modify
# it under the terms of the GNU General Public License as published by
# the Free Software Foundation; either version 2 of the License, or
# (at your option) any later version.
#
# This program is distributed in the hope that it will be useful,
# but WITHOUT ANY WARRANTY; without even the implied warranty of
# MERCHANTABILITY or FITNESS FOR A PARTICULAR PURPOSE.  See the
# GNU General Public License for more details.
#
# You should have received a copy of the GNU General Public License
# along with this program; if not, write to the Free Software
# Foundation, Inc., 59 Temple Place, Suite 330, Boston, MA  02111-1307  USA

"""Configuration that affects the behaviour of Bazaar.

Currently this configuration resides in ~/.bazaar/bazaar.conf
and ~/.bazaar/branches.conf, which is written to by bzr.

In bazaar.conf the following options may be set:
[DEFAULT]
editor=name-of-program
email=Your Name <your@email.address>
check_signatures=require|ignore|check-available(default)
create_signatures=always|never|when-required(default)
gpg_signing_command=name-of-program

in branches.conf, you specify the url of a branch and options for it.
Wildcards may be used - * and ? as normal in shell completion. Options
set in both bazaar.conf and branches.conf are overriden by the branches.conf
setting.
[/home/robertc/source]
recurse=False|True(default)
email= as above
check_signatures= as abive 
create_signatures= as above.

explanation of options
----------------------
editor - this option sets the pop up editor to use during commits.
email - this option sets the user id bzr will use when committing.
check_signatures - this option controls whether bzr will require good gpg
                   signatures, ignore them, or check them if they are 
                   present.
create_signatures - this option controls whether bzr will always create 
                    gpg signatures, never create them, or create them if the
                    branch is configured to require them.
                    NB: This option is planned, but not implemented yet.
"""

from util.configobj.configobj import ConfigObj, ConfigObjError
import os
from fnmatch import fnmatch
import errno
import re

import bzrlib
import bzrlib.errors as errors


CHECK_IF_POSSIBLE=0
CHECK_ALWAYS=1
CHECK_NEVER=2


class Config(object):
    """A configuration policy - what username, editor, gpg needs etc."""

    def get_editor(self):
        """Get the users pop up editor."""
        raise NotImplementedError

    def _get_signature_checking(self):
        """Template method to override signature checking policy."""

    def _get_user_option(self, option_name):
        """Template method to provide a user option."""
        return None

    def get_user_option(self, option_name):
        """Get a generic option - no special process, no default."""
        return self._get_user_option(option_name)

    def gpg_signing_command(self):
        """What program should be used to sign signatures?"""
        result = self._gpg_signing_command()
        if result is None:
            result = "gpg"
        return result

    def _gpg_signing_command(self):
        """See gpg_signing_command()."""
        return None

    def __init__(self):
        super(Config, self).__init__()

    def post_commit(self):
        """An ordered list of python functions to call.

        Each function takes branch, rev_id as parameters.
        """
        return self._post_commit()

    def _post_commit(self):
        """See Config.post_commit."""
        return None

    def user_email(self):
        """Return just the email component of a username."""
        e = self.username()
        m = re.search(r'[\w+.-]+@[\w+.-]+', e)
        if not m:
            raise BzrError("%r doesn't seem to contain "
                           "a reasonable email address" % e)
        return m.group(0)

    def username(self):
        """Return email-style username.
    
        Something similar to 'Martin Pool <mbp@sourcefrog.net>'
        
        $BZREMAIL can be set to override this, then
        the concrete policy type is checked, and finally
        $EMAIL is examinged.
        but if none is found, a reasonable default is (hopefully)
        created.
    
        TODO: Check it's reasonably well-formed.
        """
        v = os.environ.get('BZREMAIL')
        if v:
            return v.decode(bzrlib.user_encoding)
    
        v = self._get_user_id()
        if v:
            return v
        
        v = os.environ.get('EMAIL')
        if v:
            return v.decode(bzrlib.user_encoding)

        name, email = _auto_user_id()
        if name:
            return '%s <%s>' % (name, email)
        else:
            return email

    def signature_checking(self):
        """What is the current policy for signature checking?."""
        policy = self._get_signature_checking()
        if policy is not None:
            return policy
        return CHECK_IF_POSSIBLE

    def signature_needed(self):
        """Is a signature needed when committing ?."""
        policy = self._get_signature_checking()
        if policy == CHECK_ALWAYS:
            return True
        return False


class IniBasedConfig(Config):
    """A configuration policy that draws from ini files."""

    def _get_parser(self, file=None):
        if self._parser is not None:
            return self._parser
        if file is None:
            input = self._get_filename()
        else:
            input = file
        try:
            self._parser = ConfigObj(input)
        except ConfigObjError, e:
            raise errors.ParseConfigError(e.errors, e.config.filename)
        return self._parser

    def _get_section(self):
        """Override this to define the section used by the config."""
        return "DEFAULT"

    def _config_val(self, name, section=None):
        if section is None:
            section = self._get_section()
        if section is None:
            raise KeyError(name)
        # Throw KeyError if name or section not present
        if section == "DEFAULT":
            try:
                return self._get_parser()[name]
            except KeyError:
                pass
        return self._get_parser()[section][name]

    def _config_bool(self, name, section=None):
        val = self._config_val(name, section).lower()
        if val in ('1', 'yes', 'true', 'on'):
            return True
        elif val in ('0', 'no', 'false', 'off'):
            return False
        else:
            raise ValueError("Value %r is not boolean" % val)

        

    def _get_signature_checking(self):
        """See Config._get_signature_checking."""
        try:
            policy = self._config_val('check_signatures')
        except KeyError:
            return None
        return self._string_to_signature_policy(policy)

    def _get_user_id(self):
        """Get the user id from the 'email' key in the current section."""
        try:
            return self._config_val('email')
        except KeyError:
            pass

    def _get_user_option(self, option_name):
        """See Config._get_user_option."""
        try:
            return self._config_val(option_name)
        except KeyError:
            pass

    def _gpg_signing_command(self):
        """See Config.gpg_signing_command."""
<<<<<<< HEAD
        return self._get_user_option('gpg_signing_command')
=======
        try:
            return self._config_val('gpg_signing_command')
        except KeyError:
            pass
>>>>>>> 27ef1f7d

    def __init__(self, get_filename):
        super(IniBasedConfig, self).__init__()
        self._get_filename = get_filename
        self._parser = None
        
    def _post_commit(self):
        """See Config.post_commit."""
        return self._get_user_option('post_commit')

    def _string_to_signature_policy(self, signature_string):
        """Convert a string to a signing policy."""
        if signature_string.lower() == 'check-available':
            return CHECK_IF_POSSIBLE
        if signature_string.lower() == 'ignore':
            return CHECK_NEVER
        if signature_string.lower() == 'require':
            return CHECK_ALWAYS
        raise errors.BzrError("Invalid signatures policy '%s'"
                              % signature_string)


class GlobalConfig(IniBasedConfig):
    """The configuration that should be used for a specific location."""

    def get_editor(self):
        try:
            return self._config_val('editor')
        except KeyError:
            pass

    def __init__(self):
        super(GlobalConfig, self).__init__(config_filename)


class LocationConfig(IniBasedConfig):
    """A configuration object that gives the policy for a location."""

    def __init__(self, location):
        super(LocationConfig, self).__init__(branches_config_filename)
        self._global_config = None
        self.location = location

    def _get_global_config(self):
        if self._global_config is None:
            self._global_config = GlobalConfig()
        return self._global_config

    def _get_section(self):
        """Get the section we should look in for config items.

        Returns None if none exists. 
        TODO: perhaps return a NullSection that thunks through to the 
              global config.
        """
        sections = self._get_parser()
        location_names = self.location.split('/')
        if self.location.endswith('/'):
            del location_names[-1]
        matches=[]
        for section in sections:
            section_names = section.split('/')
            if section.endswith('/'):
                del section_names[-1]
            names = zip(location_names, section_names)
            matched = True
            for name in names:
                if not fnmatch(name[0], name[1]):
                    matched = False
                    break
            if not matched:
                continue
            # so, for the common prefix they matched.
            # if section is longer, no match.
            if len(section_names) > len(location_names):
                continue
            # if path is longer, and recurse is not true, no match
            if len(section_names) < len(location_names):
                try:
                    if not self._config_bool('recurse', section=section):
                        continue
                except KeyError:
                    pass
            matches.append((len(section_names), section))
        if not len(matches):
            return None
        matches.sort(reverse=True)
        return matches[0][1]

    def _gpg_signing_command(self):
        """See Config.gpg_signing_command."""
        command = super(LocationConfig, self)._gpg_signing_command()
        if command is not None:
            return command
        return self._get_global_config()._gpg_signing_command()

    def _get_user_id(self):
        user_id = super(LocationConfig, self)._get_user_id()
        if user_id is not None:
            return user_id
        return self._get_global_config()._get_user_id()

    def _get_user_option(self, option_name):
        """See Config._get_user_option."""
        option_value = super(LocationConfig, 
                             self)._get_user_option(option_name)
        if option_value is not None:
            return option_value
        return self._get_global_config()._get_user_option(option_name)

    def _get_signature_checking(self):
        """See Config._get_signature_checking."""
        check = super(LocationConfig, self)._get_signature_checking()
        if check is not None:
            return check
        return self._get_global_config()._get_signature_checking()

    def _post_commit(self):
        """See Config.post_commit."""
        hook = self._get_user_option('post_commit')
        if hook is not None:
            return hook
        return self._get_global_config()._post_commit()


class BranchConfig(Config):
    """A configuration object giving the policy for a branch."""

    def _get_location_config(self):
        if self._location_config is None:
            self._location_config = LocationConfig(self.branch.base)
        return self._location_config

    def _get_user_id(self):
        """Return the full user id for the branch.
    
        e.g. "John Hacker <jhacker@foo.org>"
        This is looked up in the email controlfile for the branch.
        """
        try:
            return (self.branch.controlfile("email", "r") 
                    .read()
                    .decode(bzrlib.user_encoding)
                    .rstrip("\r\n"))
        except errors.NoSuchFile, e:
            pass
        
        return self._get_location_config()._get_user_id()

    def _get_signature_checking(self):
        """See Config._get_signature_checking."""
        return self._get_location_config()._get_signature_checking()

    def _get_user_option(self, option_name):
        """See Config._get_user_option."""
        return self._get_location_config()._get_user_option(option_name)

    def _gpg_signing_command(self):
        """See Config.gpg_signing_command."""
        return self._get_location_config()._gpg_signing_command()
        
    def __init__(self, branch):
        super(BranchConfig, self).__init__()
        self._location_config = None
        self.branch = branch

    def _post_commit(self):
        """See Config.post_commit."""
        return self._get_location_config()._post_commit()


def config_dir():
    """Return per-user configuration directory.

    By default this is ~/.bazaar/
    
    TODO: Global option --config-dir to override this.
    """
    return os.path.join(os.path.expanduser("~"), ".bazaar")


def config_filename():
    """Return per-user configuration ini file filename."""
    return os.path.join(config_dir(), 'bazaar.conf')


def branches_config_filename():
    """Return per-user configuration ini file filename."""
    return os.path.join(config_dir(), 'branches.conf')


def _auto_user_id():
    """Calculate automatic user identification.

    Returns (realname, email).

    Only used when none is set in the environment or the id file.

    This previously used the FQDN as the default domain, but that can
    be very slow on machines where DNS is broken.  So now we simply
    use the hostname.
    """
    import socket

    # XXX: Any good way to get real user name on win32?

    try:
        import pwd
        uid = os.getuid()
        w = pwd.getpwuid(uid)
        gecos = w.pw_gecos.decode(bzrlib.user_encoding)
        username = w.pw_name.decode(bzrlib.user_encoding)
        comma = gecos.find(',')
        if comma == -1:
            realname = gecos
        else:
            realname = gecos[:comma]
        if not realname:
            realname = username

    except ImportError:
        import getpass
        realname = username = getpass.getuser().decode(bzrlib.user_encoding)

    return realname, (username + '@' + socket.gethostname())


def extract_email_address(e):
    """Return just the address part of an email string.
    
    That is just the user@domain part, nothing else. 
    This part is required to contain only ascii characters.
    If it can't be extracted, raises an error.
    
    >>> extract_email_address('Jane Tester <jane@test.com>')
    "jane@test.com"
    """
    m = re.search(r'[\w+.-]+@[\w+.-]+', e)
    if not m:
        raise BzrError("%r doesn't seem to contain "
                       "a reasonable email address" % e)
    return m.group(0)<|MERGE_RESOLUTION|>--- conflicted
+++ resolved
@@ -51,19 +51,41 @@
                     NB: This option is planned, but not implemented yet.
 """
 
-from util.configobj.configobj import ConfigObj, ConfigObjError
+
+import errno
 import os
 from fnmatch import fnmatch
-import errno
 import re
 
 import bzrlib
 import bzrlib.errors as errors
+import bzrlib.util.configobj.configobj as configobj
 
 
 CHECK_IF_POSSIBLE=0
 CHECK_ALWAYS=1
 CHECK_NEVER=2
+
+
+class ConfigObj(configobj.ConfigObj):
+
+    def get_bool(self, section, key):
+        val = self[section][key].lower()
+        if val in ('1', 'yes', 'true', 'on'):
+            return True
+        elif val in ('0', 'no', 'false', 'off'):
+            return False
+        else:
+            raise ValueError("Value %r is not boolean" % val)
+
+    def get_value(self, section, name):
+        # Try [] for the old DEFAULT section.
+        if section == "DEFAULT":
+            try:
+                return self[name]
+            except KeyError:
+                pass
+        return self[section][name]
 
 
 class Config(object):
@@ -176,7 +198,7 @@
             input = file
         try:
             self._parser = ConfigObj(input)
-        except ConfigObjError, e:
+        except configobj.ConfigObjError, e:
             raise errors.ParseConfigError(e.errors, e.config.filename)
         return self._parser
 
@@ -184,62 +206,27 @@
         """Override this to define the section used by the config."""
         return "DEFAULT"
 
-    def _config_val(self, name, section=None):
-        if section is None:
-            section = self._get_section()
-        if section is None:
-            raise KeyError(name)
-        # Throw KeyError if name or section not present
-        if section == "DEFAULT":
-            try:
-                return self._get_parser()[name]
-            except KeyError:
-                pass
-        return self._get_parser()[section][name]
-
-    def _config_bool(self, name, section=None):
-        val = self._config_val(name, section).lower()
-        if val in ('1', 'yes', 'true', 'on'):
-            return True
-        elif val in ('0', 'no', 'false', 'off'):
-            return False
-        else:
-            raise ValueError("Value %r is not boolean" % val)
-
-        
-
     def _get_signature_checking(self):
         """See Config._get_signature_checking."""
-        try:
-            policy = self._config_val('check_signatures')
-        except KeyError:
-            return None
-        return self._string_to_signature_policy(policy)
+        policy = self._get_user_option('check_signatures')
+        if policy:
+            return self._string_to_signature_policy(policy)
 
     def _get_user_id(self):
         """Get the user id from the 'email' key in the current section."""
-        try:
-            return self._config_val('email')
-        except KeyError:
-            pass
+        return self._get_user_option('email')
 
     def _get_user_option(self, option_name):
         """See Config._get_user_option."""
         try:
-            return self._config_val(option_name)
+            return self._get_parser().get_value(self._get_section(),
+                                                option_name)
         except KeyError:
             pass
 
     def _gpg_signing_command(self):
         """See Config.gpg_signing_command."""
-<<<<<<< HEAD
         return self._get_user_option('gpg_signing_command')
-=======
-        try:
-            return self._config_val('gpg_signing_command')
-        except KeyError:
-            pass
->>>>>>> 27ef1f7d
 
     def __init__(self, get_filename):
         super(IniBasedConfig, self).__init__()
@@ -266,10 +253,7 @@
     """The configuration that should be used for a specific location."""
 
     def get_editor(self):
-        try:
-            return self._config_val('editor')
-        except KeyError:
-            pass
+        return self._get_user_option('editor')
 
     def __init__(self):
         super(GlobalConfig, self).__init__(config_filename)
@@ -319,7 +303,7 @@
             # if path is longer, and recurse is not true, no match
             if len(section_names) < len(location_names):
                 try:
-                    if not self._config_bool('recurse', section=section):
+                    if not self._get_parser().get_bool(section, 'recurse'):
                         continue
                 except KeyError:
                     pass
