--- conflicted
+++ resolved
@@ -1104,11 +1104,7 @@
 
 
 class TransportConfig(object):
-<<<<<<< HEAD
-    """A configuration representation that stores data on a Transport.
-=======
     """A Config that reads/writes a config file on a Transport.
->>>>>>> 3715ccdf
 
     It is a low-level object that considers config data to be name/value pairs
     that may be associated with a section.  Assigning meaning to the these
