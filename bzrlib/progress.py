# Copyright (C) 2005 Aaron Bentley <aaron.bentley@utoronto.ca>
# Copyright (C) 2005, 2006 Canonical <canonical.com>
#
#    This program is free software; you can redistribute it and/or modify
#    it under the terms of the GNU General Public License as published by
#    the Free Software Foundation; either version 2 of the License, or
#    (at your option) any later version.
#
#    This program is distributed in the hope that it will be useful,
#    but WITHOUT ANY WARRANTY; without even the implied warranty of
#    MERCHANTABILITY or FITNESS FOR A PARTICULAR PURPOSE.  See the
#    GNU General Public License for more details.
#
#    You should have received a copy of the GNU General Public License
#    along with this program; if not, write to the Free Software
#    Foundation, Inc., 59 Temple Place, Suite 330, Boston, MA  02111-1307  USA


"""Simple text-mode progress indicator.

To display an indicator, create a ProgressBar object.  Call it,
passing Progress objects indicating the current state.  When done,
call clear().

Progress is suppressed when output is not sent to a terminal, so as
not to clutter log files.
"""

# TODO: should be a global option e.g. --silent that disables progress
# indicators, preferably without needing to adjust all code that
# potentially calls them.

# TODO: If not on a tty perhaps just print '......' for the benefit of IDEs, etc

# TODO: Optionally show elapsed time instead/as well as ETA; nicer
# when the rate is unpredictable


import sys
import time
import os
from collections import deque


import bzrlib.errors as errors
from bzrlib.trace import mutter 


def _supports_progress(f):
    if not hasattr(f, 'isatty'):
        return False
    if not f.isatty():
        return False
    if os.environ.get('TERM') == 'dumb':
        # e.g. emacs compile window
        return False
    return True



def ProgressBar(to_file=None, **kwargs):
    """Abstract factory"""
    if to_file is None:
        to_file = sys.stderr
    if _supports_progress(to_file):
        return TTYProgressBar(to_file=to_file, **kwargs)
    else:
        return DotsProgressBar(to_file=to_file, **kwargs)
    
 
class ProgressBarStack(object):
    """A stack of progress bars."""

    def __init__(self,
                 to_file=None,
                 show_pct=False,
                 show_spinner=True,
                 show_eta=False,
                 show_bar=True,
                 show_count=True,
                 to_messages_file=None,
                 klass=None):
        """Setup the stack with the parameters the progress bars should have."""
        if to_file is None:
            to_file = sys.stderr
        if to_messages_file is None:
            to_messages_file = sys.stdout
        self._to_file = to_file
        self._show_pct = show_pct
        self._show_spinner = show_spinner
        self._show_eta = show_eta
        self._show_bar = show_bar
        self._show_count = show_count
        self._to_messages_file = to_messages_file
        self._stack = []
        self._klass = klass or TTYProgressBar

    def top(self):
        if len(self._stack) != 0:
            return self._stack[-1]
        else:
            return None

    def bottom(self):
        if len(self._stack) != 0:
            return self._stack[0]
        else:
            return None

    def get_nested(self):
        """Return a nested progress bar."""
        if len(self._stack) == 0:
            func = self._klass
        else:
            func = self.top().child_progress
        new_bar = func(to_file=self._to_file,
                       show_pct=self._show_pct,
                       show_spinner=self._show_spinner,
                       show_eta=self._show_eta,
                       show_bar=self._show_bar,
                       show_count=self._show_count,
                       to_messages_file=self._to_messages_file,
                       _stack=self)
        self._stack.append(new_bar)
        return new_bar

    def return_pb(self, bar):
        """Return bar after its been used."""
        if bar is not self._stack[-1]:
            raise errors.MissingProgressBarFinish()
        self._stack.pop()

 
class _BaseProgressBar(object):

    def __init__(self,
                 to_file=None,
                 show_pct=False,
                 show_spinner=False,
                 show_eta=True,
                 show_bar=True,
                 show_count=True,
                 to_messages_file=None,
                 _stack=None):
        object.__init__(self)
        if to_file is None:
            to_file = sys.stderr
        if to_messages_file is None:
            to_messages_file = sys.stdout
        self.to_file = to_file
        self.to_messages_file = to_messages_file
        self.last_msg = None
        self.last_cnt = None
        self.last_total = None
        self.show_pct = show_pct
        self.show_spinner = show_spinner
        self.show_eta = show_eta
        self.show_bar = show_bar
        self.show_count = show_count
        self._stack = _stack
        # seed throttler
        self.MIN_PAUSE = 0.1 # seconds
        now = time.clock()
        # starting now
        self.start_time = now
        # next update should not throttle
        self.last_update = now - self.MIN_PAUSE - 1

    def finished(self):
        """Return this bar to its progress stack."""
        self.clear()
        assert self._stack is not None
        self._stack.return_pb(self)

    def note(self, fmt_string, *args, **kwargs):
        """Record a note without disrupting the progress bar."""
        self.clear()
        self.to_messages_file.write(fmt_string % args)
        self.to_messages_file.write('\n')

    def child_progress(self, **kwargs):
        return ChildProgress(**kwargs)

class DummyProgress(_BaseProgressBar):
    """Progress-bar standin that does nothing.

    This can be used as the default argument for methods that
    take an optional progress indicator."""
    def tick(self):
        pass

    def update(self, msg=None, current=None, total=None):
        pass

    def child_update(self, message, current, total):
        pass

    def clear(self):
        pass
        
    def note(self, fmt_string, *args, **kwargs):
        """See _BaseProgressBar.note()."""

    def child_progress(self, **kwargs):
        return DummyProgress(**kwargs)


class DotsProgressBar(_BaseProgressBar):

    def __init__(self, **kwargs):
        _BaseProgressBar.__init__(self, **kwargs)
        self.last_msg = None
        self.need_nl = False
        
    def tick(self):
        self.update()
        
    def update(self, msg=None, current_cnt=None, total_cnt=None):
        if msg and msg != self.last_msg:
            if self.need_nl:
                self.to_file.write('\n')
            self.to_file.write(msg + ': ')
            self.last_msg = msg
        self.need_nl = True
        self.to_file.write('.')
        
    def clear(self):
        if self.need_nl:
            self.to_file.write('\n')
        self.need_nl = False
        
    def child_update(self, message, current, total):
        self.tick()

    
class TTYProgressBar(_BaseProgressBar):
    """Progress bar display object.

    Several options are available to control the display.  These can
    be passed as parameters to the constructor or assigned at any time:

    show_pct
        Show percentage complete.
    show_spinner
        Show rotating baton.  This ticks over on every update even
        if the values don't change.
    show_eta
        Show predicted time-to-completion.
    show_bar
        Show bar graph.
    show_count
        Show numerical counts.

    The output file should be in line-buffered or unbuffered mode.
    """
    SPIN_CHARS = r'/-\|'


    def __init__(self, **kwargs):
        from bzrlib.osutils import terminal_width
        _BaseProgressBar.__init__(self, **kwargs)
        self.spin_pos = 0
        self.width = terminal_width()
        self.start_time = None
        self.last_updates = deque()
        self.child_fraction = 0
    

    def throttle(self):
        """Return True if the bar was updated too recently"""
        # time.time consistently takes 40/4000 ms = 0.01 ms.
        # but every single update to the pb invokes it.
        # so we use time.clock which takes 20/4000 ms = 0.005ms
        # on the downside, time.clock() appears to have approximately
        # 10ms granularity, so we treat a zero-time change as 'throttled.'
        
        now = time.clock()
        interval = now - self.last_update
        # if interval > 0
        if interval < self.MIN_PAUSE:
            return True

        self.last_updates.append(now - self.last_update)
        self.last_update = now
        return False
        

    def tick(self):
<<<<<<< HEAD
        self.update(None, self.last_cnt, self.last_total)
                 
=======
        self.update(self.last_msg, self.last_cnt, self.last_total, 
                    self.child_fraction)

    def child_update(self, message, current, total):
        if current is not None and total != 0:
            child_fraction = float(current) / total
            if self.last_cnt is None:
                pass
            elif self.last_cnt + child_fraction <= self.last_total:
                self.child_fraction = child_fraction
            else:
                mutter('not updating child fraction')
        if self.last_msg is None:
            self.last_msg = ''
        self.tick()
>>>>>>> 43801210


    def update(self, msg, current_cnt=None, total_cnt=None, 
               child_fraction=0):
        """Update and redraw progress bar."""

        if msg is None:
            msg = self.last_msg

        if total_cnt is None:
            total_cnt = self.last_total

        if current_cnt < 0:
            current_cnt = 0
            
        if current_cnt > total_cnt:
            total_cnt = current_cnt
        
        ## # optional corner case optimisation 
        ## # currently does not seem to fire so costs more than saved.
        ## # trivial optimal case:
        ## # NB if callers are doing a clear and restore with
        ## # the saved values, this will prevent that:
        ## # in that case add a restore method that calls
        ## # _do_update or some such
        ## if (self.last_msg == msg and
        ##     self.last_cnt == current_cnt and
        ##     self.last_total == total_cnt and
        ##     self.child_fraction == child_fraction):
        ##     return

        old_msg = self.last_msg
        # save these for the tick() function
        self.last_msg = msg
        self.last_cnt = current_cnt
        self.last_total = total_cnt
        self.child_fraction = child_fraction

        # each function call takes 20ms/4000 = 0.005 ms, 
        # but multiple that by 4000 calls -> starts to cost.
        # so anything to make this function call faster
        # will improve base 'diff' time by up to 0.1 seconds.
        if old_msg == self.last_msg and self.throttle():
            return

        if self.show_eta and self.start_time and self.last_total:
            eta = get_eta(self.start_time, self.last_cnt + self.child_fraction, 
                    self.last_total, last_updates = self.last_updates)
            eta_str = " " + str_tdelta(eta)
        else:
            eta_str = ""

        if self.show_spinner:
            spin_str = self.SPIN_CHARS[self.spin_pos % 4] + ' '            
        else:
            spin_str = ''

        # always update this; it's also used for the bar
        self.spin_pos += 1

        if self.show_pct and self.last_total and self.last_cnt:
            pct = 100.0 * ((self.last_cnt + self.child_fraction) / self.last_total)
            pct_str = ' (%5.1f%%)' % pct
        else:
            pct_str = ''

        if not self.show_count:
            count_str = ''
        elif self.last_cnt is None:
            count_str = ''
        elif self.last_total is None:
            count_str = ' %i' % (self.last_cnt)
        else:
            # make both fields the same size
            t = '%i' % (self.last_total)
            c = '%*i' % (len(t), self.last_cnt)
            count_str = ' ' + c + '/' + t 

        if self.show_bar:
            # progress bar, if present, soaks up all remaining space
            cols = self.width - 1 - len(self.last_msg) - len(spin_str) - len(pct_str) \
                   - len(eta_str) - len(count_str) - 3

            if self.last_total:
                # number of markers highlighted in bar
                markers = int(round(float(cols) * 
                              (self.last_cnt + self.child_fraction) / self.last_total))
                bar_str = '[' + ('=' * markers).ljust(cols) + '] '
            elif False:
                # don't know total, so can't show completion.
                # so just show an expanded spinning thingy
                m = self.spin_pos % cols
                ms = (' ' * m + '*').ljust(cols)
                
                bar_str = '[' + ms + '] '
            else:
                bar_str = ''
        else:
            bar_str = ''

        m = spin_str + bar_str + self.last_msg + count_str + pct_str + eta_str

        assert len(m) < self.width
        self.to_file.write('\r' + m.ljust(self.width - 1))
        #self.to_file.flush()
            
    def clear(self):        
        self.to_file.write('\r%s\r' % (' ' * (self.width - 1)))
        #self.to_file.flush()        


class ChildProgress(_BaseProgressBar):
    """A progress indicator that pushes its data to the parent"""

    def __init__(self, _stack, **kwargs):
        _BaseProgressBar.__init__(self, _stack=_stack, **kwargs)
        self.parent = _stack.top()
        self.current = None
        self.total = None
        self.child_fraction = 0
        self.message = None

    def update(self, msg, current_cnt=None, total_cnt=None):
        self.current = current_cnt
        self.total = total_cnt
        self.message = msg
        self.child_fraction = 0
        self.tick()

    def child_update(self, message, current, total):
        if current is None or total == 0:
            self.child_fraction = 0
        else:
            self.child_fraction = float(current) / total
        self.tick()

    def tick(self):
        if self.current is None:
            count = None
        else:
            count = self.current+self.child_fraction
            if count > self.total:
                if __debug__:
                    mutter('clamping count of %d to %d' % (count, self.total))
                count = self.total
        self.parent.child_update(self.message, count, self.total)

    def clear(self):
        pass

    def note(self, *args, **kwargs):
        self.parent.note(*args, **kwargs)

 
def str_tdelta(delt):
    if delt is None:
        return "-:--:--"
    delt = int(round(delt))
    return '%d:%02d:%02d' % (delt/3600,
                             (delt/60) % 60,
                             delt % 60)


def get_eta(start_time, current, total, enough_samples=3, last_updates=None, n_recent=10):
    if start_time is None:
        return None

    if not total:
        return None

    if current < enough_samples:
        return None

    if current > total:
        return None                     # wtf?

    elapsed = time.clock() - start_time

    if elapsed < 2.0:                   # not enough time to estimate
        return None
    
    total_duration = float(elapsed) * float(total) / float(current)

    assert total_duration >= elapsed

    if last_updates and len(last_updates) >= n_recent:
        while len(last_updates) > n_recent:
            last_updates.popleft()
        avg = sum(last_updates) / float(len(last_updates))
        time_left = avg * (total - current)

        old_time_left = total_duration - elapsed

        # We could return the average, or some other value here
        return (time_left + old_time_left) / 2

    return total_duration - elapsed


class ProgressPhase(object):
    """Update progress object with the current phase"""
    def __init__(self, message, total, pb):
        object.__init__(self)
        self.pb = pb
        self.message = message
        self.total = total
        self.cur_phase = None

    def next_phase(self):
        if self.cur_phase is None:
            self.cur_phase = 0
        else:
            self.cur_phase += 1
        assert self.cur_phase < self.total 
        self.pb.update(self.message, self.cur_phase, self.total)


def run_tests():
    import doctest
    result = doctest.testmod()
    if result[1] > 0:
        if result[0] == 0:
            print "All tests passed"
    else:
        print "No tests to run"


def demo():
    sleep = time.sleep
    
    print 'dumb-terminal test:'
    pb = DotsProgressBar()
    for i in range(100):
        pb.update('Leoparden', i, 99)
        sleep(0.1)
    sleep(1.5)
    pb.clear()
    sleep(1.5)
    
    print 'smart-terminal test:'
    pb = ProgressBar(show_pct=True, show_bar=True, show_spinner=False)
    for i in range(100):
        pb.update('Elephanten', i, 99)
        sleep(0.1)
    sleep(2)
    pb.clear()
    sleep(1)

    print 'done!'

if __name__ == "__main__":
    demo()<|MERGE_RESOLUTION|>--- conflicted
+++ resolved
@@ -284,12 +284,7 @@
         self.last_update = now
         return False
         
-
     def tick(self):
-<<<<<<< HEAD
-        self.update(None, self.last_cnt, self.last_total)
-                 
-=======
         self.update(self.last_msg, self.last_cnt, self.last_total, 
                     self.child_fraction)
 
@@ -305,13 +300,10 @@
         if self.last_msg is None:
             self.last_msg = ''
         self.tick()
->>>>>>> 43801210
-
 
     def update(self, msg, current_cnt=None, total_cnt=None, 
                child_fraction=0):
         """Update and redraw progress bar."""
-
         if msg is None:
             msg = self.last_msg
 
