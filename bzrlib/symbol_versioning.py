# Copyright (C) 2006, 2007, 2008 Canonical Ltd
#   Authors: Robert Collins <robert.collins@canonical.com> and others
#
# This program is free software; you can redistribute it and/or modify
# it under the terms of the GNU General Public License as published by
# the Free Software Foundation; either version 2 of the License, or
# (at your option) any later version.
#
# This program is distributed in the hope that it will be useful,
# but WITHOUT ANY WARRANTY; without even the implied warranty of
# MERCHANTABILITY or FITNESS FOR A PARTICULAR PURPOSE.  See the
# GNU General Public License for more details.
#
# You should have received a copy of the GNU General Public License
# along with this program; if not, write to the Free Software
# Foundation, Inc., 59 Temple Place, Suite 330, Boston, MA  02111-1307  USA

"""Symbol versioning

The methods here allow for api symbol versioning.
"""

__all__ = ['deprecated_function',
           'deprecated_in',
           'deprecated_list',
           'deprecated_method',
           'DEPRECATED_PARAMETER',
           'deprecated_passed',
           'set_warning_method',
           'warn',
           'zero_seven',
           'zero_eight',
           'zero_nine',
           'zero_ten',
           'zero_eleven',
           'zero_twelve',
           'zero_thirteen',
           'zero_fourteen',
           'zero_fifteen',
           'zero_sixteen',
           'zero_seventeen',
           'zero_eighteen',
           'zero_ninety',
           'zero_ninetyone',
           'zero_ninetytwo',
           'zero_ninetythree',
           'one_zero',
           'one_one',
           'one_two',
           'one_three',
           'one_four',
           'one_five',
           'one_six',
           ]

from warnings import warn

import bzrlib


DEPRECATED_PARAMETER = "A deprecated parameter marker."
zero_seven = "%s was deprecated in version 0.7."
zero_eight = "%s was deprecated in version 0.8."
zero_nine = "%s was deprecated in version 0.9."
zero_ten = "%s was deprecated in version 0.10."
zero_eleven = "%s was deprecated in version 0.11."
zero_twelve = "%s was deprecated in version 0.12."
zero_thirteen = "%s was deprecated in version 0.13."
zero_fourteen = "%s was deprecated in version 0.14."
zero_fifteen = "%s was deprecated in version 0.15."
zero_sixteen = "%s was deprecated in version 0.16."
zero_seventeen = "%s was deprecated in version 0.17."
zero_eighteen = "%s was deprecated in version 0.18."
zero_ninety = "%s was deprecated in version 0.90."
zero_ninetyone = "%s was deprecated in version 0.91."
zero_ninetytwo = "%s was deprecated in version 0.92."
one_zero = "%s was deprecated in version 1.0."
zero_ninetythree = one_zero # Maintained for backwards compatibility
one_one = "%s was deprecated in version 1.1."
one_two = "%s was deprecated in version 1.2."
one_three = "%s was deprecated in version 1.3."
one_four = "%s was deprecated in version 1.4."
one_five = "%s was deprecated in version 1.5."
one_six = "%s was deprecated in version 1.6."


def deprecated_in(version_tuple):
    """Generate a message that something was deprecated in a release.

    >>> deprecated_in((1, 4, 0))
    '%s was deprecated in version 1.4.'
    """
    return ("%%s was deprecated in version %s."
            % bzrlib._format_version_tuple(version_tuple))


def set_warning_method(method):
    """Set the warning method to be used by this module.

    It should take a message and a warning category as warnings.warn does.
    """
    global warn
    warn = method


# TODO - maybe this would be easier to use as one 'smart' method that
# guess if it is a method or a class or an attribute ? If so, we can
# add that on top of the primitives, once we have all three written
# - RBC 20050105


def deprecation_string(a_callable, deprecation_version):
    """Generate an automatic deprecation string for a_callable.

    :param a_callable: The callable to substitute into deprecation_version.
    :param deprecation_version: A deprecation format warning string. This should
        have a single %s operator in it. a_callable will be turned into a nice
        python symbol and then substituted into deprecation_version.
    """
    # We also want to handle old-style classes, in particular exception, and
    # they don't have an im_class attribute.
    if getattr(a_callable, 'im_class', None) is None:
        symbol = "%s.%s" % (a_callable.__module__,
                            a_callable.__name__)
    else:
        symbol = "%s.%s.%s" % (a_callable.im_class.__module__,
                               a_callable.im_class.__name__,
                               a_callable.__name__
                               )
    return deprecation_version % symbol


def deprecated_function(deprecation_version):
    """Decorate a function so that use of it will trigger a warning."""

    def function_decorator(callable):
        """This is the function python calls to perform the decoration."""
        
        def decorated_function(*args, **kwargs):
            """This is the decorated function."""
            warn(deprecation_string(callable, deprecation_version),
                DeprecationWarning, stacklevel=2)
            return callable(*args, **kwargs)
        _populate_decorated(callable, deprecation_version, "function",
                            decorated_function)
        return decorated_function
    return function_decorator


def deprecated_method(deprecation_version):
    """Decorate a method so that use of it will trigger a warning.

    To deprecate a static or class method, use 

        @staticmethod
        @deprecated_function
        def ...
    
    To deprecate an entire class, decorate __init__.
    """

    def method_decorator(callable):
        """This is the function python calls to perform the decoration."""
        
        def decorated_method(self, *args, **kwargs):
            """This is the decorated method."""
            if callable.__name__ == '__init__':
                symbol = "%s.%s" % (self.__class__.__module__,
                                    self.__class__.__name__,
                                    )
            else:
                symbol = "%s.%s.%s" % (self.__class__.__module__,
                                       self.__class__.__name__,
                                       callable.__name__
                                       )
            warn(deprecation_version % symbol, DeprecationWarning, stacklevel=2)
            return callable(self, *args, **kwargs)
        _populate_decorated(callable, deprecation_version, "method",
                            decorated_method)
        return decorated_method
    return method_decorator


def deprecated_passed(parameter_value):
    """Return True if parameter_value was used."""
    # FIXME: it might be nice to have a parameter deprecation decorator. 
    # it would need to handle positional and *args and **kwargs parameters,
    # which means some mechanism to describe how the parameter was being
    # passed before deprecation, and some way to deprecate parameters that
    # were not at the end of the arg list. Thats needed for __init__ where
    # we cannot just forward to a new method name.I.e. in the following
    # examples we would want to have callers that pass any value to 'bad' be
    # given a warning - because we have applied:
    # @deprecated_parameter('bad', deprecated_in((1, 5, 0))
    #
    # def __init__(self, bad=None)
    # def __init__(self, bad, other)
    # def __init__(self, **kwargs)
    # RBC 20060116
    return not parameter_value is DEPRECATED_PARAMETER


def _decorate_docstring(callable, deprecation_version, label,
                        decorated_callable):
    if callable.__doc__:
        docstring_lines = callable.__doc__.split('\n')
    else:
        docstring_lines = []
    if len(docstring_lines) == 0:
        decorated_callable.__doc__ = deprecation_version % ("This " + label)
    elif len(docstring_lines) == 1:
        decorated_callable.__doc__ = (callable.__doc__ 
                                    + "\n"
                                    + "\n"
                                    + deprecation_version % ("This " + label)
                                    + "\n")
    else:
        spaces = len(docstring_lines[-1])
        new_doc = callable.__doc__
        new_doc += "\n" + " " * spaces
        new_doc += deprecation_version % ("This " + label)
        new_doc += "\n" + " " * spaces
        decorated_callable.__doc__ = new_doc


def _populate_decorated(callable, deprecation_version, label,
                        decorated_callable):
    """Populate attributes like __name__ and __doc__ on the decorated callable.
    """
    _decorate_docstring(callable, deprecation_version, label,
                        decorated_callable)
    decorated_callable.__module__ = callable.__module__
    decorated_callable.__name__ = callable.__name__
    decorated_callable.is_deprecated = True


def _dict_deprecation_wrapper(wrapped_method):
    """Returns a closure that emits a warning and calls the superclass"""
    def cb(dep_dict, *args, **kwargs):
        msg = 'access to %s' % (dep_dict._variable_name, )
        msg = dep_dict._deprecation_version % (msg,)
        if dep_dict._advice:
            msg += ' ' + dep_dict._advice
        warn(msg, DeprecationWarning, stacklevel=2)
        return wrapped_method(dep_dict, *args, **kwargs)
    return cb


class DeprecatedDict(dict):
    """A dictionary that complains when read or written."""

    is_deprecated = True

    def __init__(self,
        deprecation_version,
        variable_name,
        initial_value,
        advice,
        ):
        """Create a dict that warns when read or modified.

        :param deprecation_version: string for the warning format to raise,
            typically from deprecated_in()
        :param initial_value: The contents of the dict
        :param variable_name: This allows better warnings to be printed
        :param advice: String of advice on what callers should do instead 
            of using this variable.
        """
        self._deprecation_version = deprecation_version
        self._variable_name = variable_name
        self._advice = advice
        dict.__init__(self, initial_value)

    # This isn't every possible method but it should trap anyone using the
    # dict -- add more if desired
    __len__ = _dict_deprecation_wrapper(dict.__len__)
    __getitem__ = _dict_deprecation_wrapper(dict.__getitem__)
    __setitem__ = _dict_deprecation_wrapper(dict.__setitem__)
    __delitem__ = _dict_deprecation_wrapper(dict.__delitem__)
    keys = _dict_deprecation_wrapper(dict.keys)
    __contains__ = _dict_deprecation_wrapper(dict.__contains__)


def deprecated_list(deprecation_version, variable_name,
                    initial_value, extra=None):
    """Create a list that warns when modified

    :param deprecation_version: string for the warning format to raise,
        typically from deprecated_in()
    :param initial_value: The contents of the list
    :param variable_name: This allows better warnings to be printed
    :param extra: Extra info to print when printing a warning
    """

    subst_text = 'Modifying %s' % (variable_name,)
    msg = deprecation_version % (subst_text,)
    if extra:
        msg += ' ' + extra

    class _DeprecatedList(list):
        __doc__ = list.__doc__ + msg

        is_deprecated = True

        def _warn_deprecated(self, func, *args, **kwargs):
            warn(msg, DeprecationWarning, stacklevel=3)
            return func(self, *args, **kwargs)
            
        def append(self, obj):
            """appending to %s is deprecated""" % (variable_name,)
            return self._warn_deprecated(list.append, obj)

        def insert(self, index, obj):
            """inserting to %s is deprecated""" % (variable_name,)
            return self._warn_deprecated(list.insert, index, obj)

        def extend(self, iterable):
            """extending %s is deprecated""" % (variable_name,)
            return self._warn_deprecated(list.extend, iterable)

        def remove(self, value):
            """removing from %s is deprecated""" % (variable_name,)
            return self._warn_deprecated(list.remove, value)

        def pop(self, index=None):
            """pop'ing from from %s is deprecated""" % (variable_name,)
            if index:
                return self._warn_deprecated(list.pop, index)
            else:
                # Can't pass None
                return self._warn_deprecated(list.pop)

    return _DeprecatedList(initial_value)


def suppress_deprecation_warnings():
    """Call this function to suppress all deprecation warnings.

    When this is a final release version, we don't want to annoy users with
    lots of deprecation warnings. We only want the deprecation warnings when
    running a dev or release candidate.
    """
    import warnings
    warnings.filterwarnings('ignore', category=DeprecationWarning)


<<<<<<< HEAD
def activate_deprecation_warnings(always=True):
=======
def activate_deprecation_warnings():
>>>>>>> 973fa860
    """Call this function to activate deprecation warnings.

    When running in a 'final' release we suppress deprecation warnings.
    However, the test suite wants to see them. So when running selftest, we
    re-enable the deprecation warnings.

    Note: warnings that have already been issued under 'ignore' will not be
    reported after this point. The 'warnings' module has already marked them as
    handled, so they don't get issued again.
<<<<<<< HEAD

    :param always: If False, check warnings.filter to see if warnings are set
        to be turned into errors. If True, then do not override with 'default'.
    """
    import warnings
    if not always:
        for filter in warnings.filters:
            if (filter[0] == 'error'
                and issubclass(DeprecationWarning, filter[2])):
                # DeprecationWarnings are already turned into errors, don't
                # downgrade them to 'default'.
                return
=======
    """
    import warnings
>>>>>>> 973fa860
    warnings.filterwarnings('default', category=DeprecationWarning)<|MERGE_RESOLUTION|>--- conflicted
+++ resolved
@@ -344,11 +344,7 @@
     warnings.filterwarnings('ignore', category=DeprecationWarning)
 
 
-<<<<<<< HEAD
 def activate_deprecation_warnings(always=True):
-=======
-def activate_deprecation_warnings():
->>>>>>> 973fa860
     """Call this function to activate deprecation warnings.
 
     When running in a 'final' release we suppress deprecation warnings.
@@ -358,7 +354,6 @@
     Note: warnings that have already been issued under 'ignore' will not be
     reported after this point. The 'warnings' module has already marked them as
     handled, so they don't get issued again.
-<<<<<<< HEAD
 
     :param always: If False, check warnings.filter to see if warnings are set
         to be turned into errors. If True, then do not override with 'default'.
@@ -371,8 +366,4 @@
                 # DeprecationWarnings are already turned into errors, don't
                 # downgrade them to 'default'.
                 return
-=======
-    """
-    import warnings
->>>>>>> 973fa860
     warnings.filterwarnings('default', category=DeprecationWarning)