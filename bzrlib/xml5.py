--- conflicted
+++ resolved
@@ -26,83 +26,8 @@
 
     Packs objects into XML and vice versa.
     """
-<<<<<<< HEAD
-    
-    __slots__ = []
-    
-    def _pack_inventory(self, inv):
-        """Convert to XML Element"""
-        e = Element('inventory',
-                    format='5')
-        e.text = '\n'
-        if inv.root.file_id not in (None, ROOT_ID):
-            e.set('file_id', inv.root.file_id)
-        if inv.revision_id is not None:
-            e.set('revision_id', inv.revision_id)
-        for path, ie in inv.iter_entries():
-            e.append(self._pack_entry(ie))
-        return e
-
-    def _pack_entry(self, ie):
-        """Convert InventoryEntry to XML element"""
-        # TODO: should just be a plain assertion
-        if not InventoryEntry.versionable_kind(ie.kind):
-            raise AssertionError('unsupported entry kind %s' % ie.kind)
-        e = Element(ie.kind)
-        e.set('name', ie.name)
-        e.set('file_id', ie.file_id)
-
-        if ie.text_size != None:
-            e.set('text_size', '%d' % ie.text_size)
-
-        for f in ['text_sha1', 'revision', 'symlink_target']:
-            v = getattr(ie, f)
-            if v != None:
-                e.set(f, v)
-
-        if ie.executable:
-            e.set('executable', 'yes')
-
-        # to be conservative, we don't externalize the root pointers
-        # for now, leaving them as null in the xml form.  in a future
-        # version it will be implied by nested elements.
-        if ie.parent_id != ROOT_ID:
-            assert isinstance(ie.parent_id, basestring)
-            e.set('parent_id', ie.parent_id)
-        e.tail = '\n'
-        return e
-
-    def _pack_revision(self, rev):
-        """Revision object -> xml tree"""
-        root = Element('revision',
-                       committer = rev.committer,
-                       timestamp = '%.9f' % rev.timestamp,
-                       revision_id = rev.revision_id,
-                       inventory_sha1 = rev.inventory_sha1,
-                       format='5',
-                       )
-        if rev.timezone:
-            root.set('timezone', str(rev.timezone))
-        root.text = '\n'
-        msg = SubElement(root, 'message')
-        msg.text = rev.message
-        msg.tail = '\n'
-        if rev.parent_ids:
-            pelts = SubElement(root, 'parents')
-            pelts.tail = pelts.text = '\n'
-            for parent_id in rev.parent_ids:
-                assert isinstance(parent_id, basestring)
-                p = SubElement(pelts, 'revision_ref')
-                p.tail = '\n'
-                p.set('revision_id', parent_id)
-        if rev.properties:
-            self._pack_revision_properties(rev, root)
-        return root
-
-=======
     format_num = '5'
     root_id = inventory.ROOT_ID
->>>>>>> 4e97e3fb
 
     def _unpack_inventory(self, elt, revision_id):
         """Construct from XML Element
