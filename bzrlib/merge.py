# Copyright (C) 2005 Canonical Ltd

# This program is free software; you can redistribute it and/or modify
# it under the terms of the GNU General Public License as published by
# the Free Software Foundation; either version 2 of the License, or
# (at your option) any later version.

# This program is distributed in the hope that it will be useful,
# but WITHOUT ANY WARRANTY; without even the implied warranty of
# MERCHANTABILITY or FITNESS FOR A PARTICULAR PURPOSE.  See the
# GNU General Public License for more details.

# You should have received a copy of the GNU General Public License
# along with this program; if not, write to the Free Software
# Foundation, Inc., 59 Temple Place, Suite 330, Boston, MA  02111-1307  USA


import os
import tempfile
import shutil
import errno

import bzrlib.osutils
import bzrlib.revision
from bzrlib.merge_core import merge_flex, ApplyMerge3, BackupBeforeChange
from bzrlib.merge_core import WeaveMerge
from bzrlib.changeset import generate_changeset, ExceptionConflictHandler
from bzrlib.changeset import Inventory, Diff3Merge, ReplaceContents
from bzrlib.branch import Branch
from bzrlib.errors import (BzrCommandError,
                           UnrelatedBranches,
                           NoCommonAncestor,
                           NoCommits,
                           WorkingTreeNotRevision,
                           NotBranchError,
                           NotVersionedError,
                           BzrError)
from bzrlib.delta import compare_trees
from bzrlib.trace import mutter, warning, note
from bzrlib.fetch import greedy_fetch, fetch
from bzrlib.revision import is_ancestor, NULL_REVISION
from bzrlib.osutils import rename
from bzrlib.revision import common_ancestor, MultipleRevisionSources
from bzrlib.errors import NoSuchRevision

# TODO: Report back as changes are merged in

# TODO: build_working_dir can be built on something simpler than merge()

# FIXME: merge() parameters seem oriented towards the command line
# NOTABUG: merge is a helper for commandline functions.  merge_inner is the
#          the core functionality.

# comments from abentley on irc: merge happens in two stages, each
# of which generates a changeset object

# stage 1: generate OLD->OTHER,
# stage 2: use MINE and OLD->OTHER to generate MINE -> RESULT

class MergeConflictHandler(ExceptionConflictHandler):
    """Handle conflicts encountered while merging.

    This subclasses ExceptionConflictHandler, so that any types of
    conflict that are not explicitly handled cause an exception and
    terminate the merge.
    """
    def __init__(self, this_tree, base_tree, other_tree, ignore_zero=False):
        ExceptionConflictHandler.__init__(self)
        self.conflicts = 0
        self.ignore_zero = ignore_zero
        self.this_tree = this_tree
        self.base_tree = base_tree
        self.other_tree = other_tree

    def copy(self, source, dest):
        """Copy the text and mode of a file
        :param source: The path of the file to copy
        :param dest: The distination file to create
        """
        s_file = file(source, "rb")
        d_file = file(dest, "wb")
        for line in s_file:
            d_file.write(line)
        os.chmod(dest, 0777 & os.stat(source).st_mode)

    def dump(self, lines, dest):
        """Copy the text and mode of a file
        :param source: The path of the file to copy
        :param dest: The distination file to create
        """
        d_file = file(dest, "wb")
        for line in lines:
            d_file.write(line)

    def add_suffix(self, name, suffix, last_new_name=None, fix_inventory=True):
        """Rename a file to append a suffix.  If the new name exists, the
        suffix is added repeatedly until a non-existant name is found

        :param name: The path of the file
        :param suffix: The suffix to append
        :param last_new_name: (used for recursive calls) the last name tried
        """
        if last_new_name is None:
            last_new_name = name
        new_name = last_new_name+suffix
        try:
            rename(name, new_name)
            if fix_inventory is True:
                try:
                    relpath = self.this_tree.relpath(name)
                except NotBranchError:
                    relpath = None
                if relpath is not None:
                    file_id = self.this_tree.path2id(relpath)
                    if file_id is not None:
                        new_path = self.this_tree.relpath(new_name)
                        rename(new_name, name)
                        self.this_tree.branch.rename_one(relpath, new_path)
                        assert self.this_tree.id2path(file_id) == relpath
                        self.this_tree._inventory = self.this_tree.read_working_inventory()
                        assert self.this_tree.id2path(file_id) == new_path
        except OSError, e:
            if e.errno != errno.EEXIST and e.errno != errno.ENOTEMPTY:
                raise
            return self.add_suffix(name, suffix, last_new_name=new_name, 
                                   fix_inventory=fix_inventory)
        return new_name

    def conflict(self, text):
        warning(text)
        self.conflicts += 1
        

    def merge_conflict(self, new_file, this_path, base_lines, other_lines):
        """
        Handle diff3 conflicts by producing a .THIS, .BASE and .OTHER.  The
        main file will be a version with diff3 conflicts.
        :param new_file: Path to the output file with diff3 markers
        :param this_path: Path to the file text for the THIS tree
        :param base_path: Path to the file text for the BASE tree
        :param other_path: Path to the file text for the OTHER tree
        """
        self.add_suffix(this_path, ".THIS", fix_inventory=False)
        self.dump(base_lines, this_path+".BASE")
        self.dump(other_lines, this_path+".OTHER")
        rename(new_file, this_path)
        self.conflict("Diff3 conflict encountered in %s" % this_path)

    def weave_merge_conflict(self, filename, weave, other_i, out_file):
        """
        Handle weave conflicts by producing a .THIS, and .OTHER.  The
        main file will be a version with diff3-style conflicts.
        """
        self.add_suffix(filename, ".THIS", fix_inventory=False)
        out_file.commit()
        self.dump(weave.get_iter(other_i), filename+".OTHER")
        self.conflict("Text conflict encountered in %s" % filename)

    def new_contents_conflict(self, filename, other_contents):
        """Conflicting contents for newly added file."""
        other_contents(filename + ".OTHER", self, False)
        self.conflict("Conflict in newly added file %s" % filename)
    

    def target_exists(self, entry, target, old_path):
        """Handle the case when the target file or dir exists"""
        moved_path = self.add_suffix(target, ".moved")
        self.conflict("Moved existing %s to %s" % (target, moved_path))

    def rmdir_non_empty(self, filename):
        """Handle the case where the dir to be removed still has contents"""
        self.conflict("Directory %s not removed because it is not empty"\
            % filename)
        return "skip"

    def rem_contents_conflict(self, filename, this_contents, base_contents):
        base_contents(filename+".BASE", self, False)
        this_contents(filename+".THIS", self, False)
        return ReplaceContents(this_contents, None)

    def rem_contents_conflict(self, filename, this_contents, base_contents):
        base_contents(filename+".BASE", self, False)
        this_contents(filename+".THIS", self, False)
        self.conflict("Other branch deleted locally modified file %s" %
                      filename)
        return ReplaceContents(this_contents, None)

    def abs_this_path(self, file_id):
        """Return the absolute path for a file_id in the this tree."""
        return self.this_tree.id2abspath(file_id)

    def add_missing_parents(self, file_id, tree):
        """If some of the parents for file_id are missing, add them."""
        entry = tree.inventory[file_id]
        if entry.parent_id not in self.this_tree:
            return self.create_all_missing(entry.parent_id, tree)
        else:
            return self.abs_this_path(entry.parent_id)

    def create_all_missing(self, file_id, tree):
        """Add contents for a file_id and all its parents to a tree."""
        entry = tree.inventory[file_id]
        if entry.parent_id is not None and entry.parent_id not in self.this_tree:
            abspath = self.create_all_missing(entry.parent_id, tree)
        else:
            abspath = self.abs_this_path(entry.parent_id)
        entry_path = os.path.join(abspath, entry.name)
        if not os.path.isdir(entry_path):
            self.create(file_id, entry_path, tree)
        return entry_path

    def create(self, file_id, path, tree, reverse=False):
        """Uses tree data to create a filesystem object for the file_id"""
        from changeset import get_contents
        get_contents(tree, file_id)(path, self, reverse)

    def missing_for_merge(self, file_id, other_path):
        """The file_id doesn't exist in THIS, but does in OTHER and BASE"""
        self.conflict("Other branch modified locally deleted file %s" %
                      other_path)
        parent_dir = self.add_missing_parents(file_id, self.other_tree)
        stem = os.path.join(parent_dir, os.path.basename(other_path))
        self.create(file_id, stem+".OTHER", self.other_tree)
        self.create(file_id, stem+".BASE", self.base_tree)

    def threeway_contents_conflict(filename, this_contents, base_contents,
                                   other_contents):
        self.conflict("Three-way conflict merging %s" % filename)

    def finalize(self):
        if not self.ignore_zero:
<<<<<<< HEAD
            note("%d conflicts encountered." % self.conflicts)
=======
            note("%d conflicts encountered.\n", self.conflicts)
>>>>>>> 4b3feec6
            
def get_tree(treespec, local_branch=None):
    location, revno = treespec
    branch = Branch.open_containing(location)[0]
    if revno is None:
        revision = None
    elif revno == -1:
        revision = branch.last_revision()
    else:
        revision = branch.get_rev_id(revno)
        if revision is None:
            revision = NULL_REVISION
    return branch, get_revid_tree(branch, revision, local_branch)

def get_revid_tree(branch, revision, local_branch):
    if revision is None:
        base_tree = branch.working_tree()
    else:
        if local_branch is not None:
            greedy_fetch(local_branch, branch, revision)
            base_tree = local_branch.revision_tree(revision)
        else:
            base_tree = branch.revision_tree(revision)
    return base_tree


def file_exists(tree, file_id):
    return tree.has_filename(tree.id2path(file_id))
    

def build_working_dir(to_dir):
    """Build a working directory in an empty directory.

    to_dir is a directory containing branch metadata but no working files,
    typically constructed by cloning an existing branch. 

    This is split out as a special idiomatic case of merge.  It could
    eventually be done by just building the tree directly calling into 
    lower-level code (e.g. constructing a changeset).
    """
    # RBC 20051019 is this not just 'export' ?
    # AB Well, export doesn't take care of inventory...
    this_branch = Branch.open_containing(to_dir)[0]
    transform_tree(this_branch.working_tree(), this_branch.basis_tree())


def transform_tree(from_tree, to_tree, interesting_ids=None):
    merge_inner(from_tree.branch, to_tree, from_tree, ignore_zero=True,
                interesting_ids=interesting_ids)


def merge(other_revision, base_revision,
          check_clean=True, ignore_zero=False,
          this_dir=None, backup_files=False, merge_type=ApplyMerge3,
          file_list=None, show_base=False, reprocess=False):
    """Merge changes into a tree.

    base_revision
        list(path, revno) Base for three-way merge.  
        If [None, None] then a base will be automatically determined.
    other_revision
        list(path, revno) Other revision for three-way merge.
    this_dir
        Directory to merge changes into; '.' by default.
    check_clean
        If true, this_dir must have no uncommitted changes before the
        merge begins.
    ignore_zero - If true, suppress the "zero conflicts" message when 
        there are no conflicts; should be set when doing something we expect
        to complete perfectly.
    file_list - If supplied, merge only changes to selected files.

    All available ancestors of other_revision and base_revision are
    automatically pulled into the branch.

    The revno may be -1 to indicate the last revision on the branch, which is
    the typical case.

    This function is intended for use from the command line; programmatic
    clients might prefer to call merge_inner(), which has less magic behavior.
    """
    if this_dir is None:
        this_dir = '.'
    this_branch = Branch.open_containing(this_dir)[0]
    if show_base and not merge_type is ApplyMerge3:
        raise BzrCommandError("Show-base is not supported for this merge"
                              " type. %s" % merge_type)
    if reprocess and not merge_type is ApplyMerge3:
        raise BzrCommandError("Reprocess is not supported for this merge"
                              " type. %s" % merge_type)
    if reprocess and show_base:
        raise BzrCommandError("Cannot reprocess and show base.")
    merger = Merger(this_branch)
    merger.check_basis(check_clean)
    merger.set_other(other_revision)
    merger.set_base(base_revision)
    if merger.base_rev_id == merger.other_rev_id:
        note('Nothing to do.')
        return 0
    merger.backup_files = backup_files
    merger.merge_type = merge_type 
    merger.set_interesting_files(file_list)
    merger.show_base = show_base 
    merger.reprocess = reprocess
    merger.conflict_handler = MergeConflictHandler(merger.this_tree, 
                                                   merger.base_tree, 
                                                   merger.other_tree,
                                                   ignore_zero=ignore_zero)
    conflicts = merger.do_merge()
    merger.set_pending()
    return conflicts

def merge_inner(this_branch, other_tree, base_tree, ignore_zero=False,
                backup_files=False, 
                merge_type=ApplyMerge3, 
                interesting_ids=None, 
                show_base=False, 
                reprocess=False, 
                other_rev_id=None,
                interesting_files=None):
    """Primary interface for merging. 

        typical use is probably 
        'merge_inner(branch, branch.get_revision_tree(other_revision),
                     branch.get_revision_tree(base_revision))'
        """
    merger = Merger(this_branch, other_tree, base_tree)
    merger.backup_files = backup_files
    merger.merge_type = merge_type
    merger.interesting_ids = interesting_ids
    if interesting_files:
        assert not interesting_ids, ('Only supply interesting_ids'
                                     ' or interesting_files')
        merger._set_interesting_files(interesting_files)
    merger.show_base = show_base 
    merger.reprocess = reprocess
    merger.conflict_handler = MergeConflictHandler(merger.this_tree, base_tree, 
                                                   other_tree,
                                                   ignore_zero=ignore_zero)
    merger.other_rev_id = other_rev_id
    merger.other_basis = other_rev_id
    return merger.do_merge()


class Merger(object):
    def __init__(self, this_branch, other_tree=None, base_tree=None):
        object.__init__(self)
        self.this_branch = this_branch
        self.this_basis = this_branch.last_revision()
        self.this_rev_id = None
        self.this_tree = this_branch.working_tree()
        self.this_revision_tree = None
        self.this_basis_tree = None
        self.other_tree = other_tree
        self.base_tree = base_tree
        self.ignore_zero = False
        self.backup_files = False
        self.interesting_ids = None
        self.show_base = False
        self.reprocess = False
        self.conflict_handler = MergeConflictHandler(self.this_tree, base_tree, 
                                                     other_tree)

    def revision_tree(self, revision_id):
        return self.this_branch.revision_tree(revision_id)

    def ensure_revision_trees(self):
        if self.this_revision_tree is None:
            self.this_basis_tree = self.this_branch.revision_tree(
                self.this_basis)
            if self.this_basis == self.this_rev_id:
                self.this_revision_tree = self.this_basis_tree


        if self.other_rev_id is None:
            other_basis_tree = self.revision_tree(self.other_basis)
            changes = compare_trees(self.other_tree, other_basis_tree)
            if changes.has_changed():
                raise WorkingTreeNotRevision(self.this_tree)
            other_rev_id = other_basis
            self.other_tree = other_basis_tree


    def file_revisions(self, file_id):
        self.ensure_revision_trees()
        def get_id(tree, file_id):
            revision_id = tree.inventory[file_id].revision
            assert revision_id is not None
            return revision_id
        if self.this_rev_id is None:
            if self.this_basis_tree.get_file_sha1(file_id) != \
                self.this_tree.get_file_sha1(file_id):
                raise WorkingTreeNotRevision(self.this_tree)

        trees = (self.this_basis_tree, self.other_tree)
        return [get_id(tree, file_id) for tree in trees]
            

    def merge_factory(self, file_id, base, other):
        if self.merge_type.history_based:
            if self.show_base is True:
                raise BzrError("Cannot show base for hisory-based merges")
            if self.reprocess is True:
                raise BzrError("Cannot reprocess history-based merges")
                
            t_revid, o_revid = self.file_revisions(file_id)
            weave = self.this_basis_tree.get_weave(file_id)
            contents_change = self.merge_type(weave, t_revid, o_revid)
        else:
            if self.show_base is True or self.reprocess is True:
                contents_change = self.merge_type(file_id, base, other, 
                                                  show_base=self.show_base, 
                                                  reprocess=self.reprocess)
            else:
                contents_change = self.merge_type(file_id, base, other)
        if self.backup_files:
            contents_change = BackupBeforeChange(contents_change)
        return contents_change

    def check_basis(self, check_clean):
        if self.this_basis is None:
            raise BzrCommandError("This branch has no commits")
        if check_clean:
            self.compare_basis()
            if self.this_basis != self.this_rev_id:
                raise BzrCommandError("Working tree has uncommitted changes.")

    def compare_basis(self):
        changes = compare_trees(self.this_branch.working_tree(), 
                                self.this_branch.basis_tree(), False)
        if not changes.has_changed():
            self.this_rev_id = self.this_basis

    def set_interesting_files(self, file_list):
        try:
            self._set_interesting_files(file_list)
        except NotVersionedError, e:
            raise BzrCommandError("%s is not a source file in any"
                                      " tree." % e.path)

    def _set_interesting_files(self, file_list):
        """Set the list of interesting ids from a list of files."""
        if file_list is None:
            self.interesting_ids = None
            return

        interesting_ids = set()
        for fname in file_list:
            path = self.this_tree.relpath(fname)
            found_id = False
            for tree in (self.this_tree, self.base_tree, self.other_tree):
                file_id = tree.inventory.path2id(path)
                if file_id is not None:
                    interesting_ids.add(file_id)
                    found_id = True
            if not found_id:
                raise NotVersionedError(path=fname)
        self.interesting_ids = interesting_ids

    def set_pending(self):
        if not self.base_is_ancestor:
            return
        if self.other_rev_id is None:
            return
        if self.other_rev_id in self.this_branch.get_ancestry(self.this_basis):
            return
        self.this_branch.working_tree().add_pending_merge(self.other_rev_id)

    def set_other(self, other_revision):
        other_branch, self.other_tree = get_tree(other_revision, 
                                                 self.this_branch)
        if other_revision[1] == -1:
            self.other_rev_id = other_branch.last_revision()
            if self.other_rev_id is None:
                raise NoCommits(other_branch)
            self.other_basis = self.other_rev_id
        elif other_revision[1] is not None:
            self.other_rev_id = other_branch.get_rev_id(other_revision[1])
            self.other_basis = self.other_rev_id
        else:
            self.other_rev_id = None
            self.other_basis = other_branch.last_revision()
            if self.other_basis is None:
                raise NoCommits(other_branch)
        fetch(from_branch=other_branch, to_branch=self.this_branch, 
              last_revision=self.other_basis)

    def set_base(self, base_revision):
        mutter("doing merge() with no base_revision specified")
        if base_revision == [None, None]:
            try:
                self.base_rev_id = common_ancestor(self.this_basis, 
                                                   self.other_basis, 
                                                   self.this_branch)
            except NoCommonAncestor:
                raise UnrelatedBranches()
            self.base_tree = get_revid_tree(self.this_branch, self.base_rev_id,
                                            None)
            self.base_is_ancestor = True
        else:
            base_branch, self.base_tree = get_tree(base_revision)
            if base_revision[1] == -1:
                self.base_rev_id = base_branch.last_revision()
            elif base_revision[1] is None:
                self.base_rev_id = None
            else:
                self.base_rev_id = base_branch.get_rev_id(base_revision[1])
            fetch(from_branch=base_branch, to_branch=self.this_branch)
            self.base_is_ancestor = is_ancestor(self.this_basis, 
                                                self.base_rev_id,
                                                self.this_branch)

    def do_merge(self):
        def get_inventory(tree):
            return tree.inventory
        
        inv_changes = merge_flex(self.this_tree, self.base_tree, 
                                 self.other_tree,
                                 generate_changeset, get_inventory,
                                 self.conflict_handler,
                                 merge_factory=self.merge_factory, 
                                 interesting_ids=self.interesting_ids)

        adjust_ids = []
        for id, path in inv_changes.iteritems():
            if path is not None:
                if path == '.':
                    path = ''
                else:
                    assert path.startswith('.' + os.sep), "path is %s" % path
                path = path[2:]
            adjust_ids.append((path, id))
        if len(adjust_ids) > 0:
            self.this_branch.working_tree().set_inventory(self.regen_inventory(adjust_ids))
        conflicts = self.conflict_handler.conflicts
        self.conflict_handler.finalize()
        return conflicts

    def regen_inventory(self, new_entries):
        old_entries = self.this_branch.working_tree().read_working_inventory()
        new_inventory = {}
        by_path = {}
        new_entries_map = {} 
        for path, file_id in new_entries:
            if path is None:
                continue
            new_entries_map[file_id] = path

        def id2path(file_id):
            path = new_entries_map.get(file_id)
            if path is not None:
                return path
            entry = old_entries[file_id]
            if entry.parent_id is None:
                return entry.name
            return os.path.join(id2path(entry.parent_id), entry.name)
            
        for file_id in old_entries:
            entry = old_entries[file_id]
            path = id2path(file_id)
            new_inventory[file_id] = (path, file_id, entry.parent_id, 
                                      entry.kind)
            by_path[path] = file_id
        
        deletions = 0
        insertions = 0
        new_path_list = []
        for path, file_id in new_entries:
            if path is None:
                del new_inventory[file_id]
                deletions += 1
            else:
                new_path_list.append((path, file_id))
                if file_id not in old_entries:
                    insertions += 1
        # Ensure no file is added before its parent
        new_path_list.sort()
        for path, file_id in new_path_list:
            if path == '':
                parent = None
            else:
                parent = by_path[os.path.dirname(path)]
            abspath = os.path.join(self.this_tree.basedir, path)
            kind = bzrlib.osutils.file_kind(abspath)
            new_inventory[file_id] = (path, file_id, parent, kind)
            by_path[path] = file_id 

        # Get a list in insertion order
        new_inventory_list = new_inventory.values()
        mutter ("""Inventory regeneration:
    old length: %i insertions: %i deletions: %i new_length: %i"""\
            % (len(old_entries), insertions, deletions, 
               len(new_inventory_list)))
        assert len(new_inventory_list) == len(old_entries) + insertions\
            - deletions
        new_inventory_list.sort()
        return new_inventory_list

merge_types = {     "merge3": (ApplyMerge3, "Native diff3-style merge"), 
                     "diff3": (Diff3Merge,  "Merge using external diff3"),
                     'weave': (WeaveMerge, "Weave-based merge")
              }
<|MERGE_RESOLUTION|>--- conflicted
+++ resolved
@@ -229,11 +229,7 @@
 
     def finalize(self):
         if not self.ignore_zero:
-<<<<<<< HEAD
             note("%d conflicts encountered." % self.conflicts)
-=======
-            note("%d conflicts encountered.\n", self.conflicts)
->>>>>>> 4b3feec6
             
 def get_tree(treespec, local_branch=None):
     location, revno = treespec
