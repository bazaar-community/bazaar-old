# Copyright (C) 2005 Canonical Ltd

# This program is free software; you can redistribute it and/or modify
# it under the terms of the GNU General Public License as published by
# the Free Software Foundation; either version 2 of the License, or
# (at your option) any later version.

# This program is distributed in the hope that it will be useful,
# but WITHOUT ANY WARRANTY; without even the implied warranty of
# MERCHANTABILITY or FITNESS FOR A PARTICULAR PURPOSE.  See the
# GNU General Public License for more details.

# You should have received a copy of the GNU General Public License
# along with this program; if not, write to the Free Software
# Foundation, Inc., 59 Temple Place, Suite 330, Boston, MA  02111-1307  USA


import os
import errno
from shutil import rmtree
from tempfile import mkdtemp

import bzrlib
from bzrlib.branch import Branch
from bzrlib.delta import compare_trees
from bzrlib.errors import (BzrCommandError,
                           BzrError,
                           NoCommonAncestor,
                           NoCommits,
                           NoSuchRevision,
                           NoSuchFile,
                           NotBranchError,
                           NotVersionedError,
                           UnrelatedBranches,
                           WorkingTreeNotRevision,
                           )
<<<<<<< HEAD
from bzrlib.fetch import greedy_fetch, fetch
from bzrlib.merge3 import Merge3
=======
>>>>>>> 6d99bc71
import bzrlib.osutils
from bzrlib.osutils import rename, pathjoin
from bzrlib.revision import common_ancestor, is_ancestor, NULL_REVISION
from bzrlib.transform import (TreeTransform, resolve_conflicts, cook_conflicts,
                              conflicts_strings, FinalPaths, create_by_entry,
                              unique_add)
from bzrlib.trace import mutter, warning, note

# TODO: Report back as changes are merged in

def _get_tree(treespec, local_branch=None):
    location, revno = treespec
    branch = Branch.open_containing(location)[0]
    if revno is None:
        revision = None
    elif revno == -1:
        revision = branch.last_revision()
    else:
        revision = branch.get_rev_id(revno)
        if revision is None:
            revision = NULL_REVISION
    return branch, _get_revid_tree(branch, revision, local_branch)


def _get_revid_tree(branch, revision, local_branch):
    if revision is None:
        base_tree = branch.bzrdir.open_workingtree()
    else:
        if local_branch is not None:
            if local_branch.base != branch.base:
                local_branch.fetch(branch, revision)
            base_tree = local_branch.repository.revision_tree(revision)
        else:
            base_tree = branch.repository.revision_tree(revision)
    return base_tree


def transform_tree(from_tree, to_tree, interesting_ids=None):
    merge_inner(from_tree.branch, to_tree, from_tree, ignore_zero=True,
                interesting_ids=interesting_ids)


class Merger(object):
    def __init__(self, this_branch, other_tree=None, base_tree=None, this_tree=None):
        object.__init__(self)
        assert this_tree is not None, "this_tree is required"
        self.this_branch = this_branch
        self.this_basis = this_branch.last_revision()
        self.this_rev_id = None
        self.this_tree = this_tree
        self.this_revision_tree = None
        self.this_basis_tree = None
        self.other_tree = other_tree
        self.base_tree = base_tree
        self.ignore_zero = False
        self.backup_files = False
        self.interesting_ids = None
        self.show_base = False
        self.reprocess = False

    def revision_tree(self, revision_id):
        return self.this_branch.repository.revision_tree(revision_id)

    def ensure_revision_trees(self):
        if self.this_revision_tree is None:
            self.this_basis_tree = self.this_branch.repository.revision_tree(
                self.this_basis)
            if self.this_basis == self.this_rev_id:
                self.this_revision_tree = self.this_basis_tree

        if self.other_rev_id is None:
            other_basis_tree = self.revision_tree(self.other_basis)
            changes = compare_trees(self.other_tree, other_basis_tree)
            if changes.has_changed():
                raise WorkingTreeNotRevision(self.this_tree)
            other_rev_id = other_basis
            self.other_tree = other_basis_tree

    def file_revisions(self, file_id):
        self.ensure_revision_trees()
        def get_id(tree, file_id):
            revision_id = tree.inventory[file_id].revision
            assert revision_id is not None
            return revision_id
        if self.this_rev_id is None:
            if self.this_basis_tree.get_file_sha1(file_id) != \
                self.this_tree.get_file_sha1(file_id):
                raise WorkingTreeNotRevision(self.this_tree)

        trees = (self.this_basis_tree, self.other_tree)
        return [get_id(tree, file_id) for tree in trees]

    def check_basis(self, check_clean):
        if self.this_basis is None:
            raise BzrCommandError("This branch has no commits")
        if check_clean:
            self.compare_basis()
            if self.this_basis != self.this_rev_id:
                raise BzrCommandError("Working tree has uncommitted changes.")

    def compare_basis(self):
        changes = compare_trees(self.this_tree, 
                                self.this_tree.basis_tree(), False)
        if not changes.has_changed():
            self.this_rev_id = self.this_basis

    def set_interesting_files(self, file_list):
        try:
            self._set_interesting_files(file_list)
        except NotVersionedError, e:
            raise BzrCommandError("%s is not a source file in any"
                                      " tree." % e.path)

    def _set_interesting_files(self, file_list):
        """Set the list of interesting ids from a list of files."""
        if file_list is None:
            self.interesting_ids = None
            return

        interesting_ids = set()
        for path in file_list:
            found_id = False
            for tree in (self.this_tree, self.base_tree, self.other_tree):
                file_id = tree.inventory.path2id(path)
                if file_id is not None:
                    interesting_ids.add(file_id)
                    found_id = True
            if not found_id:
                raise NotVersionedError(path=path)
        self.interesting_ids = interesting_ids

    def set_pending(self):
        if not self.base_is_ancestor:
            return
        if self.other_rev_id is None:
            return
        ancestry = self.this_branch.repository.get_ancestry(self.this_basis)
        if self.other_rev_id in ancestry:
            return
        self.this_tree.add_pending_merge(self.other_rev_id)

    def set_other(self, other_revision):
        other_branch, self.other_tree = _get_tree(other_revision, 
                                                  self.this_branch)
        if other_revision[1] == -1:
            self.other_rev_id = other_branch.last_revision()
            if self.other_rev_id is None:
                raise NoCommits(other_branch)
            self.other_basis = self.other_rev_id
        elif other_revision[1] is not None:
            self.other_rev_id = other_branch.get_rev_id(other_revision[1])
            self.other_basis = self.other_rev_id
        else:
            self.other_rev_id = None
            self.other_basis = other_branch.last_revision()
            if self.other_basis is None:
                raise NoCommits(other_branch)
        if other_branch.base != self.this_branch.base:
            self.this_branch.fetch(other_branch, last_revision=self.other_basis)

    def set_base(self, base_revision):
        mutter("doing merge() with no base_revision specified")
        if base_revision == [None, None]:
            try:
                self.base_rev_id = common_ancestor(self.this_basis, 
                                                   self.other_basis, 
                                                   self.this_branch.repository)
            except NoCommonAncestor:
                raise UnrelatedBranches()
            self.base_tree = _get_revid_tree(self.this_branch, self.base_rev_id,
                                            None)
            self.base_is_ancestor = True
        else:
            base_branch, self.base_tree = _get_tree(base_revision)
            if base_revision[1] == -1:
                self.base_rev_id = base_branch.last_revision()
            elif base_revision[1] is None:
                self.base_rev_id = None
            else:
                self.base_rev_id = base_branch.get_rev_id(base_revision[1])
            self.this_branch.fetch(base_branch)
            self.base_is_ancestor = is_ancestor(self.this_basis, 
                                                self.base_rev_id,
                                                self.this_branch)

    def do_merge(self):
        kwargs = {'working_tree':self.this_tree, 'this_tree': self.this_tree, 
                  'other_tree': self.other_tree}
        if self.merge_type.requires_base:
            kwargs['base_tree'] = self.base_tree
        if self.merge_type.supports_reprocess:
            kwargs['reprocess'] = self.reprocess
        elif self.reprocess:
            raise BzrError("Reprocess is not supported for this merge"
                                  " type. %s" % merge_type)
        if self.merge_type.supports_show_base:
            kwargs['show_base'] = self.show_base
        elif self.show_base:
            raise BzrError("Showing base is not supported for this"
                                  " merge type. %s" % self.merge_type)
        merge = self.merge_type(**kwargs)
        if len(merge.cooked_conflicts) == 0:
            if not self.ignore_zero:
                note("All changes applied successfully.")
        else:
            note("%d conflicts encountered." % len(merge.cooked_conflicts))

        return len(merge.cooked_conflicts)

    def regen_inventory(self, new_entries):
        old_entries = self.this_tree.read_working_inventory()
        new_inventory = {}
        by_path = {}
        new_entries_map = {} 
        for path, file_id in new_entries:
            if path is None:
                continue
            new_entries_map[file_id] = path

        def id2path(file_id):
            path = new_entries_map.get(file_id)
            if path is not None:
                return path
            entry = old_entries[file_id]
            if entry.parent_id is None:
                return entry.name
            return pathjoin(id2path(entry.parent_id), entry.name)
            
        for file_id in old_entries:
            entry = old_entries[file_id]
            path = id2path(file_id)
            new_inventory[file_id] = (path, file_id, entry.parent_id, 
                                      entry.kind)
            by_path[path] = file_id
        
        deletions = 0
        insertions = 0
        new_path_list = []
        for path, file_id in new_entries:
            if path is None:
                del new_inventory[file_id]
                deletions += 1
            else:
                new_path_list.append((path, file_id))
                if file_id not in old_entries:
                    insertions += 1
        # Ensure no file is added before its parent
        new_path_list.sort()
        for path, file_id in new_path_list:
            if path == '':
                parent = None
            else:
                parent = by_path[os.path.dirname(path)]
            abspath = pathjoin(self.this_tree.basedir, path)
            kind = bzrlib.osutils.file_kind(abspath)
            new_inventory[file_id] = (path, file_id, parent, kind)
            by_path[path] = file_id 

        # Get a list in insertion order
        new_inventory_list = new_inventory.values()
        mutter ("""Inventory regeneration:
    old length: %i insertions: %i deletions: %i new_length: %i"""\
            % (len(old_entries), insertions, deletions, 
               len(new_inventory_list)))
        assert len(new_inventory_list) == len(old_entries) + insertions\
            - deletions
        new_inventory_list.sort()
        return new_inventory_list


class Merge3Merger(object):
    """Three-way merger that uses the merge3 text merger"""
    requires_base = True
    supports_reprocess = True
    supports_show_base = True
    history_based = False

    def __init__(self, working_tree, this_tree, base_tree, other_tree, 
                 reprocess=False, show_base=False):
        """Initialize the merger object and perform the merge."""
        object.__init__(self)
        self.this_tree = working_tree
        self.base_tree = base_tree
        self.other_tree = other_tree
        self._raw_conflicts = []
        self.cooked_conflicts = []
        self.reprocess = reprocess
        self.show_base = show_base

        all_ids = set(base_tree)
        all_ids.update(other_tree)
        self.tt = TreeTransform(working_tree)
        try:
            for file_id in all_ids:
                self.merge_names(file_id)
                file_status = self.merge_contents(file_id)
                self.merge_executable(file_id, file_status)
                
            fs_conflicts = resolve_conflicts(self.tt)
            self.cook_conflicts(fs_conflicts)
            for line in conflicts_strings(self.cooked_conflicts):
                warning(line)
            self.tt.apply()
        finally:
            try:
                self.tt.finalize()
            except:
                pass
       
    @staticmethod
    def parent(entry, file_id):
        """Determine the parent for a file_id (used as a key method)"""
        if entry is None:
            return None
        return entry.parent_id

    @staticmethod
    def name(entry, file_id):
        """Determine the name for a file_id (used as a key method)"""
        if entry is None:
            return None
        return entry.name
    
    @staticmethod
    def contents_sha1(tree, file_id):
        """Determine the sha1 of the file contents (used as a key method)."""
        if file_id not in tree:
            return None
        return tree.get_file_sha1(file_id)

    @staticmethod
    def executable(tree, file_id):
        """Determine the executability of a file-id (used as a key method)."""
        if file_id not in tree:
            return None
        if tree.kind(file_id) != "file":
            return False
        return tree.is_executable(file_id)

    @staticmethod
    def kind(tree, file_id):
        """Determine the kind of a file-id (used as a key method)."""
        if file_id not in tree:
            return None
        return tree.kind(file_id)

    @staticmethod
    def scalar_three_way(this_tree, base_tree, other_tree, file_id, key):
        """Do a three-way test on a scalar.
        Return "this", "other" or "conflict", depending whether a value wins.
        """
        key_base = key(base_tree, file_id)
        key_other = key(other_tree, file_id)
        #if base == other, either they all agree, or only THIS has changed.
        if key_base == key_other:
            return "this"
        key_this = key(this_tree, file_id)
        if key_this not in (key_base, key_other):
            return "conflict"
        # "Ambiguous clean merge"
        elif key_this == key_other:
            return "this"
        else:
            assert key_this == key_base
            return "other"

    def merge_names(self, file_id):
        """Perform a merge on file_id names and parents"""
        def get_entry(tree):
            if file_id in tree.inventory:
                return tree.inventory[file_id]
            else:
                return None
        this_entry = get_entry(self.this_tree)
        other_entry = get_entry(self.other_tree)
        base_entry = get_entry(self.base_tree)
        name_winner = self.scalar_three_way(this_entry, base_entry, 
                                            other_entry, file_id, self.name)
        parent_id_winner = self.scalar_three_way(this_entry, base_entry, 
                                                 other_entry, file_id, 
                                                 self.parent)
        if this_entry is None:
            if name_winner == "this":
                name_winner = "other"
            if parent_id_winner == "this":
                parent_id_winner = "other"
        if name_winner == "this" and parent_id_winner == "this":
            return
        if name_winner == "conflict":
            trans_id = self.tt.trans_id_file_id(file_id)
            self._raw_conflicts.append(('name conflict', trans_id, 
                                        self.name(this_entry, file_id), 
                                        self.name(other_entry, file_id)))
        if parent_id_winner == "conflict":
            trans_id = self.tt.trans_id_file_id(file_id)
            self._raw_conflicts.append(('parent conflict', trans_id, 
                                        self.parent(this_entry, file_id), 
                                        self.parent(other_entry, file_id)))
        if other_entry is None:
            # it doesn't matter whether the result was 'other' or 
            # 'conflict'-- if there's no 'other', we leave it alone.
            return
        # if we get here, name_winner and parent_winner are set to safe values.
        winner_entry = {"this": this_entry, "other": other_entry, 
                        "conflict": other_entry}
        trans_id = self.tt.trans_id_file_id(file_id)
        parent_id = winner_entry[parent_id_winner].parent_id
        parent_trans_id = self.tt.trans_id_file_id(parent_id)
        self.tt.adjust_path(winner_entry[name_winner].name, parent_trans_id,
                            trans_id)

    def merge_contents(self, file_id):
        """Performa a merge on file_id contents."""
        def contents_pair(tree):
            if file_id not in tree:
                return (None, None)
            kind = tree.kind(file_id)
            if kind == "root_directory":
                kind = "directory"
            if kind == "file":
                contents = tree.get_file_sha1(file_id)
            elif kind == "symlink":
                contents = tree.get_symlink_target(file_id)
            else:
                contents = None
            return kind, contents
        # See SPOT run.  run, SPOT, run.
        # So we're not QUITE repeating ourselves; we do tricky things with
        # file kind...
        base_pair = contents_pair(self.base_tree)
        other_pair = contents_pair(self.other_tree)
        if base_pair == other_pair:
            # OTHER introduced no changes
            return "unmodified"
        this_pair = contents_pair(self.this_tree)
        if this_pair == other_pair:
            # THIS and OTHER introduced the same changes
            return "unmodified"
        else:
            trans_id = self.tt.trans_id_file_id(file_id)
            if this_pair == base_pair:
                # only OTHER introduced changes
                if file_id in self.this_tree:
                    # Remove any existing contents
                    self.tt.delete_contents(trans_id)
                if file_id in self.other_tree:
                    # OTHER changed the file
                    create_by_entry(self.tt, 
                                    self.other_tree.inventory[file_id], 
                                    self.other_tree, trans_id)
                    if file_id not in self.this_tree.inventory:
                        self.tt.version_file(file_id, trans_id)
                    return "modified"
                elif file_id in self.this_tree.inventory:
                    # OTHER deleted the file
                    self.tt.unversion_file(trans_id)
                    return "deleted"
            #BOTH THIS and OTHER introduced changes; scalar conflict
            elif this_pair[0] == "file" and other_pair[0] == "file":
                # THIS and OTHER are both files, so text merge.  Either
                # BASE is a file, or both converted to files, so at least we
                # have agreement that output should be a file.
                if file_id not in self.this_tree.inventory:
                    self.tt.version_file(file_id, trans_id)
                self.text_merge(file_id, trans_id)
                try:
                    self.tt.tree_kind(trans_id)
                    self.tt.delete_contents(trans_id)
                except NoSuchFile:
                    pass
                return "modified"
            else:
                # Scalar conflict, can't text merge.  Dump conflicts
                trans_id = self.tt.trans_id_file_id(file_id)
                name = self.tt.final_name(trans_id)
                parent_id = self.tt.final_parent(trans_id)
                if file_id in self.this_tree.inventory:
                    self.tt.unversion_file(trans_id)
                    self.tt.delete_contents(trans_id)
                file_group = self._dump_conflicts(name, parent_id, file_id, 
                                                  set_version=True)
                self._raw_conflicts.append(('contents conflict', file_group))

    def get_lines(self, tree, file_id):
        """Return the lines in a file, or an empty list."""
        if file_id in tree:
            return tree.get_file(file_id).readlines()
        else:
            return []

    def text_merge(self, file_id, trans_id):
        """Perform a three-way text merge on a file_id"""
        # it's possible that we got here with base as a different type.
        # if so, we just want two-way text conflicts.
        if file_id in self.base_tree and \
            self.base_tree.kind(file_id) == "file":
            base_lines = self.get_lines(self.base_tree, file_id)
        else:
            base_lines = []
        other_lines = self.get_lines(self.other_tree, file_id)
        this_lines = self.get_lines(self.this_tree, file_id)
        m3 = Merge3(base_lines, this_lines, other_lines)
        start_marker = "!START OF MERGE CONFLICT!" + "I HOPE THIS IS UNIQUE"
        if self.show_base is True:
            base_marker = '|' * 7
        else:
            base_marker = None

        def iter_merge3(retval):
            retval["text_conflicts"] = False
            for line in m3.merge_lines(name_a = "TREE", 
                                       name_b = "MERGE-SOURCE", 
                                       name_base = "BASE-REVISION",
                                       start_marker=start_marker, 
                                       base_marker=base_marker,
                                       reprocess=self.reprocess):
                if line.startswith(start_marker):
                    retval["text_conflicts"] = True
                    yield line.replace(start_marker, '<' * 7)
                else:
                    yield line
        retval = {}
        merge3_iterator = iter_merge3(retval)
        self.tt.create_file(merge3_iterator, trans_id)
        if retval["text_conflicts"] is True:
            self._raw_conflicts.append(('text conflict', trans_id))
            name = self.tt.final_name(trans_id)
            parent_id = self.tt.final_parent(trans_id)
            file_group = self._dump_conflicts(name, parent_id, file_id, 
                                              this_lines, base_lines,
                                              other_lines)
            file_group.append(trans_id)

    def _dump_conflicts(self, name, parent_id, file_id, this_lines=None, 
                        base_lines=None, other_lines=None, set_version=False,
                        no_base=False):
        """Emit conflict files.
        If this_lines, base_lines, or other_lines are omitted, they will be
        determined automatically.  If set_version is true, the .OTHER, .THIS
        or .BASE (in that order) will be created as versioned files.
        """
        data = [('OTHER', self.other_tree, other_lines), 
                ('THIS', self.this_tree, this_lines)]
        if not no_base:
            data.append(('BASE', self.base_tree, base_lines))
        versioned = False
        file_group = []
        for suffix, tree, lines in data:
            if file_id in tree:
                trans_id = self._conflict_file(name, parent_id, tree, file_id,
                                               suffix, lines)
                file_group.append(trans_id)
                if set_version and not versioned:
                    self.tt.version_file(file_id, trans_id)
                    versioned = True
        return file_group
           
    def _conflict_file(self, name, parent_id, tree, file_id, suffix, 
                       lines=None):
        """Emit a single conflict file."""
        name = name + '.' + suffix
        trans_id = self.tt.create_path(name, parent_id)
        entry = tree.inventory[file_id]
        create_by_entry(self.tt, entry, tree, trans_id, lines)
        return trans_id

    def merge_executable(self, file_id, file_status):
        """Perform a merge on the execute bit."""
        if file_status == "deleted":
            return
        trans_id = self.tt.trans_id_file_id(file_id)
        try:
            if self.tt.final_kind(trans_id) != "file":
                return
        except NoSuchFile:
            return
        winner = self.scalar_three_way(self.this_tree, self.base_tree, 
                                       self.other_tree, file_id, 
                                       self.executable)
        if winner == "conflict":
        # There must be a None in here, if we have a conflict, but we
        # need executability since file status was not deleted.
            if self.other_tree.is_executable(file_id) is None:
                winner = "this"
            else:
                winner = "other"
        if winner == "this":
            if file_status == "modified":
                executability = self.this_tree.is_executable(file_id)
                if executability is not None:
                    trans_id = self.tt.trans_id_file_id(file_id)
                    self.tt.set_executability(executability, trans_id)
        else:
            assert winner == "other"
            if file_id in self.other_tree:
                executability = self.other_tree.is_executable(file_id)
            elif file_id in self.this_tree:
                executability = self.this_tree.is_executable(file_id)
            elif file_id in self.base_tree:
                executability = self.base_tree.is_executable(file_id)
            if executability is not None:
                trans_id = self.tt.trans_id_file_id(file_id)
                self.tt.set_executability(executability, trans_id)

    def cook_conflicts(self, fs_conflicts):
        """Convert all conflicts into a form that doesn't depend on trans_id"""
        name_conflicts = {}
        self.cooked_conflicts.extend(cook_conflicts(fs_conflicts, self.tt))
        fp = FinalPaths(self.tt)
        for conflict in self._raw_conflicts:
            conflict_type = conflict[0]
            if conflict_type in ('name conflict', 'parent conflict'):
                trans_id = conflict[1]
                conflict_args = conflict[2:]
                if trans_id not in name_conflicts:
                    name_conflicts[trans_id] = {}
                unique_add(name_conflicts[trans_id], conflict_type, 
                           conflict_args)
            if conflict_type == 'contents conflict':
                for trans_id in conflict[1]:
                    file_id = self.tt.final_file_id(trans_id)
                    if file_id is not None:
                        break
                path = fp.get_path(trans_id)
                for suffix in ('.BASE', '.THIS', '.OTHER'):
                    if path.endswith(suffix):
                        path = path[:-len(suffix)]
                        break
                self.cooked_conflicts.append((conflict_type, file_id, path))
            if conflict_type == 'text conflict':
                trans_id = conflict[1]
                path = fp.get_path(trans_id)
                file_id = self.tt.final_file_id(trans_id)
                self.cooked_conflicts.append((conflict_type, file_id, path))

        for trans_id, conflicts in name_conflicts.iteritems():
            try:
                this_parent, other_parent = conflicts['parent conflict']
                assert this_parent != other_parent
            except KeyError:
                this_parent = other_parent = \
                    self.tt.final_file_id(self.tt.final_parent(trans_id))
            try:
                this_name, other_name = conflicts['name conflict']
                assert this_name != other_name
            except KeyError:
                this_name = other_name = self.tt.final_name(trans_id)
            other_path = fp.get_path(trans_id)
            if this_parent is not None:
                this_parent_path = \
                    fp.get_path(self.tt.trans_id_file_id(this_parent))
                this_path = pathjoin(this_parent_path, this_name)
            else:
                this_path = "<deleted>"
            file_id = self.tt.final_file_id(trans_id)
            self.cooked_conflicts.append(('path conflict', file_id, this_path, 
                                         other_path))


class WeaveMerger(Merge3Merger):
    """Three-way tree merger, text weave merger."""
    supports_reprocess = False
    supports_show_base = False

    def __init__(self, working_tree, this_tree, base_tree, other_tree):
        self.this_revision_tree = self._get_revision_tree(this_tree)
        self.other_revision_tree = self._get_revision_tree(other_tree)
        super(WeaveMerger, self).__init__(working_tree, this_tree, 
                                          base_tree, other_tree)

    def _get_revision_tree(self, tree):
        """Return a revision tree releated to this tree.
        If the tree is a WorkingTree, the basis will be returned.
        """
        if getattr(tree, 'get_weave', False) is False:
            # If we have a WorkingTree, try using the basis
            return tree.branch.basis_tree()
        else:
            return tree

    def _check_file(self, file_id):
        """Check that the revision tree's version of the file matches."""
        for tree, rt in ((self.this_tree, self.this_revision_tree), 
                         (self.other_tree, self.other_revision_tree)):
            if rt is tree:
                continue
            if tree.get_file_sha1(file_id) != rt.get_file_sha1(file_id):
                raise WorkingTreeNotRevision(self.this_tree)

    def _merged_lines(self, file_id):
        """Generate the merged lines.
        There is no distinction between lines that are meant to contain <<<<<<<
        and conflicts.
        """
        weave = self.this_revision_tree.get_weave(file_id)
        this_revision_id = self.this_revision_tree.inventory[file_id].revision
        other_revision_id = \
            self.other_revision_tree.inventory[file_id].revision
        this_i = weave.lookup(this_revision_id)
        other_i = weave.lookup(other_revision_id)
        plan =  weave.plan_merge(this_i, other_i)
        return weave.weave_merge(plan)

    def text_merge(self, file_id, trans_id):
        """Perform a (weave) text merge for a given file and file-id.
        If conflicts are encountered, .THIS and .OTHER files will be emitted,
        and a conflict will be noted.
        """
        self._check_file(file_id)
        lines = self._merged_lines(file_id)
        conflicts = '<<<<<<<\n' in lines
        self.tt.create_file(lines, trans_id)
        if conflicts:
            self._raw_conflicts.append(('text conflict', trans_id))
            name = self.tt.final_name(trans_id)
            parent_id = self.tt.final_parent(trans_id)
            file_group = self._dump_conflicts(name, parent_id, file_id, 
                                              no_base=True)
            file_group.append(trans_id)


class Diff3Merger(Merge3Merger):
    """Three-way merger using external diff3 for text merging"""
    def dump_file(self, temp_dir, name, tree, file_id):
        out_path = pathjoin(temp_dir, name)
        out_file = file(out_path, "wb")
        in_file = tree.get_file(file_id)
        for line in in_file:
            out_file.write(line)
        return out_path

    def text_merge(self, file_id, trans_id):
        """Perform a diff3 merge using a specified file-id and trans-id.
        If conflicts are encountered, .BASE, .THIS. and .OTHER conflict files
        will be dumped, and a will be conflict noted.
        """
        import bzrlib.patch
        temp_dir = mkdtemp(prefix="bzr-")
        try:
            new_file = pathjoin(temp_dir, "new")
            this = self.dump_file(temp_dir, "this", self.this_tree, file_id)
            base = self.dump_file(temp_dir, "base", self.base_tree, file_id)
            other = self.dump_file(temp_dir, "other", self.other_tree, file_id)
            status = bzrlib.patch.diff3(new_file, this, base, other)
            if status not in (0, 1):
                raise BzrError("Unhandled diff3 exit code")
            self.tt.create_file(file(new_file, "rb"), trans_id)
            if status == 1:
                name = self.tt.final_name(trans_id)
                parent_id = self.tt.final_parent(trans_id)
                self._dump_conflicts(name, parent_id, file_id)
            self._raw_conflicts.append(('text conflict', trans_id))
        finally:
            rmtree(temp_dir)


def merge_inner(this_branch, other_tree, base_tree, ignore_zero=False,
                backup_files=False, 
                merge_type=Merge3Merger, 
                interesting_ids=None, 
                show_base=False, 
                reprocess=False, 
                other_rev_id=None,
                interesting_files=None,
                this_tree=None):
    """Primary interface for merging. 

        typical use is probably 
        'merge_inner(branch, branch.get_revision_tree(other_revision),
                     branch.get_revision_tree(base_revision))'
        """
    if this_tree is None:
        this_tree = this_branch.working_tree()
    merger = Merger(this_branch, other_tree, base_tree, this_tree=this_tree)
    merger.backup_files = backup_files
    merger.merge_type = merge_type
    merger.interesting_ids = interesting_ids
    if interesting_files:
        assert not interesting_ids, ('Only supply interesting_ids'
                                     ' or interesting_files')
        merger._set_interesting_files(interesting_files)
    merger.show_base = show_base 
    merger.reprocess = reprocess
    merger.other_rev_id = other_rev_id
    merger.other_basis = other_rev_id
    return merger.do_merge()


merge_types = {     "merge3": (Merge3Merger, "Native diff3-style merge"), 
                     "diff3": (Diff3Merger,  "Merge using external diff3"),
                     'weave': (WeaveMerger, "Weave-based merge")
              }<|MERGE_RESOLUTION|>--- conflicted
+++ resolved
@@ -34,18 +34,14 @@
                            UnrelatedBranches,
                            WorkingTreeNotRevision,
                            )
-<<<<<<< HEAD
-from bzrlib.fetch import greedy_fetch, fetch
 from bzrlib.merge3 import Merge3
-=======
->>>>>>> 6d99bc71
 import bzrlib.osutils
 from bzrlib.osutils import rename, pathjoin
 from bzrlib.revision import common_ancestor, is_ancestor, NULL_REVISION
+from bzrlib.trace import mutter, warning, note
 from bzrlib.transform import (TreeTransform, resolve_conflicts, cook_conflicts,
                               conflicts_strings, FinalPaths, create_by_entry,
                               unique_add)
-from bzrlib.trace import mutter, warning, note
 
 # TODO: Report back as changes are merged in
 
