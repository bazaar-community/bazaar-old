--- conflicted
+++ resolved
@@ -994,18 +994,14 @@
         There is no distinction between lines that are meant to contain <<<<<<<
         and conflicts.
         """
-<<<<<<< HEAD
         plan = self.this_tree.plan_file_merge(file_id, self.other_tree,
                                               base=self.base_tree)
-=======
-        plan = self.this_tree.plan_file_merge(file_id, self.other_tree)
         if 'merge' in debug.debug_flags:
             plan = list(plan)
             trans_id = self.tt.trans_id_file_id(file_id)
             name = self.tt.final_name(trans_id) + '.plan'
             contents = ('%10s|%s' % l for l in plan)
             self.tt.new_file(name, self.tt.final_parent(trans_id), contents)
->>>>>>> 705ce34c
         textmerge = PlanWeaveMerge(plan, '<<<<<<< TREE\n',
             '>>>>>>> MERGE-SOURCE\n')
         return textmerge.merge_lines(self.reprocess)
