--- conflicted
+++ resolved
@@ -414,26 +414,11 @@
         return iter(self.versions())
 
     def plan_merge(self, ver_a, ver_b):
-        raise NotImplementedError(VersionedFile.plan_merge)
-        
-    def weave_merge(self, plan, a_marker=TextMerge.A_MARKER, 
-                    b_marker=TextMerge.B_MARKER):
-        return PlanWeaveMerge(plan, a_marker, b_marker).merge_lines()[0]
-
-class PlanWeaveMerge(TextMerge):
-    """Weave merge that takes a plan as its input.
-    
-    This exists so that VersionedFile.plan_merge is implementable.
-    Most callers will want to use WeaveMerge instead.
-    """
-
-<<<<<<< HEAD
-    def __init__(self, plan, a_marker=TextMerge.A_MARKER,
-                 b_marker=TextMerge.B_MARKER):
-        TextMerge.__init__(self, a_marker, b_marker)
-        self.plan = plan
-
-=======
+        """Return pseudo-annotation indicating how the two versions merge.
+
+        This is computed between versions a and b and their common
+        base.
+
         Weave lines present in none of them are skipped entirely.
 
         Legend:
@@ -466,14 +451,11 @@
                  b_marker=TextMerge.B_MARKER):
         TextMerge.__init__(self, a_marker, b_marker)
         self.plan = plan
->>>>>>> 9352eb9b
 
     def _merge_struct(self):
         lines_a = []
         lines_b = []
         ch_a = ch_b = False
-<<<<<<< HEAD
-=======
 
         def outstanding_struct():
             if not lines_a and not lines_b:
@@ -487,7 +469,6 @@
                 yield(lines_a,)
             else:
                 yield (lines_a, lines_b)
->>>>>>> 9352eb9b
        
         # We previously considered either 'unchanged' or 'killed-both' lines
         # to be possible places to resynchronize.  However, assuming agreement
@@ -495,23 +476,8 @@
         for state, line in self.plan:
             if state == 'unchanged':
                 # resync and flush queued conflicts changes if any
-<<<<<<< HEAD
-                if not lines_a and not lines_b:
-                    pass
-                elif ch_a and not ch_b:
-                    # one-sided change:
-                    yield(lines_a,)
-                elif ch_b and not ch_a:
-                    yield (lines_b,)
-                elif lines_a == lines_b:
-                    yield(lines_a,)
-                else:
-                    yield (lines_a, lines_b)
-
-=======
                 for struct in outstanding_struct():
                     yield struct
->>>>>>> 9352eb9b
                 lines_a = []
                 lines_b = []
                 ch_a = ch_b = False
@@ -534,11 +500,8 @@
             else:
                 assert state in ('irrelevant', 'ghost-a', 'ghost-b', 
                                  'killed-base', 'killed-both'), state
-<<<<<<< HEAD
-=======
         for struct in outstanding_struct():
             yield struct
->>>>>>> 9352eb9b
 
 
 class WeaveMerge(PlanWeaveMerge):
