# Copyright (C) 2005, 2006 Canonical Ltd
#
# Authors:
#   Johan Rydberg <jrydberg@gnu.org>
#
# This program is free software; you can redistribute it and/or modify
# it under the terms of the GNU General Public License as published by
# the Free Software Foundation; either version 2 of the License, or
# (at your option) any later version.
#
# This program is distributed in the hope that it will be useful,
# but WITHOUT ANY WARRANTY; without even the implied warranty of
# MERCHANTABILITY or FITNESS FOR A PARTICULAR PURPOSE.  See the
# GNU General Public License for more details.
#
# You should have received a copy of the GNU General Public License
# along with this program; if not, write to the Free Software
# Foundation, Inc., 59 Temple Place, Suite 330, Boston, MA  02111-1307  USA

"""Versioned text file storage api."""

from bzrlib.lazy_import import lazy_import
lazy_import(globals(), """

from bzrlib import (
    errors,
    osutils,
    multiparent,
    tsort,
    revision,
    ui,
    )
from bzrlib.transport.memory import MemoryTransport
""")

from cStringIO import StringIO

from bzrlib.inter import InterObject
from bzrlib.textmerge import TextMerge
from bzrlib.symbol_versioning import (deprecated_function,
        deprecated_method,
        zero_eight,
        )


class VersionedFile(object):
    """Versioned text file storage.
    
    A versioned file manages versions of line-based text files,
    keeping track of the originating version for each line.

    To clients the "lines" of the file are represented as a list of
    strings. These strings will typically have terminal newline
    characters, but this is not required.  In particular files commonly
    do not have a newline at the end of the file.

    Texts are identified by a version-id string.
    """

    def __init__(self, access_mode):
        self.finished = False
        self._access_mode = access_mode

    @staticmethod
    def check_not_reserved_id(version_id):
        revision.check_not_reserved_id(version_id)

    def copy_to(self, name, transport):
        """Copy this versioned file to name on transport."""
        raise NotImplementedError(self.copy_to)

    @deprecated_method(zero_eight)
    def names(self):
        """Return a list of all the versions in this versioned file.

        Please use versionedfile.versions() now.
        """
        return self.versions()

    def versions(self):
        """Return a unsorted list of versions."""
        raise NotImplementedError(self.versions)

    def has_ghost(self, version_id):
        """Returns whether version is present as a ghost."""
        raise NotImplementedError(self.has_ghost)

    def has_version(self, version_id):
        """Returns whether version is present."""
        raise NotImplementedError(self.has_version)

    def add_delta(self, version_id, parents, delta_parent, sha1, noeol, delta):
        """Add a text to the versioned file via a pregenerated delta.

        :param version_id: The version id being added.
        :param parents: The parents of the version_id.
        :param delta_parent: The parent this delta was created against.
        :param sha1: The sha1 of the full text.
        :param delta: The delta instructions. See get_delta for details.
        """
        version_id = osutils.safe_revision_id(version_id)
        parents = [osutils.safe_revision_id(v) for v in parents]
        self._check_write_ok()
        if self.has_version(version_id):
            raise errors.RevisionAlreadyPresent(version_id, self)
        return self._add_delta(version_id, parents, delta_parent, sha1, noeol, delta)

    def _add_delta(self, version_id, parents, delta_parent, sha1, noeol, delta):
        """Class specific routine to add a delta.

        This generic version simply applies the delta to the delta_parent and
        then inserts it.
        """
        # strip annotation from delta
        new_delta = []
        for start, stop, delta_len, delta_lines in delta:
            new_delta.append((start, stop, delta_len, [text for origin, text in delta_lines]))
        if delta_parent is not None:
            parent_full = self.get_lines(delta_parent)
        else:
            parent_full = []
        new_full = self._apply_delta(parent_full, new_delta)
        # its impossible to have noeol on an empty file
        if noeol and new_full[-1][-1] == '\n':
            new_full[-1] = new_full[-1][:-1]
        self.add_lines(version_id, parents, new_full)

    def add_lines(self, version_id, parents, lines, parent_texts=None):
        """Add a single text on top of the versioned file.

        Must raise RevisionAlreadyPresent if the new version is
        already present in file history.

        Must raise RevisionNotPresent if any of the given parents are
        not present in file history.
        :param parent_texts: An optional dictionary containing the opaque 
             representations of some or all of the parents of 
             version_id to allow delta optimisations. 
             VERY IMPORTANT: the texts must be those returned
             by add_lines or data corruption can be caused.
        :return: An opaque representation of the inserted version which can be
                 provided back to future add_lines calls in the parent_texts
                 dictionary.
        """
        version_id = osutils.safe_revision_id(version_id)
        parents = [osutils.safe_revision_id(v) for v in parents]
        self._check_write_ok()
        return self._add_lines(version_id, parents, lines, parent_texts)

    def _add_lines(self, version_id, parents, lines, parent_texts):
        """Helper to do the class specific add_lines."""
        raise NotImplementedError(self.add_lines)

    def add_lines_with_ghosts(self, version_id, parents, lines,
                              parent_texts=None):
        """Add lines to the versioned file, allowing ghosts to be present.
        
        This takes the same parameters as add_lines.
        """
        version_id = osutils.safe_revision_id(version_id)
        parents = [osutils.safe_revision_id(v) for v in parents]
        self._check_write_ok()
        return self._add_lines_with_ghosts(version_id, parents, lines,
                                           parent_texts)

    def _add_lines_with_ghosts(self, version_id, parents, lines, parent_texts):
        """Helper to do class specific add_lines_with_ghosts."""
        raise NotImplementedError(self.add_lines_with_ghosts)

    def check(self, progress_bar=None):
        """Check the versioned file for integrity."""
        raise NotImplementedError(self.check)

    def _check_lines_not_unicode(self, lines):
        """Check that lines being added to a versioned file are not unicode."""
        for line in lines:
            if line.__class__ is not str:
                raise errors.BzrBadParameterUnicode("lines")

    def _check_lines_are_lines(self, lines):
        """Check that the lines really are full lines without inline EOL."""
        for line in lines:
            if '\n' in line[:-1]:
                raise errors.BzrBadParameterContainsNewline("lines")

    def _check_write_ok(self):
        """Is the versioned file marked as 'finished' ? Raise if it is."""
        if self.finished:
            raise errors.OutSideTransaction()
        if self._access_mode != 'w':
            raise errors.ReadOnlyObjectDirtiedError(self)

    def enable_cache(self):
        """Tell this versioned file that it should cache any data it reads.
        
        This is advisory, implementations do not have to support caching.
        """
        pass
    
    def clear_cache(self):
        """Remove any data cached in the versioned file object.

        This only needs to be supported if caches are supported
        """
        pass

    def clone_text(self, new_version_id, old_version_id, parents):
        """Add an identical text to old_version_id as new_version_id.

        Must raise RevisionNotPresent if the old version or any of the
        parents are not present in file history.

        Must raise RevisionAlreadyPresent if the new version is
        already present in file history."""
        new_version_id = osutils.safe_revision_id(new_version_id)
        old_version_id = osutils.safe_revision_id(old_version_id)
        self._check_write_ok()
        return self._clone_text(new_version_id, old_version_id, parents)

    def _clone_text(self, new_version_id, old_version_id, parents):
        """Helper function to do the _clone_text work."""
        raise NotImplementedError(self.clone_text)

    def create_empty(self, name, transport, mode=None):
        """Create a new versioned file of this exact type.

        :param name: the file name
        :param transport: the transport
        :param mode: optional file mode.
        """
        raise NotImplementedError(self.create_empty)

    def fix_parents(self, version_id, new_parents):
        """Fix the parents list for version.
        
        This is done by appending a new version to the index
        with identical data except for the parents list.
        the parents list must be a superset of the current
        list.
        """
        version_id = osutils.safe_revision_id(version_id)
        new_parents = [osutils.safe_revision_id(p) for p in new_parents]
        self._check_write_ok()
        return self._fix_parents(version_id, new_parents)

    def _fix_parents(self, version_id, new_parents):
        """Helper for fix_parents."""
        raise NotImplementedError(self.fix_parents)

    def get_delta(self, version):
        """Get a delta for constructing version from some other version.
        
        :return: (delta_parent, sha1, noeol, delta)
        Where delta_parent is a version id or None to indicate no parent.
        """
        raise NotImplementedError(self.get_delta)

    def get_deltas(self, version_ids):
        """Get multiple deltas at once for constructing versions.
        
        :return: dict(version_id:(delta_parent, sha1, noeol, delta))
        Where delta_parent is a version id or None to indicate no parent, and
        version_id is the version_id created by that delta.
        """
        result = {}
        for version_id in version_ids:
            result[version_id] = self.get_delta(version_id)
        return result

<<<<<<< HEAD
    def get_format_signature(self):
        """Get a text description of the data encoding in this file.
        
        :since: 0.19
        """
        raise NotImplementedError(self.get_format_signature)
=======
    def make_mpdiffs(self, version_ids):
        """Create multiparent diffs for specified versions"""
        knit_versions = set()
        for version_id in version_ids:
            knit_versions.add(version_id)
            knit_versions.update(self.get_parents(version_id))
        lines = dict(zip(knit_versions,
            self._get_lf_split_line_list(knit_versions)))
        diffs = []
        for version_id in version_ids:
            target = lines[version_id]
            parents = [lines[p] for p in self.get_parents(version_id)]
            if len(parents) > 0:
                left_parent_blocks = self._extract_blocks(version_id,
                                                          parents[0], target)
            else:
                left_parent_blocks = None
            diffs.append(multiparent.MultiParent.from_lines(target, parents,
                         left_parent_blocks))
        return diffs

    def _extract_blocks(self, version_id, source, target):
        return None

    def add_mpdiffs(self, records):
        """Add mpdiffs to this versionedfile

        Records should be iterables of version, parents, expected_sha1,
        mpdiff.  mpdiff should be a MultiParent instance.
        """
        vf_parents = {}
        for version, parents, expected_sha1, mpdiff in records:
            mpvf = multiparent.MultiMemoryVersionedFile()
            needed_parents = [p for p in parents if not mpvf.has_version(p)]
            parent_lines = self._get_lf_split_line_list(needed_parents)
            for parent_id, lines in zip(needed_parents, parent_lines):
                mpvf.add_version(lines, parent_id, [])
            mpvf.add_diff(mpdiff, version, parents)
            lines = mpvf.get_line_list([version])[0]
            version_text = self.add_lines(version, parents, lines, vf_parents)
            vf_parents[version] = version_text
            if expected_sha1 != self.get_sha1(version):
                raise errors.VersionedFileInvalidChecksum(version)
>>>>>>> 92310dad

    def get_sha1(self, version_id):
        """Get the stored sha1 sum for the given revision.
        
        :param name: The name of the version to lookup
        """
        raise NotImplementedError(self.get_sha1)

    def get_sha1s(self, version_ids):
        """Get the stored sha1 sums for the given revisions.

        :param version_ids: The names of the versions to lookup
        :return: a list of sha1s in order according to the version_ids
        """
        raise NotImplementedError(self.get_sha1)

    def get_suffixes(self):
        """Return the file suffixes associated with this versioned file."""
        raise NotImplementedError(self.get_suffixes)
    
    def get_text(self, version_id):
        """Return version contents as a text string.

        Raises RevisionNotPresent if version is not present in
        file history.
        """
        return ''.join(self.get_lines(version_id))
    get_string = get_text

    def get_texts(self, version_ids):
        """Return the texts of listed versions as a list of strings.

        Raises RevisionNotPresent if version is not present in
        file history.
        """
        return [''.join(self.get_lines(v)) for v in version_ids]

    def get_lines(self, version_id):
        """Return version contents as a sequence of lines.

        Raises RevisionNotPresent if version is not present in
        file history.
        """
        raise NotImplementedError(self.get_lines)

    def _get_lf_split_line_list(self, version_ids):
        return [StringIO(t).readlines() for t in self.get_texts(version_ids)]

    def get_ancestry(self, version_ids, topo_sorted=True):
        """Return a list of all ancestors of given version(s). This
        will not include the null revision.

        This list will not be topologically sorted if topo_sorted=False is
        passed.

        Must raise RevisionNotPresent if any of the given versions are
        not present in file history."""
        if isinstance(version_ids, basestring):
            version_ids = [version_ids]
        raise NotImplementedError(self.get_ancestry)
        
    def get_ancestry_with_ghosts(self, version_ids):
        """Return a list of all ancestors of given version(s). This
        will not include the null revision.

        Must raise RevisionNotPresent if any of the given versions are
        not present in file history.
        
        Ghosts that are known about will be included in ancestry list,
        but are not explicitly marked.
        """
        raise NotImplementedError(self.get_ancestry_with_ghosts)
        
    def get_graph(self, version_ids=None):
        """Return a graph from the versioned file. 
        
        Ghosts are not listed or referenced in the graph.
        :param version_ids: Versions to select.
                            None means retrieve all versions.
        """
        if version_ids is None:
            return dict(self.iter_parents(self.versions()))
        result = {}
        pending = set(osutils.safe_revision_id(v) for v in version_ids)
        while pending:
            this_iteration = pending
            pending = set()
            for version, parents in self.iter_parents(this_iteration):
                result[version] = parents
                for parent in parents:
                    if parent in result:
                        continue
                    pending.add(parent)
        return result

    def get_graph_with_ghosts(self):
        """Return a graph for the entire versioned file.
        
        Ghosts are referenced in parents list but are not
        explicitly listed.
        """
        raise NotImplementedError(self.get_graph_with_ghosts)

    @deprecated_method(zero_eight)
    def parent_names(self, version):
        """Return version names for parents of a version.
        
        See get_parents for the current api.
        """
        return self.get_parents(version)

    def get_parents(self, version_id):
        """Return version names for parents of a version.

        Must raise RevisionNotPresent if version is not present in
        file history.
        """
        raise NotImplementedError(self.get_parents)

    def get_parents_with_ghosts(self, version_id):
        """Return version names for parents of version_id.

        Will raise RevisionNotPresent if version_id is not present
        in the history.

        Ghosts that are known about will be included in the parent list,
        but are not explicitly marked.
        """
        raise NotImplementedError(self.get_parents_with_ghosts)

    def annotate_iter(self, version_id):
        """Yield list of (version-id, line) pairs for the specified
        version.

        Must raise RevisionNotPresent if any of the given versions are
        not present in file history.
        """
        raise NotImplementedError(self.annotate_iter)

    def annotate(self, version_id):
        return list(self.annotate_iter(version_id))

    def _apply_delta(self, lines, delta):
        """Apply delta to lines."""
        lines = list(lines)
        offset = 0
        for start, end, count, delta_lines in delta:
            lines[offset+start:offset+end] = delta_lines
            offset = offset + (start - end) + count
        return lines

    def join(self, other, pb=None, msg=None, version_ids=None,
             ignore_missing=False):
        """Integrate versions from other into this versioned file.

        If version_ids is None all versions from other should be
        incorporated into this versioned file.

        Must raise RevisionNotPresent if any of the specified versions
        are not present in the other files history unless ignore_missing
        is supplied when they are silently skipped.
        """
        self._check_write_ok()
        return InterVersionedFile.get(other, self).join(
            pb,
            msg,
            version_ids,
            ignore_missing)

    def iter_lines_added_or_present_in_versions(self, version_ids=None, 
                                                pb=None):
        """Iterate over the lines in the versioned file from version_ids.

        This may return lines from other versions, and does not return the
        specific version marker at this point. The api may be changed
        during development to include the version that the versioned file
        thinks is relevant, but given that such hints are just guesses,
        its better not to have it if we don't need it.

        If a progress bar is supplied, it may be used to indicate progress.
        The caller is responsible for cleaning up progress bars (because this
        is an iterator).

        NOTES: Lines are normalised: they will all have \n terminators.
               Lines are returned in arbitrary order.
        """
        raise NotImplementedError(self.iter_lines_added_or_present_in_versions)

    def iter_parents(self, version_ids):
        """Iterate through the parents for many version ids.

        :param version_ids: An iterable yielding version_ids.
        :return: An iterator that yields (version_id, parents). Requested 
            version_ids not present in the versioned file are simply skipped.
            The order is undefined, allowing for different optimisations in
            the underlying implementation.
        """
        for version_id in version_ids:
            try:
                yield version_id, tuple(self.get_parents(version_id))
            except errors.RevisionNotPresent:
                pass

    def transaction_finished(self):
        """The transaction that this file was opened in has finished.

        This records self.finished = True and should cause all mutating
        operations to error.
        """
        self.finished = True

    @deprecated_method(zero_eight)
    def walk(self, version_ids=None):
        """Walk the versioned file as a weave-like structure, for
        versions relative to version_ids.  Yields sequence of (lineno,
        insert, deletes, text) for each relevant line.

        Must raise RevisionNotPresent if any of the specified versions
        are not present in the file history.

        :param version_ids: the version_ids to walk with respect to. If not
                            supplied the entire weave-like structure is walked.

        walk is deprecated in favour of iter_lines_added_or_present_in_versions
        """
        raise NotImplementedError(self.walk)

    @deprecated_method(zero_eight)
    def iter_names(self):
        """Walk the names list."""
        return iter(self.versions())

    def plan_merge(self, ver_a, ver_b):
        """Return pseudo-annotation indicating how the two versions merge.

        This is computed between versions a and b and their common
        base.

        Weave lines present in none of them are skipped entirely.

        Legend:
        killed-base Dead in base revision
        killed-both Killed in each revision
        killed-a    Killed in a
        killed-b    Killed in b
        unchanged   Alive in both a and b (possibly created in both)
        new-a       Created in a
        new-b       Created in b
        ghost-a     Killed in a, unborn in b    
        ghost-b     Killed in b, unborn in a
        irrelevant  Not in either revision
        """
        raise NotImplementedError(VersionedFile.plan_merge)
        
    def weave_merge(self, plan, a_marker=TextMerge.A_MARKER,
                    b_marker=TextMerge.B_MARKER):
        return PlanWeaveMerge(plan, a_marker, b_marker).merge_lines()[0]


class PlanWeaveMerge(TextMerge):
    """Weave merge that takes a plan as its input.
    
    This exists so that VersionedFile.plan_merge is implementable.
    Most callers will want to use WeaveMerge instead.
    """

    def __init__(self, plan, a_marker=TextMerge.A_MARKER,
                 b_marker=TextMerge.B_MARKER):
        TextMerge.__init__(self, a_marker, b_marker)
        self.plan = plan

    def _merge_struct(self):
        lines_a = []
        lines_b = []
        ch_a = ch_b = False

        def outstanding_struct():
            if not lines_a and not lines_b:
                return
            elif ch_a and not ch_b:
                # one-sided change:
                yield(lines_a,)
            elif ch_b and not ch_a:
                yield (lines_b,)
            elif lines_a == lines_b:
                yield(lines_a,)
            else:
                yield (lines_a, lines_b)
       
        # We previously considered either 'unchanged' or 'killed-both' lines
        # to be possible places to resynchronize.  However, assuming agreement
        # on killed-both lines may be too aggressive. -- mbp 20060324
        for state, line in self.plan:
            if state == 'unchanged':
                # resync and flush queued conflicts changes if any
                for struct in outstanding_struct():
                    yield struct
                lines_a = []
                lines_b = []
                ch_a = ch_b = False
                
            if state == 'unchanged':
                if line:
                    yield ([line],)
            elif state == 'killed-a':
                ch_a = True
                lines_b.append(line)
            elif state == 'killed-b':
                ch_b = True
                lines_a.append(line)
            elif state == 'new-a':
                ch_a = True
                lines_a.append(line)
            elif state == 'new-b':
                ch_b = True
                lines_b.append(line)
            else:
                assert state in ('irrelevant', 'ghost-a', 'ghost-b', 
                                 'killed-base', 'killed-both'), state
        for struct in outstanding_struct():
            yield struct


class WeaveMerge(PlanWeaveMerge):
    """Weave merge that takes a VersionedFile and two versions as its input"""

    def __init__(self, versionedfile, ver_a, ver_b, 
        a_marker=PlanWeaveMerge.A_MARKER, b_marker=PlanWeaveMerge.B_MARKER):
        plan = versionedfile.plan_merge(ver_a, ver_b)
        PlanWeaveMerge.__init__(self, plan, a_marker, b_marker)


class InterVersionedFile(InterObject):
    """This class represents operations taking place between two versionedfiles..

    Its instances have methods like join, and contain
    references to the source and target versionedfiles these operations can be 
    carried out on.

    Often we will provide convenience methods on 'versionedfile' which carry out
    operations with another versionedfile - they will always forward to
    InterVersionedFile.get(other).method_name(parameters).
    """

    _optimisers = []
    """The available optimised InterVersionedFile types."""

    def join(self, pb=None, msg=None, version_ids=None, ignore_missing=False):
        """Integrate versions from self.source into self.target.

        If version_ids is None all versions from source should be
        incorporated into this versioned file.

        Must raise RevisionNotPresent if any of the specified versions
        are not present in the other files history unless ignore_missing is 
        supplied when they are silently skipped.
        """
        # the default join: 
        # - if the target is empty, just add all the versions from 
        #   source to target, otherwise:
        # - make a temporary versioned file of type target
        # - insert the source content into it one at a time
        # - join them
        if not self.target.versions():
            target = self.target
        else:
            # Make a new target-format versioned file. 
            temp_source = self.target.create_empty("temp", MemoryTransport())
            target = temp_source
        version_ids = self._get_source_version_ids(version_ids, ignore_missing)
        graph = self.source.get_graph(version_ids)
        order = tsort.topo_sort(graph.items())
        pb = ui.ui_factory.nested_progress_bar()
        parent_texts = {}
        try:
            # TODO for incremental cross-format work:
            # make a versioned file with the following content:
            # all revisions we have been asked to join
            # all their ancestors that are *not* in target already.
            # the immediate parents of the above two sets, with 
            # empty parent lists - these versions are in target already
            # and the incorrect version data will be ignored.
            # TODO: for all ancestors that are present in target already,
            # check them for consistent data, this requires moving sha1 from
            # 
            # TODO: remove parent texts when they are not relevant any more for 
            # memory pressure reduction. RBC 20060313
            # pb.update('Converting versioned data', 0, len(order))
            # deltas = self.source.get_deltas(order)
            for index, version in enumerate(order):
                pb.update('Converting versioned data', index, len(order))
                parent_text = target.add_lines(version,
                                               self.source.get_parents(version),
                                               self.source.get_lines(version),
                                               parent_texts=parent_texts)
                parent_texts[version] = parent_text
                #delta_parent, sha1, noeol, delta = deltas[version]
                #target.add_delta(version,
                #                 self.source.get_parents(version),
                #                 delta_parent,
                #                 sha1,
                #                 noeol,
                #                 delta)
                #target.get_lines(version)
            
            # this should hit the native code path for target
            if target is not self.target:
                return self.target.join(temp_source,
                                        pb,
                                        msg,
                                        version_ids,
                                        ignore_missing)
        finally:
            pb.finished()

    def _get_source_version_ids(self, version_ids, ignore_missing):
        """Determine the version ids to be used from self.source.

        :param version_ids: The caller-supplied version ids to check. (None 
                            for all). If None is in version_ids, it is stripped.
        :param ignore_missing: if True, remove missing ids from the version 
                               list. If False, raise RevisionNotPresent on
                               a missing version id.
        :return: A set of version ids.
        """
        if version_ids is None:
            # None cannot be in source.versions
            return set(self.source.versions())
        else:
            version_ids = [osutils.safe_revision_id(v) for v in version_ids]
            if ignore_missing:
                return set(self.source.versions()).intersection(set(version_ids))
            else:
                new_version_ids = set()
                for version in version_ids:
                    if version is None:
                        continue
                    if not self.source.has_version(version):
                        raise errors.RevisionNotPresent(version, str(self.source))
                    else:
                        new_version_ids.add(version)
                return new_version_ids<|MERGE_RESOLUTION|>--- conflicted
+++ resolved
@@ -267,14 +267,13 @@
             result[version_id] = self.get_delta(version_id)
         return result
 
-<<<<<<< HEAD
     def get_format_signature(self):
         """Get a text description of the data encoding in this file.
         
         :since: 0.19
         """
         raise NotImplementedError(self.get_format_signature)
-=======
+
     def make_mpdiffs(self, version_ids):
         """Create multiparent diffs for specified versions"""
         knit_versions = set()
@@ -318,7 +317,6 @@
             vf_parents[version] = version_text
             if expected_sha1 != self.get_sha1(version):
                 raise errors.VersionedFileInvalidChecksum(version)
->>>>>>> 92310dad
 
     def get_sha1(self, version_id):
         """Get the stored sha1 sum for the given revision.
