# Copyright (C) 2005, 2006 Canonical Ltd
#
# Authors:
#   Johan Rydberg <jrydberg@gnu.org>
#
# This program is free software; you can redistribute it and/or modify
# it under the terms of the GNU General Public License as published by
# the Free Software Foundation; either version 2 of the License, or
# (at your option) any later version.
#
# This program is distributed in the hope that it will be useful,
# but WITHOUT ANY WARRANTY; without even the implied warranty of
# MERCHANTABILITY or FITNESS FOR A PARTICULAR PURPOSE.  See the
# GNU General Public License for more details.
#
# You should have received a copy of the GNU General Public License
# along with this program; if not, write to the Free Software
# Foundation, Inc., 59 Temple Place, Suite 330, Boston, MA  02111-1307  USA

"""Versioned text file storage api."""

from bzrlib.lazy_import import lazy_import
lazy_import(globals(), """

from bzrlib import (
    errors,
    osutils,
    multiparent,
    tsort,
    revision,
    ui,
    )
from bzrlib.transport.memory import MemoryTransport
""")

from cStringIO import StringIO

from bzrlib.inter import InterObject
from bzrlib.textmerge import TextMerge


class VersionedFile(object):
    """Versioned text file storage.
    
    A versioned file manages versions of line-based text files,
    keeping track of the originating version for each line.

    To clients the "lines" of the file are represented as a list of
    strings. These strings will typically have terminal newline
    characters, but this is not required.  In particular files commonly
    do not have a newline at the end of the file.

    Texts are identified by a version-id string.
    """

    def __init__(self, access_mode):
        self.finished = False
        self._access_mode = access_mode

    @staticmethod
    def check_not_reserved_id(version_id):
        revision.check_not_reserved_id(version_id)

    def copy_to(self, name, transport):
        """Copy this versioned file to name on transport."""
        raise NotImplementedError(self.copy_to)

    def versions(self):
        """Return a unsorted list of versions."""
        raise NotImplementedError(self.versions)

    def has_ghost(self, version_id):
        """Returns whether version is present as a ghost."""
        raise NotImplementedError(self.has_ghost)

    def has_version(self, version_id):
        """Returns whether version is present."""
        raise NotImplementedError(self.has_version)

    def add_lines(self, version_id, parents, lines, parent_texts=None,
        left_matching_blocks=None, nostore_sha=None, random_id=False,
        check_content=True):
        """Add a single text on top of the versioned file.

        Must raise RevisionAlreadyPresent if the new version is
        already present in file history.

        Must raise RevisionNotPresent if any of the given parents are
        not present in file history.

        :param lines: A list of lines. Each line must be a bytestring. And all
            of them except the last must be terminated with \n and contain no
            other \n's. The last line may either contain no \n's or a single
            terminated \n. If the lines list does meet this constraint the add
            routine may error or may succeed - but you will be unable to read
            the data back accurately. (Checking the lines have been split
            correctly is expensive and extremely unlikely to catch bugs so it
            is not done at runtime unless check_content is True.)
        :param parent_texts: An optional dictionary containing the opaque 
            representations of some or all of the parents of version_id to
            allow delta optimisations.  VERY IMPORTANT: the texts must be those
            returned by add_lines or data corruption can be caused.
        :param left_matching_blocks: a hint about which areas are common
            between the text and its left-hand-parent.  The format is
            the SequenceMatcher.get_matching_blocks format.
        :param nostore_sha: Raise ExistingContent and do not add the lines to
            the versioned file if the digest of the lines matches this.
        :param random_id: If True a random id has been selected rather than
            an id determined by some deterministic process such as a converter
            from a foreign VCS. When True the backend may choose not to check
            for uniqueness of the resulting key within the versioned file, so
            this should only be done when the result is expected to be unique
            anyway.
        :param check_content: If True, the lines supplied are verified to be
            bytestrings that are correctly formed lines.
        :return: The text sha1, the number of bytes in the text, and an opaque
                 representation of the inserted version which can be provided
                 back to future add_lines calls in the parent_texts dictionary.
        """
        version_id = osutils.safe_revision_id(version_id)
        parents = [osutils.safe_revision_id(v) for v in parents]
        self._check_write_ok()
        return self._add_lines(version_id, parents, lines, parent_texts,
            left_matching_blocks, nostore_sha, random_id, check_content)

    def _add_lines(self, version_id, parents, lines, parent_texts,
        left_matching_blocks, nostore_sha, random_id, check_content):
        """Helper to do the class specific add_lines."""
        raise NotImplementedError(self.add_lines)

    def add_lines_with_ghosts(self, version_id, parents, lines,
        parent_texts=None, nostore_sha=None, random_id=False,
        check_content=True):
        """Add lines to the versioned file, allowing ghosts to be present.
        
        This takes the same parameters as add_lines and returns the same.
        """
        version_id = osutils.safe_revision_id(version_id)
        parents = [osutils.safe_revision_id(v) for v in parents]
        self._check_write_ok()
        return self._add_lines_with_ghosts(version_id, parents, lines,
            parent_texts, nostore_sha, random_id, check_content)

    def _add_lines_with_ghosts(self, version_id, parents, lines, parent_texts,
        nostore_sha, random_id, check_content):
        """Helper to do class specific add_lines_with_ghosts."""
        raise NotImplementedError(self.add_lines_with_ghosts)

    def check(self, progress_bar=None):
        """Check the versioned file for integrity."""
        raise NotImplementedError(self.check)

    def _check_lines_not_unicode(self, lines):
        """Check that lines being added to a versioned file are not unicode."""
        for line in lines:
            if line.__class__ is not str:
                raise errors.BzrBadParameterUnicode("lines")

    def _check_lines_are_lines(self, lines):
        """Check that the lines really are full lines without inline EOL."""
        for line in lines:
            if '\n' in line[:-1]:
                raise errors.BzrBadParameterContainsNewline("lines")

    def _check_write_ok(self):
        """Is the versioned file marked as 'finished' ? Raise if it is."""
        if self.finished:
            raise errors.OutSideTransaction()
        if self._access_mode != 'w':
            raise errors.ReadOnlyObjectDirtiedError(self)

    def enable_cache(self):
        """Tell this versioned file that it should cache any data it reads.
        
        This is advisory, implementations do not have to support caching.
        """
        pass
    
    def clear_cache(self):
        """Remove any data cached in the versioned file object.

        This only needs to be supported if caches are supported
        """
        pass

    def clone_text(self, new_version_id, old_version_id, parents):
        """Add an identical text to old_version_id as new_version_id.

        Must raise RevisionNotPresent if the old version or any of the
        parents are not present in file history.

        Must raise RevisionAlreadyPresent if the new version is
        already present in file history."""
        new_version_id = osutils.safe_revision_id(new_version_id)
        old_version_id = osutils.safe_revision_id(old_version_id)
        parents = [osutils.safe_revision_id(v) for v in parents]
        self._check_write_ok()
        return self._clone_text(new_version_id, old_version_id, parents)

    def _clone_text(self, new_version_id, old_version_id, parents):
        """Helper function to do the _clone_text work."""
        raise NotImplementedError(self.clone_text)

    def create_empty(self, name, transport, mode=None):
        """Create a new versioned file of this exact type.

        :param name: the file name
        :param transport: the transport
        :param mode: optional file mode.
        """
        raise NotImplementedError(self.create_empty)

<<<<<<< HEAD
=======
    def fix_parents(self, version_id, new_parents):
        """Fix the parents list for version.
        
        This is done by appending a new version to the index
        with identical data except for the parents list.
        The parents list must be a superset of the current
        list.
        """
        version_id = osutils.safe_revision_id(version_id)
        new_parents = [osutils.safe_revision_id(p) for p in new_parents]
        self._check_write_ok()
        return self._fix_parents(version_id, new_parents)

    def _fix_parents(self, version_id, new_parents):
        """Helper for fix_parents."""
        raise NotImplementedError(self.fix_parents)

>>>>>>> 0a20fc83
    def get_format_signature(self):
        """Get a text description of the data encoding in this file.
        
        :since: 0.90
        """
        raise NotImplementedError(self.get_format_signature)

    def make_mpdiffs(self, version_ids):
        """Create multiparent diffs for specified versions."""
        knit_versions = set()
        for version_id in version_ids:
            knit_versions.add(version_id)
            knit_versions.update(self.get_parents(version_id))
        lines = dict(zip(knit_versions,
            self._get_lf_split_line_list(knit_versions)))
        diffs = []
        for version_id in version_ids:
            target = lines[version_id]
            parents = [lines[p] for p in self.get_parents(version_id)]
            if len(parents) > 0:
                left_parent_blocks = self._extract_blocks(version_id,
                                                          parents[0], target)
            else:
                left_parent_blocks = None
            diffs.append(multiparent.MultiParent.from_lines(target, parents,
                         left_parent_blocks))
        return diffs

    def _extract_blocks(self, version_id, source, target):
        return None

    def add_mpdiffs(self, records):
        """Add mpdiffs to this VersionedFile.

        Records should be iterables of version, parents, expected_sha1,
        mpdiff. mpdiff should be a MultiParent instance.
        """
        # Does this need to call self._check_write_ok()? (IanC 20070919)
        vf_parents = {}
        mpvf = multiparent.MultiMemoryVersionedFile()
        versions = []
        for version, parent_ids, expected_sha1, mpdiff in records:
            versions.append(version)
            mpvf.add_diff(mpdiff, version, parent_ids)
        needed_parents = set()
        for version, parent_ids, expected_sha1, mpdiff in records:
            needed_parents.update(p for p in parent_ids
                                  if not mpvf.has_version(p))
        for parent_id, lines in zip(needed_parents,
                                 self._get_lf_split_line_list(needed_parents)):
            mpvf.add_version(lines, parent_id, [])
        for (version, parent_ids, expected_sha1, mpdiff), lines in\
            zip(records, mpvf.get_line_list(versions)):
            if len(parent_ids) == 1:
                left_matching_blocks = list(mpdiff.get_matching_blocks(0,
                    mpvf.get_diff(parent_ids[0]).num_lines()))
            else:
                left_matching_blocks = None
            _, _, version_text = self.add_lines(version, parent_ids, lines,
                vf_parents, left_matching_blocks=left_matching_blocks)
            vf_parents[version] = version_text
        for (version, parent_ids, expected_sha1, mpdiff), sha1 in\
             zip(records, self.get_sha1s(versions)):
            if expected_sha1 != sha1:
                raise errors.VersionedFileInvalidChecksum(version)

    def get_sha1(self, version_id):
        """Get the stored sha1 sum for the given revision.
        
        :param version_id: The name of the version to lookup
        """
        raise NotImplementedError(self.get_sha1)

    def get_sha1s(self, version_ids):
        """Get the stored sha1 sums for the given revisions.

        :param version_ids: The names of the versions to lookup
        :return: a list of sha1s in order according to the version_ids
        """
        raise NotImplementedError(self.get_sha1s)

    def get_suffixes(self):
        """Return the file suffixes associated with this versioned file."""
        raise NotImplementedError(self.get_suffixes)
    
    def get_text(self, version_id):
        """Return version contents as a text string.

        Raises RevisionNotPresent if version is not present in
        file history.
        """
        return ''.join(self.get_lines(version_id))
    get_string = get_text

    def get_texts(self, version_ids):
        """Return the texts of listed versions as a list of strings.

        Raises RevisionNotPresent if version is not present in
        file history.
        """
        return [''.join(self.get_lines(v)) for v in version_ids]

    def get_lines(self, version_id):
        """Return version contents as a sequence of lines.

        Raises RevisionNotPresent if version is not present in
        file history.
        """
        raise NotImplementedError(self.get_lines)

    def _get_lf_split_line_list(self, version_ids):
        return [StringIO(t).readlines() for t in self.get_texts(version_ids)]

    def get_ancestry(self, version_ids, topo_sorted=True):
        """Return a list of all ancestors of given version(s). This
        will not include the null revision.

        This list will not be topologically sorted if topo_sorted=False is
        passed.

        Must raise RevisionNotPresent if any of the given versions are
        not present in file history."""
        if isinstance(version_ids, basestring):
            version_ids = [version_ids]
        raise NotImplementedError(self.get_ancestry)
        
    def get_ancestry_with_ghosts(self, version_ids):
        """Return a list of all ancestors of given version(s). This
        will not include the null revision.

        Must raise RevisionNotPresent if any of the given versions are
        not present in file history.
        
        Ghosts that are known about will be included in ancestry list,
        but are not explicitly marked.
        """
        raise NotImplementedError(self.get_ancestry_with_ghosts)
        
    def get_graph(self, version_ids=None):
        """Return a graph from the versioned file. 
        
        Ghosts are not listed or referenced in the graph.
        :param version_ids: Versions to select.
                            None means retrieve all versions.
        """
        if version_ids is None:
            return dict(self.iter_parents(self.versions()))
        result = {}
        pending = set(osutils.safe_revision_id(v) for v in version_ids)
        while pending:
            this_iteration = pending
            pending = set()
            for version, parents in self.iter_parents(this_iteration):
                result[version] = parents
                for parent in parents:
                    if parent in result:
                        continue
                    pending.add(parent)
        return result

    def get_graph_with_ghosts(self):
        """Return a graph for the entire versioned file.
        
        Ghosts are referenced in parents list but are not
        explicitly listed.
        """
        raise NotImplementedError(self.get_graph_with_ghosts)

    def get_parents(self, version_id):
        """Return version names for parents of a version.

        Must raise RevisionNotPresent if version is not present in
        file history.
        """
        raise NotImplementedError(self.get_parents)

    def get_parents_with_ghosts(self, version_id):
        """Return version names for parents of version_id.

        Will raise RevisionNotPresent if version_id is not present
        in the history.

        Ghosts that are known about will be included in the parent list,
        but are not explicitly marked.
        """
        raise NotImplementedError(self.get_parents_with_ghosts)

    def annotate_iter(self, version_id):
        """Yield list of (version-id, line) pairs for the specified
        version.

        Must raise RevisionNotPresent if the given version is
        not present in file history.
        """
        raise NotImplementedError(self.annotate_iter)

    def annotate(self, version_id):
        return list(self.annotate_iter(version_id))

    def join(self, other, pb=None, msg=None, version_ids=None,
             ignore_missing=False):
        """Integrate versions from other into this versioned file.

        If version_ids is None all versions from other should be
        incorporated into this versioned file.

        Must raise RevisionNotPresent if any of the specified versions
        are not present in the other file's history unless ignore_missing
        is supplied in which case they are silently skipped.
        """
        self._check_write_ok()
        return InterVersionedFile.get(other, self).join(
            pb,
            msg,
            version_ids,
            ignore_missing)

    def iter_lines_added_or_present_in_versions(self, version_ids=None, 
                                                pb=None):
        """Iterate over the lines in the versioned file from version_ids.

        This may return lines from other versions, and does not return the
        specific version marker at this point. The api may be changed
        during development to include the version that the versioned file
        thinks is relevant, but given that such hints are just guesses,
        its better not to have it if we don't need it.

        If a progress bar is supplied, it may be used to indicate progress.
        The caller is responsible for cleaning up progress bars (because this
        is an iterator).

        NOTES: Lines are normalised: they will all have \n terminators.
               Lines are returned in arbitrary order.
        """
        raise NotImplementedError(self.iter_lines_added_or_present_in_versions)

    def iter_parents(self, version_ids):
        """Iterate through the parents for many version ids.

        :param version_ids: An iterable yielding version_ids.
        :return: An iterator that yields (version_id, parents). Requested 
            version_ids not present in the versioned file are simply skipped.
            The order is undefined, allowing for different optimisations in
            the underlying implementation.
        """
        for version_id in version_ids:
            try:
                yield version_id, tuple(self.get_parents(version_id))
            except errors.RevisionNotPresent:
                pass

    def transaction_finished(self):
        """The transaction that this file was opened in has finished.

        This records self.finished = True and should cause all mutating
        operations to error.
        """
        self.finished = True

    def plan_merge(self, ver_a, ver_b):
        """Return pseudo-annotation indicating how the two versions merge.

        This is computed between versions a and b and their common
        base.

        Weave lines present in none of them are skipped entirely.

        Legend:
        killed-base Dead in base revision
        killed-both Killed in each revision
        killed-a    Killed in a
        killed-b    Killed in b
        unchanged   Alive in both a and b (possibly created in both)
        new-a       Created in a
        new-b       Created in b
        ghost-a     Killed in a, unborn in b    
        ghost-b     Killed in b, unborn in a
        irrelevant  Not in either revision
        """
        raise NotImplementedError(VersionedFile.plan_merge)
        
    def weave_merge(self, plan, a_marker=TextMerge.A_MARKER,
                    b_marker=TextMerge.B_MARKER):
        return PlanWeaveMerge(plan, a_marker, b_marker).merge_lines()[0]


class PlanWeaveMerge(TextMerge):
    """Weave merge that takes a plan as its input.
    
    This exists so that VersionedFile.plan_merge is implementable.
    Most callers will want to use WeaveMerge instead.
    """

    def __init__(self, plan, a_marker=TextMerge.A_MARKER,
                 b_marker=TextMerge.B_MARKER):
        TextMerge.__init__(self, a_marker, b_marker)
        self.plan = plan

    def _merge_struct(self):
        lines_a = []
        lines_b = []
        ch_a = ch_b = False

        def outstanding_struct():
            if not lines_a and not lines_b:
                return
            elif ch_a and not ch_b:
                # one-sided change:
                yield(lines_a,)
            elif ch_b and not ch_a:
                yield (lines_b,)
            elif lines_a == lines_b:
                yield(lines_a,)
            else:
                yield (lines_a, lines_b)
       
        # We previously considered either 'unchanged' or 'killed-both' lines
        # to be possible places to resynchronize.  However, assuming agreement
        # on killed-both lines may be too aggressive. -- mbp 20060324
        for state, line in self.plan:
            if state == 'unchanged':
                # resync and flush queued conflicts changes if any
                for struct in outstanding_struct():
                    yield struct
                lines_a = []
                lines_b = []
                ch_a = ch_b = False
                
            if state == 'unchanged':
                if line:
                    yield ([line],)
            elif state == 'killed-a':
                ch_a = True
                lines_b.append(line)
            elif state == 'killed-b':
                ch_b = True
                lines_a.append(line)
            elif state == 'new-a':
                ch_a = True
                lines_a.append(line)
            elif state == 'new-b':
                ch_b = True
                lines_b.append(line)
            else:
                assert state in ('irrelevant', 'ghost-a', 'ghost-b', 
                                 'killed-base', 'killed-both'), state
        for struct in outstanding_struct():
            yield struct


class WeaveMerge(PlanWeaveMerge):
    """Weave merge that takes a VersionedFile and two versions as its input."""

    def __init__(self, versionedfile, ver_a, ver_b, 
        a_marker=PlanWeaveMerge.A_MARKER, b_marker=PlanWeaveMerge.B_MARKER):
        plan = versionedfile.plan_merge(ver_a, ver_b)
        PlanWeaveMerge.__init__(self, plan, a_marker, b_marker)


class InterVersionedFile(InterObject):
    """This class represents operations taking place between two VersionedFiles.

    Its instances have methods like join, and contain
    references to the source and target versionedfiles these operations can be 
    carried out on.

    Often we will provide convenience methods on 'versionedfile' which carry out
    operations with another versionedfile - they will always forward to
    InterVersionedFile.get(other).method_name(parameters).
    """

    _optimisers = []
    """The available optimised InterVersionedFile types."""

    def join(self, pb=None, msg=None, version_ids=None, ignore_missing=False):
        """Integrate versions from self.source into self.target.

        If version_ids is None all versions from source should be
        incorporated into this versioned file.

        Must raise RevisionNotPresent if any of the specified versions
        are not present in the other file's history unless ignore_missing is 
        supplied in which case they are silently skipped.
        """
        # the default join: 
        # - if the target is empty, just add all the versions from 
        #   source to target, otherwise:
        # - make a temporary versioned file of type target
        # - insert the source content into it one at a time
        # - join them
        if not self.target.versions():
            target = self.target
        else:
            # Make a new target-format versioned file. 
            temp_source = self.target.create_empty("temp", MemoryTransport())
            target = temp_source
        version_ids = self._get_source_version_ids(version_ids, ignore_missing)
        graph = self.source.get_graph(version_ids)
        order = tsort.topo_sort(graph.items())
        pb = ui.ui_factory.nested_progress_bar()
        parent_texts = {}
        try:
            # TODO for incremental cross-format work:
            # make a versioned file with the following content:
            # all revisions we have been asked to join
            # all their ancestors that are *not* in target already.
            # the immediate parents of the above two sets, with 
            # empty parent lists - these versions are in target already
            # and the incorrect version data will be ignored.
            # TODO: for all ancestors that are present in target already,
            # check them for consistent data, this requires moving sha1 from
            # 
            # TODO: remove parent texts when they are not relevant any more for 
            # memory pressure reduction. RBC 20060313
            # pb.update('Converting versioned data', 0, len(order))
            for index, version in enumerate(order):
                pb.update('Converting versioned data', index, len(order))
                _, _, parent_text = target.add_lines(version,
                                               self.source.get_parents(version),
                                               self.source.get_lines(version),
                                               parent_texts=parent_texts)
                parent_texts[version] = parent_text
            
            # this should hit the native code path for target
            if target is not self.target:
                return self.target.join(temp_source,
                                        pb,
                                        msg,
                                        version_ids,
                                        ignore_missing)
        finally:
            pb.finished()

    def _get_source_version_ids(self, version_ids, ignore_missing):
        """Determine the version ids to be used from self.source.

        :param version_ids: The caller-supplied version ids to check. (None 
                            for all). If None is in version_ids, it is stripped.
        :param ignore_missing: if True, remove missing ids from the version 
                               list. If False, raise RevisionNotPresent on
                               a missing version id.
        :return: A set of version ids.
        """
        if version_ids is None:
            # None cannot be in source.versions
            return set(self.source.versions())
        else:
            version_ids = [osutils.safe_revision_id(v) for v in version_ids]
            if ignore_missing:
                return set(self.source.versions()).intersection(set(version_ids))
            else:
                new_version_ids = set()
                for version in version_ids:
                    if version is None:
                        continue
                    if not self.source.has_version(version):
                        raise errors.RevisionNotPresent(version, str(self.source))
                    else:
                        new_version_ids.add(version)
                return new_version_ids<|MERGE_RESOLUTION|>--- conflicted
+++ resolved
@@ -210,26 +210,6 @@
         """
         raise NotImplementedError(self.create_empty)
 
-<<<<<<< HEAD
-=======
-    def fix_parents(self, version_id, new_parents):
-        """Fix the parents list for version.
-        
-        This is done by appending a new version to the index
-        with identical data except for the parents list.
-        The parents list must be a superset of the current
-        list.
-        """
-        version_id = osutils.safe_revision_id(version_id)
-        new_parents = [osutils.safe_revision_id(p) for p in new_parents]
-        self._check_write_ok()
-        return self._fix_parents(version_id, new_parents)
-
-    def _fix_parents(self, version_id, new_parents):
-        """Helper for fix_parents."""
-        raise NotImplementedError(self.fix_parents)
-
->>>>>>> 0a20fc83
     def get_format_signature(self):
         """Get a text description of the data encoding in this file.
         
