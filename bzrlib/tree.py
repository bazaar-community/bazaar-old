--- conflicted
+++ resolved
@@ -926,7 +926,7 @@
         # XXX: Ugly hack - testing only, really want a separate inter? or
         # perhaps helpers and split this function up?
         try:
-            # Only CHK inventories have id_to_entry attribute 
+            # Only CHK inventories have id_to_entry attribute
             self.source.inventory.id_to_entry
             self.target.inventory.id_to_entry
         except:
@@ -1031,17 +1031,10 @@
                 if (self.source.get_symlink_target(file_id) !=
                     self.target.get_symlink_target(file_id)):
                     changed_content = True
-<<<<<<< HEAD
             elif from_kind == 'tree-reference':
                 if (self.source.get_reference_revision(file_id, from_path)
                     != self.target.get_reference_revision(file_id, to_path)):
-                    changed_content = True 
-=======
-                elif from_kind == 'tree-reference':
-                    if (self.source.get_reference_revision(file_id, from_path)
-                        != self.target.get_reference_revision(file_id, to_path)):
-                        changed_content = True
->>>>>>> cbd61c84
+                    changed_content = True
             parent = (from_parent, to_entry.parent_id)
             name = (from_name, to_entry.name)
             executable = (from_executable, to_executable)
