# Copyright (C) 2005-2011 Canonical Ltd
#
# This program is free software; you can redistribute it and/or modify
# it under the terms of the GNU General Public License as published by
# the Free Software Foundation; either version 2 of the License, or
# (at your option) any later version.
#
# This program is distributed in the hope that it will be useful,
# but WITHOUT ANY WARRANTY; without even the implied warranty of
# MERCHANTABILITY or FITNESS FOR A PARTICULAR PURPOSE.  See the
# GNU General Public License for more details.
#
# You should have received a copy of the GNU General Public License
# along with this program; if not, write to the Free Software
# Foundation, Inc., 51 Franklin Street, Fifth Floor, Boston, MA 02110-1301 USA

"""Tree classes, representing directory at point in time.
"""

from __future__ import absolute_import

import os

from bzrlib.lazy_import import lazy_import
lazy_import(globals(), """
import collections

from bzrlib import (
    conflicts as _mod_conflicts,
    debug,
    delta,
    errors,
    filters,
    inventory,
    osutils,
    revision as _mod_revision,
    rules,
    trace,
    )
from bzrlib.i18n import gettext
""")

from bzrlib.decorators import needs_read_lock
from bzrlib.inter import InterObject
from bzrlib.symbol_versioning import (
    deprecated_in,
    deprecated_method,
    )


class Tree(object):
    """Abstract file tree.

    There are several subclasses:

    * `WorkingTree` exists as files on disk editable by the user.

    * `RevisionTree` is a tree as recorded at some point in the past.

    Trees can be compared, etc, regardless of whether they are working
    trees or versioned trees.
    """

    def has_versioned_directories(self):
        """Whether this tree can contain explicitly versioned directories.

        This defaults to True, but some implementations may want to override
        it.
        """
        return True

    def changes_from(self, other, want_unchanged=False, specific_files=None,
        extra_trees=None, require_versioned=False, include_root=False,
        want_unversioned=False):
        """Return a TreeDelta of the changes from other to this tree.

        :param other: A tree to compare with.
        :param specific_files: An optional list of file paths to restrict the
            comparison to. When mapping filenames to ids, all matches in all
            trees (including optional extra_trees) are used, and all children of
            matched directories are included.
        :param want_unchanged: An optional boolean requesting the inclusion of
            unchanged entries in the result.
        :param extra_trees: An optional list of additional trees to use when
            mapping the contents of specific_files (paths) to file_ids.
        :param require_versioned: An optional boolean (defaults to False). When
            supplied and True all the 'specific_files' must be versioned, or
            a PathsNotVersionedError will be thrown.
        :param want_unversioned: Scan for unversioned paths.

        The comparison will be performed by an InterTree object looked up on
        self and other.
        """
        # Martin observes that Tree.changes_from returns a TreeDelta and this
        # may confuse people, because the class name of the returned object is
        # a synonym of the object referenced in the method name.
        return InterTree.get(other, self).compare(
            want_unchanged=want_unchanged,
            specific_files=specific_files,
            extra_trees=extra_trees,
            require_versioned=require_versioned,
            include_root=include_root,
            want_unversioned=want_unversioned,
            )

    def iter_changes(self, from_tree, include_unchanged=False,
                     specific_files=None, pb=None, extra_trees=None,
                     require_versioned=True, want_unversioned=False):
        """See InterTree.iter_changes"""
        intertree = InterTree.get(from_tree, self)
        return intertree.iter_changes(include_unchanged, specific_files, pb,
            extra_trees, require_versioned, want_unversioned=want_unversioned)

    def conflicts(self):
        """Get a list of the conflicts in the tree.

        Each conflict is an instance of bzrlib.conflicts.Conflict.
        """
        return _mod_conflicts.ConflictList()

    def extras(self):
        """For trees that can have unversioned files, return all such paths."""
        return []

    def get_parent_ids(self):
        """Get the parent ids for this tree.

        :return: a list of parent ids. [] is returned to indicate
        a tree with no parents.
        :raises: BzrError if the parents are not known.
        """
        raise NotImplementedError(self.get_parent_ids)

    def has_filename(self, filename):
        """True if the tree has given filename."""
        raise NotImplementedError(self.has_filename)

    def has_id(self, file_id):
        raise NotImplementedError(self.has_id)

    @deprecated_method(deprecated_in((2, 4, 0)))
    def __contains__(self, file_id):
        return self.has_id(file_id)

    def has_or_had_id(self, file_id):
        raise NotImplementedError(self.has_or_had_id)

    def is_ignored(self, filename):
        """Check whether the filename is ignored by this tree.

        :param filename: The relative filename within the tree.
        :return: True if the filename is ignored.
        """
        return False

    def all_file_ids(self):
        """Iterate through all file ids, including ids for missing files."""
        raise NotImplementedError(self.all_file_ids)

    def id2path(self, file_id):
        """Return the path for a file id.

        :raises NoSuchId:
        """
        raise NotImplementedError(self.id2path)

    def iter_entries_by_dir(self, specific_file_ids=None, yield_parents=False):
        """Walk the tree in 'by_dir' order.

        This will yield each entry in the tree as a (path, entry) tuple.
        The order that they are yielded is:

        Directories are walked in a depth-first lexicographical order,
        however, whenever a directory is reached, all of its direct child
        nodes are yielded in  lexicographical order before yielding the
        grandchildren.

        For example, in the tree::

           a/
             b/
               c
             d/
               e
           f/
             g

        The yield order (ignoring root) would be::

          a, f, a/b, a/d, a/b/c, a/d/e, f/g

        :param yield_parents: If True, yield the parents from the root leading
            down to specific_file_ids that have been requested. This has no
            impact if specific_file_ids is None.
        """
        raise NotImplementedError(self.iter_entries_by_dir)

    def iter_child_entries(self, file_id, path=None):
        """Iterate over the children of a directory or tree reference.

        :param file_id: File id of the directory/tree-reference
        :param path: Optional path of the directory
        :raise NoSuchId: When the file_id does not exist
        :return: Iterator over entries in the directory
        """
        raise NotImplementedError(self.iter_child_entries)

    def list_files(self, include_root=False, from_dir=None, recursive=True):
        """List all files in this tree.

        :param include_root: Whether to include the entry for the tree root
        :param from_dir: Directory under which to list files
        :param recursive: Whether to list files recursively
        :return: iterator over tuples of (path, versioned, kind, file_id,
            inventory entry)
        """
        raise NotImplementedError(self.list_files)

    def iter_references(self):
        if self.supports_tree_reference():
            for path, entry in self.iter_entries_by_dir():
                if entry.kind == 'tree-reference':
                    yield path, entry.file_id

    def kind(self, file_id):
        raise NotImplementedError("Tree subclass %s must implement kind"
            % self.__class__.__name__)

    def stored_kind(self, file_id):
        """File kind stored for this file_id.

        May not match kind on disk for working trees.  Always available
        for versioned files, even when the file itself is missing.
        """
        return self.kind(file_id)

    def path_content_summary(self, path):
        """Get a summary of the information about path.

        All the attributes returned are for the canonical form, not the
        convenient form (if content filters are in use.)

        :param path: A relative path within the tree.
        :return: A tuple containing kind, size, exec, sha1-or-link.
            Kind is always present (see tree.kind()).
            size is present if kind is file and the size of the 
                canonical form can be cheaply determined, None otherwise.
            exec is None unless kind is file and the platform supports the 'x'
                bit.
            sha1-or-link is the link target if kind is symlink, or the sha1 if
                it can be obtained without reading the file.
        """
        raise NotImplementedError(self.path_content_summary)

    def get_reference_revision(self, file_id, path=None):
        raise NotImplementedError("Tree subclass %s must implement "
                                  "get_reference_revision"
            % self.__class__.__name__)

    def _comparison_data(self, entry, path):
        """Return a tuple of kind, executable, stat_value for a file.

        entry may be None if there is no inventory entry for the file, but
        path must always be supplied.

        kind is None if there is no file present (even if an inventory id is
        present).  executable is False for non-file entries.
        """
        raise NotImplementedError(self._comparison_data)

    def _file_size(self, entry, stat_value):
        raise NotImplementedError(self._file_size)

    def get_file(self, file_id, path=None):
        """Return a file object for the file file_id in the tree.

        If both file_id and path are defined, it is implementation defined as
        to which one is used.
        """
        raise NotImplementedError(self.get_file)

    def get_file_with_stat(self, file_id, path=None):
        """Get a file handle and stat object for file_id.

        The default implementation returns (self.get_file, None) for backwards
        compatibility.

        :param file_id: The file id to read.
        :param path: The path of the file, if it is known.
        :return: A tuple (file_handle, stat_value_or_None). If the tree has
            no stat facility, or need for a stat cache feedback during commit,
            it may return None for the second element of the tuple.
        """
        return (self.get_file(file_id, path), None)

    def get_file_text(self, file_id, path=None):
        """Return the byte content of a file.

        :param file_id: The file_id of the file.
        :param path: The path of the file.

        If both file_id and path are supplied, an implementation may use
        either one.

        :returns: A single byte string for the whole file.
        """
        my_file = self.get_file(file_id, path)
        try:
            return my_file.read()
        finally:
            my_file.close()

    def get_file_lines(self, file_id, path=None):
        """Return the content of a file, as lines.

        :param file_id: The file_id of the file.
        :param path: The path of the file.

        If both file_id and path are supplied, an implementation may use
        either one.
        """
        return osutils.split_lines(self.get_file_text(file_id, path))

    def get_file_verifier(self, file_id, path=None, stat_value=None):
        """Return a verifier for a file.

        The default implementation returns a sha1.

        :param file_id: The handle for this file.
        :param path: The path that this file can be found at.
            These must point to the same object.
        :param stat_value: Optional stat value for the object
        :return: Tuple with verifier name and verifier data
        """
        return ("SHA1", self.get_file_sha1(file_id, path=path,
            stat_value=stat_value))

    def get_file_sha1(self, file_id, path=None, stat_value=None):
        """Return the SHA1 file for a file.

        :note: callers should use get_file_verifier instead
            where possible, as the underlying repository implementation may
            have quicker access to a non-sha1 verifier.

        :param file_id: The handle for this file.
        :param path: The path that this file can be found at.
            These must point to the same object.
        :param stat_value: Optional stat value for the object
        """
        raise NotImplementedError(self.get_file_sha1)

    def get_file_mtime(self, file_id, path=None):
        """Return the modification time for a file.

        :param file_id: The handle for this file.
        :param path: The path that this file can be found at.
            These must point to the same object.
        """
        raise NotImplementedError(self.get_file_mtime)

    def get_file_size(self, file_id):
        """Return the size of a file in bytes.

        This applies only to regular files.  If invoked on directories or
        symlinks, it will return None.
        :param file_id: The file-id of the file
        """
        raise NotImplementedError(self.get_file_size)

    def is_executable(self, file_id, path=None):
        """Check if a file is executable.

        :param file_id: The handle for this file.
        :param path: The path that this file can be found at.
            These must point to the same object.
        """
        raise NotImplementedError(self.is_executable)

    def iter_files_bytes(self, desired_files):
        """Iterate through file contents.

        Files will not necessarily be returned in the order they occur in
        desired_files.  No specific order is guaranteed.

        Yields pairs of identifier, bytes_iterator.  identifier is an opaque
        value supplied by the caller as part of desired_files.  It should
        uniquely identify the file version in the caller's context.  (Examples:
        an index number or a TreeTransform trans_id.)

        bytes_iterator is an iterable of bytestrings for the file.  The
        kind of iterable and length of the bytestrings are unspecified, but for
        this implementation, it is a tuple containing a single bytestring with
        the complete text of the file.

        :param desired_files: a list of (file_id, identifier) pairs
        """
        for file_id, identifier in desired_files:
            # We wrap the string in a tuple so that we can return an iterable
            # of bytestrings.  (Technically, a bytestring is also an iterable
            # of bytestrings, but iterating through each character is not
            # performant.)
            cur_file = (self.get_file_text(file_id),)
            yield identifier, cur_file

    def get_symlink_target(self, file_id, path=None):
        """Get the target for a given file_id.

        It is assumed that the caller already knows that file_id is referencing
        a symlink.
        :param file_id: Handle for the symlink entry.
        :param path: The path of the file.
        If both file_id and path are supplied, an implementation may use
        either one.
        :return: The path the symlink points to.
        """
        raise NotImplementedError(self.get_symlink_target)

    def get_root_id(self):
        """Return the file_id for the root of this tree."""
        raise NotImplementedError(self.get_root_id)

    def annotate_iter(self, file_id,
                      default_revision=_mod_revision.CURRENT_REVISION):
        """Return an iterator of revision_id, line tuples.

        For working trees (and mutable trees in general), the special
        revision_id 'current:' will be used for lines that are new in this
        tree, e.g. uncommitted changes.
        :param file_id: The file to produce an annotated version from
        :param default_revision: For lines that don't match a basis, mark them
            with this revision id. Not all implementations will make use of
            this value.
        """
        raise NotImplementedError(self.annotate_iter)

    def _get_plan_merge_data(self, file_id, other, base):
        from bzrlib import versionedfile
        vf = versionedfile._PlanMergeVersionedFile(file_id)
        last_revision_a = self._get_file_revision(file_id, vf, 'this:')
        last_revision_b = other._get_file_revision(file_id, vf, 'other:')
        if base is None:
            last_revision_base = None
        else:
            last_revision_base = base._get_file_revision(file_id, vf, 'base:')
        return vf, last_revision_a, last_revision_b, last_revision_base

    def plan_file_merge(self, file_id, other, base=None):
        """Generate a merge plan based on annotations.

        If the file contains uncommitted changes in this tree, they will be
        attributed to the 'current:' pseudo-revision.  If the file contains
        uncommitted changes in the other tree, they will be assigned to the
        'other:' pseudo-revision.
        """
        data = self._get_plan_merge_data(file_id, other, base)
        vf, last_revision_a, last_revision_b, last_revision_base = data
        return vf.plan_merge(last_revision_a, last_revision_b,
                             last_revision_base)

    def plan_file_lca_merge(self, file_id, other, base=None):
        """Generate a merge plan based lca-newness.

        If the file contains uncommitted changes in this tree, they will be
        attributed to the 'current:' pseudo-revision.  If the file contains
        uncommitted changes in the other tree, they will be assigned to the
        'other:' pseudo-revision.
        """
        data = self._get_plan_merge_data(file_id, other, base)
        vf, last_revision_a, last_revision_b, last_revision_base = data
        return vf.plan_lca_merge(last_revision_a, last_revision_b,
                                 last_revision_base)

    def _iter_parent_trees(self):
        """Iterate through parent trees, defaulting to Tree.revision_tree."""
        for revision_id in self.get_parent_ids():
            try:
                yield self.revision_tree(revision_id)
            except errors.NoSuchRevisionInTree:
                yield self.repository.revision_tree(revision_id)

    def _get_file_revision(self, file_id, vf, tree_revision):
        """Ensure that file_id, tree_revision is in vf to plan the merge."""

        if getattr(self, '_repository', None) is None:
            last_revision = tree_revision
            parent_keys = [(file_id, t.get_file_revision(file_id)) for t in
                self._iter_parent_trees()]
            vf.add_lines((file_id, last_revision), parent_keys,
                         self.get_file_lines(file_id))
            repo = self.branch.repository
            base_vf = repo.texts
        else:
            last_revision = self.get_file_revision(file_id)
            base_vf = self._repository.texts
        if base_vf not in vf.fallback_versionedfiles:
            vf.fallback_versionedfiles.append(base_vf)
        return last_revision

    def _check_retrieved(self, ie, f):
        if not __debug__:
            return
        fp = osutils.fingerprint_file(f)
        f.seek(0)

        if ie.text_size is not None:
            if ie.text_size != fp['size']:
                raise errors.BzrError(
                        "mismatched size for file %r in %r" %
                        (ie.file_id, self._store),
                        ["inventory expects %d bytes" % ie.text_size,
                         "file is actually %d bytes" % fp['size'],
                         "store is probably damaged/corrupt"])

        if ie.text_sha1 != fp['sha1']:
            raise errors.BzrError("wrong SHA-1 for file %r in %r" %
                    (ie.file_id, self._store),
                    ["inventory expects %s" % ie.text_sha1,
                     "file is actually %s" % fp['sha1'],
                     "store is probably damaged/corrupt"])

    def path2id(self, path):
        """Return the id for path in this tree."""
        raise NotImplementedError(self.path2id)

    def paths2ids(self, paths, trees=[], require_versioned=True):
        """Return all the ids that can be reached by walking from paths.

        Each path is looked up in this tree and any extras provided in
        trees, and this is repeated recursively: the children in an extra tree
        of a directory that has been renamed under a provided path in this tree
        are all returned, even if none exist under a provided path in this
        tree, and vice versa.

        :param paths: An iterable of paths to start converting to ids from.
            Alternatively, if paths is None, no ids should be calculated and None
            will be returned. This is offered to make calling the api unconditional
            for code that *might* take a list of files.
        :param trees: Additional trees to consider.
        :param require_versioned: If False, do not raise NotVersionedError if
            an element of paths is not versioned in this tree and all of trees.
        """
        return find_ids_across_trees(paths, [self] + list(trees), require_versioned)

    def iter_children(self, file_id):
        """Iterate over the file ids of the children of an entry.

        :param file_id: File id of the entry
        :return: Iterator over child file ids.
        """
        raise NotImplementedError(self.iter_children)

    def lock_read(self):
        """Lock this tree for multiple read only operations.

        :return: A bzrlib.lock.LogicalLockResult.
        """
        pass

    def revision_tree(self, revision_id):
        """Obtain a revision tree for the revision revision_id.

        The intention of this method is to allow access to possibly cached
        tree data. Implementors of this method should raise NoSuchRevision if
        the tree is not locally available, even if they could obtain the
        tree via a repository or some other means. Callers are responsible
        for finding the ultimate source for a revision tree.

        :param revision_id: The revision_id of the requested tree.
        :return: A Tree.
        :raises: NoSuchRevision if the tree cannot be obtained.
        """
        raise errors.NoSuchRevisionInTree(self, revision_id)

    def unknowns(self):
        """What files are present in this tree and unknown.

        :return: an iterator over the unknown files.
        """
        return iter([])

    def unlock(self):
        pass

    def filter_unversioned_files(self, paths):
        """Filter out paths that are versioned.

        :return: set of paths.
        """
        raise NotImplementedError(self.filter_unversioned_files)

    def walkdirs(self, prefix=""):
        """Walk the contents of this tree from path down.

        This yields all the data about the contents of a directory at a time.
        After each directory has been yielded, if the caller has mutated the
        list to exclude some directories, they are then not descended into.

        The data yielded is of the form:
        ((directory-relpath, directory-path-from-root, directory-fileid),
        [(relpath, basename, kind, lstat, path_from_tree_root, file_id,
          versioned_kind), ...]),
         - directory-relpath is the containing dirs relpath from prefix
         - directory-path-from-root is the containing dirs path from /
         - directory-fileid is the id of the directory if it is versioned.
         - relpath is the relative path within the subtree being walked.
         - basename is the basename
         - kind is the kind of the file now. If unknonwn then the file is not
           present within the tree - but it may be recorded as versioned. See
           versioned_kind.
         - lstat is the stat data *if* the file was statted.
         - path_from_tree_root is the path from the root of the tree.
         - file_id is the file_id if the entry is versioned.
         - versioned_kind is the kind of the file as last recorded in the
           versioning system. If 'unknown' the file is not versioned.
        One of 'kind' and 'versioned_kind' must not be 'unknown'.

        :param prefix: Start walking from prefix within the tree rather than
        at the root. This allows one to walk a subtree but get paths that are
        relative to a tree rooted higher up.
        :return: an iterator over the directory data.
        """
        raise NotImplementedError(self.walkdirs)

    def supports_content_filtering(self):
        return False

    def _content_filter_stack(self, path=None, file_id=None):
        """The stack of content filters for a path if filtering is supported.

        Readers will be applied in first-to-last order.
        Writers will be applied in last-to-first order.
        Either the path or the file-id needs to be provided.

        :param path: path relative to the root of the tree
            or None if unknown
        :param file_id: file_id or None if unknown
        :return: the list of filters - [] if there are none
        """
        filter_pref_names = filters._get_registered_names()
        if len(filter_pref_names) == 0:
            return []
        if path is None:
            path = self.id2path(file_id)
        prefs = self.iter_search_rules([path], filter_pref_names).next()
        stk = filters._get_filter_stack_for(prefs)
        if 'filters' in debug.debug_flags:
            trace.note(gettext("*** {0} content-filter: {1} => {2!r}").format(path,prefs,stk))
        return stk

    def _content_filter_stack_provider(self):
        """A function that returns a stack of ContentFilters.

        The function takes a path (relative to the top of the tree) and a
        file-id as parameters.

        :return: None if content filtering is not supported by this tree.
        """
        if self.supports_content_filtering():
            return lambda path, file_id: \
                    self._content_filter_stack(path, file_id)
        else:
            return None

    def iter_search_rules(self, path_names, pref_names=None,
        _default_searcher=None):
        """Find the preferences for filenames in a tree.

        :param path_names: an iterable of paths to find attributes for.
          Paths are given relative to the root of the tree.
        :param pref_names: the list of preferences to lookup - None for all
        :param _default_searcher: private parameter to assist testing - don't use
        :return: an iterator of tuple sequences, one per path-name.
          See _RulesSearcher.get_items for details on the tuple sequence.
        """
        if _default_searcher is None:
            _default_searcher = rules._per_user_searcher
        searcher = self._get_rules_searcher(_default_searcher)
        if searcher is not None:
            if pref_names is not None:
                for path in path_names:
                    yield searcher.get_selected_items(path, pref_names)
            else:
                for path in path_names:
                    yield searcher.get_items(path)

    def _get_rules_searcher(self, default_searcher):
        """Get the RulesSearcher for this tree given the default one."""
        searcher = default_searcher
        return searcher


class InventoryTree(Tree):
    """A tree that relies on an inventory for its metadata.

    Trees contain an `Inventory` object, and also know how to retrieve
    file texts mentioned in the inventory, either from a working
    directory or from a store.

    It is possible for trees to contain files that are not described
    in their inventory or vice versa; for this use `filenames()`.

    Subclasses should set the _inventory attribute, which is considered
    private to external API users.
    """

    def get_canonical_inventory_paths(self, paths):
        """Like get_canonical_inventory_path() but works on multiple items.

        :param paths: A sequence of paths relative to the root of the tree.
        :return: A list of paths, with each item the corresponding input path
        adjusted to account for existing elements that match case
        insensitively.
        """
        return list(self._yield_canonical_inventory_paths(paths))

    def get_canonical_inventory_path(self, path):
        """Returns the first inventory item that case-insensitively matches path.

        If a path matches exactly, it is returned. If no path matches exactly
        but more than one path matches case-insensitively, it is implementation
        defined which is returned.

        If no path matches case-insensitively, the input path is returned, but
        with as many path entries that do exist changed to their canonical
        form.

        If you need to resolve many names from the same tree, you should
        use get_canonical_inventory_paths() to avoid O(N) behaviour.

        :param path: A paths relative to the root of the tree.
        :return: The input path adjusted to account for existing elements
        that match case insensitively.
        """
        return self._yield_canonical_inventory_paths([path]).next()

    def _yield_canonical_inventory_paths(self, paths):
        for path in paths:
            # First, if the path as specified exists exactly, just use it.
            if self.path2id(path) is not None:
                yield path
                continue
            # go walkin...
            cur_id = self.get_root_id()
            cur_path = ''
            bit_iter = iter(path.split("/"))
            for elt in bit_iter:
                lelt = elt.lower()
                new_path = None
                for child in self.iter_children(cur_id):
                    try:
                        # XXX: it seem like if the child is known to be in the
                        # tree, we shouldn't need to go from its id back to
                        # its path -- mbp 2010-02-11
                        #
                        # XXX: it seems like we could be more efficient
                        # by just directly looking up the original name and
                        # only then searching all children; also by not
                        # chopping paths so much. -- mbp 2010-02-11
                        child_base = os.path.basename(self.id2path(child))
                        if (child_base == elt):
                            # if we found an exact match, we can stop now; if
                            # we found an approximate match we need to keep
                            # searching because there might be an exact match
                            # later.  
                            cur_id = child
                            new_path = osutils.pathjoin(cur_path, child_base)
                            break
                        elif child_base.lower() == lelt:
                            cur_id = child
                            new_path = osutils.pathjoin(cur_path, child_base)
                    except errors.NoSuchId:
                        # before a change is committed we can see this error...
                        continue
                if new_path:
                    cur_path = new_path
                else:
                    # got to the end of this directory and no entries matched.
                    # Return what matched so far, plus the rest as specified.
                    cur_path = osutils.pathjoin(cur_path, elt, *list(bit_iter))
                    break
            yield cur_path
        # all done.

    @deprecated_method(deprecated_in((2, 5, 0)))
    def _get_inventory(self):
        return self._inventory

    inventory = property(_get_inventory,
                         doc="Inventory of this Tree")

    def _get_root_inventory(self):
        return self._inventory

    root_inventory = property(_get_root_inventory,
        doc="Root inventory of this tree")

    def _unpack_file_id(self, file_id):
        """Find the inventory and inventory file id for a tree file id.

        :param file_id: The tree file id, as bytestring or tuple
        :return: Inventory and inventory file id
        """
        if isinstance(file_id, tuple):
            if len(file_id) != 1:
                raise ValueError("nested trees not yet supported: %r" % file_id)
            file_id = file_id[0]
        return self.root_inventory, file_id

    @needs_read_lock
    def path2id(self, path):
        """Return the id for path in this tree."""
        return self._path2inv_file_id(path)[1]

    def _path2inv_file_id(self, path):
        """Lookup a inventory and inventory file id by path.

        :param path: Path to look up
        :return: tuple with inventory and inventory file id
        """
        # FIXME: Support nested trees
        return self.root_inventory, self.root_inventory.path2id(path)

    def id2path(self, file_id):
        """Return the path for a file id.

        :raises NoSuchId:
        """
        inventory, file_id = self._unpack_file_id(file_id)
        return inventory.id2path(file_id)

    def has_id(self, file_id):
        inventory, file_id = self._unpack_file_id(file_id)
        return inventory.has_id(file_id)

    def has_or_had_id(self, file_id):
        inventory, file_id = self._unpack_file_id(file_id)
        return inventory.has_id(file_id)

    def all_file_ids(self):
        return set(
            [entry.file_id for path, entry in self.iter_entries_by_dir()])

    @deprecated_method(deprecated_in((2, 4, 0)))
    def __iter__(self):
        return iter(self.all_file_ids())

    def filter_unversioned_files(self, paths):
        """Filter out paths that are versioned.

        :return: set of paths.
        """
        # NB: we specifically *don't* call self.has_filename, because for
        # WorkingTrees that can indicate files that exist on disk but that
        # are not versioned.
        return set((p for p in paths if self.path2id(p) is None))

    @needs_read_lock
    def iter_entries_by_dir(self, specific_file_ids=None, yield_parents=False):
        """Walk the tree in 'by_dir' order.

        This will yield each entry in the tree as a (path, entry) tuple.
        The order that they are yielded is:

        See Tree.iter_entries_by_dir for details.

        :param yield_parents: If True, yield the parents from the root leading
            down to specific_file_ids that have been requested. This has no
            impact if specific_file_ids is None.
        """
        if specific_file_ids is None:
            inventory_file_ids = None
        else:
            inventory_file_ids = []
            for tree_file_id in specific_file_ids:
                inventory, inv_file_id = self._unpack_file_id(tree_file_id)
                if not inventory is self.root_inventory: # for now
                    raise AssertionError("%r != %r" % (
                        inventory, self.root_inventory))
                inventory_file_ids.append(inv_file_id)
        # FIXME: Handle nested trees
        return self.root_inventory.iter_entries_by_dir(
            specific_file_ids=inventory_file_ids, yield_parents=yield_parents)

    @needs_read_lock
    def iter_child_entries(self, file_id, path=None):
        inv, inv_file_id = self._unpack_file_id(file_id)
        return inv[inv_file_id].children.itervalues()

    @deprecated_method(deprecated_in((2, 5, 0)))
    def get_file_by_path(self, path):
        return self.get_file(self.path2id(path), path)

    def iter_children(self, file_id, path=None):
        """See Tree.iter_children."""
        entry = self.iter_entries_by_dir([file_id]).next()[1]
        for child in getattr(entry, 'children', {}).itervalues():
            yield child.file_id


def find_ids_across_trees(filenames, trees, require_versioned=True):
    """Find the ids corresponding to specified filenames.

    All matches in all trees will be used, and all children of matched
    directories will be used.

    :param filenames: The filenames to find file_ids for (if None, returns
        None)
    :param trees: The trees to find file_ids within
    :param require_versioned: if true, all specified filenames must occur in
        at least one tree.
    :return: a set of file ids for the specified filenames and their children.
    """
    if not filenames:
        return None
    specified_path_ids = _find_ids_across_trees(filenames, trees,
        require_versioned)
    return _find_children_across_trees(specified_path_ids, trees)


def _find_ids_across_trees(filenames, trees, require_versioned):
    """Find the ids corresponding to specified filenames.

    All matches in all trees will be used, but subdirectories are not scanned.

    :param filenames: The filenames to find file_ids for
    :param trees: The trees to find file_ids within
    :param require_versioned: if true, all specified filenames must occur in
        at least one tree.
    :return: a set of file ids for the specified filenames
    """
    not_versioned = []
    interesting_ids = set()
    for tree_path in filenames:
        not_found = True
        for tree in trees:
            file_id = tree.path2id(tree_path)
            if file_id is not None:
                interesting_ids.add(file_id)
                not_found = False
        if not_found:
            not_versioned.append(tree_path)
    if len(not_versioned) > 0 and require_versioned:
        raise errors.PathsNotVersionedError(not_versioned)
    return interesting_ids


def _find_children_across_trees(specified_ids, trees):
    """Return a set including specified ids and their children.

    All matches in all trees will be used.

    :param trees: The trees to find file_ids within
    :return: a set containing all specified ids and their children
    """
    interesting_ids = set(specified_ids)
    pending = interesting_ids
    # now handle children of interesting ids
    # we loop so that we handle all children of each id in both trees
    while len(pending) > 0:
        new_pending = set()
        for file_id in pending:
            for tree in trees:
                if not tree.has_or_had_id(file_id):
                    continue
                for child_id in tree.iter_children(file_id):
                    if child_id not in interesting_ids:
                        new_pending.add(child_id)
        interesting_ids.update(new_pending)
        pending = new_pending
    return interesting_ids


class InterTree(InterObject):
    """This class represents operations taking place between two Trees.

    Its instances have methods like 'compare' and contain references to the
    source and target trees these operations are to be carried out on.

    Clients of bzrlib should not need to use InterTree directly, rather they
    should use the convenience methods on Tree such as 'Tree.compare()' which
    will pass through to InterTree as appropriate.
    """

    # Formats that will be used to test this InterTree. If both are
    # None, this InterTree will not be tested (e.g. because a complex
    # setup is required)
    _matching_from_tree_format = None
    _matching_to_tree_format = None

    _optimisers = []

    @classmethod
    def is_compatible(kls, source, target):
        # The default implementation is naive and uses the public API, so
        # it works for all trees.
        return True

    def _changes_from_entries(self, source_entry, target_entry,
        source_path=None, target_path=None):
        """Generate a iter_changes tuple between source_entry and target_entry.

        :param source_entry: An inventory entry from self.source, or None.
        :param target_entry: An inventory entry from self.target, or None.
        :param source_path: The path of source_entry, if known. If not known
            it will be looked up.
        :param target_path: The path of target_entry, if known. If not known
            it will be looked up.
        :return: A tuple, item 0 of which is an iter_changes result tuple, and
            item 1 is True if there are any changes in the result tuple.
        """
        if source_entry is None:
            if target_entry is None:
                return None
            file_id = target_entry.file_id
        else:
            file_id = source_entry.file_id
        if source_entry is not None:
            source_versioned = True
            source_name = source_entry.name
            source_parent = source_entry.parent_id
            if source_path is None:
                source_path = self.source.id2path(file_id)
            source_kind, source_executable, source_stat = \
                self.source._comparison_data(source_entry, source_path)
        else:
            source_versioned = False
            source_name = None
            source_parent = None
            source_kind = None
            source_executable = None
        if target_entry is not None:
            target_versioned = True
            target_name = target_entry.name
            target_parent = target_entry.parent_id
            if target_path is None:
                target_path = self.target.id2path(file_id)
            target_kind, target_executable, target_stat = \
                self.target._comparison_data(target_entry, target_path)
        else:
            target_versioned = False
            target_name = None
            target_parent = None
            target_kind = None
            target_executable = None
        versioned = (source_versioned, target_versioned)
        kind = (source_kind, target_kind)
        changed_content = False
        if source_kind != target_kind:
            changed_content = True
        elif source_kind == 'file':
            if not self.file_content_matches(file_id, file_id, source_path,
                    target_path, source_stat, target_stat):
                changed_content = True
        elif source_kind == 'symlink':
            if (self.source.get_symlink_target(file_id) !=
                self.target.get_symlink_target(file_id)):
                changed_content = True
        elif source_kind == 'tree-reference':
            if (self.source.get_reference_revision(file_id, source_path)
                != self.target.get_reference_revision(file_id, target_path)):
                    changed_content = True
        parent = (source_parent, target_parent)
        name = (source_name, target_name)
        executable = (source_executable, target_executable)
        if (changed_content is not False or versioned[0] != versioned[1]
            or parent[0] != parent[1] or name[0] != name[1] or
            executable[0] != executable[1]):
            changes = True
        else:
            changes = False
        return (file_id, (source_path, target_path), changed_content,
                versioned, parent, name, kind, executable), changes

    @needs_read_lock
    def compare(self, want_unchanged=False, specific_files=None,
        extra_trees=None, require_versioned=False, include_root=False,
        want_unversioned=False):
        """Return the changes from source to target.

        :return: A TreeDelta.
        :param specific_files: An optional list of file paths to restrict the
            comparison to. When mapping filenames to ids, all matches in all
            trees (including optional extra_trees) are used, and all children of
            matched directories are included.
        :param want_unchanged: An optional boolean requesting the inclusion of
            unchanged entries in the result.
        :param extra_trees: An optional list of additional trees to use when
            mapping the contents of specific_files (paths) to file_ids.
        :param require_versioned: An optional boolean (defaults to False). When
            supplied and True all the 'specific_files' must be versioned, or
            a PathsNotVersionedError will be thrown.
        :param want_unversioned: Scan for unversioned paths.
        """
        trees = (self.source,)
        if extra_trees is not None:
            trees = trees + tuple(extra_trees)
        # target is usually the newer tree:
        specific_file_ids = self.target.paths2ids(specific_files, trees,
            require_versioned=require_versioned)
        if specific_files and not specific_file_ids:
            # All files are unversioned, so just return an empty delta
            # _compare_trees would think we want a complete delta
            result = delta.TreeDelta()
            fake_entry = inventory.InventoryFile('unused', 'unused', 'unused')
            result.unversioned = [(path, None,
                self.target._comparison_data(fake_entry, path)[0]) for path in
                specific_files]
            return result
        return delta._compare_trees(self.source, self.target, want_unchanged,
            specific_files, include_root, extra_trees=extra_trees,
            require_versioned=require_versioned,
            want_unversioned=want_unversioned)

    def iter_changes(self, include_unchanged=False,
                      specific_files=None, pb=None, extra_trees=[],
                      require_versioned=True, want_unversioned=False):
        """Generate an iterator of changes between trees.

        A tuple is returned:
        (file_id, (path_in_source, path_in_target),
         changed_content, versioned, parent, name, kind,
         executable)

        Changed_content is True if the file's content has changed.  This
        includes changes to its kind, and to a symlink's target.

        versioned, parent, name, kind, executable are tuples of (from, to).
        If a file is missing in a tree, its kind is None.

        Iteration is done in parent-to-child order, relative to the target
        tree.

        There is no guarantee that all paths are in sorted order: the
        requirement to expand the search due to renames may result in children
        that should be found early being found late in the search, after
        lexically later results have been returned.
        :param require_versioned: Raise errors.PathsNotVersionedError if a
            path in the specific_files list is not versioned in one of
            source, target or extra_trees.
        :param specific_files: An optional list of file paths to restrict the
            comparison to. When mapping filenames to ids, all matches in all
            trees (including optional extra_trees) are used, and all children
            of matched directories are included. The parents in the target tree
            of the specific files up to and including the root of the tree are
            always evaluated for changes too.
        :param want_unversioned: Should unversioned files be returned in the
            output. An unversioned file is defined as one with (False, False)
            for the versioned pair.
        """
        lookup_trees = [self.source]
        if extra_trees:
             lookup_trees.extend(extra_trees)
        # The ids of items we need to examine to insure delta consistency.
        precise_file_ids = set()
        changed_file_ids = []
        if specific_files == []:
            specific_file_ids = []
        else:
            specific_file_ids = self.target.paths2ids(specific_files,
                lookup_trees, require_versioned=require_versioned)
        if specific_files is not None:
            # reparented or added entries must have their parents included
            # so that valid deltas can be created. The seen_parents set
            # tracks the parents that we need to have.
            # The seen_dirs set tracks directory entries we've yielded.
            # After outputting version object in to_entries we set difference
            # the two seen sets and start checking parents.
            seen_parents = set()
            seen_dirs = set()
        if want_unversioned:
            all_unversioned = sorted([(p.split('/'), p) for p in
                                     self.target.extras()
                if specific_files is None or
                    osutils.is_inside_any(specific_files, p)])
            all_unversioned = collections.deque(all_unversioned)
        else:
            all_unversioned = collections.deque()
        to_paths = {}
        from_entries_by_dir = list(self.source.iter_entries_by_dir(
            specific_file_ids=specific_file_ids))
        from_data = dict((e.file_id, (p, e)) for p, e in from_entries_by_dir)
        to_entries_by_dir = list(self.target.iter_entries_by_dir(
            specific_file_ids=specific_file_ids))
        num_entries = len(from_entries_by_dir) + len(to_entries_by_dir)
        entry_count = 0
        # the unversioned path lookup only occurs on real trees - where there
        # can be extras. So the fake_entry is solely used to look up
        # executable it values when execute is not supported.
        fake_entry = inventory.InventoryFile('unused', 'unused', 'unused')
        for target_path, target_entry in to_entries_by_dir:
            while (all_unversioned and
                all_unversioned[0][0] < target_path.split('/')):
                unversioned_path = all_unversioned.popleft()
                target_kind, target_executable, target_stat = \
                    self.target._comparison_data(fake_entry, unversioned_path[1])
                yield (None, (None, unversioned_path[1]), True, (False, False),
                    (None, None),
                    (None, unversioned_path[0][-1]),
                    (None, target_kind),
                    (None, target_executable))
            source_path, source_entry = from_data.get(target_entry.file_id,
                (None, None))
            result, changes = self._changes_from_entries(source_entry,
                target_entry, source_path=source_path, target_path=target_path)
            to_paths[result[0]] = result[1][1]
            entry_count += 1
            if result[3][0]:
                entry_count += 1
            if pb is not None:
                pb.update('comparing files', entry_count, num_entries)
            if changes or include_unchanged:
                if specific_file_ids is not None:
                    new_parent_id = result[4][1]
                    precise_file_ids.add(new_parent_id)
                    changed_file_ids.append(result[0])
                yield result
            # Ensure correct behaviour for reparented/added specific files.
            if specific_files is not None:
                # Record output dirs
                if result[6][1] == 'directory':
                    seen_dirs.add(result[0])
                # Record parents of reparented/added entries.
                versioned = result[3]
                parents = result[4]
                if not versioned[0] or parents[0] != parents[1]:
                    seen_parents.add(parents[1])
        while all_unversioned:
            # yield any trailing unversioned paths
            unversioned_path = all_unversioned.popleft()
            to_kind, to_executable, to_stat = \
                self.target._comparison_data(fake_entry, unversioned_path[1])
            yield (None, (None, unversioned_path[1]), True, (False, False),
                (None, None),
                (None, unversioned_path[0][-1]),
                (None, to_kind),
                (None, to_executable))
        # Yield all remaining source paths
        for path, from_entry in from_entries_by_dir:
            file_id = from_entry.file_id
            if file_id in to_paths:
                # already returned
                continue
            if not self.target.has_id(file_id):
                # common case - paths we have not emitted are not present in
                # target.
                to_path = None
            else:
                to_path = self.target.id2path(file_id)
            entry_count += 1
            if pb is not None:
                pb.update('comparing files', entry_count, num_entries)
            versioned = (True, False)
            parent = (from_entry.parent_id, None)
            name = (from_entry.name, None)
            from_kind, from_executable, stat_value = \
                self.source._comparison_data(from_entry, path)
            kind = (from_kind, None)
            executable = (from_executable, None)
            changed_content = from_kind is not None
            # the parent's path is necessarily known at this point.
            changed_file_ids.append(file_id)
            yield(file_id, (path, to_path), changed_content, versioned, parent,
                  name, kind, executable)
        changed_file_ids = set(changed_file_ids)
        if specific_file_ids is not None:
            for result in self._handle_precise_ids(precise_file_ids,
                changed_file_ids):
                yield result

    def _get_entry(self, tree, file_id):
        """Get an inventory entry from a tree, with missing entries as None.

        If the tree raises NotImplementedError on accessing .inventory, then
        this is worked around using iter_entries_by_dir on just the file id
        desired.

        :param tree: The tree to lookup the entry in.
        :param file_id: The file_id to lookup.
        """
        try:
            inventory = tree.root_inventory
        except NotImplementedError:
            # No inventory available.
            try:
                iterator = tree.iter_entries_by_dir(specific_file_ids=[file_id])
                return iterator.next()[1]
            except StopIteration:
                return None
        else:
            try:
                return inventory[file_id]
            except errors.NoSuchId:
                return None

    def _handle_precise_ids(self, precise_file_ids, changed_file_ids,
        discarded_changes=None):
        """Fill out a partial iter_changes to be consistent.

        :param precise_file_ids: The file ids of parents that were seen during
            the iter_changes.
        :param changed_file_ids: The file ids of already emitted items.
        :param discarded_changes: An optional dict of precalculated
            iter_changes items which the partial iter_changes had not output
            but had calculated.
        :return: A generator of iter_changes items to output.
        """
        # process parents of things that had changed under the users
        # requested paths to prevent incorrect paths or parent ids which
        # aren't in the tree.
        while precise_file_ids:
            precise_file_ids.discard(None)
            # Don't emit file_ids twice
            precise_file_ids.difference_update(changed_file_ids)
            if not precise_file_ids:
                break
            # If the there was something at a given output path in source, we
            # have to include the entry from source in the delta, or we would
            # be putting this entry into a used path.
            paths = []
            for parent_id in precise_file_ids:
                try:
                    paths.append(self.target.id2path(parent_id))
                except errors.NoSuchId:
                    # This id has been dragged in from the source by delta
                    # expansion and isn't present in target at all: we don't
                    # need to check for path collisions on it.
                    pass
            for path in paths:
                old_id = self.source.path2id(path)
                precise_file_ids.add(old_id)
            precise_file_ids.discard(None)
            current_ids = precise_file_ids
            precise_file_ids = set()
            # We have to emit all of precise_file_ids that have been altered.
            # We may have to output the children of some of those ids if any
            # directories have stopped being directories.
            for file_id in current_ids:
                # Examine file_id
                if discarded_changes:
                    result = discarded_changes.get(file_id)
                    old_entry = None
                else:
                    result = None
                if result is None:
                    old_entry = self._get_entry(self.source, file_id)
                    new_entry = self._get_entry(self.target, file_id)
                    result, changes = self._changes_from_entries(
                        old_entry, new_entry)
                else:
                    changes = True
                # Get this parents parent to examine.
                new_parent_id = result[4][1]
                precise_file_ids.add(new_parent_id)
                if changes:
                    if (result[6][0] == 'directory' and
                        result[6][1] != 'directory'):
                        # This stopped being a directory, the old children have
                        # to be included.
                        if old_entry is None:
                            # Reusing a discarded change.
                            old_entry = self._get_entry(self.source, file_id)
                        for child in self.source.iter_children(file_id):
<<<<<<< HEAD
                            precise_file_ids.add(child.file_id)
=======
                            precise_file_ids.add(child)
>>>>>>> eaa6fc4c
                    changed_file_ids.add(result[0])
                    yield result

    @needs_read_lock
    def file_content_matches(self, source_file_id, target_file_id,
            source_path=None, target_path=None, source_stat=None, target_stat=None):
        """Check if two files are the same in the source and target trees.

        This only checks that the contents of the files are the same,
        it does not touch anything else.

        :param source_file_id: File id of the file in the source tree
        :param target_file_id: File id of the file in the target tree
        :param source_path: Path of the file in the source tree
        :param target_path: Path of the file in the target tree
        :param source_stat: Optional stat value of the file in the source tree
        :param target_stat: Optional stat value of the file in the target tree
        :return: Boolean indicating whether the files have the same contents
        """
        source_verifier_kind, source_verifier_data = self.source.get_file_verifier(
            source_file_id, source_path, source_stat)
        target_verifier_kind, target_verifier_data = self.target.get_file_verifier(
            target_file_id, target_path, target_stat)
        if source_verifier_kind == target_verifier_kind:
            return (source_verifier_data == target_verifier_data)
        # Fall back to SHA1 for now
        if source_verifier_kind != "SHA1":
            source_sha1 = self.source.get_file_sha1(source_file_id,
                    source_path, source_stat)
        else:
            source_sha1 = source_verifier_data
        if target_verifier_kind != "SHA1":
            target_sha1 = self.target.get_file_sha1(target_file_id,
                    target_path, target_stat)
        else:
            target_sha1 = target_verifier_data
        return (source_sha1 == target_sha1)

InterTree.register_optimiser(InterTree)


class MultiWalker(object):
    """Walk multiple trees simultaneously, getting combined results."""

    # Note: This could be written to not assume you can do out-of-order
    #       lookups. Instead any nodes that don't match in all trees could be
    #       marked as 'deferred', and then returned in the final cleanup loop.
    #       For now, I think it is "nicer" to return things as close to the
    #       "master_tree" order as we can.

    def __init__(self, master_tree, other_trees):
        """Create a new MultiWalker.

        All trees being walked must implement "iter_entries_by_dir()", such
        that they yield (path, object) tuples, where that object will have a
        '.file_id' member, that can be used to check equality.

        :param master_tree: All trees will be 'slaved' to the master_tree such
            that nodes in master_tree will be used as 'first-pass' sync points.
            Any nodes that aren't in master_tree will be merged in a second
            pass.
        :param other_trees: A list of other trees to walk simultaneously.
        """
        self._master_tree = master_tree
        self._other_trees = other_trees

        # Keep track of any nodes that were properly processed just out of
        # order, that way we don't return them at the end, we don't have to
        # track *all* processed file_ids, just the out-of-order ones
        self._out_of_order_processed = set()

    @staticmethod
    def _step_one(iterator):
        """Step an iter_entries_by_dir iterator.

        :return: (has_more, path, ie)
            If has_more is False, path and ie will be None.
        """
        try:
            path, ie = iterator.next()
        except StopIteration:
            return False, None, None
        else:
            return True, path, ie

    @staticmethod
    def _cmp_path_by_dirblock(path1, path2):
        """Compare two paths based on what directory they are in.

        This generates a sort order, such that all children of a directory are
        sorted together, and grandchildren are in the same order as the
        children appear. But all grandchildren come after all children.

        :param path1: first path
        :param path2: the second path
        :return: negative number if ``path1`` comes first,
            0 if paths are equal
            and a positive number if ``path2`` sorts first
        """
        # Shortcut this special case
        if path1 == path2:
            return 0
        # This is stolen from _dirstate_helpers_py.py, only switching it to
        # Unicode objects. Consider using encode_utf8() and then using the
        # optimized versions, or maybe writing optimized unicode versions.
        if not isinstance(path1, unicode):
            raise TypeError("'path1' must be a unicode string, not %s: %r"
                            % (type(path1), path1))
        if not isinstance(path2, unicode):
            raise TypeError("'path2' must be a unicode string, not %s: %r"
                            % (type(path2), path2))
        return cmp(MultiWalker._path_to_key(path1),
                   MultiWalker._path_to_key(path2))

    @staticmethod
    def _path_to_key(path):
        dirname, basename = osutils.split(path)
        return (dirname.split(u'/'), basename)

    def _lookup_by_file_id(self, extra_entries, other_tree, file_id):
        """Lookup an inventory entry by file_id.

        This is called when an entry is missing in the normal order.
        Generally this is because a file was either renamed, or it was
        deleted/added. If the entry was found in the inventory and not in
        extra_entries, it will be added to self._out_of_order_processed

        :param extra_entries: A dictionary of {file_id: (path, ie)}.  This
            should be filled with entries that were found before they were
            used. If file_id is present, it will be removed from the
            dictionary.
        :param other_tree: The Tree to search, in case we didn't find the entry
            yet.
        :param file_id: The file_id to look for
        :return: (path, ie) if found or (None, None) if not present.
        """
        if file_id in extra_entries:
            return extra_entries.pop(file_id)
        # TODO: Is id2path better as the first call, or is
        #       inventory[file_id] better as a first check?
        try:
            cur_path = other_tree.id2path(file_id)
        except errors.NoSuchId:
            cur_path = None
        if cur_path is None:
            return (None, None)
        else:
            self._out_of_order_processed.add(file_id)
            cur_ie = other_tree.root_inventory[file_id]
            return (cur_path, cur_ie)

    def iter_all(self):
        """Match up the values in the different trees."""
        for result in self._walk_master_tree():
            yield result
        self._finish_others()
        for result in self._walk_others():
            yield result

    def _walk_master_tree(self):
        """First pass, walk all trees in lock-step.

        When we are done, all nodes in the master_tree will have been
        processed. _other_walkers, _other_entries, and _others_extra will be
        set on 'self' for future processing.
        """
        # This iterator has the most "inlining" done, because it tends to touch
        # every file in the tree, while the others only hit nodes that don't
        # match.
        master_iterator = self._master_tree.iter_entries_by_dir()

        other_walkers = [other.iter_entries_by_dir()
                         for other in self._other_trees]
        other_entries = [self._step_one(walker) for walker in other_walkers]
        # Track extra nodes in the other trees
        others_extra = [{} for i in xrange(len(self._other_trees))]

        master_has_more = True
        step_one = self._step_one
        lookup_by_file_id = self._lookup_by_file_id
        out_of_order_processed = self._out_of_order_processed

        while master_has_more:
            (master_has_more, path, master_ie) = step_one(master_iterator)
            if not master_has_more:
                break

            file_id = master_ie.file_id
            other_values = []
            other_values_append = other_values.append
            next_other_entries = []
            next_other_entries_append = next_other_entries.append
            for idx, (other_has_more, other_path, other_ie) in enumerate(other_entries):
                if not other_has_more:
                    other_values_append(lookup_by_file_id(
                        others_extra[idx], self._other_trees[idx], file_id))
                    next_other_entries_append((False, None, None))
                elif file_id == other_ie.file_id:
                    # This is the critical code path, as most of the entries
                    # should match between most trees.
                    other_values_append((other_path, other_ie))
                    next_other_entries_append(step_one(other_walkers[idx]))
                else:
                    # This walker did not match, step it until it either
                    # matches, or we know we are past the current walker.
                    other_walker = other_walkers[idx]
                    other_extra = others_extra[idx]
                    while (other_has_more and
                           self._cmp_path_by_dirblock(other_path, path) < 0):
                        other_file_id = other_ie.file_id
                        if other_file_id not in out_of_order_processed:
                            other_extra[other_file_id] = (other_path, other_ie)
                        other_has_more, other_path, other_ie = \
                            step_one(other_walker)
                    if other_has_more and other_ie.file_id == file_id:
                        # We ended up walking to this point, match and step
                        # again
                        other_values_append((other_path, other_ie))
                        other_has_more, other_path, other_ie = \
                            step_one(other_walker)
                    else:
                        # This record isn't in the normal order, see if it
                        # exists at all.
                        other_values_append(lookup_by_file_id(
                            other_extra, self._other_trees[idx], file_id))
                    next_other_entries_append((other_has_more, other_path,
                                               other_ie))
            other_entries = next_other_entries

            # We've matched all the walkers, yield this datapoint
            yield path, file_id, master_ie, other_values
        self._other_walkers = other_walkers
        self._other_entries = other_entries
        self._others_extra = others_extra

    def _finish_others(self):
        """Finish walking the other iterators, so we get all entries."""
        for idx, info in enumerate(self._other_entries):
            other_extra = self._others_extra[idx]
            (other_has_more, other_path, other_ie) = info
            while other_has_more:
                other_file_id = other_ie.file_id
                if other_file_id not in self._out_of_order_processed:
                    other_extra[other_file_id] = (other_path, other_ie)
                other_has_more, other_path, other_ie = \
                    self._step_one(self._other_walkers[idx])
        del self._other_entries

    def _walk_others(self):
        """Finish up by walking all the 'deferred' nodes."""
        # TODO: One alternative would be to grab all possible unprocessed
        #       file_ids, and then sort by path, and then yield them. That
        #       might ensure better ordering, in case a caller strictly
        #       requires parents before children.
        for idx, other_extra in enumerate(self._others_extra):
            others = sorted(other_extra.itervalues(),
                            key=lambda x: self._path_to_key(x[0]))
            for other_path, other_ie in others:
                file_id = other_ie.file_id
                # We don't need to check out_of_order_processed here, because
                # the lookup_by_file_id will be removing anything processed
                # from the extras cache
                other_extra.pop(file_id)
                other_values = [(None, None) for i in xrange(idx)]
                other_values.append((other_path, other_ie))
                for alt_idx, alt_extra in enumerate(self._others_extra[idx+1:]):
                    alt_idx = alt_idx + idx + 1
                    alt_extra = self._others_extra[alt_idx]
                    alt_tree = self._other_trees[alt_idx]
                    other_values.append(self._lookup_by_file_id(
                                            alt_extra, alt_tree, file_id))
                yield other_path, file_id, None, other_values<|MERGE_RESOLUTION|>--- conflicted
+++ resolved
@@ -1359,12 +1359,8 @@
                         if old_entry is None:
                             # Reusing a discarded change.
                             old_entry = self._get_entry(self.source, file_id)
-                        for child in self.source.iter_children(file_id):
-<<<<<<< HEAD
-                            precise_file_ids.add(child.file_id)
-=======
-                            precise_file_ids.add(child)
->>>>>>> eaa6fc4c
+                        precise_file_ids.update(
+                                self.source.iter_children(file_id))
                     changed_file_ids.add(result[0])
                     yield result
 
