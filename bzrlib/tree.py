# Copyright (C) 2005 Canonical Ltd
#
# This program is free software; you can redistribute it and/or modify
# it under the terms of the GNU General Public License as published by
# the Free Software Foundation; either version 2 of the License, or
# (at your option) any later version.
#
# This program is distributed in the hope that it will be useful,
# but WITHOUT ANY WARRANTY; without even the implied warranty of
# MERCHANTABILITY or FITNESS FOR A PARTICULAR PURPOSE.  See the
# GNU General Public License for more details.
#
# You should have received a copy of the GNU General Public License
# along with this program; if not, write to the Free Software
# Foundation, Inc., 59 Temple Place, Suite 330, Boston, MA  02111-1307  USA

"""Tree classes, representing directory at point in time.
"""

import os
from cStringIO import StringIO
from warnings import warn

import bzrlib
from bzrlib import delta
from bzrlib.decorators import needs_read_lock
from bzrlib.errors import BzrError, BzrCheckError
from bzrlib import errors
from bzrlib.inventory import Inventory
from bzrlib.inter import InterObject
from bzrlib.osutils import fingerprint_file
import bzrlib.revision
from bzrlib.trace import mutter, note


class Tree(object):
    """Abstract file tree.

    There are several subclasses:
    
    * `WorkingTree` exists as files on disk editable by the user.

    * `RevisionTree` is a tree as recorded at some point in the past.

    Trees contain an `Inventory` object, and also know how to retrieve
    file texts mentioned in the inventory, either from a working
    directory or from a store.

    It is possible for trees to contain files that are not described
    in their inventory or vice versa; for this use `filenames()`.

    Trees can be compared, etc, regardless of whether they are working
    trees or versioned trees.
    """
    
    def changes_from(self, other, want_unchanged=False, specific_files=None,
        extra_trees=None, require_versioned=False, include_root=False):
        """Return a TreeDelta of the changes from other to this tree.

        :param other: A tree to compare with.
        :param specific_files: An optional list of file paths to restrict the
            comparison to. When mapping filenames to ids, all matches in all
            trees (including optional extra_trees) are used, and all children of
            matched directories are included.
        :param want_unchanged: An optional boolean requesting the inclusion of
            unchanged entries in the result.
        :param extra_trees: An optional list of additional trees to use when
            mapping the contents of specific_files (paths) to file_ids.
        :param require_versioned: An optional boolean (defaults to False). When
            supplied and True all the 'specific_files' must be versioned, or
            a PathsNotVersionedError will be thrown.

        The comparison will be performed by an InterTree object looked up on 
        self and other.
        """
        # Martin observes that Tree.changes_from returns a TreeDelta and this
        # may confuse people, because the class name of the returned object is
        # a synonym of the object referenced in the method name.
        return InterTree.get(other, self).compare(
            want_unchanged=want_unchanged,
            specific_files=specific_files,
            extra_trees=extra_trees,
            require_versioned=require_versioned,
            include_root=include_root
            )
    
    def conflicts(self):
        """Get a list of the conflicts in the tree.

        Each conflict is an instance of bzrlib.conflicts.Conflict.
        """
        return []

    def get_parent_ids(self):
        """Get the parent ids for this tree. 

        :return: a list of parent ids. [] is returned to indicate
        a tree with no parents.
        :raises: BzrError if the parents are not known.
        """
        raise NotImplementedError(self.get_parent_ids)
    
    def has_filename(self, filename):
        """True if the tree has given filename."""
        raise NotImplementedError()

    def has_id(self, file_id):
        return self.inventory.has_id(file_id)

    __contains__ = has_id

    def has_or_had_id(self, file_id):
        if file_id == self.inventory.root.file_id:
            return True
        return self.inventory.has_id(file_id)

    def __iter__(self):
        return iter(self.inventory)

    def id2path(self, file_id):
        return self.inventory.id2path(file_id)

    def is_control_filename(self, filename):
        """True if filename is the name of a control file in this tree.
        
        :param filename: A filename within the tree. This is a relative path
        from the root of this tree.

        This is true IF and ONLY IF the filename is part of the meta data
        that bzr controls in this tree. I.E. a random .bzr directory placed
        on disk will not be a control file for this tree.
        """
        return self.bzrdir.is_control_filename(filename)

    def iter_entries_by_dir(self):
        """Walk the tree in 'by_dir' order.

        This will yield each entry in the tree as a (path, entry) tuple. The
        order that they are yielded is: the contents of a directory are 
        preceeded by the parent of a directory, and all the contents of a 
        directory are grouped together.
        """
        return self.inventory.iter_entries_by_dir()

    def kind(self, file_id):
        raise NotImplementedError("subclasses must implement kind")

    def _get_inventory(self):
        return self._inventory
    
    def get_file(self, file_id):
        """Return a file object for the file file_id in the tree."""
        raise NotImplementedError(self.get_file)
    
    def get_file_by_path(self, path):
        return self.get_file(self._inventory.path2id(path))

    inventory = property(_get_inventory,
                         doc="Inventory of this Tree")

    def _check_retrieved(self, ie, f):
        if not __debug__:
            return  
        fp = fingerprint_file(f)
        f.seek(0)
        
        if ie.text_size is not None:
            if ie.text_size != fp['size']:
                raise BzrError("mismatched size for file %r in %r" % (ie.file_id, self._store),
                        ["inventory expects %d bytes" % ie.text_size,
                         "file is actually %d bytes" % fp['size'],
                         "store is probably damaged/corrupt"])

        if ie.text_sha1 != fp['sha1']:
            raise BzrError("wrong SHA-1 for file %r in %r" % (ie.file_id, self._store),
                    ["inventory expects %s" % ie.text_sha1,
                     "file is actually %s" % fp['sha1'],
                     "store is probably damaged/corrupt"])

    def path2id(self, path):
        """Return the id for path in this tree."""
        return self._inventory.path2id(path)

    def print_file(self, file_id):
        """Print file with id `file_id` to stdout."""
        import sys
        sys.stdout.write(self.get_file_text(file_id))

    def lock_read(self):
        pass

    def unknowns(self):
        """What files are present in this tree and unknown.
        
        :return: an iterator over the unknown files.
        """
        return iter([])

    def unlock(self):
        pass

    def filter_unversioned_files(self, paths):
        """Filter out paths that are not versioned.

        :return: set of paths.
        """
        # NB: we specifically *don't* call self.has_filename, because for
        # WorkingTrees that can indicate files that exist on disk but that 
        # are not versioned.
        pred = self.inventory.has_filename
        return set((p for p in paths if not pred(p)))


# for compatibility
from bzrlib.revisiontree import RevisionTree
 

class EmptyTree(Tree):

    def __init__(self):
        self._inventory = Inventory(root_id=None)
        warn('EmptyTree is deprecated as of bzr 0.9 please use '
            'repository.revision_tree instead.',
            DeprecationWarning, stacklevel=2)

    def get_parent_ids(self):
        return []

    def get_symlink_target(self, file_id):
        return None

    def has_filename(self, filename):
        return False

    def kind(self, file_id):
        assert self._inventory[file_id].kind == "directory"
        return "directory"

    def list_files(self, include_root=True):
        return iter([])
    
    def __contains__(self, file_id):
        return (file_id in self._inventory)

    def get_file_sha1(self, file_id, path=None):
        return None


######################################################################
# diff

# TODO: Merge these two functions into a single one that can operate
# on either a whole tree or a set of files.

# TODO: Return the diff in order by filename, not by category or in
# random order.  Can probably be done by lock-stepping through the
# filenames from both trees.


def file_status(filename, old_tree, new_tree):
    """Return single-letter status, old and new names for a file.

    The complexity here is in deciding how to represent renames;
    many complex cases are possible.
    """
    old_inv = old_tree.inventory
    new_inv = new_tree.inventory
    new_id = new_inv.path2id(filename)
    old_id = old_inv.path2id(filename)

    if not new_id and not old_id:
        # easy: doesn't exist in either; not versioned at all
        if new_tree.is_ignored(filename):
            return 'I', None, None
        else:
            return '?', None, None
    elif new_id:
        # There is now a file of this name, great.
        pass
    else:
        # There is no longer a file of this name, but we can describe
        # what happened to the file that used to have
        # this name.  There are two possibilities: either it was
        # deleted entirely, or renamed.
        assert old_id
        if new_inv.has_id(old_id):
            return 'X', old_inv.id2path(old_id), new_inv.id2path(old_id)
        else:
            return 'D', old_inv.id2path(old_id), None

    # if the file_id is new in this revision, it is added
    if new_id and not old_inv.has_id(new_id):
        return 'A'

    # if there used to be a file of this name, but that ID has now
    # disappeared, it is deleted
    if old_id and not new_inv.has_id(old_id):
        return 'D'

    return 'wtf?'

    

def find_renames(old_inv, new_inv):
    for file_id in old_inv:
        if file_id not in new_inv:
            continue
        old_name = old_inv.id2path(file_id)
        new_name = new_inv.id2path(file_id)
        if old_name != new_name:
            yield (old_name, new_name)
            

def find_ids_across_trees(filenames, trees, require_versioned=True):
    """Find the ids corresponding to specified filenames.
    
    All matches in all trees will be used, and all children of matched
    directories will be used.

    :param filenames: The filenames to find file_ids for
    :param trees: The trees to find file_ids within
    :param require_versioned: if true, all specified filenames must occur in
    at least one tree.
    :return: a set of file ids for the specified filenames and their children.
    """
    if not filenames:
        return None
    specified_ids = _find_filename_ids_across_trees(filenames, trees, 
                                                    require_versioned)
    return _find_children_across_trees(specified_ids, trees)


def _find_filename_ids_across_trees(filenames, trees, require_versioned):
    """Find the ids corresponding to specified filenames.
    
    All matches in all trees will be used.

    :param filenames: The filenames to find file_ids for
    :param trees: The trees to find file_ids within
    :param require_versioned: if true, all specified filenames must occur in
    at least one tree.
    :return: a set of file ids for the specified filenames
    """
    not_versioned = []
    interesting_ids = set()
    for tree_path in filenames:
        not_found = True
        for tree in trees:
            file_id = tree.inventory.path2id(tree_path)
            if file_id is not None:
                interesting_ids.add(file_id)
                not_found = False
        if not_found:
            not_versioned.append(tree_path)
    if len(not_versioned) > 0 and require_versioned:
        raise errors.PathsNotVersionedError(not_versioned)
    return interesting_ids


def _find_children_across_trees(specified_ids, trees):
    """Return a set including specified ids and their children
    
    All matches in all trees will be used.

    :param trees: The trees to find file_ids within
    :return: a set containing all specified ids and their children 
    """
    interesting_ids = set(specified_ids)
    pending = interesting_ids
    # now handle children of interesting ids
    # we loop so that we handle all children of each id in both trees
    while len(pending) > 0:
        new_pending = set()
        for file_id in pending:
            for tree in trees:
                if file_id not in tree:
                    continue
                entry = tree.inventory[file_id]
                for child in getattr(entry, 'children', {}).itervalues():
                    if child.file_id not in interesting_ids:
                        new_pending.add(child.file_id)
        interesting_ids.update(new_pending)
        pending = new_pending
    return interesting_ids


class InterTree(InterObject):
    """This class represents operations taking place between two Trees.

    Its instances have methods like 'compare' and contain references to the
    source and target trees these operations are to be carried out on.

    clients of bzrlib should not need to use InterTree directly, rather they
    should use the convenience methods on Tree such as 'Tree.compare()' which
    will pass through to InterTree as appropriate.
    """

    _optimisers = []

    @needs_read_lock
    def compare(self, want_unchanged=False, specific_files=None,
        extra_trees=None, require_versioned=False, include_root=False):
        """Return the changes from source to target.

        :return: A TreeDelta.
        :param specific_files: An optional list of file paths to restrict the
            comparison to. When mapping filenames to ids, all matches in all
            trees (including optional extra_trees) are used, and all children of
            matched directories are included.
        :param want_unchanged: An optional boolean requesting the inclusion of
            unchanged entries in the result.
        :param extra_trees: An optional list of additional trees to use when
            mapping the contents of specific_files (paths) to file_ids.
        :param require_versioned: An optional boolean (defaults to False). When
            supplied and True all the 'specific_files' must be versioned, or
            a PathsNotVersionedError will be thrown.
        """
        # NB: show_status depends on being able to pass in non-versioned files and
        # report them as unknown
        trees = (self.source, self.target)
        if extra_trees is not None:
            trees = trees + tuple(extra_trees)
        specific_file_ids = find_ids_across_trees(specific_files,
            trees, require_versioned=require_versioned)
        if specific_files and not specific_file_ids:
            # All files are unversioned, so just return an empty delta
            # _compare_trees would think we want a complete delta
            return delta.TreeDelta()
        return delta._compare_trees(self.source, self.target, want_unchanged,
<<<<<<< HEAD
            specific_file_ids, include_root=include_root)
=======
            specific_file_ids, include_root)
>>>>>>> a4473642
<|MERGE_RESOLUTION|>--- conflicted
+++ resolved
@@ -427,8 +427,4 @@
             # _compare_trees would think we want a complete delta
             return delta.TreeDelta()
         return delta._compare_trees(self.source, self.target, want_unchanged,
-<<<<<<< HEAD
-            specific_file_ids, include_root=include_root)
-=======
-            specific_file_ids, include_root)
->>>>>>> a4473642
+            specific_file_ids, include_root)