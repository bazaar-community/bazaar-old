--- conflicted
+++ resolved
@@ -704,12 +704,8 @@
         deleted_paths = set()
         work_inv = self.work_tree.inventory
         assert work_inv.root is not None
-<<<<<<< HEAD
-        entries = work_inv.iter_entries()
         # XXX: Note that entries may have the wrong kind.
-=======
         entries = work_inv.iter_entries_by_dir()
->>>>>>> 97ca27e4
         if not self.builder.record_root_entry:
             entries.next()
         for path, existing_ie in entries:
