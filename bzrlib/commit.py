--- conflicted
+++ resolved
@@ -269,16 +269,7 @@
                 # raise an exception as soon as we find a single unknown.
                 for unknown in self.work_tree.unknowns():
                     raise StrictCommitFailed()
-<<<<<<< HEAD
-    
-            if timestamp is None:
-                self.timestamp = time.time()
-            else:
-                self.timestamp = timestamp
-                
-=======
                    
->>>>>>> 1e25e1df
             if self.config is None:
                 self.config = self.branch.get_config()
       
