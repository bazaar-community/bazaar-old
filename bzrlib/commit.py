--- conflicted
+++ resolved
@@ -648,26 +648,14 @@
         # recorded in their previous state. For more details, see
         # https://lists.ubuntu.com/archives/bazaar/2007q3/028476.html.
         if specific_files:
-<<<<<<< HEAD
-            for path, new_ie in self.basis_inv.iter_entries():
-                if new_ie.file_id in self.builder.new_inventory:
-=======
             for path, old_ie in self.basis_inv.iter_entries():
                 if old_ie.file_id in self.builder.new_inventory:
->>>>>>> 6973c641
                     # already added - skip.
                     continue
                 if is_inside_any(specific_files, path):
                     # was inside the selected path, if not present it has been
                     # deleted so skip.
                     continue
-<<<<<<< HEAD
-                # not in final inv yet, was not in the selected files, so is an
-                # entry to be preserved unaltered.
-                ie = new_ie.copy()
-                self.builder.record_entry_contents(ie, self.parent_invs, path,
-                                                   self.basis_tree, None)
-=======
                 if old_ie.kind == 'directory':
                     self._next_progress_entry()
                 # not in final inv yet, was not in the selected files, so is an
@@ -681,7 +669,6 @@
                 if self.builder.record_entry_contents(ie, self.parent_invs, path,
                     self.basis_tree, None):
                     self.any_entries_changed = True
->>>>>>> 6973c641
 
         # note that deletes have occurred
         if set(self.basis_inv._byid.keys()) - set(self.builder.new_inventory._byid.keys()):
@@ -705,12 +692,8 @@
         work_inv = self.work_tree.inventory
         assert work_inv.root is not None
         # XXX: Note that entries may have the wrong kind.
-<<<<<<< HEAD
-        entries = work_inv.iter_entries_by_dir()
-=======
         entries = work_inv.iter_entries_by_dir(
             specific_file_ids=self.specific_file_ids, yield_parents=True)
->>>>>>> 6973c641
         if not self.builder.record_root_entry:
             entries.next()
         for path, existing_ie in entries:
@@ -802,19 +785,6 @@
         if definitely_changed or existing_ie is None:
             ie = inventory.make_entry(kind, name, parent_id, file_id)
         else:
-<<<<<<< HEAD
-            # mutter('%s not selected for commit', path)
-            if self.basis_inv.has_id(file_id):
-                ie = self.basis_inv[file_id].copy()
-            else:
-                # this entry is new and not being committed
-                ie = None
-        if ie is not None:
-            self.builder.record_entry_contents(ie, self.parent_invs,
-                path, self.work_tree, content_summary)
-            if report_changes:
-                self._report_change(ie, path)
-=======
             ie = existing_ie.copy()
             ie.revision = None
         if self.builder.record_entry_contents(ie, self.parent_invs,
@@ -822,7 +792,6 @@
             self.any_entries_changed = True
         if report_changes:
             self._report_change(ie, path)
->>>>>>> 6973c641
         return ie
 
     def _report_change(self, ie, path):
