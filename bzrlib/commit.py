--- conflicted
+++ resolved
@@ -84,16 +84,11 @@
 from bzrlib.testament import Testament
 from bzrlib.trace import mutter, note, warning
 from bzrlib.xml5 import serializer_v5
-<<<<<<< HEAD
 from bzrlib.inventory import Inventory, InventoryEntry
-from bzrlib.symbol_versioning import *
-=======
-from bzrlib.inventory import Inventory, ROOT_ID, InventoryEntry
 from bzrlib.symbol_versioning import (deprecated_passed,
         deprecated_function,
         zero_seven,
         DEPRECATED_PARAMETER)
->>>>>>> b2e93d40
 from bzrlib.workingtree import WorkingTree
 
 
