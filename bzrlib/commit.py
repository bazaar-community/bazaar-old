# Copyright (C) 2005, 2006, 2007 Canonical Ltd
#
# This program is free software; you can redistribute it and/or modify
# it under the terms of the GNU General Public License as published by
# the Free Software Foundation; either version 2 of the License, or
# (at your option) any later version.
#
# This program is distributed in the hope that it will be useful,
# but WITHOUT ANY WARRANTY; without even the implied warranty of
# MERCHANTABILITY or FITNESS FOR A PARTICULAR PURPOSE.  See the
# GNU General Public License for more details.
#
# You should have received a copy of the GNU General Public License
# along with this program; if not, write to the Free Software
# Foundation, Inc., 59 Temple Place, Suite 330, Boston, MA  02111-1307  USA


# The newly committed revision is going to have a shape corresponding
# to that of the working inventory.  Files that are not in the
# working tree and that were in the predecessor are reported as
# removed --- this can include files that were either removed from the
# inventory or deleted in the working tree.  If they were only
# deleted from disk, they are removed from the working inventory.

# We then consider the remaining entries, which will be in the new
# version.  Directory entries are simply copied across.  File entries
# must be checked to see if a new version of the file should be
# recorded.  For each parent revision inventory, we check to see what
# version of the file was present.  If the file was present in at
# least one tree, and if it was the same version in all the trees,
# then we can just refer to that version.  Otherwise, a new version
# representing the merger of the file versions must be added.

# TODO: Update hashcache before and after - or does the WorkingTree
# look after that?

# TODO: Rather than mashing together the ancestry and storing it back,
# perhaps the weave should have single method which does it all in one
# go, avoiding a lot of redundant work.

# TODO: Perhaps give a warning if one of the revisions marked as
# merged is already in the ancestry, and then don't record it as a
# distinct parent.

# TODO: If the file is newly merged but unchanged from the version it
# merges from, then it should still be reported as newly added
# relative to the basis revision.

# TODO: Change the parameter 'rev_id' to 'revision_id' to be consistent with
# the rest of the code; add a deprecation of the old name.

import os
import re
import sys
import time

from cStringIO import StringIO

from bzrlib import (
    debug,
    errors,
    inventory,
    tree,
    )
from bzrlib.branch import Branch
import bzrlib.config
from bzrlib.errors import (BzrError, PointlessCommit,
                           ConflictsInTree,
                           StrictCommitFailed
                           )
from bzrlib.osutils import (kind_marker, isdir,isfile, is_inside_any,
                            is_inside_or_parent_of_any,
                            minimum_path_selection,
                            quotefn, sha_file, split_lines)
from bzrlib.testament import Testament
from bzrlib.trace import mutter, note, warning, is_quiet
from bzrlib.xml5 import serializer_v5
from bzrlib.inventory import Inventory, InventoryEntry
from bzrlib import symbol_versioning
from bzrlib.symbol_versioning import (deprecated_passed,
        deprecated_function,
        DEPRECATED_PARAMETER)
from bzrlib.workingtree import WorkingTree
from bzrlib.urlutils import unescape_for_display
import bzrlib.ui


class NullCommitReporter(object):
    """I report on progress of a commit."""

    def started(self, revno, revid, location=None):
        pass

    def snapshot_change(self, change, path):
        pass

    def completed(self, revno, rev_id):
        pass

    def deleted(self, file_id):
        pass

    def escaped(self, escape_count, message):
        pass

    def missing(self, path):
        pass

    def renamed(self, change, old_path, new_path):
        pass

    def is_verbose(self):
        return False


class ReportCommitToLog(NullCommitReporter):

    def _note(self, format, *args):
        """Output a message.

        Subclasses may choose to override this method.
        """
        note(format, *args)

    def snapshot_change(self, change, path):
        if change == 'unchanged':
            return
        if change == 'added' and path == '':
            return
        self._note("%s %s", change, path)

    def started(self, revno, rev_id, location=None):
        if location is not None:
            location = ' to "' + unescape_for_display(location, 'utf-8') + '"'
        else:
            location = ''
        self._note('Committing revision %d%s.', revno, location)

    def completed(self, revno, rev_id):
        self._note('Committed revision %d.', revno)

    def deleted(self, file_id):
        self._note('deleted %s', file_id)

    def escaped(self, escape_count, message):
        self._note("replaced %d control characters in message", escape_count)

    def missing(self, path):
        self._note('missing %s', path)

    def renamed(self, change, old_path, new_path):
        self._note('%s %s => %s', change, old_path, new_path)

    def is_verbose(self):
        return True


class Commit(object):
    """Task of committing a new revision.

    This is a MethodObject: it accumulates state as the commit is
    prepared, and then it is discarded.  It doesn't represent
    historical revisions, just the act of recording a new one.

            missing_ids
            Modified to hold a list of files that have been deleted from
            the working directory; these should be removed from the
            working inventory.
    """
    def __init__(self,
                 reporter=None,
                 config=None):
        """Create a Commit object.

        :param reporter: the default reporter to use or None to decide later
        """
        self.reporter = reporter
        self.config = config

    def commit(self,
               message=None,
               timestamp=None,
               timezone=None,
               committer=None,
               specific_files=None,
               rev_id=None,
               allow_pointless=True,
               strict=False,
               verbose=False,
               revprops=None,
               working_tree=None,
               local=False,
               reporter=None,
               config=None,
               message_callback=None,
               recursive='down'):
        """Commit working copy as a new revision.

        :param message: the commit message (it or message_callback is required)

        :param timestamp: if not None, seconds-since-epoch for a
            postdated/predated commit.

        :param specific_files: If true, commit only those files.

        :param rev_id: If set, use this as the new revision id.
            Useful for test or import commands that need to tightly
            control what revisions are assigned.  If you duplicate
            a revision id that exists elsewhere it is your own fault.
            If null (default), a time/random revision id is generated.

        :param allow_pointless: If true (default), commit even if nothing
            has changed and no merges are recorded.

        :param strict: If true, don't allow a commit if the working tree
            contains unknown files.

        :param revprops: Properties for new revision
        :param local: Perform a local only commit.
        :param reporter: the reporter to use or None for the default
        :param verbose: if True and the reporter is not None, report everything
        :param recursive: If set to 'down', commit in any subtrees that have
            pending changes of any sort during this commit.
        """
        mutter('preparing to commit')

        if working_tree is None:
            raise BzrError("working_tree must be passed into commit().")
        else:
            self.work_tree = working_tree
            self.branch = self.work_tree.branch
            if getattr(self.work_tree, 'requires_rich_root', lambda: False)():
                if not self.branch.repository.supports_rich_root():
                    raise errors.RootNotRich()
        if message_callback is None:
            if message is not None:
                if isinstance(message, str):
                    message = message.decode(bzrlib.user_encoding)
                message_callback = lambda x: message
            else:
                raise BzrError("The message or message_callback keyword"
                               " parameter is required for commit().")

        self.bound_branch = None
        self.any_entries_changed = False
        self.any_entries_deleted = False
        self.local = local
        self.master_branch = None
        self.master_locked = False
        self.recursive = recursive
        self.rev_id = None
        if specific_files is not None:
            self.specific_files = sorted(
                minimum_path_selection(specific_files))
        else:
            self.specific_files = None
        self.specific_file_ids = None
        self.allow_pointless = allow_pointless
        self.revprops = revprops
        self.message_callback = message_callback
        self.timestamp = timestamp
        self.timezone = timezone
        self.committer = committer
        self.strict = strict
        self.verbose = verbose

        self.work_tree.lock_write()
        self.pb = bzrlib.ui.ui_factory.nested_progress_bar()
        self.basis_tree = self.work_tree.basis_tree()
        self.basis_tree.lock_read()
        try:
            # Cannot commit with conflicts present.
            if len(self.work_tree.conflicts()) > 0:
                raise ConflictsInTree

            # Setup the bound branch variables as needed.
            self._check_bound_branch()

            # Check that the working tree is up to date
            old_revno, new_revno = self._check_out_of_date_tree()

            # Complete configuration setup
            if reporter is not None:
                self.reporter = reporter
            elif self.reporter is None:
                self.reporter = self._select_reporter()
            if self.config is None:
                self.config = self.branch.get_config()

            # If provided, ensure the specified files are versioned
            if self.specific_files is not None:
                # Note: This routine is being called because it raises
<<<<<<< HEAD
                # PathNotVerisonedError as a side effect of finding the IDs. We
=======
                # PathNotVersionedError as a side effect of finding the IDs. We
>>>>>>> 33a931b5
                # later use the ids we found as input to the working tree
                # inventory iterator, so we only consider those ids rather than
                # examining the whole tree again.
                # XXX: Dont we have filter_unversioned to do this more
                # cheaply?
                self.specific_file_ids = tree.find_ids_across_trees(
                    specific_files, [self.basis_tree, self.work_tree])

            # Setup the progress bar. As the number of files that need to be
            # committed in unknown, progress is reported as stages.
            # We keep track of entries separately though and include that
            # information in the progress bar during the relevant stages.
            self.pb_stage_name = ""
            self.pb_stage_count = 0
            self.pb_stage_total = 5
            if self.bound_branch:
                self.pb_stage_total += 1
            self.pb.show_pct = False
            self.pb.show_spinner = False
            self.pb.show_eta = False
            self.pb.show_count = True
            self.pb.show_bar = True

            # After a merge, a selected file commit is not supported.
            # See 'bzr help merge' for an explanation as to why.
            self.basis_inv = self.basis_tree.inventory
            self._gather_parents()
            if len(self.parents) > 1 and self.specific_files:
                raise errors.CannotCommitSelectedFileMerge(self.specific_files)

            # Collect the changes
            self._set_progress_stage("Collecting changes",
                    entries_title="Directory")
            self.builder = self.branch.get_commit_builder(self.parents,
                self.config, timestamp, timezone, committer, revprops, rev_id)
            # tell the builder about the chosen recursive behaviour
            self.builder.recursive = recursive
            
            try:
                # find the location being committed to
                if self.bound_branch:
                    master_location = self.master_branch.base
                else:
                    master_location = self.branch.base

                # report the start of the commit
                self.reporter.started(new_revno, self.rev_id, master_location)

                self._update_builder_with_changes()
                self._check_pointless()

                # TODO: Now the new inventory is known, check for conflicts.
                # ADHB 2006-08-08: If this is done, populate_new_inv should not add
                # weave lines, because nothing should be recorded until it is known
                # that commit will succeed.
                self._set_progress_stage("Saving data locally")
                self.builder.finish_inventory()

                # Prompt the user for a commit message if none provided
                message = message_callback(self)
                assert isinstance(message, unicode), type(message)
                self.message = message
                self._escape_commit_message()

                # Add revision data to the local branch
                self.rev_id = self.builder.commit(self.message)

            except:
                self.builder.abort()
                raise

            self._process_pre_hooks(old_revno, new_revno)

            # Upload revision data to the master.
            # this will propagate merged revisions too if needed.
            if self.bound_branch:
                self._set_progress_stage("Uploading data to master branch")
                self.master_branch.repository.fetch(self.branch.repository,
                                                    revision_id=self.rev_id)
                # now the master has the revision data
                # 'commit' to the master first so a timeout here causes the
                # local branch to be out of date
                self.master_branch.set_last_revision_info(new_revno,
                                                          self.rev_id)

            # and now do the commit locally.
            self.branch.set_last_revision_info(new_revno, self.rev_id)

            # Make the working tree up to date with the branch
            self._set_progress_stage("Updating the working tree")
            rev_tree = self.builder.revision_tree()
            self.work_tree.set_parent_trees([(self.rev_id, rev_tree)])
            self.reporter.completed(new_revno, self.rev_id)
            self._process_post_hooks(old_revno, new_revno)
        finally:
            self._cleanup()
        return self.rev_id

    def _select_reporter(self):
        """Select the CommitReporter to use."""
        if is_quiet():
            return NullCommitReporter()
        return ReportCommitToLog()

    def _check_pointless(self):
        if self.allow_pointless:
            return
        # A merge with no effect on files
        if len(self.parents) > 1:
            return
        # work around the fact that a newly-initted tree does differ from its
        # basis
        if len(self.basis_inv) == 0 and len(self.builder.new_inventory) == 1:
            raise PointlessCommit()
        # Shortcut, if the number of entries changes, then we obviously have
        # a change
        if len(self.builder.new_inventory) != len(self.basis_inv):
            return
        # If length == 1, then we only have the root entry. Which means
        # that there is no real difference (only the root could be different)
        if len(self.builder.new_inventory) != 1 and (self.any_entries_changed
            or self.any_entries_deleted):
            return
        raise PointlessCommit()

    def _check_bound_branch(self):
        """Check to see if the local branch is bound.

        If it is bound, then most of the commit will actually be
        done using the remote branch as the target branch.
        Only at the end will the local branch be updated.
        """
        if self.local and not self.branch.get_bound_location():
            raise errors.LocalRequiresBoundBranch()

        if not self.local:
            self.master_branch = self.branch.get_master_branch()

        if not self.master_branch:
            # make this branch the reference branch for out of date checks.
            self.master_branch = self.branch
            return

        # If the master branch is bound, we must fail
        master_bound_location = self.master_branch.get_bound_location()
        if master_bound_location:
            raise errors.CommitToDoubleBoundBranch(self.branch,
                    self.master_branch, master_bound_location)

        # TODO: jam 20051230 We could automatically push local
        #       commits to the remote branch if they would fit.
        #       But for now, just require remote to be identical
        #       to local.
        
        # Make sure the local branch is identical to the master
        master_info = self.master_branch.last_revision_info()
        local_info = self.branch.last_revision_info()
        if local_info != master_info:
            raise errors.BoundBranchOutOfDate(self.branch,
                    self.master_branch)

        # Now things are ready to change the master branch
        # so grab the lock
        self.bound_branch = self.branch
        self.master_branch.lock_write()
        self.master_locked = True

    def _check_out_of_date_tree(self):
        """Check that the working tree is up to date.

        :return: old_revision_number,new_revision_number tuple
        """
        try:
            first_tree_parent = self.work_tree.get_parent_ids()[0]
        except IndexError:
            # if there are no parents, treat our parent as 'None'
            # this is so that we still consider the master branch
            # - in a checkout scenario the tree may have no
            # parents but the branch may do.
            first_tree_parent = bzrlib.revision.NULL_REVISION
        old_revno, master_last = self.master_branch.last_revision_info()
        if master_last != first_tree_parent:
            if master_last != bzrlib.revision.NULL_REVISION:
                raise errors.OutOfDateTree(self.work_tree)
        if self.branch.repository.has_revision(first_tree_parent):
            new_revno = old_revno + 1
        else:
            # ghost parents never appear in revision history.
            new_revno = 1
        return old_revno,new_revno

    def _process_pre_hooks(self, old_revno, new_revno):
        """Process any registered pre commit hooks."""
        self._set_progress_stage("Running pre_commit hooks")
        self._process_hooks("pre_commit", old_revno, new_revno)

    def _process_post_hooks(self, old_revno, new_revno):
        """Process any registered post commit hooks."""
        # Process the post commit hooks, if any
        self._set_progress_stage("Running post_commit hooks")
        # old style commit hooks - should be deprecated ? (obsoleted in
        # 0.15)
        if self.config.post_commit() is not None:
            hooks = self.config.post_commit().split(' ')
            # this would be nicer with twisted.python.reflect.namedAny
            for hook in hooks:
                result = eval(hook + '(branch, rev_id)',
                              {'branch':self.branch,
                               'bzrlib':bzrlib,
                               'rev_id':self.rev_id})
        # process new style post commit hooks
        self._process_hooks("post_commit", old_revno, new_revno)

    def _process_hooks(self, hook_name, old_revno, new_revno):
        if not Branch.hooks[hook_name]:
            return
        
        # new style commit hooks:
        if not self.bound_branch:
            hook_master = self.branch
            hook_local = None
        else:
            hook_master = self.master_branch
            hook_local = self.branch
        # With bound branches, when the master is behind the local branch,
        # the 'old_revno' and old_revid values here are incorrect.
        # XXX: FIXME ^. RBC 20060206
        if self.parents:
            old_revid = self.parents[0]
        else:
            old_revid = bzrlib.revision.NULL_REVISION
        
        if hook_name == "pre_commit":
            future_tree = self.builder.revision_tree()
            tree_delta = future_tree.changes_from(self.basis_tree,
                                             include_root=True)
        
        for hook in Branch.hooks[hook_name]:
            # show the running hook in the progress bar. As hooks may
            # end up doing nothing (e.g. because they are not configured by
            # the user) this is still showing progress, not showing overall
            # actions - its up to each plugin to show a UI if it want's to
            # (such as 'Emailing diff to foo@example.com').
            self.pb_stage_name = "Running %s hooks [%s]" % \
                (hook_name, Branch.hooks.get_hook_name(hook))
            self._emit_progress()
            if 'hooks' in debug.debug_flags:
                mutter("Invoking commit hook: %r", hook)
            if hook_name == "post_commit":
                hook(hook_local, hook_master, old_revno, old_revid, new_revno,
                     self.rev_id)
            elif hook_name == "pre_commit":
                hook(hook_local, hook_master,
                     old_revno, old_revid, new_revno, self.rev_id,
                     tree_delta, future_tree)

    def _cleanup(self):
        """Cleanup any open locks, progress bars etc."""
        cleanups = [self._cleanup_bound_branch,
                    self.basis_tree.unlock,
                    self.work_tree.unlock,
                    self.pb.finished]
        found_exception = None
        for cleanup in cleanups:
            try:
                cleanup()
            # we want every cleanup to run no matter what.
            # so we have a catchall here, but we will raise the
            # last encountered exception up the stack: and
            # typically this will be useful enough.
            except Exception, e:
                found_exception = e
        if found_exception is not None: 
            # don't do a plan raise, because the last exception may have been
            # trashed, e is our sure-to-work exception even though it loses the
            # full traceback. XXX: RBC 20060421 perhaps we could check the
            # exc_info and if its the same one do a plain raise otherwise 
            # 'raise e' as we do now.
            raise e

    def _cleanup_bound_branch(self):
        """Executed at the end of a try/finally to cleanup a bound branch.

        If the branch wasn't bound, this is a no-op.
        If it was, it resents self.branch to the local branch, instead
        of being the master.
        """
        if not self.bound_branch:
            return
        if self.master_locked:
            self.master_branch.unlock()

    def _escape_commit_message(self):
        """Replace xml-incompatible control characters."""
        # FIXME: RBC 20060419 this should be done by the revision
        # serialiser not by commit. Then we can also add an unescaper
        # in the deserializer and start roundtripping revision messages
        # precisely. See repository_implementations/test_repository.py
        
        # Python strings can include characters that can't be
        # represented in well-formed XML; escape characters that
        # aren't listed in the XML specification
        # (http://www.w3.org/TR/REC-xml/#NT-Char).
        self.message, escape_count = re.subn(
            u'[^\x09\x0A\x0D\u0020-\uD7FF\uE000-\uFFFD]+',
            lambda match: match.group(0).encode('unicode_escape'),
            self.message)
        if escape_count:
            self.reporter.escaped(escape_count, self.message)

    def _gather_parents(self):
        """Record the parents of a merge for merge detection."""
        # TODO: Make sure that this list doesn't contain duplicate 
        # entries and the order is preserved when doing this.
        self.parents = self.work_tree.get_parent_ids()
        self.parent_invs = [self.basis_inv]
        for revision in self.parents[1:]:
            if self.branch.repository.has_revision(revision):
                mutter('commit parent revision {%s}', revision)
                inventory = self.branch.repository.get_inventory(revision)
                self.parent_invs.append(inventory)
            else:
                mutter('commit parent ghost revision {%s}', revision)

    def _update_builder_with_changes(self):
        """Update the commit builder with the data about what has changed.
        """
        # Build the revision inventory.
        #
        # This starts by creating a new empty inventory. Depending on
        # which files are selected for commit, and what is present in the
        # current tree, the new inventory is populated. inventory entries 
        # which are candidates for modification have their revision set to
        # None; inventory entries that are carried over untouched have their
        # revision set to their prior value.
        #
        # ESEPARATIONOFCONCERNS: this function is diffing and using the diff
        # results to create a new inventory at the same time, which results
        # in bugs like #46635.  Any reason not to use/enhance Tree.changes_from?
        # ADHB 11-07-2006

        specific_files = self.specific_files
        mutter("Selecting files for commit with filter %s", specific_files)

        # Check and warn about old CommitBuilders
        if not self.builder.record_root_entry:
            symbol_versioning.warn('CommitBuilders should support recording'
                ' the root entry as of bzr 0.10.', DeprecationWarning, 
                stacklevel=1)
            self.builder.new_inventory.add(self.basis_inv.root.copy())

        # Build the new inventory
        self._populate_from_inventory(specific_files)

        # If specific files are selected, then all un-selected files must be
        # recorded in their previous state. For more details, see
        # https://lists.ubuntu.com/archives/bazaar/2007q3/028476.html.
        if specific_files:
            for path, old_ie in self.basis_inv.iter_entries():
                if old_ie.file_id in self.builder.new_inventory:
                    # already added - skip.
                    continue
                if is_inside_any(specific_files, path):
                    # was inside the selected path, if not present it has been
                    # deleted so skip.
                    continue
                if old_ie.kind == 'directory':
                    self._next_progress_entry()
                # not in final inv yet, was not in the selected files, so is an
                # entry to be preserved unaltered.
                ie = old_ie.copy()
                # Note: specific file commits after a merge are currently
                # prohibited. This test is for sanity/safety in case it's
                # required after that changes.
                if len(self.parents) > 1:
                    ie.revision = None
<<<<<<< HEAD
                if self.builder.record_entry_contents(ie, self.parent_invs, path,
                    self.basis_tree, None):
=======
                delta, version_recorded = self.builder.record_entry_contents(
                    ie, self.parent_invs, path, self.basis_tree, None)
                if version_recorded:
>>>>>>> 33a931b5
                    self.any_entries_changed = True

        # note that deletes have occurred
        if set(self.basis_inv._byid.keys()) - set(self.builder.new_inventory._byid.keys()):
            self.any_entries_deleted = True
        # Report what was deleted.
        if self.any_entries_deleted and self.reporter.is_verbose():
            for path, ie in self.basis_inv.iter_entries():
                if ie.file_id not in self.builder.new_inventory:
                    self.reporter.deleted(path)

    def _populate_from_inventory(self, specific_files):
        """Populate the CommitBuilder by walking the working tree inventory."""
        if self.strict:
            # raise an exception as soon as we find a single unknown.
            for unknown in self.work_tree.unknowns():
                raise StrictCommitFailed()
               
        report_changes = self.reporter.is_verbose()
        deleted_ids = []
        deleted_paths = set()
        work_inv = self.work_tree.inventory
        assert work_inv.root is not None
        # XXX: Note that entries may have the wrong kind.
        entries = work_inv.iter_entries_by_dir(
            specific_file_ids=self.specific_file_ids, yield_parents=True)
        if not self.builder.record_root_entry:
            entries.next()
        for path, existing_ie in entries:
            file_id = existing_ie.file_id
            name = existing_ie.name
            parent_id = existing_ie.parent_id
            kind = existing_ie.kind
            if kind == 'directory':
                self._next_progress_entry()
            # Skip files that have been deleted from the working tree.
            # The deleted files/directories are also recorded so they
            # can be explicitly unversioned later. Note that when a
            # filter of specific files is given, we must only skip/record
            # deleted files matching that filter.
            if is_inside_any(deleted_paths, path):
                continue
            content_summary = self.work_tree.path_content_summary(path)
            if not specific_files or is_inside_any(specific_files, path):
                if content_summary[0] == 'missing':
                    deleted_paths.add(path)
                    self.reporter.missing(path)
                    deleted_ids.append(file_id)
                    continue
            # TODO: have the builder do the nested commit just-in-time IF and
            # only if needed.
            if content_summary[0] == 'tree-reference':
                # enforce repository nested tree policy.
                if (not self.work_tree.supports_tree_reference() or
                    # repository does not support it either.
                    not self.branch.repository._format.supports_tree_reference):
                    content_summary = ('directory',) + content_summary[1:]
            kind = content_summary[0]
            # TODO: specific_files filtering before nested tree processing
<<<<<<< HEAD
            # TODO: push this down into record_entry so the new ie can be set
            # directly.
            if kind == 'tree-reference':
                if self.builder.recursive == 'down':
=======
            if kind == 'tree-reference':
                if self.recursive == 'down':
>>>>>>> 33a931b5
                    nested_revision_id = self._commit_nested_tree(
                        file_id, path)
                    content_summary = content_summary[:3] + (
                        nested_revision_id,)
                else:
                    content_summary = content_summary[:3] + (
                        self.work_tree.get_reference_revision(file_id),)

            # Record an entry for this item
            # Note: I don't particularly want to have the existing_ie
            # parameter but the test suite currently (28-Jun-07) breaks
            # without it thanks to a unicode normalisation issue. :-(
            definitely_changed = kind != existing_ie.kind
            self._record_entry(path, file_id, specific_files, kind, name,
                parent_id, definitely_changed, existing_ie, report_changes,
                content_summary)

        # Unversion IDs that were found to be deleted
        self.work_tree.unversion(deleted_ids)

    def _commit_nested_tree(self, file_id, path):
        "Commit a nested tree."
        sub_tree = self.work_tree.get_nested_tree(file_id, path)
        # FIXME: be more comprehensive here:
        # this works when both trees are in --trees repository,
        # but when both are bound to a different repository,
        # it fails; a better way of approaching this is to 
        # finally implement the explicit-caches approach design
        # a while back - RBC 20070306.
        if sub_tree.branch.repository.has_same_location(
            self.work_tree.branch.repository):
            sub_tree.branch.repository = \
                self.work_tree.branch.repository
        try:
            return sub_tree.commit(message=None, revprops=self.revprops,
<<<<<<< HEAD
                recursive=self.builder.recursive,
=======
                recursive=self.recursive,
>>>>>>> 33a931b5
                message_callback=self.message_callback,
                timestamp=self.timestamp, timezone=self.timezone,
                committer=self.committer,
                allow_pointless=self.allow_pointless,
                strict=self.strict, verbose=self.verbose,
                local=self.local, reporter=self.reporter)
        except errors.PointlessCommit:
            return self.work_tree.get_reference_revision(file_id)

    def _record_entry(self, path, file_id, specific_files, kind, name,
        parent_id, definitely_changed, existing_ie, report_changes,
        content_summary):
        "Record the new inventory entry for a path if any."
        # mutter('check %s {%s}', path, file_id)
        # mutter('%s selected for commit', path)
        if definitely_changed or existing_ie is None:
            ie = inventory.make_entry(kind, name, parent_id, file_id)
        else:
            ie = existing_ie.copy()
            ie.revision = None
<<<<<<< HEAD
        if self.builder.record_entry_contents(ie, self.parent_invs,
            path, self.work_tree, content_summary):
=======
        delta, version_recorded = self.builder.record_entry_contents(ie,
            self.parent_invs, path, self.work_tree, content_summary)
        if version_recorded:
>>>>>>> 33a931b5
            self.any_entries_changed = True
        if report_changes:
            self._report_change(ie, path)
        return ie

    def _report_change(self, ie, path):
        """Report a change to the user.

        The change that has occurred is described relative to the basis
        inventory.
        """
        if (self.basis_inv.has_id(ie.file_id)):
            basis_ie = self.basis_inv[ie.file_id]
        else:
            basis_ie = None
        change = ie.describe_change(basis_ie, ie)
        if change in (InventoryEntry.RENAMED, 
            InventoryEntry.MODIFIED_AND_RENAMED):
            old_path = self.basis_inv.id2path(ie.file_id)
            self.reporter.renamed(change, old_path, path)
        else:
            self.reporter.snapshot_change(change, path)

    def _set_progress_stage(self, name, entries_title=None):
        """Set the progress stage and emit an update to the progress bar."""
        self.pb_stage_name = name
        self.pb_stage_count += 1
        self.pb_entries_title = entries_title
        if entries_title is not None:
            self.pb_entries_count = 0
            self.pb_entries_total = '?'
        self._emit_progress()

    def _next_progress_entry(self):
        """Emit an update to the progress bar and increment the entry count."""
        self.pb_entries_count += 1
        self._emit_progress()

    def _emit_progress(self):
        if self.pb_entries_title:
            if self.pb_entries_total == '?':
                text = "%s [%s %d] - Stage" % (self.pb_stage_name,
                    self.pb_entries_title, self.pb_entries_count)
            else:
                text = "%s [%s %d/%s] - Stage" % (self.pb_stage_name,
                    self.pb_entries_title, self.pb_entries_count,
                    str(self.pb_entries_total))
        else:
            text = "%s - Stage" % (self.pb_stage_name)
        self.pb.update(text, self.pb_stage_count, self.pb_stage_total)
<|MERGE_RESOLUTION|>--- conflicted
+++ resolved
@@ -290,11 +290,7 @@
             # If provided, ensure the specified files are versioned
             if self.specific_files is not None:
                 # Note: This routine is being called because it raises
-<<<<<<< HEAD
-                # PathNotVerisonedError as a side effect of finding the IDs. We
-=======
                 # PathNotVersionedError as a side effect of finding the IDs. We
->>>>>>> 33a931b5
                 # later use the ids we found as input to the working tree
                 # inventory iterator, so we only consider those ids rather than
                 # examining the whole tree again.
@@ -671,14 +667,9 @@
                 # required after that changes.
                 if len(self.parents) > 1:
                     ie.revision = None
-<<<<<<< HEAD
-                if self.builder.record_entry_contents(ie, self.parent_invs, path,
-                    self.basis_tree, None):
-=======
                 delta, version_recorded = self.builder.record_entry_contents(
                     ie, self.parent_invs, path, self.basis_tree, None)
                 if version_recorded:
->>>>>>> 33a931b5
                     self.any_entries_changed = True
 
         # note that deletes have occurred
@@ -738,15 +729,8 @@
                     content_summary = ('directory',) + content_summary[1:]
             kind = content_summary[0]
             # TODO: specific_files filtering before nested tree processing
-<<<<<<< HEAD
-            # TODO: push this down into record_entry so the new ie can be set
-            # directly.
-            if kind == 'tree-reference':
-                if self.builder.recursive == 'down':
-=======
             if kind == 'tree-reference':
                 if self.recursive == 'down':
->>>>>>> 33a931b5
                     nested_revision_id = self._commit_nested_tree(
                         file_id, path)
                     content_summary = content_summary[:3] + (
@@ -782,11 +766,7 @@
                 self.work_tree.branch.repository
         try:
             return sub_tree.commit(message=None, revprops=self.revprops,
-<<<<<<< HEAD
-                recursive=self.builder.recursive,
-=======
                 recursive=self.recursive,
->>>>>>> 33a931b5
                 message_callback=self.message_callback,
                 timestamp=self.timestamp, timezone=self.timezone,
                 committer=self.committer,
@@ -807,14 +787,9 @@
         else:
             ie = existing_ie.copy()
             ie.revision = None
-<<<<<<< HEAD
-        if self.builder.record_entry_contents(ie, self.parent_invs,
-            path, self.work_tree, content_summary):
-=======
         delta, version_recorded = self.builder.record_entry_contents(ie,
             self.parent_invs, path, self.work_tree, content_summary)
         if version_recorded:
->>>>>>> 33a931b5
             self.any_entries_changed = True
         if report_changes:
             self._report_change(ie, path)
