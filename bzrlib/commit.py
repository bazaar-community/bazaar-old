# Copyright (C) 2005 Canonical Ltd
#
# This program is free software; you can redistribute it and/or modify
# it under the terms of the GNU General Public License as published by
# the Free Software Foundation; either version 2 of the License, or
# (at your option) any later version.
#
# This program is distributed in the hope that it will be useful,
# but WITHOUT ANY WARRANTY; without even the implied warranty of
# MERCHANTABILITY or FITNESS FOR A PARTICULAR PURPOSE.  See the
# GNU General Public License for more details.
#
# You should have received a copy of the GNU General Public License
# along with this program; if not, write to the Free Software
# Foundation, Inc., 59 Temple Place, Suite 330, Boston, MA  02111-1307  USA


# XXX: Can we do any better about making interrupted commits change
# nothing?  Perhaps the best approach is to integrate commit of
# AtomicFiles with releasing the lock on the Branch.

# TODO: Separate 'prepare' phase where we find a list of potentially
# committed files.  We then can then pause the commit to prompt for a
# commit message, knowing the summary will be the same as what's
# actually used for the commit.  (But perhaps simpler to simply get
# the tree status, then use that for a selective commit?)

# The newly committed revision is going to have a shape corresponding
# to that of the working inventory.  Files that are not in the
# working tree and that were in the predecessor are reported as
# removed --- this can include files that were either removed from the
# inventory or deleted in the working tree.  If they were only
# deleted from disk, they are removed from the working inventory.

# We then consider the remaining entries, which will be in the new
# version.  Directory entries are simply copied across.  File entries
# must be checked to see if a new version of the file should be
# recorded.  For each parent revision inventory, we check to see what
# version of the file was present.  If the file was present in at
# least one tree, and if it was the same version in all the trees,
# then we can just refer to that version.  Otherwise, a new version
# representing the merger of the file versions must be added.

# TODO: Update hashcache before and after - or does the WorkingTree
# look after that?

# TODO: Rather than mashing together the ancestry and storing it back,
# perhaps the weave should have single method which does it all in one
# go, avoiding a lot of redundant work.

# TODO: Perhaps give a warning if one of the revisions marked as
# merged is already in the ancestry, and then don't record it as a
# distinct parent.

# TODO: If the file is newly merged but unchanged from the version it
# merges from, then it should still be reported as newly added
# relative to the basis revision.

# TODO: Do checks that the tree can be committed *before* running the 
# editor; this should include checks for a pointless commit and for 
# unknown or missing files.

# TODO: If commit fails, leave the message in a file somewhere.


import os
import re
import sys
import time
import pdb

from binascii import hexlify
from cStringIO import StringIO

from bzrlib.atomicfile import AtomicFile
from bzrlib.osutils import (local_time_offset,
                            rand_bytes, compact_date,
                            kind_marker, is_inside_any, quotefn,
                            sha_file, isdir, isfile,
                            split_lines)
import bzrlib.config
import bzrlib.errors as errors
from bzrlib.errors import (BzrError, PointlessCommit,
                           HistoryMissing,
                           ConflictsInTree,
                           StrictCommitFailed
                           )
from bzrlib.revision import Revision
from bzrlib.testament import Testament
from bzrlib.trace import mutter, note, warning
from bzrlib.xml5 import serializer_v5
from bzrlib.inventory import Inventory, ROOT_ID
from bzrlib.symbol_versioning import *
from bzrlib.workingtree import WorkingTree


@deprecated_function(zero_seven)
def commit(*args, **kwargs):
    """Commit a new revision to a branch.

    Function-style interface for convenience of old callers.

    New code should use the Commit class instead.
    """
    ## XXX: Remove this in favor of Branch.commit?
    Commit().commit(*args, **kwargs)


class NullCommitReporter(object):
    """I report on progress of a commit."""

    def snapshot_change(self, change, path):
        pass

    def completed(self, revno, rev_id):
        pass

    def deleted(self, file_id):
        pass

    def escaped(self, escape_count, message):
        pass

    def missing(self, path):
        pass


class ReportCommitToLog(NullCommitReporter):

    def snapshot_change(self, change, path):
        note("%s %s", change, path)

    def completed(self, revno, rev_id):
        note('committed r%d {%s}', revno, rev_id)
    
    def deleted(self, file_id):
        note('deleted %s', file_id)

    def escaped(self, escape_count, message):
        note("replaced %d control characters in message", escape_count)

    def missing(self, path):
        note('missing %s', path)


class Commit(object):
    """Task of committing a new revision.

    This is a MethodObject: it accumulates state as the commit is
    prepared, and then it is discarded.  It doesn't represent
    historical revisions, just the act of recording a new one.

            missing_ids
            Modified to hold a list of files that have been deleted from
            the working directory; these should be removed from the
            working inventory.
    """
    def __init__(self,
                 reporter=None,
                 config=None):
        if reporter is not None:
            self.reporter = reporter
        else:
            self.reporter = NullCommitReporter()
        if config is not None:
            self.config = config
        else:
            self.config = None
        
    def commit(self,
               branch=DEPRECATED_PARAMETER, message=None,
               timestamp=None,
               timezone=None,
               committer=None,
               specific_files=None,
               rev_id=None,
               allow_pointless=True,
               strict=False,
               verbose=False,
               revprops=None,
               working_tree=None):
        """Commit working copy as a new revision.

        branch -- the deprecated branch to commit to. New callers should pass in 
                  working_tree instead

        message -- the commit message, a mandatory parameter

        timestamp -- if not None, seconds-since-epoch for a
             postdated/predated commit.

        specific_files -- If true, commit only those files.

        rev_id -- If set, use this as the new revision id.
            Useful for test or import commands that need to tightly
            control what revisions are assigned.  If you duplicate
            a revision id that exists elsewhere it is your own fault.
            If null (default), a time/random revision id is generated.

        allow_pointless -- If true (default), commit even if nothing
            has changed and no merges are recorded.

        strict -- If true, don't allow a commit if the working tree
            contains unknown files.

        revprops -- Properties for new revision
        """
        mutter('preparing to commit')

        if deprecated_passed(branch):
            warn("Commit.commit (branch, ...): The branch parameter is "
                 "deprecated as of bzr 0.8. Please use working_tree= instead.",
                 DeprecationWarning, stacklevel=2)
            self.branch = branch
            self.work_tree = self.branch.bzrdir.open_workingtree()
        elif working_tree is None:
            raise BzrError("One of branch and working_tree must be passed into commit().")
        else:
            self.work_tree = working_tree
            self.branch = self.work_tree.branch
        if message is None:
            raise BzrError("The message keyword parameter is required for commit().")

        self.weave_store = self.branch.repository.weave_store
        self.rev_id = rev_id
        self.specific_files = specific_files
        self.allow_pointless = allow_pointless
        self.revprops = {'branch-nick': self.branch.nick}
        if revprops:
            self.revprops.update(revprops)

        # check for out of date working trees
        if self.work_tree.last_revision() != self.branch.last_revision():
            raise errors.OutOfDateTree(self.work_tree)

        if strict:
            # raise an exception as soon as we find a single unknown.
            for unknown in self.work_tree.unknowns():
                raise StrictCommitFailed()

        if timestamp is None:
            self.timestamp = time.time()
        else:
            self.timestamp = long(timestamp)
            
        if self.config is None:
            self.config = bzrlib.config.BranchConfig(self.branch)

        if rev_id is None:
            self.rev_id = _gen_revision_id(self.config, self.timestamp)
        else:
            self.rev_id = rev_id

        if committer is None:
            self.committer = self.config.username()
        else:
            assert isinstance(committer, basestring), type(committer)
            self.committer = committer

        if timezone is None:
            self.timezone = local_time_offset()
        else:
            self.timezone = int(timezone)

        if isinstance(message, str):
            message = message.decode(bzrlib.user_encoding)
        assert isinstance(message, unicode), type(message)
        self.message = message
        self._escape_commit_message()

        self.branch.lock_write()
        try:
            self.work_inv = self.work_tree.inventory
            self.basis_tree = self.work_tree.basis_tree()
            self.basis_inv = self.basis_tree.inventory

            self._gather_parents()
            if len(self.parents) > 1 and self.specific_files:
                raise NotImplementedError('selected-file commit of merges is not supported yet')
            self._check_parents_present()
            
            self._remove_deleted()
            self._populate_new_inv()
            self._store_snapshot()
            self._report_deletes()

            if not (self.allow_pointless
                    or len(self.parents) > 1
                    or self.new_inv != self.basis_inv):
                raise PointlessCommit()

            if len(list(self.work_tree.iter_conflicts()))>0:
                raise ConflictsInTree

            self.inv_sha1 = self.branch.repository.add_inventory(
                self.rev_id,
                self.new_inv,
                self.present_parents
                )
            self._make_revision()
            self.work_tree.set_pending_merges([])
            self.branch.append_revision(self.rev_id)
            if len(self.parents):
                precursor = self.parents[0]
            else:
                precursor = None
            self.work_tree.set_last_revision(self.rev_id, precursor)
            self.reporter.completed(self.branch.revno()+1, self.rev_id)
            if self.config.post_commit() is not None:
                hooks = self.config.post_commit().split(' ')
                # this would be nicer with twisted.python.reflect.namedAny
                for hook in hooks:
                    result = eval(hook + '(branch, rev_id)',
                                  {'branch':self.branch,
                                   'bzrlib':bzrlib,
                                   'rev_id':self.rev_id})
        finally:
            self.branch.unlock()

<<<<<<< HEAD
    def _record_inventory(self):
        """Store the inventory for the new revision."""
        inv_text = serializer_v5.write_inventory_to_string(self.new_inv)
        self.inv_sha1 = sha_string(inv_text)
        s = self.branch.repository.control_weaves
        inv_versioned_file = s.get_weave('inventory',
                                         self.branch.repository.get_transaction())
        inv_versioned_file.add_lines(self.rev_id,
                                     self.present_parents,
                                     split_lines(inv_text))

=======
>>>>>>> 4e642cf7
    def _escape_commit_message(self):
        """Replace xml-incompatible control characters."""
        # Python strings can include characters that can't be
        # represented in well-formed XML; escape characters that
        # aren't listed in the XML specification
        # (http://www.w3.org/TR/REC-xml/#NT-Char).
        self.message, escape_count = re.subn(
            u'[^\x09\x0A\x0D\u0020-\uD7FF\uE000-\uFFFD]+',
            lambda match: match.group(0).encode('unicode_escape'),
            self.message)
        if escape_count:
            self.reporter.escaped(escape_count, self.message)

    def _gather_parents(self):
        """Record the parents of a merge for merge detection."""
        pending_merges = self.work_tree.pending_merges()
        self.parents = []
        self.parent_invs = []
        self.present_parents = []
        precursor_id = self.branch.last_revision()
        if precursor_id:
            self.parents.append(precursor_id)
        self.parents += pending_merges
        for revision in self.parents:
            if self.branch.repository.has_revision(revision):
                inventory = self.branch.repository.get_inventory(revision)
                self.parent_invs.append(inventory)
                self.present_parents.append(revision)

    def _check_parents_present(self):
        for parent_id in self.parents:
            mutter('commit parent revision {%s}', parent_id)
            if not self.branch.repository.has_revision(parent_id):
                if parent_id == self.branch.last_revision():
                    warning("parent is missing %r", parent_id)
                    raise HistoryMissing(self.branch, 'revision', parent_id)
                else:
                    mutter("commit will ghost revision %r", parent_id)
            
    def _make_revision(self):
        """Record a new revision object for this commit."""
        rev = Revision(timestamp=self.timestamp,
                       timezone=self.timezone,
                       committer=self.committer,
                       message=self.message,
                       inventory_sha1=self.inv_sha1,
                       revision_id=self.rev_id,
                       properties=self.revprops)
        rev.parent_ids = self.parents
        self.branch.repository.add_revision(self.rev_id, rev, self.new_inv, self.config)

    def _remove_deleted(self):
        """Remove deleted files from the working inventories.

        This is done prior to taking the working inventory as the
        basis for the new committed inventory.

        This returns true if any files
        *that existed in the basis inventory* were deleted.
        Files that were added and deleted
        in the working copy don't matter.
        """
        specific = self.specific_files
        deleted_ids = []
        for path, ie in self.work_inv.iter_entries():
            if specific and not is_inside_any(specific, path):
                continue
            if not self.work_tree.has_filename(path):
                self.reporter.missing(path)
                deleted_ids.append((path, ie.file_id))
        if deleted_ids:
            deleted_ids.sort(reverse=True)
            for path, file_id in deleted_ids:
                del self.work_inv[file_id]
            self.work_tree._write_inventory(self.work_inv)

    def _store_snapshot(self):
        """Pass over inventory and record a snapshot.

        Entries get a new revision when they are modified in 
        any way, which includes a merge with a new set of
        parents that have the same entry. 
        """
        # XXX: Need to think more here about when the user has
        # made a specific decision on a particular value -- c.f.
        # mark-merge.  
        for path, ie in self.new_inv.iter_entries():
            previous_entries = ie.find_previous_heads(
                self.parent_invs, 
                self.weave_store.get_weave_or_empty(ie.file_id,
                    self.branch.get_transaction()))
            if ie.revision is None:
                change = ie.snapshot(self.rev_id, path, previous_entries,
                                     self.work_tree, self.weave_store,
                                     self.branch.get_transaction())
            else:
                change = "unchanged"
            self.reporter.snapshot_change(change, path)

    def _populate_new_inv(self):
        """Build revision inventory.

        This creates a new empty inventory. Depending on
        which files are selected for commit, and what is present in the
        current tree, the new inventory is populated. inventory entries 
        which are candidates for modification have their revision set to
        None; inventory entries that are carried over untouched have their
        revision set to their prior value.
        """
        mutter("Selecting files for commit with filter %s", self.specific_files)
        self.new_inv = Inventory()
        for path, new_ie in self.work_inv.iter_entries():
            file_id = new_ie.file_id
            mutter('check %s {%s}', path, new_ie.file_id)
            if self.specific_files:
                if not is_inside_any(self.specific_files, path):
                    mutter('%s not selected for commit', path)
                    self._carry_entry(file_id)
                    continue
                else:
                    # this is selected, ensure its parents are too.
                    parent_id = new_ie.parent_id
                    while parent_id != ROOT_ID:
                        if not self.new_inv.has_id(parent_id):
                            ie = self._select_entry(self.work_inv[parent_id])
                            mutter('%s selected for commit because of %s',
                                   self.new_inv.id2path(parent_id), path)

                        ie = self.new_inv[parent_id]
                        if ie.revision is not None:
                            ie.revision = None
                            mutter('%s selected for commit because of %s',
                                   self.new_inv.id2path(parent_id), path)
                        parent_id = ie.parent_id
            mutter('%s selected for commit', path)
            self._select_entry(new_ie)

    def _select_entry(self, new_ie):
        """Make new_ie be considered for committing."""
        ie = new_ie.copy()
        ie.revision = None
        self.new_inv.add(ie)
        return ie

    def _carry_entry(self, file_id):
        """Carry the file unchanged from the basis revision."""
        if self.basis_inv.has_id(file_id):
            self.new_inv.add(self.basis_inv[file_id].copy())

    def _report_deletes(self):
        for file_id in self.basis_inv:
            if file_id not in self.new_inv:
                self.reporter.deleted(self.basis_inv.id2path(file_id))

def _gen_revision_id(config, when):
    """Return new revision-id."""
    s = '%s-%s-' % (config.user_email(), compact_date(when))
    s += hexlify(rand_bytes(8))
    return s<|MERGE_RESOLUTION|>--- conflicted
+++ resolved
@@ -317,20 +317,6 @@
         finally:
             self.branch.unlock()
 
-<<<<<<< HEAD
-    def _record_inventory(self):
-        """Store the inventory for the new revision."""
-        inv_text = serializer_v5.write_inventory_to_string(self.new_inv)
-        self.inv_sha1 = sha_string(inv_text)
-        s = self.branch.repository.control_weaves
-        inv_versioned_file = s.get_weave('inventory',
-                                         self.branch.repository.get_transaction())
-        inv_versioned_file.add_lines(self.rev_id,
-                                     self.present_parents,
-                                     split_lines(inv_text))
-
-=======
->>>>>>> 4e642cf7
     def _escape_commit_message(self):
         """Replace xml-incompatible control characters."""
         # Python strings can include characters that can't be
