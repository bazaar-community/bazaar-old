--- conflicted
+++ resolved
@@ -32,10 +32,7 @@
 
     def test_no_changes_known_kernel_like_tree(self):
         """Status in a kernel sized tree with no ignored, unknowns, or added.""" 
-<<<<<<< HEAD
-        self.make_kernel_like_tree()
-        self.run_bzr('add')
-        self.run_bzr('commit', '-m', 'initial import')
+        self.make_kernel_like_committed_tree(link_bzr=True)
         self.time(self.run_bzr, 'status')
 
     def test_single_file_no_changes_known_kernel_like_tree(self):
@@ -45,8 +42,4 @@
         self.make_kernel_like_tree()
         self.run_bzr('add')
         self.run_bzr('commit', '-m', 'initial import')
-        self.time(self.run_bzr, 'status', '7/4/0/16')
-=======
-        self.make_kernel_like_committed_tree(link_bzr=True)
-        self.time(self.run_bzr, 'status')
->>>>>>> ba27b1cf
+        self.time(self.run_bzr, 'status', '7/4/0/16')