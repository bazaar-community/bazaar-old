--- conflicted
+++ resolved
@@ -163,18 +163,10 @@
         :returns: A SearchResult of some sort.  (Possibly a
             PendingAncestryResult, EmptySearchResult, etc.)
         """
-<<<<<<< HEAD
-        get_search = getattr(self._fetch_spec, 'get_search', None)
-        if get_search is not None:
-            mutter('resolving fetch_spec into search: %s', self._fetch_spec)
-=======
-        mutter("self._fetch_spec, self._last_revision: %r, %r",
-                self._fetch_spec, self._last_revision)
         get_search_result = getattr(self._fetch_spec, 'get_search_result', None)
         if get_search_result is not None:
             mutter(
                 'resolving fetch_spec into search result: %s', self._fetch_spec)
->>>>>>> 8d67a180
             # This is EverythingNotInOther or a similar kind of fetch_spec.
             # Turn it into a search result.
             return get_search_result()
