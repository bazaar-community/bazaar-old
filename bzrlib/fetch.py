# Copyright (C) 2005 by Canonical Ltd

# This program is free software; you can redistribute it and/or modify
# it under the terms of the GNU General Public License as published by
# the Free Software Foundation; either version 2 of the License, or
# (at your option) any later version.

# This program is distributed in the hope that it will be useful,
# but WITHOUT ANY WARRANTY; without even the implied warranty of
# MERCHANTABILITY or FITNESS FOR A PARTICULAR PURPOSE.  See the
# GNU General Public License for more details.

# You should have received a copy of the GNU General Public License
# along with this program; if not, write to the Free Software
# Foundation, Inc., 59 Temple Place, Suite 330, Boston, MA  02111-1307  USA


"""Copying of history from one branch to another.

The basic plan is that every branch knows the history of everything
that has merged into it.  As the first step of a merge, pull, or
branch operation we copy history from the source into the destination
branch.

The copying is done in a slightly complicated order.  We don't want to
add a revision to the store until everything it refers to is also
stored, so that if a revision is present we can totally recreate it.
However, we can't know what files are included in a revision until we
read its inventory.  Therefore, we first pull the XML and hold it in
memory until we've updated all of the files referenced.
"""

import bzrlib
import bzrlib.errors as errors
from bzrlib.errors import (InstallFailed, NoSuchRevision,
                           MissingText)
from bzrlib.trace import mutter
from bzrlib.progress import ProgressBar
from bzrlib.reconcile import RepoReconciler
from bzrlib.revision import NULL_REVISION
from bzrlib.symbol_versioning import *


# TODO: Avoid repeatedly opening weaves so many times.

# XXX: This doesn't handle ghost (not present in branch) revisions at
# all yet.  I'm not sure they really should be supported.

# NOTE: This doesn't copy revisions which may be present but not
# merged into the last revision.  I'm not sure we want to do that.

# - get a list of revisions that need to be pulled in
# - for each one, pull in that revision file
#   and get the inventory, and store the inventory with right
#   parents.
# - and get the ancestry, and store that with right parents too
# - and keep a note of all file ids and version seen
# - then go through all files; for each one get the weave,
#   and add in all file versions


@deprecated_function(zero_eight)
def greedy_fetch(to_branch, from_branch, revision=None, pb=None):
    """Legacy API, please see branch.fetch(from_branch, last_revision, pb)."""
    f = Fetcher(to_branch, from_branch, revision, pb)
    return f.count_copied, f.failed_revisions

fetch = greedy_fetch


class RepoFetcher(object):
    """Pull revisions and texts from one repository to another.

    last_revision
        if set, try to limit to the data this revision references.

    after running:
    count_copied -- number of revisions copied

    This should not be used directory, its essential a object to encapsulate
    the logic in InterRepository.fetch().
    """
    def __init__(self, to_repository, from_repository, last_revision=None, pb=None):
        # result variables.
        self.failed_revisions = []
        self.count_copied = 0
        if to_repository.control_files._transport.base == from_repository.control_files._transport.base:
            # check that last_revision is in 'from' and then return a no-operation.
            if last_revision not in (None, NULL_REVISION):
                from_repository.get_revision(last_revision)
            return
        self.to_repository = to_repository
        self.from_repository = from_repository
        # must not mutate self._last_revision as its potentially a shared instance
        self._last_revision = last_revision
        if pb is None:
            self.pb = bzrlib.ui.ui_factory.progress_bar()
        else:
            self.pb = pb
        self.from_repository.lock_read()
        try:
            self.to_repository.lock_write()
            try:
                self.__fetch()
            finally:
                self.to_repository.unlock()
        finally:
            self.from_repository.unlock()

    def __fetch(self):
        """Primary worker function.

        This initialises all the needed variables, and then fetches the 
        requested revisions, finally clearing the progress bar.
        """
        self.to_weaves = self.to_repository.weave_store
        self.to_control = self.to_repository.control_weaves
        self.from_weaves = self.from_repository.weave_store
        self.from_control = self.from_repository.control_weaves
        self.count_total = 0
        self.file_ids_names = {}
        try:
            revs = self._revids_to_fetch()
            # nothing to do
            if revs: 
                self._fetch_weave_texts(revs)
                self._fetch_inventory_weave(revs)
                self._fetch_revision_texts(revs)
                self.count_copied += len(revs)
        finally:
            self.pb.clear()

    def _revids_to_fetch(self):
        self.pb.update('get destination history')
        mutter('fetch up to rev {%s}', self._last_revision)
        if self._last_revision is NULL_REVISION:
            # explicit limit of no revisions needed
            return None
        if (self._last_revision != None and
            self.to_repository.has_revision(self._last_revision)):
            return None
            
        try:
            return self.to_repository.missing_revision_ids(self.from_repository,
                                                           self._last_revision)
        except errors.NoSuchRevision:
            raise InstallFailed([self._last_revision])

    def _fetch_revision_texts(self, revs):
        self.to_repository.revision_store.copy_multi(
            self.from_repository.revision_store,
            revs,
            pb=self.pb)
        # fixup inventory if needed:
        # this is expensive because we have no inverse index to current ghosts.
        # but on local disk its a few seconds and sftp push is already insane.
        # so we just-do-it.
        # FIXME: the generic code path should not need this, if it truely is
        # generic.
        reconciler = RepoReconciler(self.to_repository)
        reconciler.reconcile()

    def _fetch_weave_texts(self, revs):
        file_ids = self.from_repository.fileid_involved_by_set(revs)
        count = 0
        num_file_ids = len(file_ids)
        for file_id in file_ids:
            self.pb.update("merge weaves", count, num_file_ids)
            count +=1
            to_weave = self.to_weaves.get_weave_or_empty(file_id,
                self.to_repository.get_transaction())

            if to_weave.num_versions() > 0:
                # destination has contents, must merge
                from_weave = self.from_weaves.get_weave(file_id,
                    self.from_repository.get_transaction())
                to_weave.join(from_weave)
            else:
                # destination is empty, just replace it
                self.to_weaves.copy_multi(self.from_weaves, [file_id], self.pb,
                                          self.from_repository.get_transaction())
        self.pb.clear()

    def _fetch_inventory_weave(self, revs):
        self.pb.update("inventory fetch", 0, 2)
<<<<<<< HEAD
        to_weave = self.to_control.get_weave('inventory',
=======
        from_weave = self.from_repository.get_inventory_weave()
        self.to_inventory_weave = self.to_repository.get_inventory_weave()
        self.pb.update("inventory fetch", 1, 2)
        self.to_inventory_weave = self.to_control.get_weave('inventory',
>>>>>>> 4e642cf7
                self.to_repository.get_transaction())

<<<<<<< HEAD
        if to_weave.num_versions() > 0:
            # destination has contents, must merge
            self.pb.update("inventory fetch", 1, 2)
            from_weave = self.from_repository.get_inventory_weave()
            self.pb.update("inventory fetch", 2, 2)
            to_weave.join(from_weave, pb=self.pb, msg='merge inventory')
        else:
            # destination is empty, just replace it
            self.to_control.copy_multi(self.from_control,
                                       ['inventory'],
                                       self.pb,
                                       self.from_repository.get_transaction())
=======
        if self.to_inventory_weave.numversions() > 0:
            # destination has contents, must merge
            try:
                self.to_inventory_weave.join(from_weave, pb=self.pb, msg='merge inventory')
            except errors.WeaveParentMismatch:
                self.to_inventory_weave.reweave(from_weave, pb=self.pb, msg='reweave inventory')
        else:
            # destination is empty, just replace it
            self.to_inventory_weave = from_weave.copy()

        # must be written before pulling any revisions
        self.to_control.put_weave('inventory', self.to_inventory_weave,
            self.to_repository.get_transaction())
>>>>>>> 4e642cf7

        self.pb.clear()


class Fetcher(object):
    """Backwards compatability glue for branch.fetch()."""

    @deprecated_method(zero_eight)
    def __init__(self, to_branch, from_branch, last_revision=None, pb=None):
        """Please see branch.fetch()."""
        to_branch.fetch(from_branch, last_revision, pb)<|MERGE_RESOLUTION|>--- conflicted
+++ resolved
@@ -183,17 +183,9 @@
 
     def _fetch_inventory_weave(self, revs):
         self.pb.update("inventory fetch", 0, 2)
-<<<<<<< HEAD
         to_weave = self.to_control.get_weave('inventory',
-=======
-        from_weave = self.from_repository.get_inventory_weave()
-        self.to_inventory_weave = self.to_repository.get_inventory_weave()
-        self.pb.update("inventory fetch", 1, 2)
-        self.to_inventory_weave = self.to_control.get_weave('inventory',
->>>>>>> 4e642cf7
                 self.to_repository.get_transaction())
 
-<<<<<<< HEAD
         if to_weave.num_versions() > 0:
             # destination has contents, must merge
             self.pb.update("inventory fetch", 1, 2)
@@ -206,21 +198,6 @@
                                        ['inventory'],
                                        self.pb,
                                        self.from_repository.get_transaction())
-=======
-        if self.to_inventory_weave.numversions() > 0:
-            # destination has contents, must merge
-            try:
-                self.to_inventory_weave.join(from_weave, pb=self.pb, msg='merge inventory')
-            except errors.WeaveParentMismatch:
-                self.to_inventory_weave.reweave(from_weave, pb=self.pb, msg='reweave inventory')
-        else:
-            # destination is empty, just replace it
-            self.to_inventory_weave = from_weave.copy()
-
-        # must be written before pulling any revisions
-        self.to_control.put_weave('inventory', self.to_inventory_weave,
-            self.to_repository.get_transaction())
->>>>>>> 4e642cf7
 
         self.pb.clear()
 
