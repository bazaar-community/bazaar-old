# Copyright (C) 2005-2010 Canonical Ltd
#
# This program is free software; you can redistribute it and/or modify
# it under the terms of the GNU General Public License as published by
# the Free Software Foundation; either version 2 of the License, or
# (at your option) any later version.
#
# This program is distributed in the hope that it will be useful,
# but WITHOUT ANY WARRANTY; without even the implied warranty of
# MERCHANTABILITY or FITNESS FOR A PARTICULAR PURPOSE.  See the
# GNU General Public License for more details.
#
# You should have received a copy of the GNU General Public License
# along with this program; if not, write to the Free Software
# Foundation, Inc., 51 Franklin Street, Fifth Floor, Boston, MA 02110-1301 USA


"""Copying of history from one branch to another.

The basic plan is that every branch knows the history of everything
that has merged into it.  As the first step of a merge, pull, or
branch operation we copy history from the source into the destination
branch.
"""

import operator

from bzrlib.lazy_import import lazy_import
lazy_import(globals(), """
from bzrlib import (
    tsort,
    versionedfile,
    )
""")
import bzrlib
from bzrlib import (
    errors,
    symbol_versioning,
    ui,
    )
from bzrlib.revision import NULL_REVISION
from bzrlib.trace import mutter


class RepoFetcher(object):
    """Pull revisions and texts from one repository to another.

    This should not be used directly, it's essential a object to encapsulate
    the logic in InterRepository.fetch().
    """

    def __init__(self, to_repository, from_repository, last_revision=None,
        find_ghosts=True, fetch_spec=None):
        """Create a repo fetcher.

        :param last_revision: If set, try to limit to the data this revision
            references.
        :param find_ghosts: If True search the entire history for ghosts.
        """
        # repository.fetch has the responsibility for short-circuiting
        # attempts to copy between a repository and itself.
        self.to_repository = to_repository
        self.from_repository = from_repository
        self.sink = to_repository._get_sink()
        # must not mutate self._last_revision as its potentially a shared instance
        self._last_revision = last_revision
        self._fetch_spec = fetch_spec
        self.find_ghosts = find_ghosts
        self.from_repository.lock_read()
        mutter("Using fetch logic to copy between %s(%s) and %s(%s)",
               self.from_repository, self.from_repository._format,
               self.to_repository, self.to_repository._format)
        try:
            self.__fetch()
        finally:
            self.from_repository.unlock()

    def __fetch(self):
        """Primary worker function.

        This initialises all the needed variables, and then fetches the
        requested revisions, finally clearing the progress bar.
        """
        # Roughly this is what we're aiming for fetch to become:
        #
        # missing = self.sink.insert_stream(self.source.get_stream(search))
        # if missing:
        #     missing = self.sink.insert_stream(self.source.get_items(missing))
        # assert not missing
        self.count_total = 0
        self.file_ids_names = {}
        pb = ui.ui_factory.nested_progress_bar()
        pb.show_pct = pb.show_count = False
        try:
            pb.update("Finding revisions", 0, 2)
            search = self._revids_to_fetch()
            if search is None:
                return
            pb.update("Fetching revisions", 1, 2)
            self._fetch_everything_for_search(search)
        finally:
            pb.finished()

    def _fetch_everything_for_search(self, search):
        """Fetch all data for the given set of revisions."""
        # The first phase is "file".  We pass the progress bar for it directly
        # into item_keys_introduced_by, which has more information about how
        # that phase is progressing than we do.  Progress updates for the other
        # phases are taken care of in this function.
        # XXX: there should be a clear owner of the progress reporting.  Perhaps
        # item_keys_introduced_by should have a richer API than it does at the
        # moment, so that it can feed the progress information back to this
        # function?
        if (self.from_repository._format.rich_root_data and
            not self.to_repository._format.rich_root_data):
            raise errors.IncompatibleRepositories(
                self.from_repository, self.to_repository,
                "different rich-root support")
        pb = ui.ui_factory.nested_progress_bar()
        try:
            pb.update("Get stream source")
            source = self.from_repository._get_source(
                self.to_repository._format)
            stream = source.get_stream(search)
            from_format = self.from_repository._format
            pb.update("Inserting stream")
            resume_tokens, missing_keys = self.sink.insert_stream(
                stream, from_format, [])
            if self.to_repository._fallback_repositories:
                missing_keys.update(
                    self._parent_inventories(search.get_keys()))
            if missing_keys:
                pb.update("Missing keys")
                stream = source.get_stream_for_missing_keys(missing_keys)
                pb.update("Inserting missing keys")
                resume_tokens, missing_keys = self.sink.insert_stream(
                    stream, from_format, resume_tokens)
            if missing_keys:
                raise AssertionError(
                    "second push failed to complete a fetch %r." % (
                        missing_keys,))
            if resume_tokens:
                raise AssertionError(
                    "second push failed to commit the fetch %r." % (
                        resume_tokens,))
            pb.update("Finishing stream")
            self.sink.finished()
        finally:
            pb.finished()

    def _revids_to_fetch(self):
        """Determines the exact revisions needed from self.from_repository to
        install self._last_revision in self.to_repository.

        If no revisions need to be fetched, then this just returns None.
        """
        if self._fetch_spec is not None:
            return self._fetch_spec
        mutter('fetch up to rev {%s}', self._last_revision)
        if self._last_revision is NULL_REVISION:
            # explicit limit of no revisions needed
            return None
        return self.to_repository.search_missing_revision_ids(
            self.from_repository, self._last_revision,
            find_ghosts=self.find_ghosts)

    def _parent_inventories(self, revision_ids):
        # Find all the parent revisions referenced by the stream, but
        # not present in the stream, and make sure we send their
        # inventories.
        parent_maps = self.to_repository.get_parent_map(revision_ids)
        parents = set()
        map(parents.update, parent_maps.itervalues())
        parents.discard(NULL_REVISION)
        parents.difference_update(revision_ids)
        missing_keys = set(('inventories', rev_id) for rev_id in parents)
        return missing_keys


class Inter1and2Helper(object):
    """Helper for operations that convert data from model 1 and 2

    This is for use by fetchers and converters.
    """

    def __init__(self, source):
        """Constructor.

        :param source: The repository data comes from
        """
        self.source = source

    def iter_rev_trees(self, revs):
        """Iterate through RevisionTrees efficiently.

        Additionally, the inventory's revision_id is set if unset.

        Trees are retrieved in batches of 100, and then yielded in the order
        they were requested.

        :param revs: A list of revision ids
        """
        # In case that revs is not a list.
        revs = list(revs)
        while revs:
            for tree in self.source.revision_trees(revs[:100]):
                if tree.inventory.revision_id is None:
                    tree.inventory.revision_id = tree.get_revision_id()
                yield tree
            revs = revs[100:]

    def _find_root_ids(self, revs, parent_map, graph):
        revision_root = {}
        for tree in self.iter_rev_trees(revs):
            revision_id = tree.inventory.root.revision
            root_id = tree.get_root_id()
            revision_root[revision_id] = root_id
        # Find out which parents we don't already know root ids for
        parents = set()
        for revision_parents in parent_map.itervalues():
            parents.update(revision_parents)
        parents.difference_update(revision_root.keys() + [NULL_REVISION])
        # Limit to revisions present in the versionedfile
        parents = graph.get_parent_map(parents).keys()
        for tree in self.iter_rev_trees(parents):
            root_id = tree.get_root_id()
            revision_root[tree.get_revision_id()] = root_id
        return revision_root

    def generate_root_texts(self, revs):
        """Generate VersionedFiles for all root ids.

        :param revs: the revisions to include
        """
        graph = self.source.get_graph()
        parent_map = graph.get_parent_map(revs)
        rev_order = tsort.topo_sort(parent_map)
        rev_id_to_root_id = self._find_root_ids(revs, parent_map, graph)
        root_id_order = [(rev_id_to_root_id[rev_id], rev_id) for rev_id in
            rev_order]
        # Guaranteed stable, this groups all the file id operations together
        # retaining topological order within the revisions of a file id.
        # File id splits and joins would invalidate this, but they don't exist
        # yet, and are unlikely to in non-rich-root environments anyway.
        root_id_order.sort(key=operator.itemgetter(0))
        # Create a record stream containing the roots to create.
        if len(revs) > 100:
<<<<<<< HEAD
            graph = self.source_repo.get_known_graph_ancestry(revs)
=======
            # XXX: not covered by tests, should have a flag to always run
            # this. -- mbp 20100129
            graph = _get_rich_root_heads_graph(self.source, revs)
>>>>>>> 0d55a0aa
        new_roots_stream = _new_root_data_stream(
            root_id_order, rev_id_to_root_id, parent_map, self.source, graph)
        return [('texts', new_roots_stream)]


def _get_rich_root_heads_graph(source_repo, revision_ids):
    """Get a Graph object suitable for asking heads() for new rich roots."""
    return 


def _new_root_data_stream(
    root_keys_to_create, rev_id_to_root_id_map, parent_map, repo, graph=None):
    """Generate a texts substream of synthesised root entries.

    Used in fetches that do rich-root upgrades.
    
    :param root_keys_to_create: iterable of (root_id, rev_id) pairs describing
        the root entries to create.
    :param rev_id_to_root_id_map: dict of known rev_id -> root_id mappings for
        calculating the parents.  If a parent rev_id is not found here then it
        will be recalculated.
    :param parent_map: a parent map for all the revisions in
        root_keys_to_create.
    :param graph: a graph to use instead of repo.get_graph().
    """
    for root_key in root_keys_to_create:
        root_id, rev_id = root_key
        parent_keys = _parent_keys_for_root_version(
            root_id, rev_id, rev_id_to_root_id_map, parent_map, repo, graph)
        yield versionedfile.FulltextContentFactory(
            root_key, parent_keys, None, '')


def _parent_keys_for_root_version(
    root_id, rev_id, rev_id_to_root_id_map, parent_map, repo, graph=None):
    """Get the parent keys for a given root id.
    
    A helper function for _new_root_data_stream.
    """
    # Include direct parents of the revision, but only if they used the same
    # root_id and are heads.
    rev_parents = parent_map[rev_id]
    parent_ids = []
    for parent_id in rev_parents:
        if parent_id == NULL_REVISION:
            continue
        if parent_id not in rev_id_to_root_id_map:
            # We probably didn't read this revision, go spend the extra effort
            # to actually check
            try:
                tree = repo.revision_tree(parent_id)
            except errors.NoSuchRevision:
                # Ghost, fill out rev_id_to_root_id in case we encounter this
                # again.
                # But set parent_root_id to None since we don't really know
                parent_root_id = None
            else:
                parent_root_id = tree.get_root_id()
            rev_id_to_root_id_map[parent_id] = None
            # XXX: why not:
            #   rev_id_to_root_id_map[parent_id] = parent_root_id
            # memory consumption maybe?
        else:
            parent_root_id = rev_id_to_root_id_map[parent_id]
        if root_id == parent_root_id:
            # With stacking we _might_ want to refer to a non-local revision,
            # but this code path only applies when we have the full content
            # available, so ghosts really are ghosts, not just the edge of
            # local data.
            parent_ids.append(parent_id)
        else:
            # root_id may be in the parent anyway.
            try:
                tree = repo.revision_tree(parent_id)
            except errors.NoSuchRevision:
                # ghost, can't refer to it.
                pass
            else:
                try:
                    parent_ids.append(tree.inventory[root_id].revision)
                except errors.NoSuchId:
                    # not in the tree
                    pass
    # Drop non-head parents
    if graph is None:
        graph = repo.get_graph()
    heads = graph.heads(parent_ids)
    selected_ids = []
    for parent_id in parent_ids:
        if parent_id in heads and parent_id not in selected_ids:
            selected_ids.append(parent_id)
    parent_keys = [(root_id, parent_id) for parent_id in selected_ids]
    return parent_keys<|MERGE_RESOLUTION|>--- conflicted
+++ resolved
@@ -245,13 +245,9 @@
         root_id_order.sort(key=operator.itemgetter(0))
         # Create a record stream containing the roots to create.
         if len(revs) > 100:
-<<<<<<< HEAD
-            graph = self.source_repo.get_known_graph_ancestry(revs)
-=======
             # XXX: not covered by tests, should have a flag to always run
             # this. -- mbp 20100129
-            graph = _get_rich_root_heads_graph(self.source, revs)
->>>>>>> 0d55a0aa
+            graph = self.source_repo.get_known_graph_ancestry(revs)
         new_roots_stream = _new_root_data_stream(
             root_id_order, rev_id_to_root_id, parent_map, self.source, graph)
         return [('texts', new_roots_stream)]
