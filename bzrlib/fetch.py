# Copyright (C) 2005, 2006 Canonical Ltd
#
# This program is free software; you can redistribute it and/or modify
# it under the terms of the GNU General Public License as published by
# the Free Software Foundation; either version 2 of the License, or
# (at your option) any later version.
#
# This program is distributed in the hope that it will be useful,
# but WITHOUT ANY WARRANTY; without even the implied warranty of
# MERCHANTABILITY or FITNESS FOR A PARTICULAR PURPOSE.  See the
# GNU General Public License for more details.
#
# You should have received a copy of the GNU General Public License
# along with this program; if not, write to the Free Software
# Foundation, Inc., 59 Temple Place, Suite 330, Boston, MA  02111-1307  USA


"""Copying of history from one branch to another.

The basic plan is that every branch knows the history of everything
that has merged into it.  As the first step of a merge, pull, or
branch operation we copy history from the source into the destination
branch.

The copying is done in a slightly complicated order.  We don't want to
add a revision to the store until everything it refers to is also
stored, so that if a revision is present we can totally recreate it.
However, we can't know what files are included in a revision until we
read its inventory.  So we query the inventory store of the source for
the ids we need, and then pull those ids and finally actually join
the inventories.
"""

import bzrlib
import bzrlib.errors as errors
from bzrlib.errors import (InstallFailed,
                           )
from bzrlib.progress import ProgressPhase
from bzrlib.revision import NULL_REVISION
from bzrlib.symbol_versioning import (deprecated_function,
        deprecated_method,
        zero_eight,
        )
from bzrlib.trace import mutter
import bzrlib.ui

from bzrlib.lazy_import import lazy_import

lazy_import(globals(), """
from bzrlib import remote
""")

# TODO: Avoid repeatedly opening weaves so many times.

# XXX: This doesn't handle ghost (not present in branch) revisions at
# all yet.  I'm not sure they really should be supported.

# NOTE: This doesn't copy revisions which may be present but not
# merged into the last revision.  I'm not sure we want to do that.

# - get a list of revisions that need to be pulled in
# - for each one, pull in that revision file
#   and get the inventory, and store the inventory with right
#   parents.
# - and get the ancestry, and store that with right parents too
# - and keep a note of all file ids and version seen
# - then go through all files; for each one get the weave,
#   and add in all file versions


@deprecated_function(zero_eight)
def greedy_fetch(to_branch, from_branch, revision=None, pb=None):
    """Legacy API, please see branch.fetch(from_branch, last_revision, pb)."""
    f = Fetcher(to_branch, from_branch, revision, pb)
    return f.count_copied, f.failed_revisions

fetch = greedy_fetch


class RepoFetcher(object):
    """Pull revisions and texts from one repository to another.

    last_revision
        if set, try to limit to the data this revision references.

    after running:
    count_copied -- number of revisions copied

    This should not be used directory, its essential a object to encapsulate
    the logic in InterRepository.fetch().
    """
    def __init__(self, to_repository, from_repository, last_revision=None, pb=None):
        # result variables.
        self.failed_revisions = []
        self.count_copied = 0
<<<<<<< HEAD
        if self._same_repo(to_repository, from_repository, last_revision):
=======
        if to_repository == from_repository:
            if last_revision not in (None, NULL_REVISION):
                to_repository.get_revision(last_revision)
>>>>>>> 3ffdca17
            return
        self.to_repository = to_repository
        self.from_repository = from_repository
        # must not mutate self._last_revision as its potentially a shared instance
        self._last_revision = last_revision
        if pb is None:
            self.pb = bzrlib.ui.ui_factory.nested_progress_bar()
            self.nested_pb = self.pb
        else:
            self.pb = pb
            self.nested_pb = None
        self.from_repository.lock_read()
        try:
            self.to_repository.lock_write()
            try:
                self.__fetch()
            finally:
                if self.nested_pb is not None:
                    self.nested_pb.finished()
                self.to_repository.unlock()
        finally:
            self.from_repository.unlock()

    def _same_repo(self, to_repository, from_repository, last_revision):
        if to_repository.control_files._transport.base == from_repository.control_files._transport.base:
            # check that last_revision is in 'from' and then return a no-operation.
            if last_revision not in (None, NULL_REVISION):
                to_repository.get_revision(last_revision)
            return True
        return False

    def __fetch(self):
        """Primary worker function.

        This initialises all the needed variables, and then fetches the 
        requested revisions, finally clearing the progress bar.
        """
        self.to_weaves = self.to_repository.weave_store
        self.to_control = self.to_repository.control_weaves
        self.from_weaves = self.from_repository.weave_store
        self.from_control = self.from_repository.control_weaves
        self.count_total = 0
        self.file_ids_names = {}
        pp = ProgressPhase('Fetch phase', 4, self.pb)
        try:
            pp.next_phase()
            revs = self._revids_to_fetch()
            self._fetch_everything_for_revisions(revs, pp)
        finally:
            self.pb.clear()

    def _fetch_everything_for_revisions(self, revs, pp):
        """Fetch all data for the given set of revisions."""
        if revs is None:
            return
        # The first phase is "file".  We pass the progress bar for it directly
        # into get_data_about_revision_ids, which has more information about how
        # that phase is progressing than we do.  Progress updates for the other
        # phases are taken care of in this function.
        # XXX: there should be a clear owner of the progress reporting.  Perhaps
        # get_data_about_revision_ids should have a richer API than it does at
        # the moment, so that it can feed the progress information back to this
        # function?
        phase = 'file'
        pb = bzrlib.ui.ui_factory.nested_progress_bar()
        try:
            what_to_do = self.from_repository.get_data_about_revision_ids(revs, pb)
            for knit_kind, file_id, revisions in what_to_do:
                if knit_kind != phase:
                    phase = knit_kind
                    # Make a new progress bar for this phase
                    pb.finished()
                    pp.next_phase()
                    pb = bzrlib.ui.ui_factory.nested_progress_bar()
                if knit_kind == "file":
                    self._fetch_weave_text(file_id, revisions)
                elif knit_kind == "inventory":
                    # XXX:
                    # Once we've processed all the files, then we generate the root
                    # texts (if necessary), then we process the inventory.  It's a
                    # bit distasteful to have knit_kind == "inventory" mean this,
                    # perhaps it should happen on the first non-"file" knit, in case
                    # it's not always inventory?
                    self._generate_root_texts(revs)
                    self._fetch_inventory_weave(revs, pb)
                elif knit_kind == "signatures":
                    # Nothing to do here; this will be taken care of when
                    # _fetch_revision_texts happens.
                    pass
                elif knit_kind == "revisions":
                    self._fetch_revision_texts(revs, pb)
                else:
                    raise AssertionError("Unknown knit kind %r" % knit_kind)
        finally:
            if pb is not None:
                pb.finished()
        self.count_copied += len(revs)
        
    def _revids_to_fetch(self):
        """Determines the exact revisions needed from self.from_repository to
        install self._last_revision in self.to_repository.

        If no revisions need to be fetched, then this just returns None.
        """
        mutter('fetch up to rev {%s}', self._last_revision)
        if self._last_revision is NULL_REVISION:
            # explicit limit of no revisions needed
            return None
        if (self._last_revision is not None and
            self.to_repository.has_revision(self._last_revision)):
            return None
            
        try:
            return self.to_repository.missing_revision_ids(self.from_repository,
                                                           self._last_revision)
        except errors.NoSuchRevision:
            raise InstallFailed([self._last_revision])

    def _fetch_weave_text(self, file_id, required_versions):
        to_weave = self.to_weaves.get_weave_or_empty(file_id,
            self.to_repository.get_transaction())
        from_weave = self.from_weaves.get_weave(file_id,
            self.from_repository.get_transaction())
        # we fetch all the texts, because texts do
        # not reference anything, and its cheap enough
        to_weave.join(from_weave, version_ids=required_versions)
        # we don't need *all* of this data anymore, but we dont know
        # what we do. This cache clearing will result in a new read 
        # of the knit data when we do the checkout, but probably we
        # want to emit the needed data on the fly rather than at the
        # end anyhow.
        # the from weave should know not to cache data being joined,
        # but its ok to ask it to clear.
        from_weave.clear_cache()
        to_weave.clear_cache()

    def _fetch_inventory_weave(self, revs, pb):
        pb.update("fetch inventory", 0, 2)
        to_weave = self.to_control.get_weave('inventory',
                self.to_repository.get_transaction())

        child_pb = bzrlib.ui.ui_factory.nested_progress_bar()
        try:
            # just merge, this is optimisable and its means we don't
            # copy unreferenced data such as not-needed inventories.
            pb.update("fetch inventory", 1, 3)
            from_weave = self.from_repository.get_inventory_weave()
            pb.update("fetch inventory", 2, 3)
            # we fetch only the referenced inventories because we do not
            # know for unselected inventories whether all their required
            # texts are present in the other repository - it could be
            # corrupt.
            to_weave.join(from_weave, pb=child_pb, msg='merge inventory',
                          version_ids=revs)
            from_weave.clear_cache()
        finally:
            child_pb.finished()

    def _generate_root_texts(self, revs):
        """This will be called by __fetch between fetching weave texts and
        fetching the inventory weave.

        Subclasses should override this if they need to generate root texts
        after fetching weave texts.
        """
        pass
        

class GenericRepoFetcher(RepoFetcher):
    """This is a generic repo to repo fetcher.

    This makes minimal assumptions about repo layout and contents.
    It triggers a reconciliation after fetching to ensure integrity.
    """

    def _fetch_revision_texts(self, revs, pb):
        """Fetch revision object texts"""
        to_txn = self.to_transaction = self.to_repository.get_transaction()
        count = 0
        total = len(revs)
        to_store = self.to_repository._revision_store
        for rev in revs:
            pb.update('copying revisions', count, total)
            try:
                sig_text = self.from_repository.get_signature_text(rev)
                to_store.add_revision_signature_text(rev, sig_text, to_txn)
            except errors.NoSuchRevision:
                # not signed.
                pass
            to_store.add_revision(self.from_repository.get_revision(rev),
                                  to_txn)
            count += 1
        # fixup inventory if needed: 
        # this is expensive because we have no inverse index to current ghosts.
        # but on local disk its a few seconds and sftp push is already insane.
        # so we just-do-it.
        # FIXME: repository should inform if this is needed.
        self.to_repository.reconcile()
    

class KnitRepoFetcher(RepoFetcher):
    """This is a knit format repository specific fetcher.

    This differs from the GenericRepoFetcher by not doing a 
    reconciliation after copying, and using knit joining to
    copy revision texts.
    """

    def _fetch_revision_texts(self, revs, pb):
        # may need to be a InterRevisionStore call here.
        from_transaction = self.from_repository.get_transaction()
        to_transaction = self.to_repository.get_transaction()
        to_sf = self.to_repository._revision_store.get_signature_file(
            to_transaction)
        from_sf = self.from_repository._revision_store.get_signature_file(
            from_transaction)
        to_sf.join(from_sf, version_ids=revs, ignore_missing=True)
        to_rf = self.to_repository._revision_store.get_revision_file(
            to_transaction)
        from_rf = self.from_repository._revision_store.get_revision_file(
            from_transaction)
        to_rf.join(from_rf, version_ids=revs)


class Inter1and2Helper(object):
    """Helper for operations that convert data from model 1 and 2
    
    This is for use by fetchers and converters.
    """

    def __init__(self, source, target):
        """Constructor.

        :param source: The repository data comes from
        :param target: The repository data goes to
        """
        self.source = source
        self.target = target

    def iter_rev_trees(self, revs):
        """Iterate through RevisionTrees efficiently.

        Additionally, the inventory's revision_id is set if unset.

        Trees are retrieved in batches of 100, and then yielded in the order
        they were requested.

        :param revs: A list of revision ids
        """
        while revs:
            for tree in self.source.revision_trees(revs[:100]):
                if tree.inventory.revision_id is None:
                    tree.inventory.revision_id = tree.get_revision_id()
                yield tree
            revs = revs[100:]

    def generate_root_texts(self, revs):
        """Generate VersionedFiles for all root ids.
        
        :param revs: the revisions to include
        """
        inventory_weave = self.source.get_inventory_weave()
        parent_texts = {}
        versionedfile = {}
        to_store = self.target.weave_store
        for tree in self.iter_rev_trees(revs):
            revision_id = tree.inventory.root.revision
            root_id = tree.inventory.root.file_id
            parents = inventory_weave.get_parents(revision_id)
            if root_id not in versionedfile:
                versionedfile[root_id] = to_store.get_weave_or_empty(root_id, 
                    self.target.get_transaction())
            parent_texts[root_id] = versionedfile[root_id].add_lines(
                revision_id, parents, [], parent_texts)

    def regenerate_inventory(self, revs):
        """Generate a new inventory versionedfile in target, convertin data.
        
        The inventory is retrieved from the source, (deserializing it), and
        stored in the target (reserializing it in a different format).
        :param revs: The revisions to include
        """
        inventory_weave = self.source.get_inventory_weave()
        for tree in self.iter_rev_trees(revs):
            parents = inventory_weave.get_parents(tree.get_revision_id())
            self.target.add_inventory(tree.get_revision_id(), tree.inventory,
                                      parents)


class Model1toKnit2Fetcher(GenericRepoFetcher):
    """Fetch from a Model1 repository into a Knit2 repository
    """
    def __init__(self, to_repository, from_repository, last_revision=None, 
                 pb=None):
        self.helper = Inter1and2Helper(from_repository, to_repository)
        GenericRepoFetcher.__init__(self, to_repository, from_repository,
                                    last_revision, pb)

    def _generate_root_texts(self, revs):
        self.helper.generate_root_texts(revs)

    def _fetch_inventory_weave(self, revs, pb):
        self.helper.regenerate_inventory(revs)
 

class Knit1to2Fetcher(KnitRepoFetcher):
    """Fetch from a Knit1 repository into a Knit2 repository"""

    def __init__(self, to_repository, from_repository, last_revision=None, 
                 pb=None):
        self.helper = Inter1and2Helper(from_repository, to_repository)
        KnitRepoFetcher.__init__(self, to_repository, from_repository,
                                 last_revision, pb)

    def _generate_root_texts(self, revs):
        self.helper.generate_root_texts(revs)

    def _fetch_inventory_weave(self, revs, pb):
        self.helper.regenerate_inventory(revs)
        

class RemoteToOtherFetcher(GenericRepoFetcher):
    
    def _fetch_everything_for_revisions(self, revs, pp):
        # XXX: this assumes that we want RemoteRepository.get_data_stream to
        # deserialise the smart response.
        data_stream = self.from_repository.get_data_stream(revs)
        self.to_repository.insert_data_stream(data_stream)

    def _same_repo(self, to_repository, from_repository, last_revision):
        assert isinstance(from_repository, remote.RemoteRepository), from_repository
        if isinstance(to_repository, remote.RemoteRepository):
            return to_repository._client is from_repository._client
        else:
            return False


class Fetcher(object):
    """Backwards compatibility glue for branch.fetch()."""

    @deprecated_method(zero_eight)
    def __init__(self, to_branch, from_branch, last_revision=None, pb=None):
        """Please see branch.fetch()."""
        to_branch.fetch(from_branch, last_revision, pb)<|MERGE_RESOLUTION|>--- conflicted
+++ resolved
@@ -93,13 +93,9 @@
         # result variables.
         self.failed_revisions = []
         self.count_copied = 0
-<<<<<<< HEAD
-        if self._same_repo(to_repository, from_repository, last_revision):
-=======
         if to_repository == from_repository:
             if last_revision not in (None, NULL_REVISION):
                 to_repository.get_revision(last_revision)
->>>>>>> 3ffdca17
             return
         self.to_repository = to_repository
         self.from_repository = from_repository
@@ -122,14 +118,6 @@
                 self.to_repository.unlock()
         finally:
             self.from_repository.unlock()
-
-    def _same_repo(self, to_repository, from_repository, last_revision):
-        if to_repository.control_files._transport.base == from_repository.control_files._transport.base:
-            # check that last_revision is in 'from' and then return a no-operation.
-            if last_revision not in (None, NULL_REVISION):
-                to_repository.get_revision(last_revision)
-            return True
-        return False
 
     def __fetch(self):
         """Primary worker function.
@@ -429,13 +417,6 @@
         data_stream = self.from_repository.get_data_stream(revs)
         self.to_repository.insert_data_stream(data_stream)
 
-    def _same_repo(self, to_repository, from_repository, last_revision):
-        assert isinstance(from_repository, remote.RemoteRepository), from_repository
-        if isinstance(to_repository, remote.RemoteRepository):
-            return to_repository._client is from_repository._client
-        else:
-            return False
-
 
 class Fetcher(object):
     """Backwards compatibility glue for branch.fetch()."""
