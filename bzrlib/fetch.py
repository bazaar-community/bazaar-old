# Copyright (C) 2005, 2006 Canonical Ltd
#
# This program is free software; you can redistribute it and/or modify
# it under the terms of the GNU General Public License as published by
# the Free Software Foundation; either version 2 of the License, or
# (at your option) any later version.
#
# This program is distributed in the hope that it will be useful,
# but WITHOUT ANY WARRANTY; without even the implied warranty of
# MERCHANTABILITY or FITNESS FOR A PARTICULAR PURPOSE.  See the
# GNU General Public License for more details.
#
# You should have received a copy of the GNU General Public License
# along with this program; if not, write to the Free Software
# Foundation, Inc., 59 Temple Place, Suite 330, Boston, MA  02111-1307  USA


"""Copying of history from one branch to another.

The basic plan is that every branch knows the history of everything
that has merged into it.  As the first step of a merge, pull, or
branch operation we copy history from the source into the destination
branch.

The copying is done in a slightly complicated order.  We don't want to
add a revision to the store until everything it refers to is also
stored, so that if a revision is present we can totally recreate it.
However, we can't know what files are included in a revision until we
read its inventory.  So we query the inventory store of the source for
the ids we need, and then pull those ids and finally actually join
the inventories.
"""

import bzrlib
import bzrlib.errors as errors
from bzrlib.errors import (InstallFailed,
                           )
from bzrlib.progress import ProgressPhase
from bzrlib.revision import NULL_REVISION
from bzrlib.symbol_versioning import (deprecated_function,
        deprecated_method,
        zero_eight,
        )
from bzrlib.trace import mutter
import bzrlib.ui

from bzrlib.lazy_import import lazy_import

lazy_import(globals(), """
from bzrlib import remote
""")

# TODO: Avoid repeatedly opening weaves so many times.

# XXX: This doesn't handle ghost (not present in branch) revisions at
# all yet.  I'm not sure they really should be supported.

# NOTE: This doesn't copy revisions which may be present but not
# merged into the last revision.  I'm not sure we want to do that.

# - get a list of revisions that need to be pulled in
# - for each one, pull in that revision file
#   and get the inventory, and store the inventory with right
#   parents.
# - and get the ancestry, and store that with right parents too
# - and keep a note of all file ids and version seen
# - then go through all files; for each one get the weave,
#   and add in all file versions


@deprecated_function(zero_eight)
def greedy_fetch(to_branch, from_branch, revision=None, pb=None):
    """Legacy API, please see branch.fetch(from_branch, last_revision, pb)."""
    f = Fetcher(to_branch, from_branch, revision, pb)
    return f.count_copied, f.failed_revisions

fetch = greedy_fetch


class RepoFetcher(object):
    """Pull revisions and texts from one repository to another.

    last_revision
        if set, try to limit to the data this revision references.

    after running:
    count_copied -- number of revisions copied

    This should not be used directory, its essential a object to encapsulate
    the logic in InterRepository.fetch().
    """
    def __init__(self, to_repository, from_repository, last_revision=None, pb=None):
        # result variables.
        self.failed_revisions = []
        self.count_copied = 0
<<<<<<< HEAD
        if self._same_repo(to_repository, from_repository, last_revision):
=======
        if to_repository.control_files._transport.base == from_repository.control_files._transport.base:
            # check that last_revision is in 'from' and then return a no-operation.
            if last_revision not in (None, NULL_REVISION):
                to_repository.get_revision(last_revision)
>>>>>>> 92310dad
            return
        self.to_repository = to_repository
        self.from_repository = from_repository
        # must not mutate self._last_revision as its potentially a shared instance
        self._last_revision = last_revision
        if pb is None:
            self.pb = bzrlib.ui.ui_factory.nested_progress_bar()
            self.nested_pb = self.pb
        else:
            self.pb = pb
            self.nested_pb = None
        self.from_repository.lock_read()
        try:
            self.to_repository.lock_write()
            try:
                self.__fetch()
            finally:
                if self.nested_pb is not None:
                    self.nested_pb.finished()
                self.to_repository.unlock()
        finally:
            self.from_repository.unlock()

    def _same_repo(self, to_repository, from_repository, last_revision):
        if to_repository.control_files._transport.base == from_repository.control_files._transport.base:
            # check that last_revision is in 'from' and then return a no-operation.
            if last_revision not in (None, NULL_REVISION):
                from_repository.get_revision(last_revision)
            return True
        return False

    def __fetch(self):
        """Primary worker function.

        This initialises all the needed variables, and then fetches the 
        requested revisions, finally clearing the progress bar.
        """
        self.to_weaves = self.to_repository.weave_store
        self.to_control = self.to_repository.control_weaves
        self.from_weaves = self.from_repository.weave_store
        self.from_control = self.from_repository.control_weaves
        self.count_total = 0
        self.file_ids_names = {}
        pp = ProgressPhase('Fetch phase', 4, self.pb)
        try:
            pp.next_phase()
            revs = self._revids_to_fetch()
            self._fetch_everything_for_revisions(revs, pp)
        finally:
            self.pb.clear()

    def _fetch_everything_for_revisions(self, revs, pp):
        """Fetch all data for the given set of revisions."""
        if revs is None:
            return
        # The first phase is "file".  We pass the progress bar for it directly
        # into get_data_about_revision_ids, which has more information about how
        # that phase is progressing than we do.  Progress updates for the other
        # phases are taken care of in this function.
        # XXX: there should be a clear owner of the progress reporting.  Perhaps
        # get_data_about_revision_ids should have a richer API than it does at
        # the moment, so that it can feed the progress information back to this
        # function?
        phase = 'file'
        pb = bzrlib.ui.ui_factory.nested_progress_bar()
        try:
            what_to_do = self.from_repository.get_data_about_revision_ids(revs, pb)
            for knit_kind, file_id, revisions in what_to_do:
                if knit_kind != phase:
                    phase = knit_kind
                    # Make a new progress bar for this phase
                    pb.finished()
                    pp.next_phase()
                    pb = bzrlib.ui.ui_factory.nested_progress_bar()
                if knit_kind == "file":
                    self._fetch_weave_text(file_id, revisions)
                elif knit_kind == "inventory":
                    # XXX:
                    # Once we've processed all the files, then we generate the root
                    # texts (if necessary), then we process the inventory.  It's a
                    # bit distasteful to have knit_kind == "inventory" mean this,
                    # perhaps it should happen on the first non-"file" knit, in case
                    # it's not always inventory?
                    self._generate_root_texts(revs)
                    self._fetch_inventory_weave(revs, pb)
                elif knit_kind == "signatures":
                    # Nothing to do here; this will be taken care of when
                    # _fetch_revision_texts happens.
                    pass
                elif knit_kind == "revisions":
                    self._fetch_revision_texts(revs, pb)
                else:
                    raise AssertionError("Unknown knit kind %r" % knit_kind)
        finally:
            if pb is not None:
                pb.finished()
        self.count_copied += len(revs)
        
    def _revids_to_fetch(self):
        """Determines the exact revisions needed from self.from_repository to
        install self._last_revision in self.to_repository.

        If no revisions need to be fetched, then this just returns None.
        """
        mutter('fetch up to rev {%s}', self._last_revision)
        if self._last_revision is NULL_REVISION:
            # explicit limit of no revisions needed
            return None
        if (self._last_revision is not None and
            self.to_repository.has_revision(self._last_revision)):
            return None
            
        try:
            return self.to_repository.missing_revision_ids(self.from_repository,
                                                           self._last_revision)
        except errors.NoSuchRevision:
            raise InstallFailed([self._last_revision])

    def _fetch_weave_text(self, file_id, required_versions):
        to_weave = self.to_weaves.get_weave_or_empty(file_id,
            self.to_repository.get_transaction())
        from_weave = self.from_weaves.get_weave(file_id,
            self.from_repository.get_transaction())
        # we fetch all the texts, because texts do
        # not reference anything, and its cheap enough
        to_weave.join(from_weave, version_ids=required_versions)
        # we don't need *all* of this data anymore, but we dont know
        # what we do. This cache clearing will result in a new read 
        # of the knit data when we do the checkout, but probably we
        # want to emit the needed data on the fly rather than at the
        # end anyhow.
        # the from weave should know not to cache data being joined,
        # but its ok to ask it to clear.
        from_weave.clear_cache()
        to_weave.clear_cache()

    def _fetch_inventory_weave(self, revs, pb):
        pb.update("fetch inventory", 0, 2)
        to_weave = self.to_control.get_weave('inventory',
                self.to_repository.get_transaction())

        child_pb = bzrlib.ui.ui_factory.nested_progress_bar()
        try:
            # just merge, this is optimisable and its means we don't
            # copy unreferenced data such as not-needed inventories.
            pb.update("fetch inventory", 1, 3)
            from_weave = self.from_repository.get_inventory_weave()
            pb.update("fetch inventory", 2, 3)
            # we fetch only the referenced inventories because we do not
            # know for unselected inventories whether all their required
            # texts are present in the other repository - it could be
            # corrupt.
            to_weave.join(from_weave, pb=child_pb, msg='merge inventory',
                          version_ids=revs)
            from_weave.clear_cache()
        finally:
            child_pb.finished()

    def _generate_root_texts(self, revs):
        """This will be called by __fetch between fetching weave texts and
        fetching the inventory weave.

        Subclasses should override this if they need to generate root texts
        after fetching weave texts.
        """
        pass
        

class GenericRepoFetcher(RepoFetcher):
    """This is a generic repo to repo fetcher.

    This makes minimal assumptions about repo layout and contents.
    It triggers a reconciliation after fetching to ensure integrity.
    """

    def _fetch_revision_texts(self, revs, pb):
        """Fetch revision object texts"""
        to_txn = self.to_transaction = self.to_repository.get_transaction()
        count = 0
        total = len(revs)
        to_store = self.to_repository._revision_store
        for rev in revs:
            pb.update('copying revisions', count, total)
            try:
                sig_text = self.from_repository.get_signature_text(rev)
                to_store.add_revision_signature_text(rev, sig_text, to_txn)
            except errors.NoSuchRevision:
                # not signed.
                pass
            to_store.add_revision(self.from_repository.get_revision(rev),
                                  to_txn)
            count += 1
        # fixup inventory if needed: 
        # this is expensive because we have no inverse index to current ghosts.
        # but on local disk its a few seconds and sftp push is already insane.
        # so we just-do-it.
        # FIXME: repository should inform if this is needed.
        self.to_repository.reconcile()
    

class KnitRepoFetcher(RepoFetcher):
    """This is a knit format repository specific fetcher.

    This differs from the GenericRepoFetcher by not doing a 
    reconciliation after copying, and using knit joining to
    copy revision texts.
    """

    def _fetch_revision_texts(self, revs, pb):
        # may need to be a InterRevisionStore call here.
        from_transaction = self.from_repository.get_transaction()
        to_transaction = self.to_repository.get_transaction()
        to_sf = self.to_repository._revision_store.get_signature_file(
            to_transaction)
        from_sf = self.from_repository._revision_store.get_signature_file(
            from_transaction)
        to_sf.join(from_sf, version_ids=revs, ignore_missing=True)
        to_rf = self.to_repository._revision_store.get_revision_file(
            to_transaction)
        from_rf = self.from_repository._revision_store.get_revision_file(
            from_transaction)
        to_rf.join(from_rf, version_ids=revs)


class Inter1and2Helper(object):
    """Helper for operations that convert data from model 1 and 2
    
    This is for use by fetchers and converters.
    """

    def __init__(self, source, target):
        """Constructor.

        :param source: The repository data comes from
        :param target: The repository data goes to
        """
        self.source = source
        self.target = target

    def iter_rev_trees(self, revs):
        """Iterate through RevisionTrees efficiently.

        Additionally, the inventory's revision_id is set if unset.

        Trees are retrieved in batches of 100, and then yielded in the order
        they were requested.

        :param revs: A list of revision ids
        """
        while revs:
            for tree in self.source.revision_trees(revs[:100]):
                if tree.inventory.revision_id is None:
                    tree.inventory.revision_id = tree.get_revision_id()
                yield tree
            revs = revs[100:]

    def generate_root_texts(self, revs):
        """Generate VersionedFiles for all root ids.
        
        :param revs: the revisions to include
        """
        inventory_weave = self.source.get_inventory_weave()
        parent_texts = {}
        versionedfile = {}
        to_store = self.target.weave_store
        for tree in self.iter_rev_trees(revs):
            revision_id = tree.inventory.root.revision
            root_id = tree.inventory.root.file_id
            parents = inventory_weave.get_parents(revision_id)
            if root_id not in versionedfile:
                versionedfile[root_id] = to_store.get_weave_or_empty(root_id, 
                    self.target.get_transaction())
            parent_texts[root_id] = versionedfile[root_id].add_lines(
                revision_id, parents, [], parent_texts)

    def regenerate_inventory(self, revs):
        """Generate a new inventory versionedfile in target, convertin data.
        
        The inventory is retrieved from the source, (deserializing it), and
        stored in the target (reserializing it in a different format).
        :param revs: The revisions to include
        """
        inventory_weave = self.source.get_inventory_weave()
        for tree in self.iter_rev_trees(revs):
            parents = inventory_weave.get_parents(tree.get_revision_id())
            self.target.add_inventory(tree.get_revision_id(), tree.inventory,
                                      parents)


class Model1toKnit2Fetcher(GenericRepoFetcher):
    """Fetch from a Model1 repository into a Knit2 repository
    """
    def __init__(self, to_repository, from_repository, last_revision=None, 
                 pb=None):
        self.helper = Inter1and2Helper(from_repository, to_repository)
        GenericRepoFetcher.__init__(self, to_repository, from_repository,
                                    last_revision, pb)

    def _generate_root_texts(self, revs):
        self.helper.generate_root_texts(revs)

    def _fetch_inventory_weave(self, revs, pb):
        self.helper.regenerate_inventory(revs)
 

class Knit1to2Fetcher(KnitRepoFetcher):
    """Fetch from a Knit1 repository into a Knit2 repository"""

    def __init__(self, to_repository, from_repository, last_revision=None, 
                 pb=None):
        self.helper = Inter1and2Helper(from_repository, to_repository)
        KnitRepoFetcher.__init__(self, to_repository, from_repository,
                                 last_revision, pb)

    def _generate_root_texts(self, revs):
        self.helper.generate_root_texts(revs)

    def _fetch_inventory_weave(self, revs, pb):
        self.helper.regenerate_inventory(revs)
        

class RemoteToOtherFetcher(GenericRepoFetcher):
    
    def _fetch_everything_for_revisions(self, revs, pp):
        # XXX: this assumes that we want RemoteRepository.get_data_stream to
        # deserialise the smart response.
        data_stream = self.from_repository.get_data_stream(revs)
        self.to_repository.insert_data_stream(data_stream)

    def _same_repo(self, to_repository, from_repository, last_revision):
        assert isinstance(from_repository, remote.RemoteRepository), from_repository
        if isinstance(to_repository, remote.RemoteRepository):
            return to_repository._client is from_repository._client
        else:
            return False


class Fetcher(object):
    """Backwards compatibility glue for branch.fetch()."""

    @deprecated_method(zero_eight)
    def __init__(self, to_branch, from_branch, last_revision=None, pb=None):
        """Please see branch.fetch()."""
        to_branch.fetch(from_branch, last_revision, pb)<|MERGE_RESOLUTION|>--- conflicted
+++ resolved
@@ -93,14 +93,7 @@
         # result variables.
         self.failed_revisions = []
         self.count_copied = 0
-<<<<<<< HEAD
         if self._same_repo(to_repository, from_repository, last_revision):
-=======
-        if to_repository.control_files._transport.base == from_repository.control_files._transport.base:
-            # check that last_revision is in 'from' and then return a no-operation.
-            if last_revision not in (None, NULL_REVISION):
-                to_repository.get_revision(last_revision)
->>>>>>> 92310dad
             return
         self.to_repository = to_repository
         self.from_repository = from_repository
@@ -128,7 +121,7 @@
         if to_repository.control_files._transport.base == from_repository.control_files._transport.base:
             # check that last_revision is in 'from' and then return a no-operation.
             if last_revision not in (None, NULL_REVISION):
-                from_repository.get_revision(last_revision)
+                to_repository.get_revision(last_revision)
             return True
         return False
 
