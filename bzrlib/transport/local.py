--- conflicted
+++ resolved
@@ -13,8 +13,10 @@
 # You should have received a copy of the GNU General Public License
 # along with this program; if not, write to the Free Software
 # Foundation, Inc., 59 Temple Place, Suite 330, Boston, MA  02111-1307  USA
-"""Implementation of Transport for the local filesystem.
-"""
+
+"""Transport for the local filesystem.
+
+This is a fairly thin wrapper on regular file IO."""
 
 import os
 import errno
@@ -25,12 +27,7 @@
 from bzrlib.trace import mutter
 from bzrlib.transport import Transport, register_transport, \
     TransportError, NoSuchFile, FileExists
-<<<<<<< HEAD
 from bzrlib.osutils import abspath
-import os, errno
-=======
-
->>>>>>> cc96782c
 
 class LocalTransportError(TransportError):
     pass
