--- conflicted
+++ resolved
@@ -71,7 +71,7 @@
          - relative_reference does not contain '..'
          - relative_reference is url escaped.
         """
-        return pathjoin(self.base, urllib.unquote(relative_reference))
+        return pathjoin(self._local_base, urlutils.unescape(relative_reference))
 
     def abspath(self, relpath):
         """Return the full url to the given relative URL."""
@@ -89,6 +89,9 @@
         the only one that has direct local access.
         This is mostly for stuff like WorkingTree which needs to know
         the local working directory.
+        
+        This function is quite expensive: it calls realpath which resolves
+        symlinks.
         """
         absurl = self.abspath(relpath)
         # mutter(u'relpath %s => base: %s, absurl %s', relpath, self.base, absurl)
@@ -105,11 +108,7 @@
             urlutils.strip_trailing_slash(abspath))
 
     def has(self, relpath):
-<<<<<<< HEAD
         return os.access(self._abspath(relpath), os.F_OK)
-=======
-        return os.access(self.local_abspath(relpath), os.F_OK)
->>>>>>> 297994d7
 
     def get(self, relpath):
         """Get the file at the given relative path.
@@ -117,12 +116,7 @@
         :param relpath: The relative path to the file
         """
         try:
-<<<<<<< HEAD
-            path = self._abspath(relpath)
-=======
-            path = self.local_abspath(relpath)
-            # mutter('LocalTransport.get(%r) => %r', relpath, path)
->>>>>>> 297994d7
+            path = self._abspath(relpath)
             return open(path, 'rb')
         except (IOError, OSError),e:
             self._translate_error(e, path)
@@ -137,11 +131,7 @@
 
         path = relpath
         try:
-<<<<<<< HEAD
-            path = self._abspath(relpath)
-=======
-            path = self.local_abspath(relpath)
->>>>>>> 297994d7
+            path = self._abspath(relpath)
             check_legal_path(path)
             fp = AtomicFile(path, 'wb', new_mode=mode)
         except (IOError, OSError),e:
@@ -168,11 +158,7 @@
         """Create a directory at the given path."""
         path = relpath
         try:
-<<<<<<< HEAD
-            path = self._abspath(relpath)
-=======
-            path = self.local_abspath(relpath)
->>>>>>> 297994d7
+            path = self._abspath(relpath)
             os.mkdir(path)
             if mode is not None:
                 os.chmod(path, mode)
@@ -183,16 +169,10 @@
         """Append the text in the file-like object into the final location."""
         abspath = self._abspath(relpath)
         try:
-<<<<<<< HEAD
             fp = open(abspath, 'ab')
             # FIXME should we really be chmodding every time ? RBC 20060523
             if mode is not None:
                 os.chmod(abspath, mode)
-=======
-            fp = open(self.local_abspath(relpath), 'ab')
-            if mode is not None:
-                os.chmod(self.local_abspath(relpath), mode)
->>>>>>> 297994d7
         except (IOError, OSError),e:
             self._translate_error(e, relpath)
         # win32 workaround (tell on an unwritten file returns 0)
@@ -203,13 +183,8 @@
 
     def copy(self, rel_from, rel_to):
         """Copy the item at rel_from to the location at rel_to"""
-<<<<<<< HEAD
         path_from = self._abspath(rel_from)
         path_to = self._abspath(rel_to)
-=======
-        path_from = self.local_abspath(rel_from)
-        path_to = self.local_abspath(rel_to)
->>>>>>> 297994d7
         try:
             shutil.copy(path_from, path_to)
         except (IOError, OSError),e:
@@ -217,32 +192,19 @@
             self._translate_error(e, path_from)
 
     def rename(self, rel_from, rel_to):
-<<<<<<< HEAD
         path_from = self._abspath(rel_from)
         try:
             # *don't* call bzrlib.osutils.rename, because we want to 
             # detect errors on rename
             os.rename(path_from, self._abspath(rel_to))
-=======
-        path_from = self.local_abspath(rel_from)
-        try:
-            # *don't* call bzrlib.osutils.rename, because we want to 
-            # detect errors on rename
-            os.rename(path_from, self.local_abspath(rel_to))
->>>>>>> 297994d7
         except (IOError, OSError),e:
             # TODO: What about path_to?
             self._translate_error(e, path_from)
 
     def move(self, rel_from, rel_to):
         """Move the item at rel_from to the location at rel_to"""
-<<<<<<< HEAD
         path_from = self._abspath(rel_from)
         path_to = self._abspath(rel_to)
-=======
-        path_from = self.local_abspath(rel_from)
-        path_to = self.local_abspath(rel_to)
->>>>>>> 297994d7
 
         try:
             # this version will delete the destination if necessary
@@ -255,11 +217,7 @@
         """Delete the item at relpath"""
         path = relpath
         try:
-<<<<<<< HEAD
-            path = self._abspath(relpath)
-=======
-            path = self.local_abspath(relpath)
->>>>>>> 297994d7
+            path = self._abspath(relpath)
             os.remove(path)
         except (IOError, OSError),e:
             self._translate_error(e, path)
@@ -278,13 +236,8 @@
             for path in relpaths:
                 self._update_pb(pb, 'copy-to', count, total)
                 try:
-<<<<<<< HEAD
                     mypath = self._abspath(path)
                     otherpath = other._abspath(path)
-=======
-                    mypath = self.local_abspath(path)
-                    otherpath = other.local_abspath(path)
->>>>>>> 297994d7
                     shutil.copy(mypath, otherpath)
                     if mode is not None:
                         os.chmod(otherpath, mode)
@@ -304,11 +257,7 @@
         WARNING: many transports do not support this, so trying avoid using
         it if at all possible.
         """
-<<<<<<< HEAD
         path = self._abspath(relpath)
-=======
-        path = self.local_abspath(relpath)
->>>>>>> 297994d7
         try:
             return [urlutils.escape(entry) for entry in os.listdir(path)]
         except (IOError, OSError), e:
@@ -319,11 +268,7 @@
         """
         path = relpath
         try:
-<<<<<<< HEAD
-            path = self._abspath(relpath)
-=======
-            path = self.local_abspath(relpath)
->>>>>>> 297994d7
+            path = self._abspath(relpath)
             return os.stat(path)
         except (IOError, OSError),e:
             self._translate_error(e, path)
@@ -335,11 +280,7 @@
         from bzrlib.lock import ReadLock
         path = relpath
         try:
-<<<<<<< HEAD
-            path = self._abspath(relpath)
-=======
-            path = self.local_abspath(relpath)
->>>>>>> 297994d7
+            path = self._abspath(relpath)
             return ReadLock(path)
         except (IOError, OSError), e:
             self._translate_error(e, path)
@@ -351,21 +292,13 @@
         :return: A lock object, which should be passed to Transport.unlock()
         """
         from bzrlib.lock import WriteLock
-<<<<<<< HEAD
         return WriteLock(self._abspath(relpath))
-=======
-        return WriteLock(self.local_abspath(relpath))
->>>>>>> 297994d7
 
     def rmdir(self, relpath):
         """See Transport.rmdir."""
         path = relpath
         try:
-<<<<<<< HEAD
-            path = self._abspath(relpath)
-=======
-            path = self.local_abspath(relpath)
->>>>>>> 297994d7
+            path = self._abspath(relpath)
             os.rmdir(path)
         except (IOError, OSError),e:
             self._translate_error(e, path)
