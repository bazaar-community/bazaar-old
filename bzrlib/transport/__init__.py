--- conflicted
+++ resolved
@@ -648,10 +648,6 @@
 
 def urlunescape(relpath):
     """Unescape relpath from url format."""
-<<<<<<< HEAD
-=======
-    import urllib
->>>>>>> 2cd39209
     return urllib.unquote(relpath)
     # TODO de-utf8 it last. relpath = utf8relpath.decode('utf8')
 
