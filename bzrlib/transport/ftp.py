# Copyright (C) 2005, 2006, 2007 Canonical Ltd
#
# This program is free software; you can redistribute it and/or modify
# it under the terms of the GNU General Public License as published by
# the Free Software Foundation; either version 2 of the License, or
# (at your option) any later version.
#
# This program is distributed in the hope that it will be useful,
# but WITHOUT ANY WARRANTY; without even the implied warranty of
# MERCHANTABILITY or FITNESS FOR A PARTICULAR PURPOSE.  See the
# GNU General Public License for more details.
#
# You should have received a copy of the GNU General Public License
# along with this program; if not, write to the Free Software
# Foundation, Inc., 59 Temple Place, Suite 330, Boston, MA  02111-1307  USA
"""Implementation of Transport over ftp.

Written by Daniel Silverstone <dsilvers@digital-scurf.org> with serious
cargo-culting from the sftp transport and the http transport.

It provides the ftp:// and aftp:// protocols where ftp:// is passive ftp
and aftp:// is active ftp. Most people will want passive ftp for traversing
NAT and other firewalls, so it's best to use it unless you explicitly want
active, in which case aftp:// will be your friend.
"""

from cStringIO import StringIO
import asyncore
import errno
import ftplib
import os
import os.path
import urllib
import urlparse
import select
import stat
import threading
import time
import random
from warnings import warn

from bzrlib import (
    errors,
    osutils,
    urlutils,
    )
from bzrlib.trace import mutter, warning
from bzrlib.transport import (
<<<<<<< HEAD
=======
    AppendBasedFileStream,
>>>>>>> 35c94cc1
    _file_streams,
    Server,
    ConnectedTransport,
    )
from bzrlib.transport.local import LocalURLServer
import bzrlib.ui

_have_medusa = False


class FtpPathError(errors.PathError):
    """FTP failed for path: %(path)s%(extra)s"""


class FtpStatResult(object):
    def __init__(self, f, relpath):
        try:
            self.st_size = f.size(relpath)
            self.st_mode = stat.S_IFREG
        except ftplib.error_perm:
            pwd = f.pwd()
            try:
                f.cwd(relpath)
                self.st_mode = stat.S_IFDIR
            finally:
                f.cwd(pwd)


_number_of_retries = 2
_sleep_between_retries = 5

# FIXME: there are inconsistencies in the way temporary errors are
# handled. Sometimes we reconnect, sometimes we raise an exception. Care should
# be taken to analyze the implications for write operations (read operations
# are safe to retry). Overall even some read operations are never
# retried. --vila 20070720 (Bug #127164)
class FtpTransport(ConnectedTransport):
    """This is the transport agent for ftp:// access."""

    def __init__(self, base, _from_transport=None):
        """Set the base path where files will be stored."""
        assert base.startswith('ftp://') or base.startswith('aftp://')
        super(FtpTransport, self).__init__(base,
                                           _from_transport=_from_transport)
        self._unqualified_scheme = 'ftp'
        if self._scheme == 'aftp':
            self.is_active = True
        else:
            self.is_active = False

    def _get_FTP(self):
        """Return the ftplib.FTP instance for this object."""
        # Ensures that a connection is established
        connection = self._get_connection()
        if connection is None:
            # First connection ever
            connection, credentials = self._create_connection()
            self._set_connection(connection, credentials)
        return connection

    def close_file_stream(self, relpath):
        """See Transport.close_file_stream."""
        del _file_streams[self.abspath(relpath)]

    def _create_connection(self, credentials=None):
        """Create a new connection with the provided credentials.

        :param credentials: The credentials needed to establish the connection.

        :return: The created connection and its associated credentials.

        The credentials are only the password as it may have been entered
        interactively by the user and may be different from the one provided
        in base url at transport creation time.
        """
        if credentials is None:
            password = self._password
        else:
            password = credentials

        mutter("Constructing FTP instance against %r" %
               ((self._host, self._port, self._user, '********',
                self.is_active),))
        try:
            connection = ftplib.FTP()
            connection.connect(host=self._host, port=self._port)
            if self._user and self._user != 'anonymous' and \
                    password is not None: # '' is a valid password
                get_password = bzrlib.ui.ui_factory.get_password
                password = get_password(prompt='FTP %(user)s@%(host)s password',
                                        user=self._user, host=self._host)
            connection.login(user=self._user, passwd=password)
            connection.set_pasv(not self.is_active)
        except ftplib.error_perm, e:
            raise errors.TransportError(msg="Error setting up connection:"
                                        " %s" % str(e), orig_error=e)
        return connection, password

    def _reconnect(self):
        """Create a new connection with the previously used credentials"""
        credentials = self.get_credentials()
        connection, credentials = self._create_connection(credentials)
        self._set_connection(connection, credentials)

    def _translate_perm_error(self, err, path, extra=None,
                              unknown_exc=FtpPathError):
        """Try to translate an ftplib.error_perm exception.

        :param err: The error to translate into a bzr error
        :param path: The path which had problems
        :param extra: Extra information which can be included
        :param unknown_exc: If None, we will just raise the original exception
                    otherwise we raise unknown_exc(path, extra=extra)
        """
        s = str(err).lower()
        if not extra:
            extra = str(err)
        else:
            extra += ': ' + str(err)
        if ('no such file' in s
            or 'could not open' in s
            or 'no such dir' in s
            or 'could not create file' in s # vsftpd
            or 'file doesn\'t exist' in s
            ):
            raise errors.NoSuchFile(path, extra=extra)
        if ('file exists' in s):
            raise errors.FileExists(path, extra=extra)
        if ('not a directory' in s):
            raise errors.PathError(path, extra=extra)

        mutter('unable to understand error for path: %s: %s', path, err)

        if unknown_exc:
            raise unknown_exc(path, extra=extra)
        # TODO: jam 20060516 Consider re-raising the error wrapped in 
        #       something like TransportError, but this loses the traceback
        #       Also, 'sftp' has a generic 'Failure' mode, which we use failure_exc
        #       to handle. Consider doing something like that here.
        #raise TransportError(msg='Error for path: %s' % (path,), orig_error=e)
        raise

    def _remote_path(self, relpath):
        # XXX: It seems that ftplib does not handle Unicode paths
        # at the same time, medusa won't handle utf8 paths So if
        # we .encode(utf8) here (see ConnectedTransport
        # implementation), then we get a Server failure.  while
        # if we use str(), we get a UnicodeError, and the test
        # suite just skips testing UnicodePaths.
        relative = str(urlutils.unescape(relpath))
        remote_path = self._combine_paths(self._path, relative)
        return remote_path

    def has(self, relpath):
        """Does the target location exist?"""
        # FIXME jam 20060516 We *do* ask about directories in the test suite
        #       We don't seem to in the actual codebase
        # XXX: I assume we're never asked has(dirname) and thus I use
        # the FTP size command and assume that if it doesn't raise,
        # all is good.
        abspath = self._remote_path(relpath)
        try:
            f = self._get_FTP()
            mutter('FTP has check: %s => %s', relpath, abspath)
            s = f.size(abspath)
            mutter("FTP has: %s", abspath)
            return True
        except ftplib.error_perm, e:
            if ('is a directory' in str(e).lower()):
                mutter("FTP has dir: %s: %s", abspath, e)
                return True
            mutter("FTP has not: %s: %s", abspath, e)
            return False

    def get(self, relpath, decode=False, retries=0):
        """Get the file at the given relative path.

        :param relpath: The relative path to the file
        :param retries: Number of retries after temporary failures so far
                        for this operation.

        We're meant to return a file-like object which bzr will
        then read from. For now we do this via the magic of StringIO
        """
        # TODO: decode should be deprecated
        try:
            mutter("FTP get: %s", self._remote_path(relpath))
            f = self._get_FTP()
            ret = StringIO()
            f.retrbinary('RETR '+self._remote_path(relpath), ret.write, 8192)
            ret.seek(0)
            return ret
        except ftplib.error_perm, e:
            raise errors.NoSuchFile(self.abspath(relpath), extra=str(e))
        except ftplib.error_temp, e:
            if retries > _number_of_retries:
                raise errors.TransportError(msg="FTP temporary error during GET %s. Aborting."
                                     % self.abspath(relpath),
                                     orig_error=e)
            else:
                warning("FTP temporary error: %s. Retrying.", str(e))
                self._reconnect()
                return self.get(relpath, decode, retries+1)
        except EOFError, e:
            if retries > _number_of_retries:
                raise errors.TransportError("FTP control connection closed during GET %s."
                                     % self.abspath(relpath),
                                     orig_error=e)
            else:
                warning("FTP control connection closed. Trying to reopen.")
                time.sleep(_sleep_between_retries)
                self._reconnect()
                return self.get(relpath, decode, retries+1)

    def put_file(self, relpath, fp, mode=None, retries=0):
        """Copy the file-like or string object into the location.

        :param relpath: Location to put the contents, relative to base.
        :param fp:       File-like or string object.
        :param retries: Number of retries after temporary failures so far
                        for this operation.

        TODO: jam 20051215 ftp as a protocol seems to support chmod, but
        ftplib does not
        """
        abspath = self._remote_path(relpath)
        tmp_abspath = '%s.tmp.%.9f.%d.%d' % (abspath, time.time(),
                        os.getpid(), random.randint(0,0x7FFFFFFF))
        if getattr(fp, 'read', None) is None:
            fp = StringIO(fp)
        try:
            mutter("FTP put: %s", abspath)
            f = self._get_FTP()
            try:
                f.storbinary('STOR '+tmp_abspath, fp)
                self._rename_and_overwrite(tmp_abspath, abspath, f)
            except (ftplib.error_temp,EOFError), e:
                warning("Failure during ftp PUT. Deleting temporary file.")
                try:
                    f.delete(tmp_abspath)
                except:
                    warning("Failed to delete temporary file on the"
                            " server.\nFile: %s", tmp_abspath)
                    raise e
                raise
        except ftplib.error_perm, e:
            self._translate_perm_error(e, abspath, extra='could not store',
                                       unknown_exc=errors.NoSuchFile)
        except ftplib.error_temp, e:
            if retries > _number_of_retries:
                raise errors.TransportError("FTP temporary error during PUT %s. Aborting."
                                     % self.abspath(relpath), orig_error=e)
            else:
                warning("FTP temporary error: %s. Retrying.", str(e))
                self._reconnect()
                self.put_file(relpath, fp, mode, retries+1)
        except EOFError:
            if retries > _number_of_retries:
                raise errors.TransportError("FTP control connection closed during PUT %s."
                                     % self.abspath(relpath), orig_error=e)
            else:
                warning("FTP control connection closed. Trying to reopen.")
                time.sleep(_sleep_between_retries)
                self._reconnect()
                self.put_file(relpath, fp, mode, retries+1)

    def mkdir(self, relpath, mode=None):
        """Create a directory at the given path."""
        abspath = self._remote_path(relpath)
        try:
            mutter("FTP mkd: %s", abspath)
            f = self._get_FTP()
            f.mkd(abspath)
        except ftplib.error_perm, e:
            self._translate_perm_error(e, abspath,
                unknown_exc=errors.FileExists)

<<<<<<< HEAD
    def open_file_stream(self, relpath):
        """See Transport.open_file_stream."""
        def append_data(bytes):
            self.append_bytes(relpath, bytes)
        self.put_bytes(relpath, "")
        _file_streams[self.abspath(relpath)] = append_data
        return append_data
=======
    def open_write_stream(self, relpath, mode=None):
        """See Transport.open_write_stream."""
        self.put_bytes(relpath, "", mode)
        result = AppendBasedFileStream(self, relpath)
        _file_streams[self.abspath(relpath)] = result
        return result
>>>>>>> 35c94cc1

    def recommended_page_size(self):
        """See Transport.recommended_page_size().

        For FTP we suggest a large page size to reduce the overhead
        introduced by latency.
        """
        return 64 * 1024

    def rmdir(self, rel_path):
        """Delete the directory at rel_path"""
        abspath = self._remote_path(rel_path)
        try:
            mutter("FTP rmd: %s", abspath)
            f = self._get_FTP()
            f.rmd(abspath)
        except ftplib.error_perm, e:
            self._translate_perm_error(e, abspath, unknown_exc=errors.PathError)

    def append_file(self, relpath, f, mode=None):
        """Append the text in the file-like object into the final
        location.
        """
        abspath = self._remote_path(relpath)
        if self.has(relpath):
            ftp = self._get_FTP()
            result = ftp.size(abspath)
        else:
            result = 0

        mutter("FTP appe to %s", abspath)
        self._try_append(relpath, f.read(), mode)

        return result

    def _try_append(self, relpath, text, mode=None, retries=0):
        """Try repeatedly to append the given text to the file at relpath.
        
        This is a recursive function. On errors, it will be called until the
        number of retries is exceeded.
        """
        try:
            abspath = self._remote_path(relpath)
            mutter("FTP appe (try %d) to %s", retries, abspath)
            ftp = self._get_FTP()
            ftp.voidcmd("TYPE I")
            cmd = "APPE %s" % abspath
            conn = ftp.transfercmd(cmd)
            conn.sendall(text)
            conn.close()
            if mode:
                self._setmode(relpath, mode)
            ftp.getresp()
        except ftplib.error_perm, e:
            self._translate_perm_error(e, abspath, extra='error appending',
                unknown_exc=errors.NoSuchFile)
        except ftplib.error_temp, e:
            if retries > _number_of_retries:
                raise errors.TransportError("FTP temporary error during APPEND %s." \
                        "Aborting." % abspath, orig_error=e)
            else:
                warning("FTP temporary error: %s. Retrying.", str(e))
                self._reconnect()
                self._try_append(relpath, text, mode, retries+1)

    def _setmode(self, relpath, mode):
        """Set permissions on a path.

        Only set permissions if the FTP server supports the 'SITE CHMOD'
        extension.
        """
        try:
            mutter("FTP site chmod: setting permissions to %s on %s",
                str(mode), self._remote_path(relpath))
            ftp = self._get_FTP()
            cmd = "SITE CHMOD %s %s" % (self._remote_path(relpath), str(mode))
            ftp.sendcmd(cmd)
        except ftplib.error_perm, e:
            # Command probably not available on this server
            warning("FTP Could not set permissions to %s on %s. %s",
                    str(mode), self._remote_path(relpath), str(e))

    # TODO: jam 20060516 I believe ftp allows you to tell an ftp server
    #       to copy something to another machine. And you may be able
    #       to give it its own address as the 'to' location.
    #       So implement a fancier 'copy()'

    def rename(self, rel_from, rel_to):
        abs_from = self._remote_path(rel_from)
        abs_to = self._remote_path(rel_to)
        mutter("FTP rename: %s => %s", abs_from, abs_to)
        f = self._get_FTP()
        return self._rename(abs_from, abs_to, f)

    def _rename(self, abs_from, abs_to, f):
        try:
            f.rename(abs_from, abs_to)
        except ftplib.error_perm, e:
            self._translate_perm_error(e, abs_from,
                ': unable to rename to %r' % (abs_to))

    def move(self, rel_from, rel_to):
        """Move the item at rel_from to the location at rel_to"""
        abs_from = self._remote_path(rel_from)
        abs_to = self._remote_path(rel_to)
        try:
            mutter("FTP mv: %s => %s", abs_from, abs_to)
            f = self._get_FTP()
            self._rename_and_overwrite(abs_from, abs_to, f)
        except ftplib.error_perm, e:
            self._translate_perm_error(e, abs_from,
                extra='unable to rename to %r' % (rel_to,), 
                unknown_exc=errors.PathError)

    def _rename_and_overwrite(self, abs_from, abs_to, f):
        """Do a fancy rename on the remote server.

        Using the implementation provided by osutils.
        """
        osutils.fancy_rename(abs_from, abs_to,
            rename_func=lambda p1, p2: self._rename(p1, p2, f),
            unlink_func=lambda p: self._delete(p, f))

    def delete(self, relpath):
        """Delete the item at relpath"""
        abspath = self._remote_path(relpath)
        f = self._get_FTP()
        self._delete(abspath, f)

    def _delete(self, abspath, f):
        try:
            mutter("FTP rm: %s", abspath)
            f.delete(abspath)
        except ftplib.error_perm, e:
            self._translate_perm_error(e, abspath, 'error deleting',
                unknown_exc=errors.NoSuchFile)

    def external_url(self):
        """See bzrlib.transport.Transport.external_url."""
        # FTP URL's are externally usable.
        return self.base

    def listable(self):
        """See Transport.listable."""
        return True

    def list_dir(self, relpath):
        """See Transport.list_dir."""
        basepath = self._remote_path(relpath)
        mutter("FTP nlst: %s", basepath)
        f = self._get_FTP()
        try:
            paths = f.nlst(basepath)
        except ftplib.error_perm, e:
            self._translate_perm_error(e, relpath, extra='error with list_dir')
        # If FTP.nlst returns paths prefixed by relpath, strip 'em
        if paths and paths[0].startswith(basepath):
            entries = [path[len(basepath)+1:] for path in paths]
        else:
            entries = paths
        # Remove . and .. if present
        return [urlutils.escape(entry) for entry in entries
                if entry not in ('.', '..')]

    def iter_files_recursive(self):
        """See Transport.iter_files_recursive.

        This is cargo-culted from the SFTP transport"""
        mutter("FTP iter_files_recursive")
        queue = list(self.list_dir("."))
        while queue:
            relpath = queue.pop(0)
            st = self.stat(relpath)
            if stat.S_ISDIR(st.st_mode):
                for i, basename in enumerate(self.list_dir(relpath)):
                    queue.insert(i, relpath+"/"+basename)
            else:
                yield relpath

    def stat(self, relpath):
        """Return the stat information for a file."""
        abspath = self._remote_path(relpath)
        try:
            mutter("FTP stat: %s", abspath)
            f = self._get_FTP()
            return FtpStatResult(f, abspath)
        except ftplib.error_perm, e:
            self._translate_perm_error(e, abspath, extra='error w/ stat')

    def lock_read(self, relpath):
        """Lock the given file for shared (read) access.
        :return: A lock object, which should be passed to Transport.unlock()
        """
        # The old RemoteBranch ignore lock for reading, so we will
        # continue that tradition and return a bogus lock object.
        class BogusLock(object):
            def __init__(self, path):
                self.path = path
            def unlock(self):
                pass
        return BogusLock(relpath)

    def lock_write(self, relpath):
        """Lock the given file for exclusive (write) access.
        WARNING: many transports do not support this, so trying avoid using it

        :return: A lock object, which should be passed to Transport.unlock()
        """
        return self.lock_read(relpath)


class FtpServer(Server):
    """Common code for FTP server facilities."""

    def __init__(self):
        self._root = None
        self._ftp_server = None
        self._port = None
        self._async_thread = None
        # ftp server logs
        self.logs = []

    def get_url(self):
        """Calculate an ftp url to this server."""
        return 'ftp://foo:bar@localhost:%d/' % (self._port)

#    def get_bogus_url(self):
#        """Return a URL which cannot be connected to."""
#        return 'ftp://127.0.0.1:1'

    def log(self, message):
        """This is used by medusa.ftp_server to log connections, etc."""
        self.logs.append(message)

    def setUp(self, vfs_server=None):
        if not _have_medusa:
            raise RuntimeError('Must have medusa to run the FtpServer')

        assert vfs_server is None or isinstance(vfs_server, LocalURLServer), \
            "FtpServer currently assumes local transport, got %s" % vfs_server

        self._root = os.getcwdu()
        self._ftp_server = _ftp_server(
            authorizer=_test_authorizer(root=self._root),
            ip='localhost',
            port=0, # bind to a random port
            resolver=None,
            logger_object=self # Use FtpServer.log() for messages
            )
        self._port = self._ftp_server.getsockname()[1]
        # Don't let it loop forever, or handle an infinite number of requests.
        # In this case it will run for 1000s, or 10000 requests
        self._async_thread = threading.Thread(
                target=FtpServer._asyncore_loop_ignore_EBADF,
                kwargs={'timeout':0.1, 'count':10000})
        self._async_thread.setDaemon(True)
        self._async_thread.start()

    def tearDown(self):
        """See bzrlib.transport.Server.tearDown."""
        # have asyncore release the channel
        self._ftp_server.del_channel()
        asyncore.close_all()
        self._async_thread.join()

    @staticmethod
    def _asyncore_loop_ignore_EBADF(*args, **kwargs):
        """Ignore EBADF during server shutdown.

        We close the socket to get the server to shutdown, but this causes
        select.select() to raise EBADF.
        """
        try:
            asyncore.loop(*args, **kwargs)
            # FIXME: If we reach that point, we should raise an exception
            # explaining that the 'count' parameter in setUp is too low or
            # testers may wonder why their test just sits there waiting for a
            # server that is already dead. Note that if the tester waits too
            # long under pdb the server will also die.
        except select.error, e:
            if e.args[0] != errno.EBADF:
                raise


_ftp_channel = None
_ftp_server = None
_test_authorizer = None


def _setup_medusa():
    global _have_medusa, _ftp_channel, _ftp_server, _test_authorizer
    try:
        import medusa
        import medusa.filesys
        import medusa.ftp_server
    except ImportError:
        return False

    _have_medusa = True

    class test_authorizer(object):
        """A custom Authorizer object for running the test suite.

        The reason we cannot use dummy_authorizer, is because it sets the
        channel to readonly, which we don't always want to do.
        """

        def __init__(self, root):
            self.root = root

        def authorize(self, channel, username, password):
            """Return (success, reply_string, filesystem)"""
            if not _have_medusa:
                return 0, 'No Medusa.', None

            channel.persona = -1, -1
            if username == 'anonymous':
                channel.read_only = 1
            else:
                channel.read_only = 0

            return 1, 'OK.', medusa.filesys.os_filesystem(self.root)


    class ftp_channel(medusa.ftp_server.ftp_channel):
        """Customized ftp channel"""

        def log(self, message):
            """Redirect logging requests."""
            mutter('_ftp_channel: %s', message)

        def log_info(self, message, type='info'):
            """Redirect logging requests."""
            mutter('_ftp_channel %s: %s', type, message)

        def cmd_rnfr(self, line):
            """Prepare for renaming a file."""
            self._renaming = line[1]
            self.respond('350 Ready for RNTO')
            # TODO: jam 20060516 in testing, the ftp server seems to
            #       check that the file already exists, or it sends
            #       550 RNFR command failed

        def cmd_rnto(self, line):
            """Rename a file based on the target given.

            rnto must be called after calling rnfr.
            """
            if not self._renaming:
                self.respond('503 RNFR required first.')
            pfrom = self.filesystem.translate(self._renaming)
            self._renaming = None
            pto = self.filesystem.translate(line[1])
            if os.path.exists(pto):
                self.respond('550 RNTO failed: file exists')
                return
            try:
                os.rename(pfrom, pto)
            except (IOError, OSError), e:
                # TODO: jam 20060516 return custom responses based on
                #       why the command failed
                # (bialix 20070418) str(e) on Python 2.5 @ Windows
                # sometimes don't provide expected error message;
                # so we obtain such message via os.strerror()
                self.respond('550 RNTO failed: %s' % os.strerror(e.errno))
            except:
                self.respond('550 RNTO failed')
                # For a test server, we will go ahead and just die
                raise
            else:
                self.respond('250 Rename successful.')

        def cmd_size(self, line):
            """Return the size of a file

            This is overloaded to help the test suite determine if the 
            target is a directory.
            """
            filename = line[1]
            if not self.filesystem.isfile(filename):
                if self.filesystem.isdir(filename):
                    self.respond('550 "%s" is a directory' % (filename,))
                else:
                    self.respond('550 "%s" is not a file' % (filename,))
            else:
                self.respond('213 %d' 
                    % (self.filesystem.stat(filename)[stat.ST_SIZE]),)

        def cmd_mkd(self, line):
            """Create a directory.

            Overloaded because default implementation does not distinguish
            *why* it cannot make a directory.
            """
            if len (line) != 2:
                self.command_not_understood(''.join(line))
            else:
                path = line[1]
                try:
                    self.filesystem.mkdir (path)
                    self.respond ('257 MKD command successful.')
                except (IOError, OSError), e:
                    # (bialix 20070418) str(e) on Python 2.5 @ Windows
                    # sometimes don't provide expected error message;
                    # so we obtain such message via os.strerror()
                    self.respond ('550 error creating directory: %s' %
                                  os.strerror(e.errno))
                except:
                    self.respond ('550 error creating directory.')


    class ftp_server(medusa.ftp_server.ftp_server):
        """Customize the behavior of the Medusa ftp_server.

        There are a few warts on the ftp_server, based on how it expects
        to be used.
        """
        _renaming = None
        ftp_channel_class = ftp_channel

        def __init__(self, *args, **kwargs):
            mutter('Initializing _ftp_server: %r, %r', args, kwargs)
            medusa.ftp_server.ftp_server.__init__(self, *args, **kwargs)

        def log(self, message):
            """Redirect logging requests."""
            mutter('_ftp_server: %s', message)

        def log_info(self, message, type='info'):
            """Override the asyncore.log_info so we don't stipple the screen."""
            mutter('_ftp_server %s: %s', type, message)

    _test_authorizer = test_authorizer
    _ftp_channel = ftp_channel
    _ftp_server = ftp_server

    return True


def get_test_permutations():
    """Return the permutations to be used in testing."""
    if not _setup_medusa():
        warn("You must install medusa (http://www.amk.ca/python/code/medusa.html) for FTP tests")
        return []
    else:
        return [(FtpTransport, FtpServer)]<|MERGE_RESOLUTION|>--- conflicted
+++ resolved
@@ -46,10 +46,7 @@
     )
 from bzrlib.trace import mutter, warning
 from bzrlib.transport import (
-<<<<<<< HEAD
-=======
     AppendBasedFileStream,
->>>>>>> 35c94cc1
     _file_streams,
     Server,
     ConnectedTransport,
@@ -327,22 +324,12 @@
             self._translate_perm_error(e, abspath,
                 unknown_exc=errors.FileExists)
 
-<<<<<<< HEAD
-    def open_file_stream(self, relpath):
-        """See Transport.open_file_stream."""
-        def append_data(bytes):
-            self.append_bytes(relpath, bytes)
-        self.put_bytes(relpath, "")
-        _file_streams[self.abspath(relpath)] = append_data
-        return append_data
-=======
     def open_write_stream(self, relpath, mode=None):
         """See Transport.open_write_stream."""
         self.put_bytes(relpath, "", mode)
         result = AppendBasedFileStream(self, relpath)
         _file_streams[self.abspath(relpath)] = result
         return result
->>>>>>> 35c94cc1
 
     def recommended_page_size(self):
         """See Transport.recommended_page_size().
