--- conflicted
+++ resolved
@@ -509,13 +509,8 @@
 class SmartClientHTTPMediumRequest(medium.SmartClientMediumRequest):
     """A SmartClientMediumRequest that works with an HTTP medium."""
 
-<<<<<<< HEAD
     def __init__(self, client_medium):
         medium.SmartClientMediumRequest.__init__(self, client_medium)
-=======
-    def __init__(self, smart_medium):
-        medium.SmartClientMediumRequest.__init__(self, smart_medium)
->>>>>>> 903e4a10
         self._buffer = ''
 
     def _accept_bytes(self, bytes):
