# Copyright (C) 2005, 2006 Canonical Ltd
#
# This program is free software; you can redistribute it and/or modify
# it under the terms of the GNU General Public License as published by
# the Free Software Foundation; either version 2 of the License, or
# (at your option) any later version.
#
# This program is distributed in the hope that it will be useful,
# but WITHOUT ANY WARRANTY; without even the implied warranty of
# MERCHANTABILITY or FITNESS FOR A PARTICULAR PURPOSE.  See the
# GNU General Public License for more details.
#
# You should have received a copy of the GNU General Public License
# along with this program; if not, write to the Free Software
# Foundation, Inc., 59 Temple Place, Suite 330, Boston, MA  02111-1307  USA

import errno
import urllib, urllib2
import errno
from StringIO import StringIO

import bzrlib  # for the version
from bzrlib.trace import mutter
from bzrlib.transport import register_urlparse_netloc_protocol
from bzrlib.transport.http import HttpTransportBase, extract_auth, HttpServer
<<<<<<< HEAD
from bzrlib.transport.http._response import (HttpMultipartRangeResponse,
                                             HttpRangeResponse)
=======
>>>>>>> fe462934
from bzrlib.errors import (TransportNotPossible, NoSuchFile, BzrError,
                           TransportError, ConnectionError)

register_urlparse_netloc_protocol('http+urllib')


class Request(urllib2.Request):
    """Request object for urllib2 that allows the method to be overridden."""

    method = None

    def get_method(self):
        if self.method is not None:
            return self.method
        else:
            return urllib2.Request.get_method(self)


class HttpTransport_urllib(HttpTransportBase):
    """Python urllib transport for http and https.
    """

    # TODO: Implement pipelined versions of all of the *_multi() functions.

    def __init__(self, base):
        """Set the base path where files will be stored."""
        super(HttpTransport_urllib, self).__init__(base)

    def readv(self, relpath, offsets):
        """Get parts of the file at the given relative path.

        :param offsets: A list of (offset, size) tuples.
        :param return: A list or generator of (offset, data) tuples
        """
        mutter('readv of %s [%s]', relpath, offsets)
        ranges = self._offsets_to_ranges(offsets)
        code, f = self._get(relpath, ranges)
        for start, size in offsets:
            f.seek(start, 0)
            data = f.read(size)
            assert len(data) == size
            yield start, data

    def _is_multipart(self, content_type):
        return content_type.startswith('multipart/byteranges;')

    def _handle_response(self, path, response):
        """Interpret the code & headers and return a HTTP response.

        This is a factory method which returns an appropriate HTTP response
        based on the code & headers it's given.
        """
        content_type = response.headers['Content-Type']
        mutter('handling response code %s ctype %s', response.code,
            content_type)

        if response.code == 206 and self._is_multipart(content_type):
            # Full fledged multipart response
            return HttpMultipartRangeResponse(path, content_type, response)
        elif response.code == 206:
            # A response to a range request, but not multipart
            content_range = response.headers['Content-Range']
            return HttpRangeResponse(path, content_range, response)
        elif response.code == 200:
            # A regular non-range response, unfortunately the result from
            # urllib doesn't support seek, so we wrap it in a StringIO
            return StringIO(response.read())
        elif response.code == 404:
            raise NoSuchFile(path)

        raise BzrError("HTTP couldn't handle code %s", response.code)

    def _get(self, relpath, ranges):
        path = relpath
        try:
            path = self._real_abspath(relpath)
            response = self._get_url_impl(path, method='GET', ranges=ranges)
            return response.code, self._handle_response(path, response)
        except urllib2.HTTPError, e:
            mutter('url error code: %s for has url: %r', e.code, path)
            if e.code == 404:
                raise NoSuchFile(path, extra=e)
            raise
        except (BzrError, IOError), e:
            if hasattr(e, 'errno'):
                mutter('io error: %s %s for has url: %r',
                    e.errno, errno.errorcode.get(e.errno), path)
                if e.errno == errno.ENOENT:
                    raise NoSuchFile(path, extra=e)
            raise ConnectionError(msg = "Error retrieving %s: %s" 
                             % (self.abspath(relpath), str(e)),
                             orig_error=e)

    def _get_url_impl(self, url, method, ranges):
        """Actually pass get request into urllib

        :returns: urllib Response object
        """
        manager = urllib2.HTTPPasswordMgrWithDefaultRealm()
        url = extract_auth(url, manager)
        auth_handler = urllib2.HTTPBasicAuthHandler(manager)
        opener = urllib2.build_opener(auth_handler)
        request = Request(url)
        request.method = method
        request.add_header('Pragma', 'no-cache')
        request.add_header('Cache-control', 'max-age=0')
        request.add_header('User-Agent', 'bzr/%s (urllib)' % bzrlib.__version__)
        if ranges:
            request.add_header('Range', self._range_header(ranges))
        mutter("GET %s [%s]" % (url, request.get_header('Range')))
        response = opener.open(request)
        return response

    def should_cache(self):
        """Return True if the data pulled across should be cached locally.
        """
        return True

    def has(self, relpath):
        """Does the target location exist?
        """
        abspath = self._real_abspath(relpath)
        try:
            f = self._get_url_impl(abspath, 'HEAD', [])
            # Without the read and then close()
            # we tend to have busy sockets.
            f.read()
            f.close()
            return True
        except urllib2.URLError, e:
            mutter('url error code: %s for has url: %r', e.code, abspath)
            if e.code == 404:
                return False
            raise
        except IOError, e:
            mutter('io error: %s %s for has url: %r',
                e.errno, errno.errorcode.get(e.errno), abspath)
            if e.errno == errno.ENOENT:
                return False
            raise TransportError(orig_error=e)

    def copy_to(self, relpaths, other, mode=None, pb=None):
        """Copy a set of entries from self into another Transport.

        :param relpaths: A list/generator of entries to be copied.

        TODO: if other is LocalTransport, is it possible to
              do better than put(get())?
        """
        # At this point HttpTransport_urllib might be able to check and see if
        # the remote location is the same, and rather than download, and
        # then upload, it could just issue a remote copy_this command.
        if isinstance(other, HttpTransport_urllib):
            raise TransportNotPossible('http cannot be the target of copy_to()')
        else:
            return super(HttpTransport_urllib, self).copy_to(relpaths, other, mode=mode, pb=pb)

    def move(self, rel_from, rel_to):
        """Move the item at rel_from to the location at rel_to"""
        raise TransportNotPossible('http does not support move()')

    def delete(self, relpath):
        """Delete the item at relpath"""
        raise TransportNotPossible('http does not support delete()')


class HttpServer_urllib(HttpServer):
    """Subclass of HttpServer that gives http+urllib urls.

    This is for use in testing: connections to this server will always go
    through urllib where possible.
    """

    # urls returned by this server should require the urllib client impl
    _url_protocol = 'http+urllib'


def get_test_permutations():
    """Return the permutations to be used in testing."""
    return [(HttpTransport_urllib, HttpServer_urllib),
            ]<|MERGE_RESOLUTION|>--- conflicted
+++ resolved
@@ -23,11 +23,6 @@
 from bzrlib.trace import mutter
 from bzrlib.transport import register_urlparse_netloc_protocol
 from bzrlib.transport.http import HttpTransportBase, extract_auth, HttpServer
-<<<<<<< HEAD
-from bzrlib.transport.http._response import (HttpMultipartRangeResponse,
-                                             HttpRangeResponse)
-=======
->>>>>>> fe462934
 from bzrlib.errors import (TransportNotPossible, NoSuchFile, BzrError,
                            TransportError, ConnectionError)
 
@@ -55,50 +50,6 @@
     def __init__(self, base):
         """Set the base path where files will be stored."""
         super(HttpTransport_urllib, self).__init__(base)
-
-    def readv(self, relpath, offsets):
-        """Get parts of the file at the given relative path.
-
-        :param offsets: A list of (offset, size) tuples.
-        :param return: A list or generator of (offset, data) tuples
-        """
-        mutter('readv of %s [%s]', relpath, offsets)
-        ranges = self._offsets_to_ranges(offsets)
-        code, f = self._get(relpath, ranges)
-        for start, size in offsets:
-            f.seek(start, 0)
-            data = f.read(size)
-            assert len(data) == size
-            yield start, data
-
-    def _is_multipart(self, content_type):
-        return content_type.startswith('multipart/byteranges;')
-
-    def _handle_response(self, path, response):
-        """Interpret the code & headers and return a HTTP response.
-
-        This is a factory method which returns an appropriate HTTP response
-        based on the code & headers it's given.
-        """
-        content_type = response.headers['Content-Type']
-        mutter('handling response code %s ctype %s', response.code,
-            content_type)
-
-        if response.code == 206 and self._is_multipart(content_type):
-            # Full fledged multipart response
-            return HttpMultipartRangeResponse(path, content_type, response)
-        elif response.code == 206:
-            # A response to a range request, but not multipart
-            content_range = response.headers['Content-Range']
-            return HttpRangeResponse(path, content_range, response)
-        elif response.code == 200:
-            # A regular non-range response, unfortunately the result from
-            # urllib doesn't support seek, so we wrap it in a StringIO
-            return StringIO(response.read())
-        elif response.code == 404:
-            raise NoSuchFile(path)
-
-        raise BzrError("HTTP couldn't handle code %s", response.code)
 
     def _get(self, relpath, ranges):
         path = relpath
