--- conflicted
+++ resolved
@@ -220,14 +220,10 @@
                     e[0], _pycurl_errors.errorcode[e[0]], e, url)
             if e[0] in (_pycurl_errors.CURLE_COULDNT_RESOLVE_HOST,
                         _pycurl_errors.CURLE_COULDNT_CONNECT,
-<<<<<<< HEAD
+                        _pycurl_errors.CURLE_COULDNT_RESOLVE_PROXY,
                         _pycurl_errors.CURLE_GOT_NOTHING):
-                self._raise_curl_connection_error(curl)
-=======
-                        _pycurl_errors.CURLE_COULDNT_RESOLVE_PROXY):
                 raise ConnectionError('curl connection error (%s)\non %s'
                               % (e[1], url))
->>>>>>> b38f7207
             # jam 20060713 The code didn't use to re-raise the exception here
             # but that seemed bogus
             raise
