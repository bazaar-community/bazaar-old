--- conflicted
+++ resolved
@@ -59,11 +59,8 @@
     config,
     debug,
     errors,
-<<<<<<< HEAD
     osutils,
-=======
     trace,
->>>>>>> 705ce34c
     transport,
     ui,
     )
@@ -149,11 +146,6 @@
 class HTTPConnection(AbstractHTTPConnection, httplib.HTTPConnection):
 
     # XXX: Needs refactoring at the caller level.
-<<<<<<< HEAD
-    def __init__(self, host, port=None, proxied_host=None):
-        # Use strict=True since we don't support HTTP/0.9
-        httplib.HTTPConnection.__init__(self, host, port, strict=True)
-=======
     def __init__(self, host, port=None, strict=None, proxied_host=None):
         if 'http' in debug.debug_flags:
             netloc = host
@@ -162,8 +154,8 @@
             if proxied_host is not None:
                 netloc += '(proxy for %s)' % proxied_host
             trace.mutter('* About to connect() to %s' % netloc)
-        httplib.HTTPConnection.__init__(self, host, port, strict)
->>>>>>> 705ce34c
+        # Use strict=True since we don't support HTTP/0.9
+        httplib.HTTPConnection.__init__(self, host, port, strict=True)
         self.proxied_host = proxied_host
 
 
