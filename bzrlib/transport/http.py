--- conflicted
+++ resolved
@@ -62,17 +62,12 @@
     
 def get_url(url):
     import urllib2
-<<<<<<< HEAD
-    mutter("get_url %s", url)
-    url_f = urllib2.urlopen(url)
-=======
     mutter("get_url %s" % url)
     manager = urllib2.HTTPPasswordMgrWithDefaultRealm()
     url = extract_auth(url, manager)
     auth_handler = urllib2.HTTPBasicAuthHandler(manager)
     opener = urllib2.build_opener(auth_handler)
     url_f = opener.open(url)
->>>>>>> 3a10c906
     return url_f
 
 class HttpTransportError(TransportError):
