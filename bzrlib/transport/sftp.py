--- conflicted
+++ resolved
@@ -237,10 +237,6 @@
             pass
 
 
-<<<<<<< HEAD
-=======
-
->>>>>>> bc668f9e
 class SFTPTransport (Transport):
     """
     Transport implementation for SFTP access.
