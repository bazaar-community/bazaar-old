--- conflicted
+++ resolved
@@ -324,7 +324,6 @@
             pass
 
 
-<<<<<<< HEAD
 class SFTPUrlHandling(Transport):
     """Mix-in that does common handling of SSH/SFTP URLs."""
 
@@ -388,13 +387,7 @@
 
 
 class SFTPTransport(SFTPUrlHandling):
-    """
-    Transport implementation for SFTP access.
-    """
-=======
-class SFTPTransport (Transport):
-    """Transport implementation for SFTP access"""
->>>>>>> d4afde08
+    """Transport implementation for SFTP access."""
 
     _do_prefetch = _default_do_prefetch
     # TODO: jam 20060717 Conceivably these could be configurable, either
