--- conflicted
+++ resolved
@@ -87,11 +87,7 @@
     Transport implementation for SFTP access.
     """
 
-<<<<<<< HEAD
     _url_matcher = re.compile(r'^sftp://([^:@]*(:[^@]*)?@)?(.*?)(:\d+)?(/.*)?$')
-=======
-    _url_matcher = re.compile(r'^sftp://(.*@)?(.*?)(:\d+)?(/.*)?$')
->>>>>>> 551ea549
     
     def __init__(self, base, clone_from=None):
         assert base.startswith('sftp://')
