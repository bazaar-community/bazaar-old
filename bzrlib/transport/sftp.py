# Copyright (C) 2005 Robey Pointer <robey@lag.net>, Canonical Ltd

# This program is free software; you can redistribute it and/or modify
# it under the terms of the GNU General Public License as published by
# the Free Software Foundation; either version 2 of the License, or
# (at your option) any later version.

# This program is distributed in the hope that it will be useful,
# but WITHOUT ANY WARRANTY; without even the implied warranty of
# MERCHANTABILITY or FITNESS FOR A PARTICULAR PURPOSE.  See the
# GNU General Public License for more details.

# You should have received a copy of the GNU General Public License
# along with this program; if not, write to the Free Software
# Foundation, Inc., 59 Temple Place, Suite 330, Boston, MA  02111-1307  USA

"""Implementation of Transport over SFTP, using paramiko."""

import errno
import getpass
import os
import re
import stat
import sys
import urllib
import urlparse
import time
import random
import subprocess
import weakref

from bzrlib.errors import (FileExists, 
                           TransportNotPossible, NoSuchFile, PathNotChild,
                           TransportError,
                           LockError)
from bzrlib.config import config_dir, ensure_config_dir_exists
from bzrlib.trace import mutter, warning, error
from bzrlib.transport import Transport, register_transport
from bzrlib.osutils import pathjoin, fancy_rename
import bzrlib.ui

try:
    import paramiko
except ImportError:
    error('The SFTP transport requires paramiko.')
    raise
else:
    from paramiko.sftp import (SFTP_FLAG_WRITE, SFTP_FLAG_CREATE,
                               SFTP_FLAG_EXCL, SFTP_FLAG_TRUNC,
                               CMD_HANDLE, CMD_OPEN)
    from paramiko.sftp_attr import SFTPAttributes
    from paramiko.sftp_file import SFTPFile
    from paramiko.sftp_client import SFTPClient

if 'sftp' not in urlparse.uses_netloc: urlparse.uses_netloc.append('sftp')


_close_fds = True
if sys.platform == 'win32':
    # close_fds not supported on win32
    _close_fds = False

_ssh_vendor = None
def _get_ssh_vendor():
    """Find out what version of SSH is on the system."""
    global _ssh_vendor
    if _ssh_vendor is not None:
        return _ssh_vendor

    _ssh_vendor = 'none'

    try:
        p = subprocess.Popen(['ssh', '-V'],
                             close_fds=_close_fds,
                             stdin=subprocess.PIPE,
                             stdout=subprocess.PIPE,
                             stderr=subprocess.PIPE)
        returncode = p.returncode
        stdout, stderr = p.communicate()
    except OSError:
        returncode = -1
        stdout = stderr = ''
    if 'OpenSSH' in stderr:
        mutter('ssh implementation is OpenSSH')
        _ssh_vendor = 'openssh'
    elif 'SSH Secure Shell' in stderr:
        mutter('ssh implementation is SSH Corp.')
        _ssh_vendor = 'ssh'

    if _ssh_vendor != 'none':
        return _ssh_vendor

    # XXX: 20051123 jamesh
    # A check for putty's plink or lsh would go here.

    mutter('falling back to paramiko implementation')
    return _ssh_vendor


class SFTPSubprocess:
    """A socket-like object that talks to an ssh subprocess via pipes."""
    def __init__(self, hostname, port=None, user=None):
        vendor = _get_ssh_vendor()
        assert vendor in ['openssh', 'ssh']
        if vendor == 'openssh':
            args = ['ssh',
                    '-oForwardX11=no', '-oForwardAgent=no',
                    '-oClearAllForwardings=yes', '-oProtocol=2',
                    '-oNoHostAuthenticationForLocalhost=yes']
            if port is not None:
                args.extend(['-p', str(port)])
            if user is not None:
                args.extend(['-l', user])
            args.extend(['-s', hostname, 'sftp'])
        elif vendor == 'ssh':
            args = ['ssh', '-x']
            if port is not None:
                args.extend(['-p', str(port)])
            if user is not None:
                args.extend(['-l', user])
            args.extend(['-s', 'sftp', hostname])

        self.proc = subprocess.Popen(args, close_fds=_close_fds,
                                     stdin=subprocess.PIPE,
                                     stdout=subprocess.PIPE)

    def send(self, data):
        return os.write(self.proc.stdin.fileno(), data)

    def recv(self, count):
        return os.read(self.proc.stdout.fileno(), count)

    def close(self):
        self.proc.stdin.close()
        self.proc.stdout.close()
        self.proc.wait()


SYSTEM_HOSTKEYS = {}
BZR_HOSTKEYS = {}

# This is a weakref dictionary, so that we can reuse connections
# that are still active. Long term, it might be nice to have some
# sort of expiration policy, such as disconnect if inactive for
# X seconds. But that requires a lot more fanciness.
_connected_hosts = weakref.WeakValueDictionary()

def load_host_keys():
    """
    Load system host keys (probably doesn't work on windows) and any
    "discovered" keys from previous sessions.
    """
    global SYSTEM_HOSTKEYS, BZR_HOSTKEYS
    try:
        SYSTEM_HOSTKEYS = paramiko.util.load_host_keys(os.path.expanduser('~/.ssh/known_hosts'))
    except Exception, e:
        mutter('failed to load system host keys: ' + str(e))
    bzr_hostkey_path = pathjoin(config_dir(), 'ssh_host_keys')
    try:
        BZR_HOSTKEYS = paramiko.util.load_host_keys(bzr_hostkey_path)
    except Exception, e:
        mutter('failed to load bzr host keys: ' + str(e))
        save_host_keys()

def save_host_keys():
    """
    Save "discovered" host keys in $(config)/ssh_host_keys/.
    """
    global SYSTEM_HOSTKEYS, BZR_HOSTKEYS
    bzr_hostkey_path = pathjoin(config_dir(), 'ssh_host_keys')
    ensure_config_dir_exists()

    try:
        f = open(bzr_hostkey_path, 'w')
        f.write('# SSH host keys collected by bzr\n')
        for hostname, keys in BZR_HOSTKEYS.iteritems():
            for keytype, key in keys.iteritems():
                f.write('%s %s %s\n' % (hostname, keytype, key.get_base64()))
        f.close()
    except IOError, e:
        mutter('failed to save bzr host keys: ' + str(e))


class SFTPLock(object):
    """This fakes a lock in a remote location."""
    __slots__ = ['path', 'lock_path', 'lock_file', 'transport']
    def __init__(self, path, transport):
        assert isinstance(transport, SFTPTransport)

        self.lock_file = None
        self.path = path
        self.lock_path = path + '.write-lock'
        self.transport = transport
        try:
            self.lock_file = transport._sftp_open_exclusive(self.lock_path)
        except FileExists:
            raise LockError('File %r already locked' % (self.path,))

    def __del__(self):
        """Should this warn, or actually try to cleanup?"""
        if self.lock_file:
            warn("SFTPLock %r not explicitly unlocked" % (self.path,))
            self.unlock()

    def unlock(self):
        if not self.lock_file:
            return
        self.lock_file.close()
        self.lock_file = None
        try:
            self.transport.delete(self.lock_path)
        except (NoSuchFile,):
            # What specific errors should we catch here?
            pass

class SFTPTransport (Transport):
    """
    Transport implementation for SFTP access.
    """
    _do_prefetch = False # Right now Paramiko's prefetch support causes things to hang

    def __init__(self, base, clone_from=None):
        assert base.startswith('sftp://')
        self._parse_url(base)
        base = self._unparse_url()
        super(SFTPTransport, self).__init__(base)
        if clone_from is None:
            self._sftp_connect()
        else:
            # use the same ssh connection, etc
            self._sftp = clone_from._sftp
        # super saves 'self.base'
    
    def should_cache(self):
        """
        Return True if the data pulled across should be cached locally.
        """
        return True

    def clone(self, offset=None):
        """
        Return a new SFTPTransport with root at self.base + offset.
        We share the same SFTP session between such transports, because it's
        fairly expensive to set them up.
        """
        if offset is None:
            return SFTPTransport(self.base, self)
        else:
            return SFTPTransport(self.abspath(offset), self)

    def abspath(self, relpath):
        """
        Return the full url to the given relative path.
        
        @param relpath: the relative path or path components
        @type relpath: str or list
        """
        return self._unparse_url(self._abspath(relpath))
    
    def _abspath(self, relpath):
        """Return the absolute path segment without the SFTP URL."""
        # FIXME: share the common code across transports
        assert isinstance(relpath, basestring)
        relpath = [urllib.unquote(relpath)]
        basepath = self._path.split('/')
        if len(basepath) > 0 and basepath[-1] == '':
            basepath = basepath[:-1]

        for p in relpath:
            if p == '..':
                if len(basepath) == 0:
                    # In most filesystems, a request for the parent
                    # of root, just returns root.
                    continue
                basepath.pop()
            elif p == '.':
                continue # No-op
            else:
                basepath.append(p)

        path = '/'.join(basepath)
        # could still be a "relative" path here, but relative on the sftp server
        return path

    def relpath(self, abspath):
        username, password, host, port, path = self._split_url(abspath)
        error = []
        if (username != self._username):
            error.append('username mismatch')
        if (host != self._host):
            error.append('host mismatch')
        if (port != self._port):
            error.append('port mismatch')
        if (not path.startswith(self._path)):
            error.append('path mismatch')
        if error:
            extra = ': ' + ', '.join(error)
            raise PathNotChild(abspath, self.base, extra=extra)
        pl = len(self._path)
        return path[pl:].lstrip('/')

    def has(self, relpath):
        """
        Does the target location exist?
        """
        try:
            self._sftp.stat(self._abspath(relpath))
            return True
        except IOError:
            return False

    def get(self, relpath, decode=False):
        """
        Get the file at the given relative path.

        :param relpath: The relative path to the file
        """
        try:
            path = self._abspath(relpath)
            f = self._sftp.file(path, mode='rb')
            if self._do_prefetch and hasattr(f, 'prefetch'):
                f.prefetch()
            return f
        except (IOError, paramiko.SSHException), e:
            self._translate_io_exception(e, path, ': error retrieving')

    def get_partial(self, relpath, start, length=None):
        """
        Get just part of a file.

        :param relpath: Path to the file, relative to base
        :param start: The starting position to read from
        :param length: The length to read. A length of None indicates
                       read to the end of the file.
        :return: A file-like object containing at least the specified bytes.
                 Some implementations may return objects which can be read
                 past this length, but this is not guaranteed.
        """
        # TODO: implement get_partial_multi to help with knit support
        f = self.get(relpath)
        f.seek(start)
        if self._do_prefetch and hasattr(f, 'prefetch'):
            f.prefetch()
        return f

    def put(self, relpath, f):
        """
        Copy the file-like or string object into the location.

        :param relpath: Location to put the contents, relative to base.
        :param f:       File-like or string object.
        """
        final_path = self._abspath(relpath)
        tmp_relpath = '%s.tmp.%.9f.%d.%d' % (relpath, time.time(),
                        os.getpid(), random.randint(0,0x7FFFFFFF))
        tmp_abspath = self._abspath(tmp_relpath)
        fout = self._sftp_open_exclusive(tmp_relpath)

        closed = False
        try:
            try:
                self._pump(f, fout)
            except (IOError, paramiko.SSHException), e:
                self._translate_io_exception(e, tmp_abspath)
            fout.close()
            closed = True
            self._rename(tmp_abspath, final_path)
        except Exception, e:
            # If we fail, try to clean up the temporary file
            # before we throw the exception
            # but don't let another exception mess things up
            try:
                if not closed:
                    fout.close()
                self._sftp.remove(tmp_abspath)
            except:
                pass
            raise e

    def iter_files_recursive(self):
        """Walk the relative paths of all files in this transport."""
        queue = list(self.list_dir('.'))
        while queue:
            relpath = urllib.quote(queue.pop(0))
            st = self.stat(relpath)
            if stat.S_ISDIR(st.st_mode):
                for i, basename in enumerate(self.list_dir(relpath)):
                    queue.insert(i, relpath+'/'+basename)
            else:
                yield relpath

    def mkdir(self, relpath):
        """Create a directory at the given path."""
        try:
            path = self._abspath(relpath)
            self._sftp.mkdir(path)
        except (paramiko.SSHException, IOError), e:
            self._translate_io_exception(e, relpath, ': unable to mkdir',
                failure_exc=FileExists)

    def _translate_io_exception(self, e, path, more_info='', failure_exc=NoSuchFile):
        """Translate a paramiko or IOError into a friendlier exception.

        :param e: The original exception
        :param path: The path in question when the error is raised
        :param more_info: Extra information that can be included,
                          such as what was going on
        :param failure_exc: Paramiko has the super fun ability to raise completely
                           opaque errors that just set "e.args = ('Failure',)" with
                           no more information.
                           This sometimes means FileExists, but it also sometimes
                           means NoSuchFile
        """
        # paramiko seems to generate detailless errors.
        self._translate_error(e, path, raise_generic=False)
        if hasattr(e, 'args'):
            if (e.args == ('No such file or directory',) or
                e.args == ('No such file',)):
                raise NoSuchFile(path, str(e) + more_info)
            if (e.args == ('mkdir failed',)):
                raise FileExists(path, str(e) + more_info)
            # strange but true, for the paramiko server.
            if (e.args == ('Failure',)):
                raise failure_exc(path, str(e) + more_info)
        raise e

    def append(self, relpath, f):
        """
        Append the text in the file-like object into the final
        location.
        """
        try:
            path = self._abspath(relpath)
            fout = self._sftp.file(path, 'ab')
            self._pump(f, fout)
        except (IOError, paramiko.SSHException), e:
            self._translate_io_exception(e, relpath, ': unable to append')

    def copy(self, rel_from, rel_to):
        """Copy the item at rel_from to the location at rel_to"""
        path_from = self._abspath(rel_from)
        path_to = self._abspath(rel_to)
        self._copy_abspaths(path_from, path_to)

    def _copy_abspaths(self, path_from, path_to):
        """Copy files given an absolute path

        :param path_from: Path on remote server to read
        :param path_to: Path on remote server to write
        :return: None

        TODO: Should the destination location be atomically created?
              This has not been specified
        TODO: This should use some sort of remote copy, rather than
              pulling the data locally, and then writing it remotely
        """
        try:
            fin = self._sftp.file(path_from, 'rb')
            try:
                fout = self._sftp.file(path_to, 'wb')
                try:
                    fout.set_pipelined(True)
                    self._pump(fin, fout)
                finally:
                    fout.close()
            finally:
                fin.close()
        except (IOError, paramiko.SSHException), e:
            self._translate_io_exception(e, path_from, ': unable copy to: %r' % path_to)

    def copy_to(self, relpaths, other, pb=None):
        """Copy a set of entries from self into another Transport.

        :param relpaths: A list/generator of entries to be copied.
        """
        if isinstance(other, SFTPTransport) and other._sftp is self._sftp:
            # Both from & to are on the same remote filesystem
            # We can use a remote copy, instead of pulling locally, and pushing

            total = self._get_total(relpaths)
            count = 0
            for path in relpaths:
                path_from = self._abspath(relpath)
                path_to = other._abspath(relpath)
                self._update_pb(pb, 'copy-to', count, total)
                self._copy_abspaths(path_from, path_to)
                count += 1
            return count
        else:
            return super(SFTPTransport, self).copy_to(relpaths, other, pb=pb)

        # The dummy implementation just does a simple get + put
        def copy_entry(path):
            other.put(path, self.get(path))

        return self._iterate_over(relpaths, copy_entry, pb, 'copy_to', expand=False)

    def _rename(self, abs_from, abs_to):
        """Do a fancy rename on the remote server.
        
        Using the implementation provided by osutils.
        """
        try:
            fancy_rename(abs_from, abs_to,
                    rename_func=self._sftp.rename,
                    unlink_func=self._sftp.remove)
        except (IOError, paramiko.SSHException), e:
            self._translate_io_exception(e, abs_from, ': unable to rename to %r' % (abs_to))

    def move(self, rel_from, rel_to):
        """Move the item at rel_from to the location at rel_to"""
        path_from = self._abspath(rel_from)
        path_to = self._abspath(rel_to)
<<<<<<< HEAD
        self._rename(path_from, path_to)
=======
        try:
            self._sftp.rename(path_from, path_to)
        except (IOError, paramiko.SSHException), e:
            self._translate_io_exception(e, path_from, ': unable to move to: %r' % path_to)
>>>>>>> ef256bb9

    def delete(self, relpath):
        """Delete the item at relpath"""
        path = self._abspath(relpath)
        try:
            self._sftp.remove(path)
        except (IOError, paramiko.SSHException), e:
            self._translate_io_exception(e, path, ': unable to delete')
            
    def listable(self):
        """Return True if this store supports listing."""
        return True

    def list_dir(self, relpath):
        """
        Return a list of all files at the given location.
        """
        # does anything actually use this?
        path = self._abspath(relpath)
        try:
            return self._sftp.listdir(path)
        except (IOError, paramiko.SSHException), e:
            self._translate_io_exception(e, path, ': failed to list_dir')

    def stat(self, relpath):
        """Return the stat information for a file."""
        path = self._abspath(relpath)
        try:
            return self._sftp.stat(path)
        except (IOError, paramiko.SSHException), e:
            self._translate_io_exception(e, path, ': unable to stat')

    def lock_read(self, relpath):
        """
        Lock the given file for shared (read) access.
        :return: A lock object, which has an unlock() member function
        """
        # FIXME: there should be something clever i can do here...
        class BogusLock(object):
            def __init__(self, path):
                self.path = path
            def unlock(self):
                pass
        return BogusLock(relpath)

    def lock_write(self, relpath):
        """
        Lock the given file for exclusive (write) access.
        WARNING: many transports do not support this, so trying avoid using it

        :return: A lock object, which has an unlock() member function
        """
        # This is a little bit bogus, but basically, we create a file
        # which should not already exist, and if it does, we assume
        # that there is a lock, and if it doesn't, the we assume
        # that we have taken the lock.
        return SFTPLock(relpath, self)


    def _unparse_url(self, path=None):
        if path is None:
            path = self._path
        path = urllib.quote(path)
        if path.startswith('/'):
            path = '/%2F' + path[1:]
        else:
            path = '/' + path
        netloc = urllib.quote(self._host)
        if self._username is not None:
            netloc = '%s@%s' % (urllib.quote(self._username), netloc)
        if self._port is not None:
            netloc = '%s:%d' % (netloc, self._port)

        return urlparse.urlunparse(('sftp', netloc, path, '', '', ''))

    def _split_url(self, url):
        if isinstance(url, unicode):
            url = url.encode('utf-8')
        (scheme, netloc, path, params,
         query, fragment) = urlparse.urlparse(url, allow_fragments=False)
        assert scheme == 'sftp'
        username = password = host = port = None
        if '@' in netloc:
            username, host = netloc.split('@', 1)
            if ':' in username:
                username, password = username.split(':', 1)
                password = urllib.unquote(password)
            username = urllib.unquote(username)
        else:
            host = netloc

        if ':' in host:
            host, port = host.rsplit(':', 1)
            try:
                port = int(port)
            except ValueError:
                # TODO: Should this be ConnectionError?
                raise TransportError('%s: invalid port number' % port)
        host = urllib.unquote(host)

        path = urllib.unquote(path)

        # the initial slash should be removed from the path, and treated
        # as a homedir relative path (the path begins with a double slash
        # if it is absolute).
        # see draft-ietf-secsh-scp-sftp-ssh-uri-03.txt
        if path.startswith('/'):
            path = path[1:]

        return (username, password, host, port, path)

    def _parse_url(self, url):
        (self._username, self._password,
         self._host, self._port, self._path) = self._split_url(url)

    def _sftp_connect(self):
        """Connect to the remote sftp server.
        After this, self._sftp should have a valid connection (or
        we raise an TransportError 'could not connect').

        TODO: Raise a more reasonable ConnectionFailed exception
        """
        global _connected_hosts

        idx = (self._host, self._port, self._username)
        try:
            self._sftp = _connected_hosts[idx]
            return
        except KeyError:
            pass
        
        vendor = _get_ssh_vendor()
        if vendor != 'none':
            sock = SFTPSubprocess(self._host, self._port, self._username)
            self._sftp = SFTPClient(sock)
        else:
            self._paramiko_connect()

        _connected_hosts[idx] = self._sftp

    def _paramiko_connect(self):
        global SYSTEM_HOSTKEYS, BZR_HOSTKEYS
        
        load_host_keys()

        try:
            t = paramiko.Transport((self._host, self._port or 22))
            t.start_client()
        except paramiko.SSHException, e:
            raise ConnectionError('Unable to reach SSH host %s:%d' %
                                  (self._host, self._port), e)
            
        server_key = t.get_remote_server_key()
        server_key_hex = paramiko.util.hexify(server_key.get_fingerprint())
        keytype = server_key.get_name()
        if SYSTEM_HOSTKEYS.has_key(self._host) and SYSTEM_HOSTKEYS[self._host].has_key(keytype):
            our_server_key = SYSTEM_HOSTKEYS[self._host][keytype]
            our_server_key_hex = paramiko.util.hexify(our_server_key.get_fingerprint())
        elif BZR_HOSTKEYS.has_key(self._host) and BZR_HOSTKEYS[self._host].has_key(keytype):
            our_server_key = BZR_HOSTKEYS[self._host][keytype]
            our_server_key_hex = paramiko.util.hexify(our_server_key.get_fingerprint())
        else:
            warning('Adding %s host key for %s: %s' % (keytype, self._host, server_key_hex))
            if not BZR_HOSTKEYS.has_key(self._host):
                BZR_HOSTKEYS[self._host] = {}
            BZR_HOSTKEYS[self._host][keytype] = server_key
            our_server_key = server_key
            our_server_key_hex = paramiko.util.hexify(our_server_key.get_fingerprint())
            save_host_keys()
        if server_key != our_server_key:
            filename1 = os.path.expanduser('~/.ssh/known_hosts')
            filename2 = pathjoin(config_dir(), 'ssh_host_keys')
            raise TransportError('Host keys for %s do not match!  %s != %s' % \
                (self._host, our_server_key_hex, server_key_hex),
                ['Try editing %s or %s' % (filename1, filename2)])

        self._sftp_auth(t)
        
        try:
            self._sftp = t.open_sftp_client()
        except paramiko.SSHException, e:
            raise ConnectionError('Unable to start sftp client %s:%d' %
                                  (self._host, self._port), e)

    def _sftp_auth(self, transport):
        # paramiko requires a username, but it might be none if nothing was supplied
        # use the local username, just in case.
        # We don't override self._username, because if we aren't using paramiko,
        # the username might be specified in ~/.ssh/config and we don't want to
        # force it to something else
        # Also, it would mess up the self.relpath() functionality
        username = self._username or getpass.getuser()

        # Paramiko tries to open a socket.AF_UNIX in order to connect
        # to ssh-agent. That attribute doesn't exist on win32 (it does in cygwin)
        # so we get an AttributeError exception. For now, just don't try to
        # connect to an agent if we are on win32
        if sys.platform != 'win32':
            agent = paramiko.Agent()
            for key in agent.get_keys():
                mutter('Trying SSH agent key %s' % paramiko.util.hexify(key.get_fingerprint()))
                try:
                    transport.auth_publickey(username, key)
                    return
                except paramiko.SSHException, e:
                    pass
        
        # okay, try finding id_rsa or id_dss?  (posix only)
        if self._try_pkey_auth(transport, paramiko.RSAKey, username, 'id_rsa'):
            return
        if self._try_pkey_auth(transport, paramiko.DSSKey, username, 'id_dsa'):
            return


        if self._password:
            try:
                transport.auth_password(username, self._password)
                return
            except paramiko.SSHException, e:
                pass

            # FIXME: Don't keep a password held in memory if you can help it
            #self._password = None

        # give up and ask for a password
        password = bzrlib.ui.ui_factory.get_password(
                prompt='SSH %(user)s@%(host)s password',
                user=username, host=self._host)
        try:
            transport.auth_password(username, password)
        except paramiko.SSHException, e:
            raise ConnectionError('Unable to authenticate to SSH host as %s@%s' %
                                  (username, self._host), e)

    def _try_pkey_auth(self, transport, pkey_class, username, filename):
        filename = os.path.expanduser('~/.ssh/' + filename)
        try:
            key = pkey_class.from_private_key_file(filename)
            transport.auth_publickey(username, key)
            return True
        except paramiko.PasswordRequiredException:
            password = bzrlib.ui.ui_factory.get_password(
                    prompt='SSH %(filename)s password',
                    filename=filename)
            try:
                key = pkey_class.from_private_key_file(filename, password)
                transport.auth_publickey(username, key)
                return True
            except paramiko.SSHException:
                mutter('SSH authentication via %s key failed.' % (os.path.basename(filename),))
        except paramiko.SSHException:
            mutter('SSH authentication via %s key failed.' % (os.path.basename(filename),))
        except IOError:
            pass
        return False

    def _sftp_open_exclusive(self, relpath):
        """Open a remote path exclusively.

        SFTP supports O_EXCL (SFTP_FLAG_EXCL), which fails if
        the file already exists. However it does not expose this
        at the higher level of SFTPClient.open(), so we have to
        sneak away with it.

        WARNING: This breaks the SFTPClient abstraction, so it
        could easily break against an updated version of paramiko.

        :param relpath: The relative path, where the file should be opened
        """
        path = self._sftp._adjust_cwd(self._abspath(relpath))
        attr = SFTPAttributes()
        mode = (SFTP_FLAG_WRITE | SFTP_FLAG_CREATE 
                | SFTP_FLAG_TRUNC | SFTP_FLAG_EXCL)
        try:
            t, msg = self._sftp._request(CMD_OPEN, path, mode, attr)
            if t != CMD_HANDLE:
                raise TransportError('Expected an SFTP handle')
            handle = msg.get_string()
            return SFTPFile(self._sftp, handle, 'wb', -1)
        except (paramiko.SSHException, IOError), e:
            self._translate_io_exception(e, relpath, ': unable to open',
                failure_exc=FileExists)
<|MERGE_RESOLUTION|>--- conflicted
+++ resolved
@@ -511,14 +511,7 @@
         """Move the item at rel_from to the location at rel_to"""
         path_from = self._abspath(rel_from)
         path_to = self._abspath(rel_to)
-<<<<<<< HEAD
         self._rename(path_from, path_to)
-=======
-        try:
-            self._sftp.rename(path_from, path_to)
-        except (IOError, paramiko.SSHException), e:
-            self._translate_io_exception(e, path_from, ': unable to move to: %r' % path_to)
->>>>>>> ef256bb9
 
     def delete(self, relpath):
         """Delete the item at relpath"""
