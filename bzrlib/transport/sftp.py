--- conflicted
+++ resolved
@@ -50,11 +50,8 @@
 from bzrlib.osutils import pathjoin, fancy_rename, getcwd
 from bzrlib.trace import mutter, warning
 from bzrlib.transport import (
-<<<<<<< HEAD
     LateReadError,
-=======
     local,
->>>>>>> 962c2a84
     register_urlparse_netloc_protocol,
     Server,
     split_url,
