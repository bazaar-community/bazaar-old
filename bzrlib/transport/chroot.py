<<<<<<< HEAD
# Copyright (C) 2006-2009 Canonical Ltd
=======
# Copyright (C) 2006-2010 Canonical Ltd
>>>>>>> 60e3a275
#
# This program is free software; you can redistribute it and/or modify
# it under the terms of the GNU General Public License as published by
# the Free Software Foundation; either version 2 of the License, or
# (at your option) any later version.
#
# This program is distributed in the hope that it will be useful,
# but WITHOUT ANY WARRANTY; without even the implied warranty of
# MERCHANTABILITY or FITNESS FOR A PARTICULAR PURPOSE.  See the
# GNU General Public License for more details.
#
# You should have received a copy of the GNU General Public License
# along with this program; if not, write to the Free Software
# Foundation, Inc., 51 Franklin Street, Fifth Floor, Boston, MA 02110-1301 USA

"""Implementation of Transport that prevents access to locations above a set
root.
"""

from bzrlib.transport import (
    get_transport,
    pathfilter,
    register_transport,
    Server,
    Transport,
    unregister_transport,
    )


class ChrootServer(pathfilter.PathFilteringServer):
    """User space 'chroot' facility.

    The server's get_url returns the url for a chroot transport mapped to the
    backing transport. The url is of the form chroot-xxx:/// so parent
    directories of the backing transport are not visible. The chroot url will
    not allow '..' sequences to result in requests to the chroot affecting
    directories outside the backing transport.

    PathFilteringServer does all the path sanitation needed to enforce a
    chroot, so this is a simple subclass of PathFilteringServer that ignores
    filter_func.
    """

    def __init__(self, backing_transport):
        pathfilter.PathFilteringServer.__init__(self, backing_transport, None)

    def _factory(self, url):
        return ChrootTransport(self, url)

    def start_server(self):
        self.scheme = 'chroot-%d:///' % id(self)
        register_transport(self.scheme, self._factory)


class ChrootTransport(pathfilter.PathFilteringTransport):
    """A ChrootTransport.

    Please see ChrootServer for details.
    """

    def _filter(self, relpath):
        # A simplified version of PathFilteringTransport's _filter that omits
        # the call to self.server.filter_func.
        return self._relpath_from_server_root(relpath)
<<<<<<< HEAD


class TestingChrootServer(ChrootServer):

    def __init__(self):
        """TestingChrootServer is not usable until start_server is called."""
        ChrootServer.__init__(self, None)

    def start_server(self, backing_server=None):
        """Setup the Chroot on backing_server."""
        if backing_server is not None:
            self.backing_transport = get_transport(backing_server.get_url())
        else:
            self.backing_transport = get_transport('.')
        ChrootServer.start_server(self)
=======
>>>>>>> 60e3a275


def get_test_permutations():
    """Return the permutations to be used in testing."""
<<<<<<< HEAD
    return [(ChrootTransport, TestingChrootServer)]
=======
    from bzrlib.tests import test_server
    return [(ChrootTransport, test_server.TestingChrootServer)]
>>>>>>> 60e3a275
<|MERGE_RESOLUTION|>--- conflicted
+++ resolved
@@ -1,8 +1,4 @@
-<<<<<<< HEAD
-# Copyright (C) 2006-2009 Canonical Ltd
-=======
 # Copyright (C) 2006-2010 Canonical Ltd
->>>>>>> 60e3a275
 #
 # This program is free software; you can redistribute it and/or modify
 # it under the terms of the GNU General Public License as published by
@@ -67,31 +63,9 @@
         # A simplified version of PathFilteringTransport's _filter that omits
         # the call to self.server.filter_func.
         return self._relpath_from_server_root(relpath)
-<<<<<<< HEAD
-
-
-class TestingChrootServer(ChrootServer):
-
-    def __init__(self):
-        """TestingChrootServer is not usable until start_server is called."""
-        ChrootServer.__init__(self, None)
-
-    def start_server(self, backing_server=None):
-        """Setup the Chroot on backing_server."""
-        if backing_server is not None:
-            self.backing_transport = get_transport(backing_server.get_url())
-        else:
-            self.backing_transport = get_transport('.')
-        ChrootServer.start_server(self)
-=======
->>>>>>> 60e3a275
 
 
 def get_test_permutations():
     """Return the permutations to be used in testing."""
-<<<<<<< HEAD
-    return [(ChrootTransport, TestingChrootServer)]
-=======
     from bzrlib.tests import test_server
-    return [(ChrootTransport, test_server.TestingChrootServer)]
->>>>>>> 60e3a275
+    return [(ChrootTransport, test_server.TestingChrootServer)]