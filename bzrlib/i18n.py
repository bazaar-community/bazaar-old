# -*- coding: utf-8 -*-
#
# Copyright (C) 2007 Lukáš Lalinský <lalinsky@gmail.com>
# Copyright (C) 2007,2009 Alexander Belchenko <bialix@ukr.net>
# Copyright (C) 2011 Canonical Ltd
#
# This program is free software; you can redistribute it and/or modify
# it under the terms of the GNU General Public License as published by
# the Free Software Foundation; either version 2 of the License, or
# (at your option) any later version.
#
# This program is distributed in the hope that it will be useful,
# but WITHOUT ANY WARRANTY; without even the implied warranty of
# MERCHANTABILITY or FITNESS FOR A PARTICULAR PURPOSE.  See the
# GNU General Public License for more details.
#
# You should have received a copy of the GNU General Public License
# along with this program; if not, write to the Free Software
# Foundation, Inc., 51 Franklin Street, Fifth Floor, Boston, MA 02110-1301 USA

# This module is copied from Bazaar Explorer and modified for bzr.

"""i18n and l10n support for Bazaar."""

from __future__ import absolute_import

import gettext as _gettext
import os
import sys


_translations = None


def gettext(message):
    """Translate message. 
    
    :returns: translated message as unicode.
    """
    install()
    return _translations.ugettext(message)


def ngettext(singular, plural, number):
    """Translate message with plural forms based on `number`.

    :param singular: English language message in singular form
    :param plural: English language message in plural form
    :param number: the number this message should be translated for

    :returns: translated message as unicode.
    """
    install()
    return _translations.ungettext(singular, plural, number)


def N_(msg):
    """Mark message for translation but don't translate it right away."""
    return msg


def gettext_per_paragraph(message):
    """Translate message per paragraph.

    :returns: concatenated translated message as unicode.
    """
    install()
    paragraphs = message.split(u'\n\n')
    ugettext = _translations.ugettext
    # Be careful not to translate the empty string -- it holds the
    # meta data of the .po file.
    return u'\n\n'.join(ugettext(p) if p else u'' for p in paragraphs)


def disable_i18n():
    """Do not allow i18n to be enabled.  Useful for third party users
    of bzrlib."""
    global _translations
    _translations = _gettext.NullTranslations()


def installed():
    """Returns whether translations are in use or not."""
    return _translations is not None


def install(lang=None):
    """Enables gettext translations in bzr."""
    global _translations
    if installed():
        return
    _translations = install_translations(lang)


def install_translations(lang=None, domain='bzr', locale_base=None):
    """Create a gettext translation object.
    
    :param lang: language to install.
    :param domain: translation domain to install.
    :param locale_base: plugins can specify their own directory.

    :returns: a gettext translations object to use
    """
    if lang is None:
        lang = _get_current_locale()
    if lang is not None:
        languages = lang.split(':')
    else:
        languages = None
    translation = _gettext.translation(
            domain,
            localedir=_get_locale_dir(locale_base),
            languages=languages,
            fallback=True)
    return translation


def add_fallback(fallback):
    """
    Add a fallback translations object.  Typically used by plugins.

    :param fallback: gettext.GNUTranslations object
    """
    install()
    _translations.add_fallback(fallback)


def uninstall():
    """Disables gettext translations."""
    global _translations
    _translations = None


def _get_locale_dir(base):
    """Returns directory to find .mo translations file in, either local or system

    :param base: plugins can specify their own local directory
    """
<<<<<<< HEAD
    if hasattr(sys, 'frozen'):
        if base is None:
            base = os.path.dirname(
                unicode(sys.executable, sys.getfilesystemencoding()))
        return os.path.join(base, u'locale')
    else:
        if base is None:
            base = os.path.dirname(unicode(__file__, sys.getfilesystemencoding()))
=======
    fs_enc = sys.getfilesystemencoding()
    if getattr(sys, 'frozen', False):
        if base is None:
            base = os.path.dirname(unicode(sys.executable, fs_enc))
        return os.path.join(base, u'locale')
    else:
        if base is None:
            base = os.path.dirname(unicode(__file__, fs_enc))
>>>>>>> 7f73568c
        dirpath = os.path.realpath(os.path.join(base, u'locale'))
        if os.path.exists(dirpath):
            return dirpath
    return os.path.join(unicode(sys.prefix, fs_enc), u"share", u"locale")


def _check_win32_locale():
    for i in ('LANGUAGE','LC_ALL','LC_MESSAGES','LANG'):
        if os.environ.get(i):
            break
    else:
        lang = None
        import locale
        try:
            import ctypes
        except ImportError:
            # use only user's default locale
            lang = locale.getdefaultlocale()[0]
        else:
            # using ctypes to determine all locales
            lcid_user = ctypes.windll.kernel32.GetUserDefaultLCID()
            lcid_system = ctypes.windll.kernel32.GetSystemDefaultLCID()
            if lcid_user != lcid_system:
                lcid = [lcid_user, lcid_system]
            else:
                lcid = [lcid_user]
            lang = [locale.windows_locale.get(i) for i in lcid]
            lang = ':'.join([i for i in lang if i])
        # set lang code for gettext
        if lang:
            os.environ['LANGUAGE'] = lang


def _get_current_locale():
    if not os.environ.get('LANGUAGE'):
        from bzrlib import config
        lang = config.GlobalStack().get('language')
        if lang:
            os.environ['LANGUAGE'] = lang
            return lang
    if sys.platform == 'win32':
        _check_win32_locale()
    for i in ('LANGUAGE','LC_ALL','LC_MESSAGES','LANG'):
        lang = os.environ.get(i)
        if lang:
            return lang
    return None


def load_plugin_translations(domain):
    """Load the translations for a specific plugin.

    :param domain: Gettext domain name (usually 'bzr-PLUGINNAME')
    """
    locale_base = os.path.dirname(
        unicode(__file__, sys.getfilesystemencoding()))
    translation = install_translations(domain=domain,
        locale_base=locale_base)
    add_fallback(translation)
    return translation<|MERGE_RESOLUTION|>--- conflicted
+++ resolved
@@ -136,16 +136,6 @@
 
     :param base: plugins can specify their own local directory
     """
-<<<<<<< HEAD
-    if hasattr(sys, 'frozen'):
-        if base is None:
-            base = os.path.dirname(
-                unicode(sys.executable, sys.getfilesystemencoding()))
-        return os.path.join(base, u'locale')
-    else:
-        if base is None:
-            base = os.path.dirname(unicode(__file__, sys.getfilesystemencoding()))
-=======
     fs_enc = sys.getfilesystemencoding()
     if getattr(sys, 'frozen', False):
         if base is None:
@@ -154,7 +144,6 @@
     else:
         if base is None:
             base = os.path.dirname(unicode(__file__, fs_enc))
->>>>>>> 7f73568c
         dirpath = os.path.realpath(os.path.join(base, u'locale'))
         if os.path.exists(dirpath):
             return dirpath
