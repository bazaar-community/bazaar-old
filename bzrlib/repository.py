--- conflicted
+++ resolved
@@ -2601,36 +2601,7 @@
             control_files)
 
 
-<<<<<<< HEAD
-class RepositoryFormatRegistry(registry.Registry):
-    """Registry of RepositoryFormats."""
-
-    def __init__(self, other_registry=None):
-        registry.Registry.__init__(self)
-        self._other_registry = other_registry
-
-    def register_lazy(self, key, module_name, member_name,
-                      help=None, info=None,
-                      override_existing=False):
-        # Overridden to allow capturing registrations to two separate
-        # registries in a single call.
-        registry.Registry.register_lazy(self, key, module_name, member_name,
-                help=help, info=info, override_existing=override_existing)
-        if self._other_registry is not None:
-            self._other_registry.register_lazy(key, module_name, member_name,
-                help=help, info=info, override_existing=override_existing)
-
-    def get(self, format_string):
-        r = registry.Registry.get(self, format_string)
-        if callable(r):
-            r = r()
-        return r
-    
-
-network_format_registry = RepositoryFormatRegistry()
-=======
 network_format_registry = registry.FormatRegistry()
->>>>>>> 3a7fe2ca
 """Registry of formats indexed by their network name.
 
 The network name for a repository format is an identifier that can be used when
@@ -2671,13 +2642,8 @@
     consistency.
 
     Once a format is deprecated, just deprecate the initialize and open
-<<<<<<< HEAD
-    methods on the format class. Do not deprecate the object, as the 
+    methods on the format class. Do not deprecate the object, as the
     object may be created even when a repository instance hasn't been
-=======
-    methods on the format class. Do not deprecate the object, as the
-    object may be created even when a repository instnace hasn't been
->>>>>>> 3a7fe2ca
     created.
 
     Common instance attributes:
@@ -3238,15 +3204,9 @@
         # checked, but not those that we have locally.
         # so the first thing is to get a subset of the revisions to
         # satisfy revision_id in source, and then eliminate those that
-<<<<<<< HEAD
-        # we do already have. 
+        # we do already have.
         # this is slow on high latency connection to self, but as this
-        # disk format scales terribly for push anyway due to rewriting 
-=======
-        # we do already have.
-        # this is slow on high latency connection to self, but as as this
         # disk format scales terribly for push anyway due to rewriting
->>>>>>> 3a7fe2ca
         # inventory.weave, this is considered acceptable.
         # - RBC 20060209
         if revision_id is not None:
