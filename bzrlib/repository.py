--- conflicted
+++ resolved
@@ -2740,18 +2740,14 @@
                 continue
             text_revision = self.revision_versions.get_text_version(
                 file_id, revision_id)
-<<<<<<< HEAD
             try:
-                knit_parents = weave.get_parents(revision_id)
+                knit_parents = tuple(weave.get_parents(revision_id))
             except errors.RevisionNotPresent:
                 knit_parents = None
             if text_revision != revision_id:
                 # This file version is not referenced by its corresponding
                 # inventory!
                 dangling_file_version.add((file_id, revision_id))
-=======
-            knit_parents = tuple(weave.get_parents(text_revision))
->>>>>>> c4c8e61b
             if correct_parents != knit_parents:
                 wrong_parents[revision_id] = (knit_parents, correct_parents)
         return wrong_parents, dangling_file_version