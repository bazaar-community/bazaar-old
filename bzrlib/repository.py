# Copyright (C) 2005, 2006, 2007 Canonical Ltd
#
# This program is free software; you can redistribute it and/or modify
# it under the terms of the GNU General Public License as published by
# the Free Software Foundation; either version 2 of the License, or
# (at your option) any later version.
#
# This program is distributed in the hope that it will be useful,
# but WITHOUT ANY WARRANTY; without even the implied warranty of
# MERCHANTABILITY or FITNESS FOR A PARTICULAR PURPOSE.  See the
# GNU General Public License for more details.
#
# You should have received a copy of the GNU General Public License
# along with this program; if not, write to the Free Software
# Foundation, Inc., 59 Temple Place, Suite 330, Boston, MA  02111-1307  USA

from cStringIO import StringIO

from bzrlib.lazy_import import lazy_import
lazy_import(globals(), """
import re
import time
import unittest

from bzrlib import (
    bzrdir,
    check,
    errors,
    generate_ids,
    gpg,
    graph,
    lazy_regex,
    lockable_files,
    lockdir,
    osutils,
    registry,
    remote,
    revision as _mod_revision,
    symbol_versioning,
    transactions,
    ui,
    )
from bzrlib.revisiontree import RevisionTree
from bzrlib.store.versioned import VersionedFileStore
from bzrlib.store.text import TextStore
from bzrlib.testament import Testament

""")

from bzrlib.decorators import needs_read_lock, needs_write_lock
from bzrlib.inter import InterObject
from bzrlib.inventory import Inventory, InventoryDirectory, ROOT_ID
from bzrlib.symbol_versioning import (
        deprecated_method,
        zero_nine,
        )
from bzrlib.trace import mutter, note, warning


# Old formats display a warning, but only once
_deprecation_warning_done = False


######################################################################
# Repositories

class Repository(object):
    """Repository holding history for one or more branches.

    The repository holds and retrieves historical information including
    revisions and file history.  It's normally accessed only by the Branch,
    which views a particular line of development through that history.

    The Repository builds on top of Stores and a Transport, which respectively 
    describe the disk data format and the way of accessing the (possibly 
    remote) disk.
    """

    _file_ids_altered_regex = lazy_regex.lazy_compile(
        r'file_id="(?P<file_id>[^"]+)"'
        r'.*revision="(?P<revision_id>[^"]+)"'
        )

    @needs_write_lock
    def add_inventory(self, revision_id, inv, parents):
        """Add the inventory inv to the repository as revision_id.
        
        :param parents: The revision ids of the parents that revision_id
                        is known to have and are in the repository already.

        returns the sha1 of the serialized inventory.
        """
        revision_id = osutils.safe_revision_id(revision_id)
        _mod_revision.check_not_reserved_id(revision_id)
        assert inv.revision_id is None or inv.revision_id == revision_id, \
            "Mismatch between inventory revision" \
            " id and insertion revid (%r, %r)" % (inv.revision_id, revision_id)
        assert inv.root is not None
        inv_text = self.serialise_inventory(inv)
        inv_sha1 = osutils.sha_string(inv_text)
        inv_vf = self.control_weaves.get_weave('inventory',
                                               self.get_transaction())
        self._inventory_add_lines(inv_vf, revision_id, parents,
                                  osutils.split_lines(inv_text))
        return inv_sha1

    def _inventory_add_lines(self, inv_vf, revision_id, parents, lines):
        final_parents = []
        for parent in parents:
            if parent in inv_vf:
                final_parents.append(parent)

        inv_vf.add_lines(revision_id, final_parents, lines)

    @needs_write_lock
    def add_revision(self, revision_id, rev, inv=None, config=None):
        """Add rev to the revision store as revision_id.

        :param revision_id: the revision id to use.
        :param rev: The revision object.
        :param inv: The inventory for the revision. if None, it will be looked
                    up in the inventory storer
        :param config: If None no digital signature will be created.
                       If supplied its signature_needed method will be used
                       to determine if a signature should be made.
        """
        revision_id = osutils.safe_revision_id(revision_id)
        # TODO: jam 20070210 Shouldn't we check rev.revision_id and
        #       rev.parent_ids?
        _mod_revision.check_not_reserved_id(revision_id)
        if config is not None and config.signature_needed():
            if inv is None:
                inv = self.get_inventory(revision_id)
            plaintext = Testament(rev, inv).as_short_text()
            self.store_revision_signature(
                gpg.GPGStrategy(config), plaintext, revision_id)
        if not revision_id in self.get_inventory_weave():
            if inv is None:
                raise errors.WeaveRevisionNotPresent(revision_id,
                                                     self.get_inventory_weave())
            else:
                # yes, this is not suitable for adding with ghosts.
                self.add_inventory(revision_id, inv, rev.parent_ids)
        self._revision_store.add_revision(rev, self.get_transaction())

    @needs_read_lock
    def _all_possible_ids(self):
        """Return all the possible revisions that we could find."""
        return self.get_inventory_weave().versions()

    def all_revision_ids(self):
        """Returns a list of all the revision ids in the repository. 

        This is deprecated because code should generally work on the graph
        reachable from a particular revision, and ignore any other revisions
        that might be present.  There is no direct replacement method.
        """
        return self._all_revision_ids()

    @needs_read_lock
    def _all_revision_ids(self):
        """Returns a list of all the revision ids in the repository. 

        These are in as much topological order as the underlying store can 
        present: for weaves ghosts may lead to a lack of correctness until
        the reweave updates the parents list.
        """
        if self._revision_store.text_store.listable():
            return self._revision_store.all_revision_ids(self.get_transaction())
        result = self._all_possible_ids()
        # TODO: jam 20070210 Ensure that _all_possible_ids returns non-unicode
        #       ids. (It should, since _revision_store's API should change to
        #       return utf8 revision_ids)
        return self._eliminate_revisions_not_present(result)

    def break_lock(self):
        """Break a lock if one is present from another instance.

        Uses the ui factory to ask for confirmation if the lock may be from
        an active process.
        """
        self.control_files.break_lock()

    @needs_read_lock
    def _eliminate_revisions_not_present(self, revision_ids):
        """Check every revision id in revision_ids to see if we have it.

        Returns a set of the present revisions.
        """
        result = []
        for id in revision_ids:
            if self.has_revision(id):
               result.append(id)
        return result

    @staticmethod
    def create(a_bzrdir):
        """Construct the current default format repository in a_bzrdir."""
        return RepositoryFormat.get_default_format().initialize(a_bzrdir)

    def __init__(self, _format, a_bzrdir, control_files, _revision_store, control_store, text_store):
        """instantiate a Repository.

        :param _format: The format of the repository on disk.
        :param a_bzrdir: The BzrDir of the repository.

        In the future we will have a single api for all stores for
        getting file texts, inventories and revisions, then
        this construct will accept instances of those things.
        """
        super(Repository, self).__init__()
        self._format = _format
        # the following are part of the public API for Repository:
        self.bzrdir = a_bzrdir
        self.control_files = control_files
        self._revision_store = _revision_store
        self.text_store = text_store
        # backwards compatibility
        self.weave_store = text_store
        # not right yet - should be more semantically clear ? 
        # 
        self.control_store = control_store
        self.control_weaves = control_store
        # TODO: make sure to construct the right store classes, etc, depending
        # on whether escaping is required.
        self._warn_if_deprecated()

    def __repr__(self):
        return '%s(%r)' % (self.__class__.__name__, 
                           self.bzrdir.transport.base)

    def is_locked(self):
        return self.control_files.is_locked()

    def lock_write(self, token=None):
        """Lock this repository for writing.
        
        :param token: if this is already locked, then lock_write will fail
            unless the token matches the existing lock.
        :returns: a token if this instance supports tokens, otherwise None.
        :raises TokenLockingNotSupported: when a token is given but this
            instance doesn't support using token locks.
        :raises MismatchedToken: if the specified token doesn't match the token
            of the existing lock.

        A token should be passed in if you know that you have locked the object
        some other way, and need to synchronise this object's state with that
        fact.

        XXX: this docstring is duplicated in many places, e.g. lockable_files.py
        """
        return self.control_files.lock_write(token=token)

    def lock_read(self):
        self.control_files.lock_read()

    def get_physical_lock_status(self):
        return self.control_files.get_physical_lock_status()

    def leave_lock_in_place(self):
        """Tell this repository not to release the physical lock when this
        object is unlocked.
        
        If lock_write doesn't return a token, then this method is not supported.
        """
        self.control_files.leave_in_place()

    def dont_leave_lock_in_place(self):
        """Tell this repository to release the physical lock when this
        object is unlocked, even if it didn't originally acquire it.

        If lock_write doesn't return a token, then this method is not supported.
        """
        self.control_files.dont_leave_in_place()

    @needs_read_lock
    def gather_stats(self, revid=None, committers=None):
        """Gather statistics from a revision id.

        :param revid: The revision id to gather statistics from, if None, then
            no revision specific statistics are gathered.
        :param committers: Optional parameter controlling whether to grab
            a count of committers from the revision specific statistics.
        :return: A dictionary of statistics. Currently this contains:
            committers: The number of committers if requested.
            firstrev: A tuple with timestamp, timezone for the penultimate left
                most ancestor of revid, if revid is not the NULL_REVISION.
            latestrev: A tuple with timestamp, timezone for revid, if revid is
                not the NULL_REVISION.
            revisions: The total revision count in the repository.
            size: An estimate disk size of the repository in bytes.
        """
        result = {}
        if revid and committers:
            result['committers'] = 0
        if revid and revid != _mod_revision.NULL_REVISION:
            if committers:
                all_committers = set()
            revisions = self.get_ancestry(revid)
            # pop the leading None
            revisions.pop(0)
            first_revision = None
            if not committers:
                # ignore the revisions in the middle - just grab first and last
                revisions = revisions[0], revisions[-1]
            for revision in self.get_revisions(revisions):
                if not first_revision:
                    first_revision = revision
                if committers:
                    all_committers.add(revision.committer)
            last_revision = revision
            if committers:
                result['committers'] = len(all_committers)
            result['firstrev'] = (first_revision.timestamp,
                first_revision.timezone)
            result['latestrev'] = (last_revision.timestamp,
                last_revision.timezone)

        # now gather global repository information
        if self.bzrdir.root_transport.listable():
            c, t = self._revision_store.total_size(self.get_transaction())
            result['revisions'] = c
            result['size'] = t
        return result

    @needs_read_lock
    def missing_revision_ids(self, other, revision_id=None):
        """Return the revision ids that other has that this does not.
        
        These are returned in topological order.

        revision_id: only return revision ids included by revision_id.
        """
        revision_id = osutils.safe_revision_id(revision_id)
        return InterRepository.get(other, self).missing_revision_ids(revision_id)

    @staticmethod
    def open(base):
        """Open the repository rooted at base.

        For instance, if the repository is at URL/.bzr/repository,
        Repository.open(URL) -> a Repository instance.
        """
        control = bzrdir.BzrDir.open(base)
        return control.open_repository()

    def copy_content_into(self, destination, revision_id=None):
        """Make a complete copy of the content in self into destination.
        
        This is a destructive operation! Do not use it on existing 
        repositories.
        """
        revision_id = osutils.safe_revision_id(revision_id)
        return InterRepository.get(self, destination).copy_content(revision_id)

    def fetch(self, source, revision_id=None, pb=None):
        """Fetch the content required to construct revision_id from source.

        If revision_id is None all content is copied.
        """
        revision_id = osutils.safe_revision_id(revision_id)
        inter = InterRepository.get(source, self)
        try:
            return inter.fetch(revision_id=revision_id, pb=pb)
        except NotImplementedError:
            raise errors.IncompatibleRepositories(source, self)

    def get_commit_builder(self, branch, parents, config, timestamp=None, 
                           timezone=None, committer=None, revprops=None, 
                           revision_id=None):
        """Obtain a CommitBuilder for this repository.
        
        :param branch: Branch to commit to.
        :param parents: Revision ids of the parents of the new revision.
        :param config: Configuration to use.
        :param timestamp: Optional timestamp recorded for commit.
        :param timezone: Optional timezone for timestamp.
        :param committer: Optional committer to set for commit.
        :param revprops: Optional dictionary of revision properties.
        :param revision_id: Optional revision id.
        """
        revision_id = osutils.safe_revision_id(revision_id)
        return _CommitBuilder(self, parents, config, timestamp, timezone,
                              committer, revprops, revision_id)

    def unlock(self):
        self.control_files.unlock()

    @needs_read_lock
    def clone(self, a_bzrdir, revision_id=None):
        """Clone this repository into a_bzrdir using the current format.

        Currently no check is made that the format of this repository and
        the bzrdir format are compatible. FIXME RBC 20060201.

        :return: The newly created destination repository.
        """
        if not isinstance(a_bzrdir._format, self.bzrdir._format.__class__):
            # use target default format.
            dest_repo = a_bzrdir.create_repository()
        else:
            # Most control formats need the repository to be specifically
            # created, but on some old all-in-one formats it's not needed
            try:
                dest_repo = self._format.initialize(a_bzrdir, shared=self.is_shared())
            except errors.UninitializableFormat:
                dest_repo = a_bzrdir.open_repository()
        self.copy_content_into(dest_repo, revision_id)
        return dest_repo

    @needs_read_lock
    def has_revision(self, revision_id):
        """True if this repository has a copy of the revision."""
        revision_id = osutils.safe_revision_id(revision_id)
        return self._revision_store.has_revision_id(revision_id,
                                                    self.get_transaction())

    @needs_read_lock
    def get_revision_reconcile(self, revision_id):
        """'reconcile' helper routine that allows access to a revision always.
        
        This variant of get_revision does not cross check the weave graph
        against the revision one as get_revision does: but it should only
        be used by reconcile, or reconcile-alike commands that are correcting
        or testing the revision graph.
        """
        if not revision_id or not isinstance(revision_id, basestring):
            raise errors.InvalidRevisionId(revision_id=revision_id,
                                           branch=self)
        return self.get_revisions([revision_id])[0]

    @needs_read_lock
    def get_revisions(self, revision_ids):
        revision_ids = [osutils.safe_revision_id(r) for r in revision_ids]
        revs = self._revision_store.get_revisions(revision_ids,
                                                  self.get_transaction())
        for rev in revs:
            assert not isinstance(rev.revision_id, unicode)
            for parent_id in rev.parent_ids:
                assert not isinstance(parent_id, unicode)
        return revs

    @needs_read_lock
    def get_revision_xml(self, revision_id):
        # TODO: jam 20070210 This shouldn't be necessary since get_revision
        #       would have already do it.
        # TODO: jam 20070210 Just use _serializer.write_revision_to_string()
        revision_id = osutils.safe_revision_id(revision_id)
        rev = self.get_revision(revision_id)
        rev_tmp = StringIO()
        # the current serializer..
        self._revision_store._serializer.write_revision(rev, rev_tmp)
        rev_tmp.seek(0)
        return rev_tmp.getvalue()

    @needs_read_lock
    def get_revision(self, revision_id):
        """Return the Revision object for a named revision"""
        # TODO: jam 20070210 get_revision_reconcile should do this for us
        revision_id = osutils.safe_revision_id(revision_id)
        r = self.get_revision_reconcile(revision_id)
        # weave corruption can lead to absent revision markers that should be
        # present.
        # the following test is reasonably cheap (it needs a single weave read)
        # and the weave is cached in read transactions. In write transactions
        # it is not cached but typically we only read a small number of
        # revisions. For knits when they are introduced we will probably want
        # to ensure that caching write transactions are in use.
        inv = self.get_inventory_weave()
        self._check_revision_parents(r, inv)
        return r

    @needs_read_lock
    def get_deltas_for_revisions(self, revisions):
        """Produce a generator of revision deltas.
        
        Note that the input is a sequence of REVISIONS, not revision_ids.
        Trees will be held in memory until the generator exits.
        Each delta is relative to the revision's lefthand predecessor.
        """
        required_trees = set()
        for revision in revisions:
            required_trees.add(revision.revision_id)
            required_trees.update(revision.parent_ids[:1])
        trees = dict((t.get_revision_id(), t) for 
                     t in self.revision_trees(required_trees))
        for revision in revisions:
            if not revision.parent_ids:
                old_tree = self.revision_tree(None)
            else:
                old_tree = trees[revision.parent_ids[0]]
            yield trees[revision.revision_id].changes_from(old_tree)

    @needs_read_lock
    def get_revision_delta(self, revision_id):
        """Return the delta for one revision.

        The delta is relative to the left-hand predecessor of the
        revision.
        """
        r = self.get_revision(revision_id)
        return list(self.get_deltas_for_revisions([r]))[0]

    def _check_revision_parents(self, revision, inventory):
        """Private to Repository and Fetch.
        
        This checks the parentage of revision in an inventory weave for 
        consistency and is only applicable to inventory-weave-for-ancestry
        using repository formats & fetchers.
        """
        weave_parents = inventory.get_parents(revision.revision_id)
        weave_names = inventory.versions()
        for parent_id in revision.parent_ids:
            if parent_id in weave_names:
                # this parent must not be a ghost.
                if not parent_id in weave_parents:
                    # but it is a ghost
                    raise errors.CorruptRepository(self)

    @needs_write_lock
    def store_revision_signature(self, gpg_strategy, plaintext, revision_id):
        revision_id = osutils.safe_revision_id(revision_id)
        signature = gpg_strategy.sign(plaintext)
        self._revision_store.add_revision_signature_text(revision_id,
                                                         signature,
                                                         self.get_transaction())

    def fileids_altered_by_revision_ids(self, revision_ids):
        """Find the file ids and versions affected by revisions.

        :param revisions: an iterable containing revision ids.
        :return: a dictionary mapping altered file-ids to an iterable of
        revision_ids. Each altered file-ids has the exact revision_ids that
        altered it listed explicitly.
        """
        assert self._serializer.support_altered_by_hack, \
            ("fileids_altered_by_revision_ids only supported for branches " 
             "which store inventory as unnested xml, not on %r" % self)
        selected_revision_ids = set(osutils.safe_revision_id(r)
                                    for r in revision_ids)
        w = self.get_inventory_weave()
        result = {}

        # this code needs to read every new line in every inventory for the
        # inventories [revision_ids]. Seeing a line twice is ok. Seeing a line
        # not present in one of those inventories is unnecessary but not 
        # harmful because we are filtering by the revision id marker in the
        # inventory lines : we only select file ids altered in one of those  
        # revisions. We don't need to see all lines in the inventory because
        # only those added in an inventory in rev X can contain a revision=X
        # line.
        unescape_revid_cache = {}
        unescape_fileid_cache = {}

        # jam 20061218 In a big fetch, this handles hundreds of thousands
        # of lines, so it has had a lot of inlining and optimizing done.
        # Sorry that it is a little bit messy.
        # Move several functions to be local variables, since this is a long
        # running loop.
        search = self._file_ids_altered_regex.search
        unescape = _unescape_xml
        setdefault = result.setdefault
        pb = ui.ui_factory.nested_progress_bar()
        try:
            for line in w.iter_lines_added_or_present_in_versions(
                                        selected_revision_ids, pb=pb):
                match = search(line)
                if match is None:
                    continue
                # One call to match.group() returning multiple items is quite a
                # bit faster than 2 calls to match.group() each returning 1
                file_id, revision_id = match.group('file_id', 'revision_id')

                # Inlining the cache lookups helps a lot when you make 170,000
                # lines and 350k ids, versus 8.4 unique ids.
                # Using a cache helps in 2 ways:
                #   1) Avoids unnecessary decoding calls
                #   2) Re-uses cached strings, which helps in future set and
                #      equality checks.
                # (2) is enough that removing encoding entirely along with
                # the cache (so we are using plain strings) results in no
                # performance improvement.
                try:
                    revision_id = unescape_revid_cache[revision_id]
                except KeyError:
                    unescaped = unescape(revision_id)
                    unescape_revid_cache[revision_id] = unescaped
                    revision_id = unescaped

                if revision_id in selected_revision_ids:
                    try:
                        file_id = unescape_fileid_cache[file_id]
                    except KeyError:
                        unescaped = unescape(file_id)
                        unescape_fileid_cache[file_id] = unescaped
                        file_id = unescaped
                    setdefault(file_id, set()).add(revision_id)
        finally:
            pb.finished()
        return result

    @needs_read_lock
    def get_inventory_weave(self):
        return self.control_weaves.get_weave('inventory',
            self.get_transaction())

    @needs_read_lock
    def get_inventory(self, revision_id):
        """Get Inventory object by hash."""
        # TODO: jam 20070210 Technically we don't need to sanitize, since all
        #       called functions must sanitize.
        revision_id = osutils.safe_revision_id(revision_id)
        return self.deserialise_inventory(
            revision_id, self.get_inventory_xml(revision_id))

    def deserialise_inventory(self, revision_id, xml):
        """Transform the xml into an inventory object. 

        :param revision_id: The expected revision id of the inventory.
        :param xml: A serialised inventory.
        """
        revision_id = osutils.safe_revision_id(revision_id)
        result = self._serializer.read_inventory_from_string(xml)
        result.root.revision = revision_id
        return result

    def serialise_inventory(self, inv):
        return self._serializer.write_inventory_to_string(inv)

    @needs_read_lock
    def get_inventory_xml(self, revision_id):
        """Get inventory XML as a file object."""
        revision_id = osutils.safe_revision_id(revision_id)
        try:
            assert isinstance(revision_id, str), type(revision_id)
            iw = self.get_inventory_weave()
            return iw.get_text(revision_id)
        except IndexError:
            raise errors.HistoryMissing(self, 'inventory', revision_id)

    @needs_read_lock
    def get_inventory_sha1(self, revision_id):
        """Return the sha1 hash of the inventory entry
        """
        # TODO: jam 20070210 Shouldn't this be deprecated / removed?
        revision_id = osutils.safe_revision_id(revision_id)
        return self.get_revision(revision_id).inventory_sha1

    @needs_read_lock
    def get_revision_graph(self, revision_id=None):
        """Return a dictionary containing the revision graph.
        
        :param revision_id: The revision_id to get a graph from. If None, then
        the entire revision graph is returned. This is a deprecated mode of
        operation and will be removed in the future.
        :return: a dictionary of revision_id->revision_parents_list.
        """
        # special case NULL_REVISION
        if revision_id == _mod_revision.NULL_REVISION:
            return {}
        revision_id = osutils.safe_revision_id(revision_id)
        a_weave = self.get_inventory_weave()
        all_revisions = self._eliminate_revisions_not_present(
                                a_weave.versions())
        entire_graph = dict([(node, a_weave.get_parents(node)) for 
                             node in all_revisions])
        if revision_id is None:
            return entire_graph
        elif revision_id not in entire_graph:
            raise errors.NoSuchRevision(self, revision_id)
        else:
            # add what can be reached from revision_id
            result = {}
            pending = set([revision_id])
            while len(pending) > 0:
                node = pending.pop()
                result[node] = entire_graph[node]
                for revision_id in result[node]:
                    if revision_id not in result:
                        pending.add(revision_id)
            return result

    @needs_read_lock
    def get_revision_graph_with_ghosts(self, revision_ids=None):
        """Return a graph of the revisions with ghosts marked as applicable.

        :param revision_ids: an iterable of revisions to graph or None for all.
        :return: a Graph object with the graph reachable from revision_ids.
        """
        result = graph.Graph()
        if not revision_ids:
            pending = set(self.all_revision_ids())
            required = set([])
        else:
            pending = set(osutils.safe_revision_id(r) for r in revision_ids)
            # special case NULL_REVISION
            if _mod_revision.NULL_REVISION in pending:
                pending.remove(_mod_revision.NULL_REVISION)
            required = set(pending)
        done = set([])
        while len(pending):
            revision_id = pending.pop()
            try:
                rev = self.get_revision(revision_id)
            except errors.NoSuchRevision:
                if revision_id in required:
                    raise
                # a ghost
                result.add_ghost(revision_id)
                continue
            for parent_id in rev.parent_ids:
                # is this queued or done ?
                if (parent_id not in pending and
                    parent_id not in done):
                    # no, queue it.
                    pending.add(parent_id)
            result.add_node(revision_id, rev.parent_ids)
            done.add(revision_id)
        return result

    def _get_history_vf(self):
        """Get a versionedfile whose history graph reflects all revisions.

        For weave repositories, this is the inventory weave.
        """
        return self.get_inventory_weave()

    def iter_reverse_revision_history(self, revision_id):
        """Iterate backwards through revision ids in the lefthand history

        :param revision_id: The revision id to start with.  All its lefthand
            ancestors will be traversed.
        """
        revision_id = osutils.safe_revision_id(revision_id)
        if revision_id in (None, _mod_revision.NULL_REVISION):
            return
        next_id = revision_id
        versionedfile = self._get_history_vf()
        while True:
            yield next_id
            parents = versionedfile.get_parents(next_id)
            if len(parents) == 0:
                return
            else:
                next_id = parents[0]

    @needs_read_lock
    def get_revision_inventory(self, revision_id):
        """Return inventory of a past revision."""
        # TODO: Unify this with get_inventory()
        # bzr 0.0.6 and later imposes the constraint that the inventory_id
        # must be the same as its revision, so this is trivial.
        if revision_id is None:
            # This does not make sense: if there is no revision,
            # then it is the current tree inventory surely ?!
            # and thus get_root_id() is something that looks at the last
            # commit on the branch, and the get_root_id is an inventory check.
            raise NotImplementedError
            # return Inventory(self.get_root_id())
        else:
            return self.get_inventory(revision_id)

    @needs_read_lock
    def is_shared(self):
        """Return True if this repository is flagged as a shared repository."""
        raise NotImplementedError(self.is_shared)

    @needs_write_lock
    def reconcile(self, other=None, thorough=False):
        """Reconcile this repository."""
        from bzrlib.reconcile import RepoReconciler
        reconciler = RepoReconciler(self, thorough=thorough)
        reconciler.reconcile()
        return reconciler
    
    @needs_read_lock
    def revision_tree(self, revision_id):
        """Return Tree for a revision on this branch.

        `revision_id` may be None for the empty tree revision.
        """
        # TODO: refactor this to use an existing revision object
        # so we don't need to read it in twice.
        if revision_id is None or revision_id == _mod_revision.NULL_REVISION:
            return RevisionTree(self, Inventory(root_id=None), 
                                _mod_revision.NULL_REVISION)
        else:
            revision_id = osutils.safe_revision_id(revision_id)
            inv = self.get_revision_inventory(revision_id)
            return RevisionTree(self, inv, revision_id)

    @needs_read_lock
    def revision_trees(self, revision_ids):
        """Return Tree for a revision on this branch.

        `revision_id` may not be None or 'null:'"""
        assert None not in revision_ids
        assert _mod_revision.NULL_REVISION not in revision_ids
        texts = self.get_inventory_weave().get_texts(revision_ids)
        for text, revision_id in zip(texts, revision_ids):
            inv = self.deserialise_inventory(revision_id, text)
            yield RevisionTree(self, inv, revision_id)

    @needs_read_lock
    def get_ancestry(self, revision_id):
        """Return a list of revision-ids integrated by a revision.

        The first element of the list is always None, indicating the origin 
        revision.  This might change when we have history horizons, or 
        perhaps we should have a new API.
        
        This is topologically sorted.
        """
        if revision_id is None:
            return [None]
        revision_id = osutils.safe_revision_id(revision_id)
        if not self.has_revision(revision_id):
            raise errors.NoSuchRevision(self, revision_id)
        w = self.get_inventory_weave()
        candidates = w.get_ancestry(revision_id)
        return [None] + candidates # self._eliminate_revisions_not_present(candidates)

    @needs_read_lock
    def print_file(self, file, revision_id):
        """Print `file` to stdout.
        
        FIXME RBC 20060125 as John Meinel points out this is a bad api
        - it writes to stdout, it assumes that that is valid etc. Fix
        by creating a new more flexible convenience function.
        """
        revision_id = osutils.safe_revision_id(revision_id)
        tree = self.revision_tree(revision_id)
        # use inventory as it was in that revision
        file_id = tree.inventory.path2id(file)
        if not file_id:
            # TODO: jam 20060427 Write a test for this code path
            #       it had a bug in it, and was raising the wrong
            #       exception.
            raise errors.BzrError("%r is not present in revision %s" % (file, revision_id))
        tree.print_file(file_id)

    def get_transaction(self):
        return self.control_files.get_transaction()

    def revision_parents(self, revision_id):
        revision_id = osutils.safe_revision_id(revision_id)
        return self.get_inventory_weave().parent_names(revision_id)

    @needs_write_lock
    def set_make_working_trees(self, new_value):
        """Set the policy flag for making working trees when creating branches.

        This only applies to branches that use this repository.

        The default is 'True'.
        :param new_value: True to restore the default, False to disable making
                          working trees.
        """
        raise NotImplementedError(self.set_make_working_trees)
    
    def make_working_trees(self):
        """Returns the policy for making working trees on new branches."""
        raise NotImplementedError(self.make_working_trees)

    @needs_write_lock
    def sign_revision(self, revision_id, gpg_strategy):
        revision_id = osutils.safe_revision_id(revision_id)
        plaintext = Testament.from_revision(self, revision_id).as_short_text()
        self.store_revision_signature(gpg_strategy, plaintext, revision_id)

    @needs_read_lock
    def has_signature_for_revision_id(self, revision_id):
        """Query for a revision signature for revision_id in the repository."""
        revision_id = osutils.safe_revision_id(revision_id)
        return self._revision_store.has_signature(revision_id,
                                                  self.get_transaction())

    @needs_read_lock
    def get_signature_text(self, revision_id):
        """Return the text for a signature."""
        revision_id = osutils.safe_revision_id(revision_id)
        return self._revision_store.get_signature_text(revision_id,
                                                       self.get_transaction())

    @needs_read_lock
    def check(self, revision_ids):
        """Check consistency of all history of given revision_ids.

        Different repository implementations should override _check().

        :param revision_ids: A non-empty list of revision_ids whose ancestry
             will be checked.  Typically the last revision_id of a branch.
        """
        if not revision_ids:
            raise ValueError("revision_ids must be non-empty in %s.check" 
                    % (self,))
        revision_ids = [osutils.safe_revision_id(r) for r in revision_ids]
        return self._check(revision_ids)

    def _check(self, revision_ids):
        result = check.Check(self)
        result.check()
        return result

    def _warn_if_deprecated(self):
        global _deprecation_warning_done
        if _deprecation_warning_done:
            return
        _deprecation_warning_done = True
        warning("Format %s for %s is deprecated - please use 'bzr upgrade' to get better performance"
                % (self._format, self.bzrdir.transport.base))

    def supports_rich_root(self):
        return self._format.rich_root_data

    def _check_ascii_revisionid(self, revision_id, method):
        """Private helper for ascii-only repositories."""
        # weave repositories refuse to store revisionids that are non-ascii.
        if revision_id is not None:
            # weaves require ascii revision ids.
            if isinstance(revision_id, unicode):
                try:
                    revision_id.encode('ascii')
                except UnicodeEncodeError:
                    raise errors.NonAsciiRevisionId(method, self)
            else:
                try:
                    revision_id.decode('ascii')
                except UnicodeDecodeError:
                    raise errors.NonAsciiRevisionId(method, self)



# remove these delegates a while after bzr 0.15
def __make_delegated(name, from_module):
    def _deprecated_repository_forwarder():
        symbol_versioning.warn('%s moved to %s in bzr 0.15'
            % (name, from_module),
            DeprecationWarning,
            stacklevel=2)
        m = __import__(from_module, globals(), locals(), [name])
        try:
            return getattr(m, name)
        except AttributeError:
            raise AttributeError('module %s has no name %s'
                    % (m, name))
    globals()[name] = _deprecated_repository_forwarder

for _name in [
        'AllInOneRepository',
        'WeaveMetaDirRepository',
        'PreSplitOutRepositoryFormat',
        'RepositoryFormat4',
        'RepositoryFormat5',
        'RepositoryFormat6',
        'RepositoryFormat7',
        ]:
    __make_delegated(_name, 'bzrlib.repofmt.weaverepo')

for _name in [
        'KnitRepository',
        'RepositoryFormatKnit',
        'RepositoryFormatKnit1',
        ]:
    __make_delegated(_name, 'bzrlib.repofmt.knitrepo')


def install_revision(repository, rev, revision_tree):
    """Install all revision data into a repository."""
    present_parents = []
    parent_trees = {}
    for p_id in rev.parent_ids:
        if repository.has_revision(p_id):
            present_parents.append(p_id)
            parent_trees[p_id] = repository.revision_tree(p_id)
        else:
            parent_trees[p_id] = repository.revision_tree(None)

    inv = revision_tree.inventory
    entries = inv.iter_entries()
    # backwards compatability hack: skip the root id.
    if not repository.supports_rich_root():
        path, root = entries.next()
        if root.revision != rev.revision_id:
            raise errors.IncompatibleRevision(repr(repository))
    # Add the texts that are not already present
    for path, ie in entries:
        w = repository.weave_store.get_weave_or_empty(ie.file_id,
                repository.get_transaction())
        if ie.revision not in w:
            text_parents = []
            # FIXME: TODO: The following loop *may* be overlapping/duplicate
            # with InventoryEntry.find_previous_heads(). if it is, then there
            # is a latent bug here where the parents may have ancestors of each
            # other. RBC, AB
            for revision, tree in parent_trees.iteritems():
                if ie.file_id not in tree:
                    continue
                parent_id = tree.inventory[ie.file_id].revision
                if parent_id in text_parents:
                    continue
                text_parents.append(parent_id)
                    
            vfile = repository.weave_store.get_weave_or_empty(ie.file_id, 
                repository.get_transaction())
            lines = revision_tree.get_file(ie.file_id).readlines()
            vfile.add_lines(rev.revision_id, text_parents, lines)
    try:
        # install the inventory
        repository.add_inventory(rev.revision_id, inv, present_parents)
    except errors.RevisionAlreadyPresent:
        pass
    repository.add_revision(rev.revision_id, rev, inv)


class MetaDirRepository(Repository):
    """Repositories in the new meta-dir layout."""

    def __init__(self, _format, a_bzrdir, control_files, _revision_store, control_store, text_store):
        super(MetaDirRepository, self).__init__(_format,
                                                a_bzrdir,
                                                control_files,
                                                _revision_store,
                                                control_store,
                                                text_store)
        dir_mode = self.control_files._dir_mode
        file_mode = self.control_files._file_mode

    @needs_read_lock
    def is_shared(self):
        """Return True if this repository is flagged as a shared repository."""
        return self.control_files._transport.has('shared-storage')

    @needs_write_lock
    def set_make_working_trees(self, new_value):
        """Set the policy flag for making working trees when creating branches.

        This only applies to branches that use this repository.

        The default is 'True'.
        :param new_value: True to restore the default, False to disable making
                          working trees.
        """
        if new_value:
            try:
                self.control_files._transport.delete('no-working-trees')
            except errors.NoSuchFile:
                pass
        else:
            self.control_files.put_utf8('no-working-trees', '')
    
    def make_working_trees(self):
        """Returns the policy for making working trees on new branches."""
        return not self.control_files._transport.has('no-working-trees')


class RepositoryFormatRegistry(registry.Registry):
    """Registry of RepositoryFormats.
    """

    def get(self, format_string):
        r = registry.Registry.get(self, format_string)
        if callable(r):
            r = r()
        return r
    

format_registry = RepositoryFormatRegistry()
"""Registry of formats, indexed by their identifying format string.

This can contain either format instances themselves, or classes/factories that
can be called to obtain one.
"""


#####################################################################
# Repository Formats

class RepositoryFormat(object):
    """A repository format.

    Formats provide three things:
     * An initialization routine to construct repository data on disk.
     * a format string which is used when the BzrDir supports versioned
       children.
     * an open routine which returns a Repository instance.

    Formats are placed in an dict by their format string for reference 
    during opening. These should be subclasses of RepositoryFormat
    for consistency.

    Once a format is deprecated, just deprecate the initialize and open
    methods on the format class. Do not deprecate the object, as the 
    object will be created every system load.

    Common instance attributes:
    _matchingbzrdir - the bzrdir format that the repository format was
    originally written to work with. This can be used if manually
    constructing a bzrdir and repository, or more commonly for test suite
    parameterisation.
    """

    def __str__(self):
        return "<%s>" % self.__class__.__name__

    def __eq__(self, other):
        # format objects are generally stateless
        return isinstance(other, self.__class__)

    def __ne__(self, other):
        return not self == other

    @classmethod
    def find_format(klass, a_bzrdir):
        """Return the format for the repository object in a_bzrdir.
        
        This is used by bzr native formats that have a "format" file in
        the repository.  Other methods may be used by different types of 
        control directory.
        """
        try:
            transport = a_bzrdir.get_repository_transport(None)
            format_string = transport.get("format").read()
            return format_registry.get(format_string)
        except errors.NoSuchFile:
            raise errors.NoRepositoryPresent(a_bzrdir)
        except KeyError:
            raise errors.UnknownFormatError(format=format_string)

    @classmethod
    def register_format(klass, format):
        format_registry.register(format.get_format_string(), format)

    @classmethod
    def unregister_format(klass, format):
        format_registry.remove(format.get_format_string())
    
    @classmethod
    def get_default_format(klass):
        """Return the current default format."""
        from bzrlib import bzrdir
        return bzrdir.format_registry.make_bzrdir('default').repository_format

    def _get_control_store(self, repo_transport, control_files):
        """Return the control store for this repository."""
        raise NotImplementedError(self._get_control_store)

    def get_format_string(self):
        """Return the ASCII format string that identifies this format.
        
        Note that in pre format ?? repositories the format string is 
        not permitted nor written to disk.
        """
        raise NotImplementedError(self.get_format_string)

    def get_format_description(self):
        """Return the short description for this format."""
        raise NotImplementedError(self.get_format_description)

    def _get_revision_store(self, repo_transport, control_files):
        """Return the revision store object for this a_bzrdir."""
        raise NotImplementedError(self._get_revision_store)

    def _get_text_rev_store(self,
                            transport,
                            control_files,
                            name,
                            compressed=True,
                            prefixed=False,
                            serializer=None):
        """Common logic for getting a revision store for a repository.
        
        see self._get_revision_store for the subclass-overridable method to 
        get the store for a repository.
        """
        from bzrlib.store.revision.text import TextRevisionStore
        dir_mode = control_files._dir_mode
        file_mode = control_files._file_mode
        text_store = TextStore(transport.clone(name),
                              prefixed=prefixed,
                              compressed=compressed,
                              dir_mode=dir_mode,
                              file_mode=file_mode)
        _revision_store = TextRevisionStore(text_store, serializer)
        return _revision_store

    # TODO: this shouldn't be in the base class, it's specific to things that
    # use weaves or knits -- mbp 20070207
    def _get_versioned_file_store(self,
                                  name,
                                  transport,
                                  control_files,
                                  prefixed=True,
                                  versionedfile_class=None,
                                  versionedfile_kwargs={},
                                  escaped=False):
        if versionedfile_class is None:
            versionedfile_class = self._versionedfile_class
        weave_transport = control_files._transport.clone(name)
        dir_mode = control_files._dir_mode
        file_mode = control_files._file_mode
        return VersionedFileStore(weave_transport, prefixed=prefixed,
                                  dir_mode=dir_mode,
                                  file_mode=file_mode,
                                  versionedfile_class=versionedfile_class,
                                  versionedfile_kwargs=versionedfile_kwargs,
                                  escaped=escaped)

    def initialize(self, a_bzrdir, shared=False):
        """Initialize a repository of this format in a_bzrdir.

        :param a_bzrdir: The bzrdir to put the new repository in it.
        :param shared: The repository should be initialized as a sharable one.
        :returns: The new repository object.
        
        This may raise UninitializableFormat if shared repository are not
        compatible the a_bzrdir.
        """
        raise NotImplementedError(self.initialize)

    def is_supported(self):
        """Is this format supported?

        Supported formats must be initializable and openable.
        Unsupported formats may not support initialization or committing or 
        some other features depending on the reason for not being supported.
        """
        return True

    def check_conversion_target(self, target_format):
        raise NotImplementedError(self.check_conversion_target)

    def open(self, a_bzrdir, _found=False):
        """Return an instance of this format for the bzrdir a_bzrdir.
        
        _found is a private parameter, do not use it.
        """
        raise NotImplementedError(self.open)


class MetaDirRepositoryFormat(RepositoryFormat):
    """Common base class for the new repositories using the metadir layout."""

    rich_root_data = False
    supports_tree_reference = False
    _matchingbzrdir = bzrdir.BzrDirMetaFormat1()

    def __init__(self):
        super(MetaDirRepositoryFormat, self).__init__()

    def _create_control_files(self, a_bzrdir):
        """Create the required files and the initial control_files object."""
        # FIXME: RBC 20060125 don't peek under the covers
        # NB: no need to escape relative paths that are url safe.
        repository_transport = a_bzrdir.get_repository_transport(self)
        control_files = lockable_files.LockableFiles(repository_transport,
                                'lock', lockdir.LockDir)
        control_files.create_lock()
        return control_files

    def _upload_blank_content(self, a_bzrdir, dirs, files, utf8_files, shared):
        """Upload the initial blank content."""
        control_files = self._create_control_files(a_bzrdir)
        control_files.lock_write()
        try:
            control_files._transport.mkdir_multi(dirs,
                    mode=control_files._dir_mode)
            for file, content in files:
                control_files.put(file, content)
            for file, content in utf8_files:
                control_files.put_utf8(file, content)
            if shared == True:
                control_files.put_utf8('shared-storage', '')
        finally:
            control_files.unlock()


# formats which have no format string are not discoverable
# and not independently creatable, so are not registered.  They're 
# all in bzrlib.repofmt.weaverepo now.  When an instance of one of these is
# needed, it's constructed directly by the BzrDir.  Non-native formats where
# the repository is not separately opened are similar.

format_registry.register_lazy(
    'Bazaar-NG Repository format 7',
    'bzrlib.repofmt.weaverepo',
    'RepositoryFormat7'
    )
# KEEP in sync with bzrdir.format_registry default, which controls the overall
# default control directory format

format_registry.register_lazy(
    'Bazaar-NG Knit Repository Format 1',
    'bzrlib.repofmt.knitrepo',
    'RepositoryFormatKnit1',
    )
format_registry.default_key = 'Bazaar-NG Knit Repository Format 1'

format_registry.register_lazy(
    'Bazaar Knit Repository Format 3 (bzr 0.15)\n',
    'bzrlib.repofmt.knitrepo',
    'RepositoryFormatKnit3',
    )


class InterRepository(InterObject):
    """This class represents operations taking place between two repositories.

    Its instances have methods like copy_content and fetch, and contain
    references to the source and target repositories these operations can be 
    carried out on.

    Often we will provide convenience methods on 'repository' which carry out
    operations with another repository - they will always forward to
    InterRepository.get(other).method_name(parameters).
    """

    _optimisers = []
    """The available optimised InterRepository types."""

    def copy_content(self, revision_id=None):
        raise NotImplementedError(self.copy_content)

    def fetch(self, revision_id=None, pb=None):
        """Fetch the content required to construct revision_id.

        The content is copied from self.source to self.target.

        :param revision_id: if None all content is copied, if NULL_REVISION no
                            content is copied.
        :param pb: optional progress bar to use for progress reports. If not
                   provided a default one will be created.

        Returns the copied revision count and the failed revisions in a tuple:
        (copied, failures).
        """
        raise NotImplementedError(self.fetch)
   
    @needs_read_lock
    def missing_revision_ids(self, revision_id=None):
        """Return the revision ids that source has that target does not.
        
        These are returned in topological order.

        :param revision_id: only return revision ids included by this
                            revision_id.
        """
        # generic, possibly worst case, slow code path.
        target_ids = set(self.target.all_revision_ids())
        if revision_id is not None:
            # TODO: jam 20070210 InterRepository is internal enough that it
            #       should assume revision_ids are already utf-8
            revision_id = osutils.safe_revision_id(revision_id)
            source_ids = self.source.get_ancestry(revision_id)
            assert source_ids[0] is None
            source_ids.pop(0)
        else:
            source_ids = self.source.all_revision_ids()
        result_set = set(source_ids).difference(target_ids)
        # this may look like a no-op: its not. It preserves the ordering
        # other_ids had while only returning the members from other_ids
        # that we've decided we need.
        return [rev_id for rev_id in source_ids if rev_id in result_set]


class InterSameDataRepository(InterRepository):
    """Code for converting between repositories that represent the same data.
    
    Data format and model must match for this to work.
    """

    @classmethod
    def _get_repo_format_to_test(self):
        """Repository format for testing with."""
        return RepositoryFormat.get_default_format()

    @staticmethod
    def is_compatible(source, target):
        if source.supports_rich_root() != target.supports_rich_root():
            return False
        if source._serializer != target._serializer:
            return False
        return True

    @needs_write_lock
    def copy_content(self, revision_id=None):
        """Make a complete copy of the content in self into destination.
        
        This is a destructive operation! Do not use it on existing 
        repositories.

        :param revision_id: Only copy the content needed to construct
                            revision_id and its parents.
        """
        try:
            self.target.set_make_working_trees(self.source.make_working_trees())
        except NotImplementedError:
            pass
        # TODO: jam 20070210 This is fairly internal, so we should probably
        #       just assert that revision_id is not unicode.
        revision_id = osutils.safe_revision_id(revision_id)
        # but don't bother fetching if we have the needed data now.
        if (revision_id not in (None, _mod_revision.NULL_REVISION) and 
            self.target.has_revision(revision_id)):
            return
        self.target.fetch(self.source, revision_id=revision_id)

    @needs_write_lock
    def fetch(self, revision_id=None, pb=None):
        """See InterRepository.fetch()."""
        from bzrlib.fetch import GenericRepoFetcher
        mutter("Using fetch logic to copy between %s(%s) and %s(%s)",
               self.source, self.source._format, self.target, 
               self.target._format)
        # TODO: jam 20070210 This should be an assert, not a translate
        revision_id = osutils.safe_revision_id(revision_id)
        f = GenericRepoFetcher(to_repository=self.target,
                               from_repository=self.source,
                               last_revision=revision_id,
                               pb=pb)
        return f.count_copied, f.failed_revisions


class InterWeaveRepo(InterSameDataRepository):
    """Optimised code paths between Weave based repositories."""

    @classmethod
    def _get_repo_format_to_test(self):
        from bzrlib.repofmt import weaverepo
        return weaverepo.RepositoryFormat7()

    @staticmethod
    def is_compatible(source, target):
        """Be compatible with known Weave formats.
        
        We don't test for the stores being of specific types because that
        could lead to confusing results, and there is no need to be 
        overly general.
        """
        from bzrlib.repofmt.weaverepo import (
                RepositoryFormat5,
                RepositoryFormat6,
                RepositoryFormat7,
                )
        try:
            return (isinstance(source._format, (RepositoryFormat5,
                                                RepositoryFormat6,
                                                RepositoryFormat7)) and
                    isinstance(target._format, (RepositoryFormat5,
                                                RepositoryFormat6,
                                                RepositoryFormat7)))
        except AttributeError:
            return False
    
    @needs_write_lock
    def copy_content(self, revision_id=None):
        """See InterRepository.copy_content()."""
        # weave specific optimised path:
        # TODO: jam 20070210 Internal, should be an assert, not translate
        revision_id = osutils.safe_revision_id(revision_id)
        try:
            self.target.set_make_working_trees(self.source.make_working_trees())
        except NotImplementedError:
            pass
        # FIXME do not peek!
        if self.source.control_files._transport.listable():
            pb = ui.ui_factory.nested_progress_bar()
            try:
                self.target.weave_store.copy_all_ids(
                    self.source.weave_store,
                    pb=pb,
                    from_transaction=self.source.get_transaction(),
                    to_transaction=self.target.get_transaction())
                pb.update('copying inventory', 0, 1)
                self.target.control_weaves.copy_multi(
                    self.source.control_weaves, ['inventory'],
                    from_transaction=self.source.get_transaction(),
                    to_transaction=self.target.get_transaction())
                self.target._revision_store.text_store.copy_all_ids(
                    self.source._revision_store.text_store,
                    pb=pb)
            finally:
                pb.finished()
        else:
            self.target.fetch(self.source, revision_id=revision_id)

    @needs_write_lock
    def fetch(self, revision_id=None, pb=None):
        """See InterRepository.fetch()."""
        from bzrlib.fetch import GenericRepoFetcher
        mutter("Using fetch logic to copy between %s(%s) and %s(%s)",
               self.source, self.source._format, self.target, self.target._format)
        # TODO: jam 20070210 This should be an assert, not a translate
        revision_id = osutils.safe_revision_id(revision_id)
        f = GenericRepoFetcher(to_repository=self.target,
                               from_repository=self.source,
                               last_revision=revision_id,
                               pb=pb)
        return f.count_copied, f.failed_revisions

    @needs_read_lock
    def missing_revision_ids(self, revision_id=None):
        """See InterRepository.missing_revision_ids()."""
        # we want all revisions to satisfy revision_id in source.
        # but we don't want to stat every file here and there.
        # we want then, all revisions other needs to satisfy revision_id 
        # checked, but not those that we have locally.
        # so the first thing is to get a subset of the revisions to 
        # satisfy revision_id in source, and then eliminate those that
        # we do already have. 
        # this is slow on high latency connection to self, but as as this
        # disk format scales terribly for push anyway due to rewriting 
        # inventory.weave, this is considered acceptable.
        # - RBC 20060209
        if revision_id is not None:
            source_ids = self.source.get_ancestry(revision_id)
            assert source_ids[0] is None
            source_ids.pop(0)
        else:
            source_ids = self.source._all_possible_ids()
        source_ids_set = set(source_ids)
        # source_ids is the worst possible case we may need to pull.
        # now we want to filter source_ids against what we actually
        # have in target, but don't try to check for existence where we know
        # we do not have a revision as that would be pointless.
        target_ids = set(self.target._all_possible_ids())
        possibly_present_revisions = target_ids.intersection(source_ids_set)
        actually_present_revisions = set(self.target._eliminate_revisions_not_present(possibly_present_revisions))
        required_revisions = source_ids_set.difference(actually_present_revisions)
        required_topo_revisions = [rev_id for rev_id in source_ids if rev_id in required_revisions]
        if revision_id is not None:
            # we used get_ancestry to determine source_ids then we are assured all
            # revisions referenced are present as they are installed in topological order.
            # and the tip revision was validated by get_ancestry.
            return required_topo_revisions
        else:
            # if we just grabbed the possibly available ids, then 
            # we only have an estimate of whats available and need to validate
            # that against the revision records.
            return self.source._eliminate_revisions_not_present(required_topo_revisions)


class InterKnitRepo(InterSameDataRepository):
    """Optimised code paths between Knit based repositories."""

    @classmethod
    def _get_repo_format_to_test(self):
        from bzrlib.repofmt import knitrepo
        return knitrepo.RepositoryFormatKnit1()

    @staticmethod
    def is_compatible(source, target):
        """Be compatible with known Knit formats.
        
        We don't test for the stores being of specific types because that
        could lead to confusing results, and there is no need to be 
        overly general.
        """
        from bzrlib.repofmt.knitrepo import RepositoryFormatKnit1
        try:
            return (isinstance(source._format, (RepositoryFormatKnit1)) and
                    isinstance(target._format, (RepositoryFormatKnit1)))
        except AttributeError:
            return False

    @needs_write_lock
    def fetch(self, revision_id=None, pb=None):
        """See InterRepository.fetch()."""
        from bzrlib.fetch import KnitRepoFetcher
        mutter("Using fetch logic to copy between %s(%s) and %s(%s)",
               self.source, self.source._format, self.target, self.target._format)
        # TODO: jam 20070210 This should be an assert, not a translate
        revision_id = osutils.safe_revision_id(revision_id)
        f = KnitRepoFetcher(to_repository=self.target,
                            from_repository=self.source,
                            last_revision=revision_id,
                            pb=pb)
        return f.count_copied, f.failed_revisions

    @needs_read_lock
    def missing_revision_ids(self, revision_id=None):
        """See InterRepository.missing_revision_ids()."""
        if revision_id is not None:
            source_ids = self.source.get_ancestry(revision_id)
            assert source_ids[0] is None
            source_ids.pop(0)
        else:
            source_ids = self.source._all_possible_ids()
        source_ids_set = set(source_ids)
        # source_ids is the worst possible case we may need to pull.
        # now we want to filter source_ids against what we actually
        # have in target, but don't try to check for existence where we know
        # we do not have a revision as that would be pointless.
        target_ids = set(self.target._all_possible_ids())
        possibly_present_revisions = target_ids.intersection(source_ids_set)
        actually_present_revisions = set(self.target._eliminate_revisions_not_present(possibly_present_revisions))
        required_revisions = source_ids_set.difference(actually_present_revisions)
        required_topo_revisions = [rev_id for rev_id in source_ids if rev_id in required_revisions]
        if revision_id is not None:
            # we used get_ancestry to determine source_ids then we are assured all
            # revisions referenced are present as they are installed in topological order.
            # and the tip revision was validated by get_ancestry.
            return required_topo_revisions
        else:
            # if we just grabbed the possibly available ids, then 
            # we only have an estimate of whats available and need to validate
            # that against the revision records.
            return self.source._eliminate_revisions_not_present(required_topo_revisions)


class InterModel1and2(InterRepository):

    @classmethod
    def _get_repo_format_to_test(self):
        return None

    @staticmethod
    def is_compatible(source, target):
        if not source.supports_rich_root() and target.supports_rich_root():
            return True
        else:
            return False

    @needs_write_lock
    def fetch(self, revision_id=None, pb=None):
        """See InterRepository.fetch()."""
        from bzrlib.fetch import Model1toKnit2Fetcher
        # TODO: jam 20070210 This should be an assert, not a translate
        revision_id = osutils.safe_revision_id(revision_id)
        f = Model1toKnit2Fetcher(to_repository=self.target,
                                 from_repository=self.source,
                                 last_revision=revision_id,
                                 pb=pb)
        return f.count_copied, f.failed_revisions

    @needs_write_lock
    def copy_content(self, revision_id=None):
        """Make a complete copy of the content in self into destination.
        
        This is a destructive operation! Do not use it on existing 
        repositories.

        :param revision_id: Only copy the content needed to construct
                            revision_id and its parents.
        """
        try:
            self.target.set_make_working_trees(self.source.make_working_trees())
        except NotImplementedError:
            pass
        # TODO: jam 20070210 Internal, assert, don't translate
        revision_id = osutils.safe_revision_id(revision_id)
        # but don't bother fetching if we have the needed data now.
        if (revision_id not in (None, _mod_revision.NULL_REVISION) and 
            self.target.has_revision(revision_id)):
            return
        self.target.fetch(self.source, revision_id=revision_id)


class InterKnit1and2(InterKnitRepo):

    @classmethod
    def _get_repo_format_to_test(self):
        return None

    @staticmethod
    def is_compatible(source, target):
        """Be compatible with Knit1 source and Knit3 target"""
        from bzrlib.repofmt.knitrepo import RepositoryFormatKnit3
        try:
            from bzrlib.repofmt.knitrepo import RepositoryFormatKnit1, \
                    RepositoryFormatKnit3
            return (isinstance(source._format, (RepositoryFormatKnit1)) and
                    isinstance(target._format, (RepositoryFormatKnit3)))
        except AttributeError:
            return False

    @needs_write_lock
    def fetch(self, revision_id=None, pb=None):
        """See InterRepository.fetch()."""
        from bzrlib.fetch import Knit1to2Fetcher
        mutter("Using fetch logic to copy between %s(%s) and %s(%s)",
               self.source, self.source._format, self.target, 
               self.target._format)
        # TODO: jam 20070210 This should be an assert, not a translate
        revision_id = osutils.safe_revision_id(revision_id)
        f = Knit1to2Fetcher(to_repository=self.target,
                            from_repository=self.source,
                            last_revision=revision_id,
                            pb=pb)
        return f.count_copied, f.failed_revisions


class InterRemoteRepository(InterRepository):
    """Code for converting between RemoteRepository objects.

    This just gets an non-remote repository from the RemoteRepository, and calls
    InterRepository.get again.
    """

    def __init__(self, source, target):
        if isinstance(source, remote.RemoteRepository):
            source._ensure_real()
            real_source = source._real_repository
        else:
            real_source = source
        if isinstance(target, remote.RemoteRepository):
            target._ensure_real()
            real_target = target._real_repository
        else:
            real_target = target
        self.real_inter = InterRepository.get(real_source, real_target)

    @staticmethod
    def is_compatible(source, target):
        if isinstance(source, remote.RemoteRepository):
            return True
        if isinstance(target, remote.RemoteRepository):
            return True
        return False

    def copy_content(self, revision_id=None):
        self.real_inter.copy_content(revision_id=revision_id)

    def fetch(self, revision_id=None, pb=None):
        self.real_inter.fetch(revision_id=revision_id, pb=pb)

    @classmethod
    def _get_repo_format_to_test(self):
        return None


InterRepository.register_optimiser(InterSameDataRepository)
InterRepository.register_optimiser(InterWeaveRepo)
InterRepository.register_optimiser(InterKnitRepo)
InterRepository.register_optimiser(InterModel1and2)
InterRepository.register_optimiser(InterKnit1and2)
InterRepository.register_optimiser(InterRemoteRepository)


class RepositoryTestProviderAdapter(object):
    """A tool to generate a suite testing multiple repository formats at once.

    This is done by copying the test once for each transport and injecting
    the transport_server, transport_readonly_server, and bzrdir_format and
    repository_format classes into each copy. Each copy is also given a new id()
    to make it easy to identify.
    """

    def __init__(self, transport_server, transport_readonly_server, formats,
<<<<<<< HEAD
        vfs_transport_factory=None):
=======
                 vfs_transport_factory=None):
>>>>>>> e71f6d1e
        self._transport_server = transport_server
        self._transport_readonly_server = transport_readonly_server
        self._vfs_transport_factory = vfs_transport_factory
        self._formats = formats
    
    def adapt(self, test):
        result = unittest.TestSuite()
        for repository_format, bzrdir_format in self._formats:
            from copy import deepcopy
            new_test = deepcopy(test)
            new_test.transport_server = self._transport_server
            new_test.transport_readonly_server = self._transport_readonly_server
<<<<<<< HEAD
=======
            # Only override the test's vfs_transport_factory if one was
            # specified, otherwise just leave the default in place.
>>>>>>> e71f6d1e
            if self._vfs_transport_factory:
                new_test.vfs_transport_factory = self._vfs_transport_factory
            new_test.bzrdir_format = bzrdir_format
            new_test.repository_format = repository_format
            def make_new_test_id():
                new_id = "%s(%s)" % (new_test.id(), repository_format.__class__.__name__)
                return lambda: new_id
            new_test.id = make_new_test_id()
            result.addTest(new_test)
        return result


class InterRepositoryTestProviderAdapter(object):
    """A tool to generate a suite testing multiple inter repository formats.

    This is done by copying the test once for each interrepo provider and injecting
    the transport_server, transport_readonly_server, repository_format and 
    repository_to_format classes into each copy.
    Each copy is also given a new id() to make it easy to identify.
    """

    def __init__(self, transport_server, transport_readonly_server, formats):
        self._transport_server = transport_server
        self._transport_readonly_server = transport_readonly_server
        self._formats = formats
    
    def adapt(self, test):
        result = unittest.TestSuite()
        for interrepo_class, repository_format, repository_format_to in self._formats:
            from copy import deepcopy
            new_test = deepcopy(test)
            new_test.transport_server = self._transport_server
            new_test.transport_readonly_server = self._transport_readonly_server
            new_test.interrepo_class = interrepo_class
            new_test.repository_format = repository_format
            new_test.repository_format_to = repository_format_to
            def make_new_test_id():
                new_id = "%s(%s)" % (new_test.id(), interrepo_class.__name__)
                return lambda: new_id
            new_test.id = make_new_test_id()
            result.addTest(new_test)
        return result

    @staticmethod
    def default_test_list():
        """Generate the default list of interrepo permutations to test."""
        from bzrlib.repofmt import knitrepo, weaverepo
        result = []
        # test the default InterRepository between format 6 and the current 
        # default format.
        # XXX: robertc 20060220 reinstate this when there are two supported
        # formats which do not have an optimal code path between them.
        #result.append((InterRepository,
        #               RepositoryFormat6(),
        #               RepositoryFormatKnit1()))
        for optimiser_class in InterRepository._optimisers:
            format_to_test = optimiser_class._get_repo_format_to_test()
            if format_to_test is not None:
                result.append((optimiser_class,
                               format_to_test, format_to_test))
        # if there are specific combinations we want to use, we can add them 
        # here.
        result.append((InterModel1and2,
                       weaverepo.RepositoryFormat5(),
                       knitrepo.RepositoryFormatKnit3()))
        result.append((InterKnit1and2,
                       knitrepo.RepositoryFormatKnit1(),
                       knitrepo.RepositoryFormatKnit3()))
        return result


class CopyConverter(object):
    """A repository conversion tool which just performs a copy of the content.
    
    This is slow but quite reliable.
    """

    def __init__(self, target_format):
        """Create a CopyConverter.

        :param target_format: The format the resulting repository should be.
        """
        self.target_format = target_format
        
    def convert(self, repo, pb):
        """Perform the conversion of to_convert, giving feedback via pb.

        :param to_convert: The disk object to convert.
        :param pb: a progress bar to use for progress information.
        """
        self.pb = pb
        self.count = 0
        self.total = 4
        # this is only useful with metadir layouts - separated repo content.
        # trigger an assertion if not such
        repo._format.get_format_string()
        self.repo_dir = repo.bzrdir
        self.step('Moving repository to repository.backup')
        self.repo_dir.transport.move('repository', 'repository.backup')
        backup_transport =  self.repo_dir.transport.clone('repository.backup')
        repo._format.check_conversion_target(self.target_format)
        self.source_repo = repo._format.open(self.repo_dir,
            _found=True,
            _override_transport=backup_transport)
        self.step('Creating new repository')
        converted = self.target_format.initialize(self.repo_dir,
                                                  self.source_repo.is_shared())
        converted.lock_write()
        try:
            self.step('Copying content into repository.')
            self.source_repo.copy_content_into(converted)
        finally:
            converted.unlock()
        self.step('Deleting old repository content.')
        self.repo_dir.transport.delete_tree('repository.backup')
        self.pb.note('repository converted')

    def step(self, message):
        """Update the pb by a step."""
        self.count +=1
        self.pb.update(message, self.count, self.total)


class CommitBuilder(object):
    """Provides an interface to build up a commit.

    This allows describing a tree to be committed without needing to 
    know the internals of the format of the repository.
    """
    
    record_root_entry = False
    def __init__(self, repository, parents, config, timestamp=None, 
                 timezone=None, committer=None, revprops=None, 
                 revision_id=None):
        """Initiate a CommitBuilder.

        :param repository: Repository to commit to.
        :param parents: Revision ids of the parents of the new revision.
        :param config: Configuration to use.
        :param timestamp: Optional timestamp recorded for commit.
        :param timezone: Optional timezone for timestamp.
        :param committer: Optional committer to set for commit.
        :param revprops: Optional dictionary of revision properties.
        :param revision_id: Optional revision id.
        """
        self._config = config

        if committer is None:
            self._committer = self._config.username()
        else:
            assert isinstance(committer, basestring), type(committer)
            self._committer = committer

        self.new_inventory = Inventory(None)
        self._new_revision_id = osutils.safe_revision_id(revision_id)
        self.parents = parents
        self.repository = repository

        self._revprops = {}
        if revprops is not None:
            self._revprops.update(revprops)

        if timestamp is None:
            timestamp = time.time()
        # Restrict resolution to 1ms
        self._timestamp = round(timestamp, 3)

        if timezone is None:
            self._timezone = osutils.local_time_offset()
        else:
            self._timezone = int(timezone)

        self._generate_revision_if_needed()

    def commit(self, message):
        """Make the actual commit.

        :return: The revision id of the recorded revision.
        """
        rev = _mod_revision.Revision(
                       timestamp=self._timestamp,
                       timezone=self._timezone,
                       committer=self._committer,
                       message=message,
                       inventory_sha1=self.inv_sha1,
                       revision_id=self._new_revision_id,
                       properties=self._revprops)
        rev.parent_ids = self.parents
        self.repository.add_revision(self._new_revision_id, rev, 
            self.new_inventory, self._config)
        return self._new_revision_id

    def revision_tree(self):
        """Return the tree that was just committed.

        After calling commit() this can be called to get a RevisionTree
        representing the newly committed tree. This is preferred to
        calling Repository.revision_tree() because that may require
        deserializing the inventory, while we already have a copy in
        memory.
        """
        return RevisionTree(self.repository, self.new_inventory,
                            self._new_revision_id)

    def finish_inventory(self):
        """Tell the builder that the inventory is finished."""
        if self.new_inventory.root is None:
            symbol_versioning.warn('Root entry should be supplied to'
                ' record_entry_contents, as of bzr 0.10.',
                 DeprecationWarning, stacklevel=2)
            self.new_inventory.add(InventoryDirectory(ROOT_ID, '', None))
        self.new_inventory.revision_id = self._new_revision_id
        self.inv_sha1 = self.repository.add_inventory(
            self._new_revision_id,
            self.new_inventory,
            self.parents
            )

    def _gen_revision_id(self):
        """Return new revision-id."""
        return generate_ids.gen_revision_id(self._config.username(),
                                            self._timestamp)

    def _generate_revision_if_needed(self):
        """Create a revision id if None was supplied.
        
        If the repository can not support user-specified revision ids
        they should override this function and raise CannotSetRevisionId
        if _new_revision_id is not None.

        :raises: CannotSetRevisionId
        """
        if self._new_revision_id is None:
            self._new_revision_id = self._gen_revision_id()

    def record_entry_contents(self, ie, parent_invs, path, tree):
        """Record the content of ie from tree into the commit if needed.

        Side effect: sets ie.revision when unchanged

        :param ie: An inventory entry present in the commit.
        :param parent_invs: The inventories of the parent revisions of the
            commit.
        :param path: The path the entry is at in the tree.
        :param tree: The tree which contains this entry and should be used to 
        obtain content.
        """
        if self.new_inventory.root is None and ie.parent_id is not None:
            symbol_versioning.warn('Root entry should be supplied to'
                ' record_entry_contents, as of bzr 0.10.',
                 DeprecationWarning, stacklevel=2)
            self.record_entry_contents(tree.inventory.root.copy(), parent_invs,
                                       '', tree)
        self.new_inventory.add(ie)

        # ie.revision is always None if the InventoryEntry is considered
        # for committing. ie.snapshot will record the correct revision 
        # which may be the sole parent if it is untouched.
        if ie.revision is not None:
            return

        # In this revision format, root entries have no knit or weave
        if ie is self.new_inventory.root:
            # When serializing out to disk and back in
            # root.revision is always _new_revision_id
            ie.revision = self._new_revision_id
            return
        previous_entries = ie.find_previous_heads(
            parent_invs,
            self.repository.weave_store,
            self.repository.get_transaction())
        # we are creating a new revision for ie in the history store
        # and inventory.
        ie.snapshot(self._new_revision_id, path, previous_entries, tree, self)

    def modified_directory(self, file_id, file_parents):
        """Record the presence of a symbolic link.

        :param file_id: The file_id of the link to record.
        :param file_parents: The per-file parent revision ids.
        """
        self._add_text_to_weave(file_id, [], file_parents.keys())

    def modified_reference(self, file_id, file_parents):
        """Record the modification of a reference.

        :param file_id: The file_id of the link to record.
        :param file_parents: The per-file parent revision ids.
        """
        self._add_text_to_weave(file_id, [], file_parents.keys())
    
    def modified_file_text(self, file_id, file_parents,
                           get_content_byte_lines, text_sha1=None,
                           text_size=None):
        """Record the text of file file_id

        :param file_id: The file_id of the file to record the text of.
        :param file_parents: The per-file parent revision ids.
        :param get_content_byte_lines: A callable which will return the byte
            lines for the file.
        :param text_sha1: Optional SHA1 of the file contents.
        :param text_size: Optional size of the file contents.
        """
        # mutter('storing text of file {%s} in revision {%s} into %r',
        #        file_id, self._new_revision_id, self.repository.weave_store)
        # special case to avoid diffing on renames or 
        # reparenting
        if (len(file_parents) == 1
            and text_sha1 == file_parents.values()[0].text_sha1
            and text_size == file_parents.values()[0].text_size):
            previous_ie = file_parents.values()[0]
            versionedfile = self.repository.weave_store.get_weave(file_id, 
                self.repository.get_transaction())
            versionedfile.clone_text(self._new_revision_id, 
                previous_ie.revision, file_parents.keys())
            return text_sha1, text_size
        else:
            new_lines = get_content_byte_lines()
            # TODO: Rather than invoking sha_strings here, _add_text_to_weave
            # should return the SHA1 and size
            self._add_text_to_weave(file_id, new_lines, file_parents.keys())
            return osutils.sha_strings(new_lines), \
                sum(map(len, new_lines))

    def modified_link(self, file_id, file_parents, link_target):
        """Record the presence of a symbolic link.

        :param file_id: The file_id of the link to record.
        :param file_parents: The per-file parent revision ids.
        :param link_target: Target location of this link.
        """
        self._add_text_to_weave(file_id, [], file_parents.keys())

    def _add_text_to_weave(self, file_id, new_lines, parents):
        versionedfile = self.repository.weave_store.get_weave_or_empty(
            file_id, self.repository.get_transaction())
        versionedfile.add_lines(self._new_revision_id, parents, new_lines)
        versionedfile.clear_cache()


class _CommitBuilder(CommitBuilder):
    """Temporary class so old CommitBuilders are detected properly
    
    Note: CommitBuilder works whether or not root entry is recorded.
    """

    record_root_entry = True


class RootCommitBuilder(CommitBuilder):
    """This commitbuilder actually records the root id"""
    
    record_root_entry = True

    def record_entry_contents(self, ie, parent_invs, path, tree):
        """Record the content of ie from tree into the commit if needed.

        Side effect: sets ie.revision when unchanged

        :param ie: An inventory entry present in the commit.
        :param parent_invs: The inventories of the parent revisions of the
            commit.
        :param path: The path the entry is at in the tree.
        :param tree: The tree which contains this entry and should be used to 
        obtain content.
        """
        assert self.new_inventory.root is not None or ie.parent_id is None
        self.new_inventory.add(ie)

        # ie.revision is always None if the InventoryEntry is considered
        # for committing. ie.snapshot will record the correct revision 
        # which may be the sole parent if it is untouched.
        if ie.revision is not None:
            return

        previous_entries = ie.find_previous_heads(
            parent_invs,
            self.repository.weave_store,
            self.repository.get_transaction())
        # we are creating a new revision for ie in the history store
        # and inventory.
        ie.snapshot(self._new_revision_id, path, previous_entries, tree, self)


_unescape_map = {
    'apos':"'",
    'quot':'"',
    'amp':'&',
    'lt':'<',
    'gt':'>'
}


def _unescaper(match, _map=_unescape_map):
    code = match.group(1)
    try:
        return _map[code]
    except KeyError:
        if not code.startswith('#'):
            raise
        return unichr(int(code[1:])).encode('utf8')


_unescape_re = None


def _unescape_xml(data):
    """Unescape predefined XML entities in a string of data."""
    global _unescape_re
    if _unescape_re is None:
        _unescape_re = re.compile('\&([^;]*);')
    return _unescape_re.sub(_unescaper, data)<|MERGE_RESOLUTION|>--- conflicted
+++ resolved
@@ -1747,11 +1747,7 @@
     """
 
     def __init__(self, transport_server, transport_readonly_server, formats,
-<<<<<<< HEAD
-        vfs_transport_factory=None):
-=======
                  vfs_transport_factory=None):
->>>>>>> e71f6d1e
         self._transport_server = transport_server
         self._transport_readonly_server = transport_readonly_server
         self._vfs_transport_factory = vfs_transport_factory
@@ -1764,11 +1760,8 @@
             new_test = deepcopy(test)
             new_test.transport_server = self._transport_server
             new_test.transport_readonly_server = self._transport_readonly_server
-<<<<<<< HEAD
-=======
             # Only override the test's vfs_transport_factory if one was
             # specified, otherwise just leave the default in place.
->>>>>>> e71f6d1e
             if self._vfs_transport_factory:
                 new_test.vfs_transport_factory = self._vfs_transport_factory
             new_test.bzrdir_format = bzrdir_format
