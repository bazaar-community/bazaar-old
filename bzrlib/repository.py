--- conflicted
+++ resolved
@@ -14,30 +14,6 @@
 # along with this program; if not, write to the Free Software
 # Foundation, Inc., 59 Temple Place, Suite 330, Boston, MA  02111-1307  USA
 
-<<<<<<< HEAD
-from binascii import hexlify
-from copy import deepcopy
-from cStringIO import StringIO
-import re
-import time
-from unittest import TestSuite
-
-import bzrlib.bzrdir as bzrdir
-from bzrlib.decorators import needs_read_lock, needs_write_lock
-import bzrlib.errors as errors
-from bzrlib.errors import InvalidRevisionId
-import bzrlib.gpg as gpg
-from bzrlib.graph import Graph
-from bzrlib.inter import InterObject
-from bzrlib.inventory import Inventory
-from bzrlib.knit import KnitVersionedFile, KnitPlainFactory
-from bzrlib.lockable_files import LockableFiles, TransportLock
-from bzrlib.lockdir import LockDir
-from bzrlib.osutils import (safe_unicode, rand_bytes, compact_date, 
-                            local_time_offset)
-from bzrlib.revision import NULL_REVISION, Revision
-from bzrlib.store.versioned import VersionedFileStore, WeaveStore
-=======
 from cStringIO import StringIO
 
 from bzrlib.lazy_import import lazy_import
@@ -69,7 +45,6 @@
 from bzrlib.bundle import serializer
 from bzrlib.revisiontree import RevisionTree
 from bzrlib.store.versioned import VersionedFileStore
->>>>>>> 4e97e3fb
 from bzrlib.store.text import TextStore
 from bzrlib.testament import Testament
 from bzrlib.util import bencode
@@ -575,29 +550,6 @@
         
         :param repository: A repository to fallback to.
         """
-<<<<<<< HEAD
-        assert inv.revision_id is None or inv.revision_id == revid, \
-            "Mismatch between inventory revision" \
-            " id and insertion revid (%r, %r)" % (inv.revision_id, revid)
-        inv_text = bzrlib.xml5.serializer_v5.write_inventory_to_string(inv)
-        inv_sha1 = bzrlib.osutils.sha_string(inv_text)
-        inv_vf = self.control_weaves.get_weave('inventory',
-                                               self.get_transaction())
-        self._inventory_add_lines(inv_vf, revid, parents, bzrlib.osutils.split_lines(inv_text))
-        return inv_sha1
-
-    def _inventory_add_lines(self, inv_vf, revid, parents, lines):
-        final_parents = []
-        for parent in parents:
-            if parent in inv_vf:
-                final_parents.append(parent)
-
-        inv_vf.add_lines(revid, final_parents, lines)
-
-    @needs_write_lock
-    def add_revision(self, rev_id, rev, inv=None, config=None):
-        """Add rev to the revision store as rev_id.
-=======
         return InterRepository._assert_same_model(self, repository)
 
     def add_inventory(self, revision_id, inv, parents):
@@ -605,7 +557,6 @@
         
         :param parents: The revision ids of the parents that revision_id
                         is known to have and are in the repository already.
->>>>>>> 4e97e3fb
 
         :returns: The validator(which is a sha1 digest, though what is sha'd is
             repository format specific) of the serialized inventory.
@@ -1050,23 +1001,6 @@
             timestamp, timezone, committer, revprops, revision_id)
         self.start_write_group()
         return result
-
-    def get_commit_builder(self, branch, parents, config, timestamp=None, 
-                           timezone=None, committer=None, revprops=None, 
-                           revision_id=None):
-        """Obtain a CommitBuilder for this repository.
-        
-        :param branch: Branch to commit to.
-        :param parents: Revision ids of the parents of the new revision.
-        :param config: Configuration to use.
-        :param timestamp: Optional timestamp recorded for commit.
-        :param timezone: Optional timezone for timestamp.
-        :param committer: Optional committer to set for commit.
-        :param revprops: Optional dictionary of revision properties.
-        :param revision_id: Optional revision id.
-        """
-        return CommitBuilder(self, parents, config, timestamp, timezone,
-                             committer, revprops, revision_id)
 
     def unlock(self):
         if (self.control_files._lock_count == 1 and
@@ -1588,11 +1522,6 @@
 
     @needs_read_lock
     def get_inventory(self, revision_id):
-<<<<<<< HEAD
-        """Get Inventory object by hash."""
-        return self.deserialise_inventory(
-            revision_id, self.get_inventory_xml(revision_id))
-=======
         """Get Inventory object by revision id."""
         return self.iter_inventories([revision_id]).next()
 
@@ -1626,7 +1555,6 @@
                 raise errors.NoSuchRevision(self, record.key)
         for key in keys:
             yield texts[key], key[-1]
->>>>>>> 4e97e3fb
 
     def deserialise_inventory(self, revision_id, xml):
         """Transform the xml into an inventory object. 
@@ -1634,9 +1562,6 @@
         :param revision_id: The expected revision id of the inventory.
         :param xml: A serialised inventory.
         """
-<<<<<<< HEAD
-        return bzrlib.xml5.serializer_v5.read_inventory_from_string(xml)
-=======
         result = self._serializer.read_inventory_from_string(xml, revision_id)
         if result.revision_id != revision_id:
             raise AssertionError('revision id mismatch %s != %s' % (
@@ -1651,7 +1576,6 @@
 
     def get_serializer_format(self):
         return self._serializer.format_num
->>>>>>> 4e97e3fb
 
     @needs_read_lock
     def get_inventory_xml(self, revision_id):
@@ -2050,29 +1974,6 @@
     text_parent_map = repository.texts.get_parent_map(text_keys)
     missing_texts = set(text_keys) - set(text_parent_map)
     # Add the texts that are not already present
-<<<<<<< HEAD
-    for path, ie in inv.iter_entries():
-        w = repository.weave_store.get_weave_or_empty(ie.file_id,
-                repository.get_transaction())
-        if ie.revision not in w:
-            text_parents = []
-            # FIXME: TODO: The following loop *may* be overlapping/duplicate
-            # with inventoryEntry.find_previous_heads(). if it is, then there
-            # is a latent bug here where the parents may have ancestors of each
-            # other. RBC, AB
-            for revision, tree in parent_trees.iteritems():
-                if ie.file_id not in tree:
-                    continue
-                parent_id = tree.inventory[ie.file_id].revision
-                if parent_id in text_parents:
-                    continue
-                text_parents.append(parent_id)
-                    
-            vfile = repository.weave_store.get_weave_or_empty(ie.file_id, 
-                repository.get_transaction())
-            lines = revision_tree.get_file(ie.file_id).readlines()
-            vfile.add_lines(rev.revision_id, text_parents, lines)
-=======
     for text_key in missing_texts:
         ie = text_keys[text_key]
         text_parents = []
@@ -2089,7 +1990,6 @@
             text_parents.append((ie.file_id, parent_id))
         lines = revision_tree.get_file(ie.file_id).readlines()
         repository.texts.add_lines(text_key, text_parents, lines)
->>>>>>> 4e97e3fb
     try:
         # install the inventory
         repository.add_inventory(rev.revision_id, inv, present_parents)
@@ -2142,19 +2042,9 @@
 class MetaDirVersionedFileRepository(MetaDirRepository):
     """Repositories in a meta-dir, that work via versioned file objects."""
 
-<<<<<<< HEAD
-    def _inventory_add_lines(self, inv_vf, revid, parents, lines):
-        inv_vf.add_lines_with_ghosts(revid, parents, lines)
-
-    @needs_read_lock
-    def all_revision_ids(self):
-        """See Repository.all_revision_ids()."""
-        return self._revision_store.all_revision_ids(self.get_transaction())
-=======
     def __init__(self, _format, a_bzrdir, control_files):
         super(MetaDirVersionedFileRepository, self).__init__(_format, a_bzrdir,
             control_files)
->>>>>>> 4e97e3fb
 
 
 class RepositoryFormatRegistry(registry.Registry):
@@ -3241,185 +3131,6 @@
         self.pb.update(message, self.count, self.total)
 
 
-<<<<<<< HEAD
-class CommitBuilder(object):
-    """Provides an interface to build up a commit.
-
-    This allows describing a tree to be committed without needing to 
-    know the internals of the format of the repository.
-    """
-    def __init__(self, repository, parents, config, timestamp=None, 
-                 timezone=None, committer=None, revprops=None, 
-                 revision_id=None):
-        """Initiate a CommitBuilder.
-
-        :param repository: Repository to commit to.
-        :param parents: Revision ids of the parents of the new revision.
-        :param config: Configuration to use.
-        :param timestamp: Optional timestamp recorded for commit.
-        :param timezone: Optional timezone for timestamp.
-        :param committer: Optional committer to set for commit.
-        :param revprops: Optional dictionary of revision properties.
-        :param revision_id: Optional revision id.
-        """
-        self._config = config
-
-        if committer is None:
-            self._committer = self._config.username()
-        else:
-            assert isinstance(committer, basestring), type(committer)
-            self._committer = committer
-
-        self.new_inventory = Inventory()
-        self._new_revision_id = revision_id
-        self.parents = parents
-        self.repository = repository
-
-        self._revprops = {}
-        if revprops is not None:
-            self._revprops.update(revprops)
-
-        if timestamp is None:
-            self._timestamp = time.time()
-        else:
-            self._timestamp = long(timestamp)
-
-        if timezone is None:
-            self._timezone = local_time_offset()
-        else:
-            self._timezone = int(timezone)
-
-        self._generate_revision_if_needed()
-
-    def commit(self, message):
-        """Make the actual commit.
-
-        :return: The revision id of the recorded revision.
-        """
-        rev = Revision(timestamp=self._timestamp,
-                       timezone=self._timezone,
-                       committer=self._committer,
-                       message=message,
-                       inventory_sha1=self.inv_sha1,
-                       revision_id=self._new_revision_id,
-                       properties=self._revprops)
-        rev.parent_ids = self.parents
-        self.repository.add_revision(self._new_revision_id, rev, 
-            self.new_inventory, self._config)
-        return self._new_revision_id
-
-    def finish_inventory(self):
-        """Tell the builder that the inventory is finished."""
-        self.new_inventory.revision_id = self._new_revision_id
-        self.inv_sha1 = self.repository.add_inventory(
-            self._new_revision_id,
-            self.new_inventory,
-            self.parents
-            )
-
-    def _gen_revision_id(self):
-        """Return new revision-id."""
-        s = '%s-%s-' % (self._config.user_email(), 
-                        compact_date(self._timestamp))
-        s += hexlify(rand_bytes(8))
-        return s
-
-    def _generate_revision_if_needed(self):
-        """Create a revision id if None was supplied.
-        
-        If the repository can not support user-specified revision ids
-        they should override this function and raise UnsupportedOperation
-        if _new_revision_id is not None.
-
-        :raises: UnsupportedOperation
-        """
-        if self._new_revision_id is None:
-            self._new_revision_id = self._gen_revision_id()
-
-    def record_entry_contents(self, ie, parent_invs, path, tree):
-        """Record the content of ie from tree into the commit if needed.
-
-        :param ie: An inventory entry present in the commit.
-        :param parent_invs: The inventories of the parent revisions of the
-            commit.
-        :param path: The path the entry is at in the tree.
-        :param tree: The tree which contains this entry and should be used to 
-        obtain content.
-        """
-        self.new_inventory.add(ie)
-
-        # ie.revision is always None if the InventoryEntry is considered
-        # for committing. ie.snapshot will record the correct revision 
-        # which may be the sole parent if it is untouched.
-        if ie.revision is not None:
-            return
-        previous_entries = ie.find_previous_heads(
-            parent_invs,
-            self.repository.weave_store,
-            self.repository.get_transaction())
-        # we are creating a new revision for ie in the history store
-        # and inventory.
-        ie.snapshot(self._new_revision_id, path, previous_entries, tree, self)
-
-    def modified_directory(self, file_id, file_parents):
-        """Record the presence of a symbolic link.
-
-        :param file_id: The file_id of the link to record.
-        :param file_parents: The per-file parent revision ids.
-        """
-        self._add_text_to_weave(file_id, [], file_parents.keys())
-    
-    def modified_file_text(self, file_id, file_parents,
-                           get_content_byte_lines, text_sha1=None,
-                           text_size=None):
-        """Record the text of file file_id
-
-        :param file_id: The file_id of the file to record the text of.
-        :param file_parents: The per-file parent revision ids.
-        :param get_content_byte_lines: A callable which will return the byte
-            lines for the file.
-        :param text_sha1: Optional SHA1 of the file contents.
-        :param text_size: Optional size of the file contents.
-        """
-        mutter('storing text of file {%s} in revision {%s} into %r',
-               file_id, self._new_revision_id, self.repository.weave_store)
-        # special case to avoid diffing on renames or 
-        # reparenting
-        if (len(file_parents) == 1
-            and text_sha1 == file_parents.values()[0].text_sha1
-            and text_size == file_parents.values()[0].text_size):
-            previous_ie = file_parents.values()[0]
-            versionedfile = self.repository.weave_store.get_weave(file_id, 
-                self.repository.get_transaction())
-            versionedfile.clone_text(self._new_revision_id, 
-                previous_ie.revision, file_parents.keys())
-            return text_sha1, text_size
-        else:
-            new_lines = get_content_byte_lines()
-            # TODO: Rather than invoking sha_strings here, _add_text_to_weave
-            # should return the SHA1 and size
-            self._add_text_to_weave(file_id, new_lines, file_parents.keys())
-            return bzrlib.osutils.sha_strings(new_lines), \
-                sum(map(len, new_lines))
-
-    def modified_link(self, file_id, file_parents, link_target):
-        """Record the presence of a symbolic link.
-
-        :param file_id: The file_id of the link to record.
-        :param file_parents: The per-file parent revision ids.
-        :param link_target: Target location of this link.
-        """
-        self._add_text_to_weave(file_id, [], file_parents.keys())
-
-    def _add_text_to_weave(self, file_id, new_lines, parents):
-        versionedfile = self.repository.weave_store.get_weave_or_empty(
-            file_id, self.repository.get_transaction())
-        versionedfile.add_lines(self._new_revision_id, parents, new_lines)
-        versionedfile.clear_cache()
-
-
-# Copied from xml.sax.saxutils
-=======
 _unescape_map = {
     'apos':"'",
     'quot':'"',
@@ -3442,7 +3153,6 @@
 _unescape_re = None
 
 
->>>>>>> 4e97e3fb
 def _unescape_xml(data):
     """Unescape predefined XML entities in a string of data."""
     global _unescape_re
