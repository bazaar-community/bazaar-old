--- conflicted
+++ resolved
@@ -1137,7 +1137,6 @@
                                  committer, revprops, revision_id)
 
 
-<<<<<<< HEAD
 class KnitRepository3(KnitRepository2):
 
     def __init__(self, _format, a_bzrdir, control_files, _revision_store,
@@ -1145,7 +1144,8 @@
         KnitRepository2.__init__(self, _format, a_bzrdir, control_files,
                                  _revision_store, control_store, text_store)
         self._serializer = xml7.serializer_v7
-=======
+
+
 class RepositoryFormatRegistry(registry.Registry):
     """Registry of RepositoryFormats.
     """
@@ -1153,7 +1153,6 @@
 
 format_registry = RepositoryFormatRegistry()
 """Registry of formats, indexed by their identifying format string."""
->>>>>>> 368e4959
 
 
 class RepositoryFormat(object):
@@ -1442,7 +1441,6 @@
 
     def _get_text_store(self, transport, control_files):
         """See RepositoryFormat._get_text_store()."""
-
 
 class RepositoryFormat5(PreSplitOutRepositoryFormat):
     """Bzr control format 5.
