# Copyright (C) 2005, 2006, 2007 Canonical Ltd
#
# This program is free software; you can redistribute it and/or modify
# it under the terms of the GNU General Public License as published by
# the Free Software Foundation; either version 2 of the License, or
# (at your option) any later version.
#
# This program is distributed in the hope that it will be useful,
# but WITHOUT ANY WARRANTY; without even the implied warranty of
# MERCHANTABILITY or FITNESS FOR A PARTICULAR PURPOSE.  See the
# GNU General Public License for more details.
#
# You should have received a copy of the GNU General Public License
# along with this program; if not, write to the Free Software
# Foundation, Inc., 59 Temple Place, Suite 330, Boston, MA  02111-1307  USA

from cStringIO import StringIO

from bzrlib.lazy_import import lazy_import
lazy_import(globals(), """
import re
import time
import unittest

from bzrlib import (
    bzrdir,
    check,
    errors,
    generate_ids,
    gpg,
    graph,
    lazy_regex,
    lockable_files,
    lockdir,
    osutils,
    registry,
    revision as _mod_revision,
    symbol_versioning,
    transactions,
    ui,
    )
from bzrlib.revisiontree import RevisionTree
from bzrlib.store.versioned import VersionedFileStore
from bzrlib.store.text import TextStore
from bzrlib.testament import Testament

""")

from bzrlib.decorators import needs_read_lock, needs_write_lock
from bzrlib.inter import InterObject
from bzrlib.inventory import Inventory, InventoryDirectory, ROOT_ID
from bzrlib.symbol_versioning import (
        deprecated_method,
        zero_nine,
        )
from bzrlib.trace import mutter, note, warning


# Old formats display a warning, but only once
_deprecation_warning_done = False


######################################################################
# Repositories

class Repository(object):
    """Repository holding history for one or more branches.

    The repository holds and retrieves historical information including
    revisions and file history.  It's normally accessed only by the Branch,
    which views a particular line of development through that history.

    The Repository builds on top of Stores and a Transport, which respectively 
    describe the disk data format and the way of accessing the (possibly 
    remote) disk.
    """

    _file_ids_altered_regex = lazy_regex.lazy_compile(
        r'file_id="(?P<file_id>[^"]+)"'
        r'.*revision="(?P<revision_id>[^"]+)"'
        )

    @needs_write_lock
    def add_inventory(self, revision_id, inv, parents):
        """Add the inventory inv to the repository as revision_id.
        
        :param parents: The revision ids of the parents that revision_id
                        is known to have and are in the repository already.

        returns the sha1 of the serialized inventory.
        """
        revision_id = osutils.safe_revision_id(revision_id)
        _mod_revision.check_not_reserved_id(revision_id)
        assert inv.revision_id is None or inv.revision_id == revision_id, \
            "Mismatch between inventory revision" \
            " id and insertion revid (%r, %r)" % (inv.revision_id, revision_id)
        assert inv.root is not None
        inv_text = self.serialise_inventory(inv)
        inv_sha1 = osutils.sha_string(inv_text)
        inv_vf = self.control_weaves.get_weave('inventory',
                                               self.get_transaction())
        self._inventory_add_lines(inv_vf, revision_id, parents,
                                  osutils.split_lines(inv_text))
        return inv_sha1

    def _inventory_add_lines(self, inv_vf, revision_id, parents, lines):
        final_parents = []
        for parent in parents:
            if parent in inv_vf:
                final_parents.append(parent)

        inv_vf.add_lines(revision_id, final_parents, lines)

    @needs_write_lock
    def add_revision(self, revision_id, rev, inv=None, config=None):
        """Add rev to the revision store as revision_id.

        :param revision_id: the revision id to use.
        :param rev: The revision object.
        :param inv: The inventory for the revision. if None, it will be looked
                    up in the inventory storer
        :param config: If None no digital signature will be created.
                       If supplied its signature_needed method will be used
                       to determine if a signature should be made.
        """
        revision_id = osutils.safe_revision_id(revision_id)
        # TODO: jam 20070210 Shouldn't we check rev.revision_id and
        #       rev.parent_ids?
        _mod_revision.check_not_reserved_id(revision_id)
        if config is not None and config.signature_needed():
            if inv is None:
                inv = self.get_inventory(revision_id)
            plaintext = Testament(rev, inv).as_short_text()
            self.store_revision_signature(
                gpg.GPGStrategy(config), plaintext, revision_id)
        if not revision_id in self.get_inventory_weave():
            if inv is None:
                raise errors.WeaveRevisionNotPresent(revision_id,
                                                     self.get_inventory_weave())
            else:
                # yes, this is not suitable for adding with ghosts.
                self.add_inventory(revision_id, inv, rev.parent_ids)
        self._revision_store.add_revision(rev, self.get_transaction())

    @needs_read_lock
    def _all_possible_ids(self):
        """Return all the possible revisions that we could find."""
        return self.get_inventory_weave().versions()

    def all_revision_ids(self):
        """Returns a list of all the revision ids in the repository. 

        This is deprecated because code should generally work on the graph
        reachable from a particular revision, and ignore any other revisions
        that might be present.  There is no direct replacement method.
        """
        return self._all_revision_ids()

    @needs_read_lock
    def _all_revision_ids(self):
        """Returns a list of all the revision ids in the repository. 

        These are in as much topological order as the underlying store can 
        present: for weaves ghosts may lead to a lack of correctness until
        the reweave updates the parents list.
        """
        if self._revision_store.text_store.listable():
            return self._revision_store.all_revision_ids(self.get_transaction())
        result = self._all_possible_ids()
        # TODO: jam 20070210 Ensure that _all_possible_ids returns non-unicode
        #       ids. (It should, since _revision_store's API should change to
        #       return utf8 revision_ids)
        return self._eliminate_revisions_not_present(result)

    def break_lock(self):
        """Break a lock if one is present from another instance.

        Uses the ui factory to ask for confirmation if the lock may be from
        an active process.
        """
        self.control_files.break_lock()

    @needs_read_lock
    def _eliminate_revisions_not_present(self, revision_ids):
        """Check every revision id in revision_ids to see if we have it.

        Returns a set of the present revisions.
        """
        result = []
        for id in revision_ids:
            if self.has_revision(id):
               result.append(id)
        return result

    @staticmethod
    def create(a_bzrdir):
        """Construct the current default format repository in a_bzrdir."""
        return RepositoryFormat.get_default_format().initialize(a_bzrdir)

    def __init__(self, _format, a_bzrdir, control_files, _revision_store, control_store, text_store):
        """instantiate a Repository.

        :param _format: The format of the repository on disk.
        :param a_bzrdir: The BzrDir of the repository.

        In the future we will have a single api for all stores for
        getting file texts, inventories and revisions, then
        this construct will accept instances of those things.
        """
        super(Repository, self).__init__()
        self._format = _format
        # the following are part of the public API for Repository:
        self.bzrdir = a_bzrdir
        self.control_files = control_files
        self._revision_store = _revision_store
        self.text_store = text_store
        # backwards compatibility
        self.weave_store = text_store
        # not right yet - should be more semantically clear ? 
        # 
        self.control_store = control_store
        self.control_weaves = control_store
        # TODO: make sure to construct the right store classes, etc, depending
        # on whether escaping is required.
        self._warn_if_deprecated()

    def __repr__(self):
        return '%s(%r)' % (self.__class__.__name__, 
                           self.bzrdir.transport.base)

    def is_locked(self):
        return self.control_files.is_locked()

    def lock_write(self, token=None):
        """Lock this repository for writing.
        
        :param token: if this is already locked, then lock_write will fail
            unless the token matches the existing lock.
        :returns: a token if this instance supports tokens, otherwise None.
        :raises TokenLockingNotSupported: when a token is given but this
            instance doesn't support using token locks.
        :raises MismatchedToken: if the specified token doesn't match the token
            of the existing lock.

        XXX: this docstring is duplicated in many places, e.g. lockable_files.py
        """
        return self.control_files.lock_write(token=token)

    def lock_read(self):
        self.control_files.lock_read()

    def get_physical_lock_status(self):
        return self.control_files.get_physical_lock_status()

    def leave_lock_in_place(self):
        """Tell this repository not to release the physical lock when this
        object is unlocked.
        
        If lock_write doesn't return a token, then this method is not supported.
        """
        self.control_files.leave_in_place()

    def dont_leave_lock_in_place(self):
        """Tell this repository to release the physical lock when this
        object is unlocked, even if it didn't originally acquire it.

        If lock_write doesn't return a token, then this method is not supported.
        """
        self.control_files.dont_leave_in_place()

    @needs_read_lock
    def gather_stats(self, revid=None, committers=None):
        """Gather statistics from a revision id.

        :param revid: The revision id to gather statistics from, if None, then
            no revision specific statistics are gathered.
        :param committers: Optional parameter controlling whether to grab
            a count of committers from the revision specific statistics.
        :return: A dictionary of statistics. Currently this contains:
            committers: The number of committers if requested.
            firstrev: A tuple with timestamp, timezone for the penultimate left
                most ancestor of revid, if revid is not the NULL_REVISION.
            latestrev: A tuple with timestamp, timezone for revid, if revid is
                not the NULL_REVISION.
            revisions: The total revision count in the repository.
            size: An estimate disk size of the repository in bytes.
        """
        result = {}
        if revid and committers:
            result['committers'] = 0
        if revid and revid != _mod_revision.NULL_REVISION:
            if committers:
                all_committers = set()
            revisions = self.get_ancestry(revid)
            # pop the leading None
            revisions.pop(0)
            first_revision = None
            if not committers:
                # ignore the revisions in the middle - just grab first and last
                revisions = revisions[0], revisions[-1]
            for revision in self.get_revisions(revisions):
                if not first_revision:
                    first_revision = revision
                if committers:
                    all_committers.add(revision.committer)
            last_revision = revision
            if committers:
                result['committers'] = len(all_committers)
            result['firstrev'] = (first_revision.timestamp,
                first_revision.timezone)
            result['latestrev'] = (last_revision.timestamp,
                last_revision.timezone)

        # now gather global repository information
        if self.bzrdir.root_transport.listable():
            c, t = self._revision_store.total_size(self.get_transaction())
            result['revisions'] = c
            result['size'] = t
        return result

    @needs_read_lock
    def missing_revision_ids(self, other, revision_id=None):
        """Return the revision ids that other has that this does not.
        
        These are returned in topological order.

        revision_id: only return revision ids included by revision_id.
        """
        revision_id = osutils.safe_revision_id(revision_id)
        return InterRepository.get(other, self).missing_revision_ids(revision_id)

    @staticmethod
    def open(base):
        """Open the repository rooted at base.

        For instance, if the repository is at URL/.bzr/repository,
        Repository.open(URL) -> a Repository instance.
        """
        control = bzrdir.BzrDir.open(base)
        return control.open_repository()

    def copy_content_into(self, destination, revision_id=None, basis=None):
        """Make a complete copy of the content in self into destination.
        
        This is a destructive operation! Do not use it on existing 
        repositories.
        """
        revision_id = osutils.safe_revision_id(revision_id)
        return InterRepository.get(self, destination).copy_content(revision_id, basis)

    def fetch(self, source, revision_id=None, pb=None):
        """Fetch the content required to construct revision_id from source.

        If revision_id is None all content is copied.
        """
        revision_id = osutils.safe_revision_id(revision_id)
        return InterRepository.get(source, self).fetch(revision_id=revision_id,
                                                       pb=pb)

    def get_commit_builder(self, branch, parents, config, timestamp=None, 
                           timezone=None, committer=None, revprops=None, 
                           revision_id=None):
        """Obtain a CommitBuilder for this repository.
        
        :param branch: Branch to commit to.
        :param parents: Revision ids of the parents of the new revision.
        :param config: Configuration to use.
        :param timestamp: Optional timestamp recorded for commit.
        :param timezone: Optional timezone for timestamp.
        :param committer: Optional committer to set for commit.
        :param revprops: Optional dictionary of revision properties.
        :param revision_id: Optional revision id.
        """
        revision_id = osutils.safe_revision_id(revision_id)
        return _CommitBuilder(self, parents, config, timestamp, timezone,
                              committer, revprops, revision_id)

    def unlock(self):
        self.control_files.unlock()

    @needs_read_lock
    def clone(self, a_bzrdir, revision_id=None, basis=None):
        """Clone this repository into a_bzrdir using the current format.

        Currently no check is made that the format of this repository and
        the bzrdir format are compatible. FIXME RBC 20060201.

        :return: The newly created destination repository.
        """
        if not isinstance(a_bzrdir._format, self.bzrdir._format.__class__):
            # use target default format.
            dest_repo = a_bzrdir.create_repository()
        else:
            # Most control formats need the repository to be specifically
            # created, but on some old all-in-one formats it's not needed
            try:
                dest_repo = self._format.initialize(a_bzrdir, shared=self.is_shared())
            except errors.UninitializableFormat:
                dest_repo = a_bzrdir.open_repository()
        self.copy_content_into(dest_repo, revision_id, basis)
        return dest_repo

    @needs_read_lock
    def has_revision(self, revision_id):
        """True if this repository has a copy of the revision."""
        revision_id = osutils.safe_revision_id(revision_id)
        return self._revision_store.has_revision_id(revision_id,
                                                    self.get_transaction())

    @needs_read_lock
    def get_revision_reconcile(self, revision_id):
        """'reconcile' helper routine that allows access to a revision always.
        
        This variant of get_revision does not cross check the weave graph
        against the revision one as get_revision does: but it should only
        be used by reconcile, or reconcile-alike commands that are correcting
        or testing the revision graph.
        """
        if not revision_id or not isinstance(revision_id, basestring):
            raise errors.InvalidRevisionId(revision_id=revision_id,
                                           branch=self)
        return self.get_revisions([revision_id])[0]

    @needs_read_lock
    def get_revisions(self, revision_ids):
        revision_ids = [osutils.safe_revision_id(r) for r in revision_ids]
        revs = self._revision_store.get_revisions(revision_ids,
                                                  self.get_transaction())
        for rev in revs:
            assert not isinstance(rev.revision_id, unicode)
            for parent_id in rev.parent_ids:
                assert not isinstance(parent_id, unicode)
        return revs

    @needs_read_lock
    def get_revision_xml(self, revision_id):
        # TODO: jam 20070210 This shouldn't be necessary since get_revision
        #       would have already do it.
        # TODO: jam 20070210 Just use _serializer.write_revision_to_string()
        revision_id = osutils.safe_revision_id(revision_id)
        rev = self.get_revision(revision_id)
        rev_tmp = StringIO()
        # the current serializer..
        self._revision_store._serializer.write_revision(rev, rev_tmp)
        rev_tmp.seek(0)
        return rev_tmp.getvalue()

    @needs_read_lock
    def get_revision(self, revision_id):
        """Return the Revision object for a named revision"""
        # TODO: jam 20070210 get_revision_reconcile should do this for us
        revision_id = osutils.safe_revision_id(revision_id)
        r = self.get_revision_reconcile(revision_id)
        # weave corruption can lead to absent revision markers that should be
        # present.
        # the following test is reasonably cheap (it needs a single weave read)
        # and the weave is cached in read transactions. In write transactions
        # it is not cached but typically we only read a small number of
        # revisions. For knits when they are introduced we will probably want
        # to ensure that caching write transactions are in use.
        inv = self.get_inventory_weave()
        self._check_revision_parents(r, inv)
        return r

    @needs_read_lock
    def get_deltas_for_revisions(self, revisions):
        """Produce a generator of revision deltas.
        
        Note that the input is a sequence of REVISIONS, not revision_ids.
        Trees will be held in memory until the generator exits.
        Each delta is relative to the revision's lefthand predecessor.
        """
        required_trees = set()
        for revision in revisions:
            required_trees.add(revision.revision_id)
            required_trees.update(revision.parent_ids[:1])
        trees = dict((t.get_revision_id(), t) for 
                     t in self.revision_trees(required_trees))
        for revision in revisions:
            if not revision.parent_ids:
                old_tree = self.revision_tree(None)
            else:
                old_tree = trees[revision.parent_ids[0]]
            yield trees[revision.revision_id].changes_from(old_tree)

    @needs_read_lock
    def get_revision_delta(self, revision_id):
        """Return the delta for one revision.

        The delta is relative to the left-hand predecessor of the
        revision.
        """
        r = self.get_revision(revision_id)
        return list(self.get_deltas_for_revisions([r]))[0]

    def _check_revision_parents(self, revision, inventory):
        """Private to Repository and Fetch.
        
        This checks the parentage of revision in an inventory weave for 
        consistency and is only applicable to inventory-weave-for-ancestry
        using repository formats & fetchers.
        """
        weave_parents = inventory.get_parents(revision.revision_id)
        weave_names = inventory.versions()
        for parent_id in revision.parent_ids:
            if parent_id in weave_names:
                # this parent must not be a ghost.
                if not parent_id in weave_parents:
                    # but it is a ghost
                    raise errors.CorruptRepository(self)

    @needs_write_lock
    def store_revision_signature(self, gpg_strategy, plaintext, revision_id):
        revision_id = osutils.safe_revision_id(revision_id)
        signature = gpg_strategy.sign(plaintext)
        self._revision_store.add_revision_signature_text(revision_id,
                                                         signature,
                                                         self.get_transaction())

    def fileids_altered_by_revision_ids(self, revision_ids):
        """Find the file ids and versions affected by revisions.

        :param revisions: an iterable containing revision ids.
        :return: a dictionary mapping altered file-ids to an iterable of
        revision_ids. Each altered file-ids has the exact revision_ids that
        altered it listed explicitly.
        """
        assert self._serializer.support_altered_by_hack, \
            ("fileids_altered_by_revision_ids only supported for branches " 
             "which store inventory as unnested xml, not on %r" % self)
        selected_revision_ids = set(osutils.safe_revision_id(r)
                                    for r in revision_ids)
        w = self.get_inventory_weave()
        result = {}

        # this code needs to read every new line in every inventory for the
        # inventories [revision_ids]. Seeing a line twice is ok. Seeing a line
        # not present in one of those inventories is unnecessary but not 
        # harmful because we are filtering by the revision id marker in the
        # inventory lines : we only select file ids altered in one of those  
        # revisions. We don't need to see all lines in the inventory because
        # only those added in an inventory in rev X can contain a revision=X
        # line.
        unescape_revid_cache = {}
        unescape_fileid_cache = {}

        # jam 20061218 In a big fetch, this handles hundreds of thousands
        # of lines, so it has had a lot of inlining and optimizing done.
        # Sorry that it is a little bit messy.
        # Move several functions to be local variables, since this is a long
        # running loop.
        search = self._file_ids_altered_regex.search
        unescape = _unescape_xml
        setdefault = result.setdefault
        pb = ui.ui_factory.nested_progress_bar()
        try:
            for line in w.iter_lines_added_or_present_in_versions(
                                        selected_revision_ids, pb=pb):
                match = search(line)
                if match is None:
                    continue
                # One call to match.group() returning multiple items is quite a
                # bit faster than 2 calls to match.group() each returning 1
                file_id, revision_id = match.group('file_id', 'revision_id')

                # Inlining the cache lookups helps a lot when you make 170,000
                # lines and 350k ids, versus 8.4 unique ids.
                # Using a cache helps in 2 ways:
                #   1) Avoids unnecessary decoding calls
                #   2) Re-uses cached strings, which helps in future set and
                #      equality checks.
                # (2) is enough that removing encoding entirely along with
                # the cache (so we are using plain strings) results in no
                # performance improvement.
                try:
                    revision_id = unescape_revid_cache[revision_id]
                except KeyError:
                    unescaped = unescape(revision_id)
                    unescape_revid_cache[revision_id] = unescaped
                    revision_id = unescaped

                if revision_id in selected_revision_ids:
                    try:
                        file_id = unescape_fileid_cache[file_id]
                    except KeyError:
                        unescaped = unescape(file_id)
                        unescape_fileid_cache[file_id] = unescaped
                        file_id = unescaped
                    setdefault(file_id, set()).add(revision_id)
        finally:
            pb.finished()
        return result

    @needs_read_lock
    def get_inventory_weave(self):
        return self.control_weaves.get_weave('inventory',
            self.get_transaction())

    @needs_read_lock
    def get_inventory(self, revision_id):
        """Get Inventory object by hash."""
        # TODO: jam 20070210 Technically we don't need to sanitize, since all
        #       called functions must sanitize.
        revision_id = osutils.safe_revision_id(revision_id)
        return self.deserialise_inventory(
            revision_id, self.get_inventory_xml(revision_id))

    def deserialise_inventory(self, revision_id, xml):
        """Transform the xml into an inventory object. 

        :param revision_id: The expected revision id of the inventory.
        :param xml: A serialised inventory.
        """
        revision_id = osutils.safe_revision_id(revision_id)
        result = self._serializer.read_inventory_from_string(xml)
        result.root.revision = revision_id
        return result

    def serialise_inventory(self, inv):
        return self._serializer.write_inventory_to_string(inv)

    @needs_read_lock
    def get_inventory_xml(self, revision_id):
        """Get inventory XML as a file object."""
        revision_id = osutils.safe_revision_id(revision_id)
        try:
            assert isinstance(revision_id, str), type(revision_id)
            iw = self.get_inventory_weave()
            return iw.get_text(revision_id)
        except IndexError:
            raise errors.HistoryMissing(self, 'inventory', revision_id)

    @needs_read_lock
    def get_inventory_sha1(self, revision_id):
        """Return the sha1 hash of the inventory entry
        """
        # TODO: jam 20070210 Shouldn't this be deprecated / removed?
        revision_id = osutils.safe_revision_id(revision_id)
        return self.get_revision(revision_id).inventory_sha1

    @needs_read_lock
    def get_revision_graph(self, revision_id=None):
        """Return a dictionary containing the revision graph.
        
        :param revision_id: The revision_id to get a graph from. If None, then
        the entire revision graph is returned. This is a deprecated mode of
        operation and will be removed in the future.
        :return: a dictionary of revision_id->revision_parents_list.
        """
        # special case NULL_REVISION
        if revision_id == _mod_revision.NULL_REVISION:
            return {}
        revision_id = osutils.safe_revision_id(revision_id)
        a_weave = self.get_inventory_weave()
        all_revisions = self._eliminate_revisions_not_present(
                                a_weave.versions())
        entire_graph = dict([(node, a_weave.get_parents(node)) for 
                             node in all_revisions])
        if revision_id is None:
            return entire_graph
        elif revision_id not in entire_graph:
            raise errors.NoSuchRevision(self, revision_id)
        else:
            # add what can be reached from revision_id
            result = {}
            pending = set([revision_id])
            while len(pending) > 0:
                node = pending.pop()
                result[node] = entire_graph[node]
                for revision_id in result[node]:
                    if revision_id not in result:
                        pending.add(revision_id)
            return result

    @needs_read_lock
    def get_revision_graph_with_ghosts(self, revision_ids=None):
        """Return a graph of the revisions with ghosts marked as applicable.

        :param revision_ids: an iterable of revisions to graph or None for all.
        :return: a Graph object with the graph reachable from revision_ids.
        """
        result = graph.Graph()
        if not revision_ids:
            pending = set(self.all_revision_ids())
            required = set([])
        else:
            pending = set(osutils.safe_revision_id(r) for r in revision_ids)
            # special case NULL_REVISION
            if _mod_revision.NULL_REVISION in pending:
                pending.remove(_mod_revision.NULL_REVISION)
            required = set(pending)
        done = set([])
        while len(pending):
            revision_id = pending.pop()
            try:
                rev = self.get_revision(revision_id)
            except errors.NoSuchRevision:
                if revision_id in required:
                    raise
                # a ghost
                result.add_ghost(revision_id)
                continue
            for parent_id in rev.parent_ids:
                # is this queued or done ?
                if (parent_id not in pending and
                    parent_id not in done):
                    # no, queue it.
                    pending.add(parent_id)
            result.add_node(revision_id, rev.parent_ids)
            done.add(revision_id)
        return result

    def _get_history_vf(self):
        """Get a versionedfile whose history graph reflects all revisions.

        For weave repositories, this is the inventory weave.
        """
        return self.get_inventory_weave()

    def iter_reverse_revision_history(self, revision_id):
        """Iterate backwards through revision ids in the lefthand history

        :param revision_id: The revision id to start with.  All its lefthand
            ancestors will be traversed.
        """
        revision_id = osutils.safe_revision_id(revision_id)
        if revision_id in (None, _mod_revision.NULL_REVISION):
            return
        next_id = revision_id
        versionedfile = self._get_history_vf()
        while True:
            yield next_id
            parents = versionedfile.get_parents(next_id)
            if len(parents) == 0:
                return
            else:
                next_id = parents[0]

    @needs_read_lock
    def get_revision_inventory(self, revision_id):
        """Return inventory of a past revision."""
        # TODO: Unify this with get_inventory()
        # bzr 0.0.6 and later imposes the constraint that the inventory_id
        # must be the same as its revision, so this is trivial.
        if revision_id is None:
            # This does not make sense: if there is no revision,
            # then it is the current tree inventory surely ?!
            # and thus get_root_id() is something that looks at the last
            # commit on the branch, and the get_root_id is an inventory check.
            raise NotImplementedError
            # return Inventory(self.get_root_id())
        else:
            return self.get_inventory(revision_id)

    @needs_read_lock
    def is_shared(self):
        """Return True if this repository is flagged as a shared repository."""
        raise NotImplementedError(self.is_shared)

    @needs_write_lock
    def reconcile(self, other=None, thorough=False):
        """Reconcile this repository."""
        from bzrlib.reconcile import RepoReconciler
        reconciler = RepoReconciler(self, thorough=thorough)
        reconciler.reconcile()
        return reconciler
    
    @needs_read_lock
    def revision_tree(self, revision_id):
        """Return Tree for a revision on this branch.

        `revision_id` may be None for the empty tree revision.
        """
        # TODO: refactor this to use an existing revision object
        # so we don't need to read it in twice.
        if revision_id is None or revision_id == _mod_revision.NULL_REVISION:
            return RevisionTree(self, Inventory(root_id=None), 
                                _mod_revision.NULL_REVISION)
        else:
            revision_id = osutils.safe_revision_id(revision_id)
            inv = self.get_revision_inventory(revision_id)
            return RevisionTree(self, inv, revision_id)

    @needs_read_lock
    def revision_trees(self, revision_ids):
        """Return Tree for a revision on this branch.

        `revision_id` may not be None or 'null:'"""
        assert None not in revision_ids
        assert _mod_revision.NULL_REVISION not in revision_ids
        texts = self.get_inventory_weave().get_texts(revision_ids)
        for text, revision_id in zip(texts, revision_ids):
            inv = self.deserialise_inventory(revision_id, text)
            yield RevisionTree(self, inv, revision_id)

    @needs_read_lock
    def get_ancestry(self, revision_id):
        """Return a list of revision-ids integrated by a revision.

        The first element of the list is always None, indicating the origin 
        revision.  This might change when we have history horizons, or 
        perhaps we should have a new API.
        
        This is topologically sorted.
        """
        if revision_id is None:
            return [None]
        revision_id = osutils.safe_revision_id(revision_id)
        if not self.has_revision(revision_id):
            raise errors.NoSuchRevision(self, revision_id)
        w = self.get_inventory_weave()
        candidates = w.get_ancestry(revision_id)
        return [None] + candidates # self._eliminate_revisions_not_present(candidates)

    @needs_read_lock
    def print_file(self, file, revision_id):
        """Print `file` to stdout.
        
        FIXME RBC 20060125 as John Meinel points out this is a bad api
        - it writes to stdout, it assumes that that is valid etc. Fix
        by creating a new more flexible convenience function.
        """
        revision_id = osutils.safe_revision_id(revision_id)
        tree = self.revision_tree(revision_id)
        # use inventory as it was in that revision
        file_id = tree.inventory.path2id(file)
        if not file_id:
            # TODO: jam 20060427 Write a test for this code path
            #       it had a bug in it, and was raising the wrong
            #       exception.
            raise errors.BzrError("%r is not present in revision %s" % (file, revision_id))
        tree.print_file(file_id)

    def get_transaction(self):
        return self.control_files.get_transaction()

    def revision_parents(self, revision_id):
        revision_id = osutils.safe_revision_id(revision_id)
        return self.get_inventory_weave().parent_names(revision_id)

    @needs_write_lock
    def set_make_working_trees(self, new_value):
        """Set the policy flag for making working trees when creating branches.

        This only applies to branches that use this repository.

        The default is 'True'.
        :param new_value: True to restore the default, False to disable making
                          working trees.
        """
        raise NotImplementedError(self.set_make_working_trees)
    
    def make_working_trees(self):
        """Returns the policy for making working trees on new branches."""
        raise NotImplementedError(self.make_working_trees)

    @needs_write_lock
    def sign_revision(self, revision_id, gpg_strategy):
        revision_id = osutils.safe_revision_id(revision_id)
        plaintext = Testament.from_revision(self, revision_id).as_short_text()
        self.store_revision_signature(gpg_strategy, plaintext, revision_id)

    @needs_read_lock
    def has_signature_for_revision_id(self, revision_id):
        """Query for a revision signature for revision_id in the repository."""
        revision_id = osutils.safe_revision_id(revision_id)
        return self._revision_store.has_signature(revision_id,
                                                  self.get_transaction())

    @needs_read_lock
    def get_signature_text(self, revision_id):
        """Return the text for a signature."""
        revision_id = osutils.safe_revision_id(revision_id)
        return self._revision_store.get_signature_text(revision_id,
                                                       self.get_transaction())

    @needs_read_lock
    def check(self, revision_ids):
        """Check consistency of all history of given revision_ids.

        Different repository implementations should override _check().

        :param revision_ids: A non-empty list of revision_ids whose ancestry
             will be checked.  Typically the last revision_id of a branch.
        """
        if not revision_ids:
            raise ValueError("revision_ids must be non-empty in %s.check" 
                    % (self,))
        revision_ids = [osutils.safe_revision_id(r) for r in revision_ids]
        return self._check(revision_ids)

    def _check(self, revision_ids):
        result = check.Check(self)
        result.check()
        return result

    def _warn_if_deprecated(self):
        global _deprecation_warning_done
        if _deprecation_warning_done:
            return
        _deprecation_warning_done = True
        warning("Format %s for %s is deprecated - please use 'bzr upgrade' to get better performance"
                % (self._format, self.bzrdir.transport.base))

    def supports_rich_root(self):
        return self._format.rich_root_data

    def _check_ascii_revisionid(self, revision_id, method):
        """Private helper for ascii-only repositories."""
        # weave repositories refuse to store revisionids that are non-ascii.
        if revision_id is not None:
            # weaves require ascii revision ids.
            if isinstance(revision_id, unicode):
                try:
                    revision_id.encode('ascii')
                except UnicodeEncodeError:
                    raise errors.NonAsciiRevisionId(method, self)
            else:
                try:
                    revision_id.decode('ascii')
                except UnicodeDecodeError:
                    raise errors.NonAsciiRevisionId(method, self)



# remove these delegates a while after bzr 0.15
def __make_delegated(name, from_module):
    def _deprecated_repository_forwarder():
        symbol_versioning.warn('%s moved to %s in bzr 0.15'
            % (name, from_module),
            DeprecationWarning,
            stacklevel=2)
        m = __import__(from_module, globals(), locals(), [name])
        try:
            return getattr(m, name)
        except AttributeError:
            raise AttributeError('module %s has no name %s'
                    % (m, name))
    globals()[name] = _deprecated_repository_forwarder

for _name in [
        'AllInOneRepository',
        'WeaveMetaDirRepository',
        'PreSplitOutRepositoryFormat',
        'RepositoryFormat4',
        'RepositoryFormat5',
        'RepositoryFormat6',
        'RepositoryFormat7',
        ]:
    __make_delegated(_name, 'bzrlib.repofmt.weaverepo')

for _name in [
        'KnitRepository',
        'RepositoryFormatKnit',
        'RepositoryFormatKnit1',
        ]:
    __make_delegated(_name, 'bzrlib.repofmt.knitrepo')


def install_revision(repository, rev, revision_tree):
    """Install all revision data into a repository."""
    present_parents = []
    parent_trees = {}
    for p_id in rev.parent_ids:
        if repository.has_revision(p_id):
            present_parents.append(p_id)
            parent_trees[p_id] = repository.revision_tree(p_id)
        else:
            parent_trees[p_id] = repository.revision_tree(None)

    inv = revision_tree.inventory
    entries = inv.iter_entries()
    # backwards compatability hack: skip the root id.
    if not repository.supports_rich_root():
        path, root = entries.next()
        if root.revision != rev.revision_id:
            raise errors.IncompatibleRevision(repr(repository))
    # Add the texts that are not already present
    for path, ie in entries:
        w = repository.weave_store.get_weave_or_empty(ie.file_id,
                repository.get_transaction())
        if ie.revision not in w:
            text_parents = []
            # FIXME: TODO: The following loop *may* be overlapping/duplicate
            # with InventoryEntry.find_previous_heads(). if it is, then there
            # is a latent bug here where the parents may have ancestors of each
            # other. RBC, AB
            for revision, tree in parent_trees.iteritems():
                if ie.file_id not in tree:
                    continue
                parent_id = tree.inventory[ie.file_id].revision
                if parent_id in text_parents:
                    continue
                text_parents.append(parent_id)
                    
            vfile = repository.weave_store.get_weave_or_empty(ie.file_id, 
                repository.get_transaction())
            lines = revision_tree.get_file(ie.file_id).readlines()
            vfile.add_lines(rev.revision_id, text_parents, lines)
    try:
        # install the inventory
        repository.add_inventory(rev.revision_id, inv, present_parents)
    except errors.RevisionAlreadyPresent:
        pass
    repository.add_revision(rev.revision_id, rev, inv)


class MetaDirRepository(Repository):
    """Repositories in the new meta-dir layout."""

    def __init__(self, _format, a_bzrdir, control_files, _revision_store, control_store, text_store):
        super(MetaDirRepository, self).__init__(_format,
                                                a_bzrdir,
                                                control_files,
                                                _revision_store,
                                                control_store,
                                                text_store)
        dir_mode = self.control_files._dir_mode
        file_mode = self.control_files._file_mode

    @needs_read_lock
    def is_shared(self):
        """Return True if this repository is flagged as a shared repository."""
        return self.control_files._transport.has('shared-storage')

    @needs_write_lock
    def set_make_working_trees(self, new_value):
        """Set the policy flag for making working trees when creating branches.

        This only applies to branches that use this repository.

        The default is 'True'.
        :param new_value: True to restore the default, False to disable making
                          working trees.
        """
        if new_value:
            try:
                self.control_files._transport.delete('no-working-trees')
            except errors.NoSuchFile:
                pass
        else:
            self.control_files.put_utf8('no-working-trees', '')
    
    def make_working_trees(self):
        """Returns the policy for making working trees on new branches."""
        return not self.control_files._transport.has('no-working-trees')


class RepositoryFormatRegistry(registry.Registry):
    """Registry of RepositoryFormats.
    """

    def get(self, format_string):
        r = registry.Registry.get(self, format_string)
        if callable(r):
            r = r()
        return r
    

format_registry = RepositoryFormatRegistry()
"""Registry of formats, indexed by their identifying format string.

This can contain either format instances themselves, or classes/factories that
can be called to obtain one.
"""


#####################################################################
# Repository Formats

class RepositoryFormat(object):
    """A repository format.

    Formats provide three things:
     * An initialization routine to construct repository data on disk.
     * a format string which is used when the BzrDir supports versioned
       children.
     * an open routine which returns a Repository instance.

    Formats are placed in an dict by their format string for reference 
    during opening. These should be subclasses of RepositoryFormat
    for consistency.

    Once a format is deprecated, just deprecate the initialize and open
    methods on the format class. Do not deprecate the object, as the 
    object will be created every system load.

    Common instance attributes:
    _matchingbzrdir - the bzrdir format that the repository format was
    originally written to work with. This can be used if manually
    constructing a bzrdir and repository, or more commonly for test suite
    parameterisation.
    """

    def __str__(self):
        return "<%s>" % self.__class__.__name__

    def __eq__(self, other):
        # format objects are generally stateless
        return isinstance(other, self.__class__)

    def __ne__(self, other):
        return not self == other

    @classmethod
    def find_format(klass, a_bzrdir):
        """Return the format for the repository object in a_bzrdir.
        
        This is used by bzr native formats that have a "format" file in
        the repository.  Other methods may be used by different types of 
        control directory.
        """
        try:
            transport = a_bzrdir.get_repository_transport(None)
            format_string = transport.get("format").read()
            return format_registry.get(format_string)
        except errors.NoSuchFile:
            raise errors.NoRepositoryPresent(a_bzrdir)
        except KeyError:
            raise errors.UnknownFormatError(format=format_string)

    @classmethod
    def register_format(klass, format):
        format_registry.register(format.get_format_string(), format)

    @classmethod
    def unregister_format(klass, format):
        format_registry.remove(format.get_format_string())
    
    @classmethod
    def get_default_format(klass):
        """Return the current default format."""
        from bzrlib import bzrdir
        return bzrdir.format_registry.make_bzrdir('default').repository_format

    def _get_control_store(self, repo_transport, control_files):
        """Return the control store for this repository."""
        raise NotImplementedError(self._get_control_store)

    def get_format_string(self):
        """Return the ASCII format string that identifies this format.
        
        Note that in pre format ?? repositories the format string is 
        not permitted nor written to disk.
        """
        raise NotImplementedError(self.get_format_string)

    def get_format_description(self):
        """Return the short description for this format."""
        raise NotImplementedError(self.get_format_description)

    def _get_revision_store(self, repo_transport, control_files):
        """Return the revision store object for this a_bzrdir."""
        raise NotImplementedError(self._get_revision_store)

    def _get_text_rev_store(self,
                            transport,
                            control_files,
                            name,
                            compressed=True,
                            prefixed=False,
                            serializer=None):
        """Common logic for getting a revision store for a repository.
        
        see self._get_revision_store for the subclass-overridable method to 
        get the store for a repository.
        """
        from bzrlib.store.revision.text import TextRevisionStore
        dir_mode = control_files._dir_mode
        file_mode = control_files._file_mode
        text_store = TextStore(transport.clone(name),
                              prefixed=prefixed,
                              compressed=compressed,
                              dir_mode=dir_mode,
                              file_mode=file_mode)
        _revision_store = TextRevisionStore(text_store, serializer)
        return _revision_store

    # TODO: this shouldn't be in the base class, it's specific to things that
    # use weaves or knits -- mbp 20070207
    def _get_versioned_file_store(self,
                                  name,
                                  transport,
                                  control_files,
                                  prefixed=True,
                                  versionedfile_class=None,
                                  versionedfile_kwargs={},
                                  escaped=False):
        if versionedfile_class is None:
            versionedfile_class = self._versionedfile_class
        weave_transport = control_files._transport.clone(name)
        dir_mode = control_files._dir_mode
        file_mode = control_files._file_mode
        return VersionedFileStore(weave_transport, prefixed=prefixed,
                                  dir_mode=dir_mode,
                                  file_mode=file_mode,
                                  versionedfile_class=versionedfile_class,
                                  versionedfile_kwargs=versionedfile_kwargs,
                                  escaped=escaped)

    def initialize(self, a_bzrdir, shared=False):
        """Initialize a repository of this format in a_bzrdir.

        :param a_bzrdir: The bzrdir to put the new repository in it.
        :param shared: The repository should be initialized as a sharable one.
        :returns: The new repository object.
        
        This may raise UninitializableFormat if shared repository are not
        compatible the a_bzrdir.
        """
        raise NotImplementedError(self.initialize)

    def is_supported(self):
        """Is this format supported?

        Supported formats must be initializable and openable.
        Unsupported formats may not support initialization or committing or 
        some other features depending on the reason for not being supported.
        """
        return True

    def check_conversion_target(self, target_format):
        raise NotImplementedError(self.check_conversion_target)

    def open(self, a_bzrdir, _found=False):
        """Return an instance of this format for the bzrdir a_bzrdir.
        
        _found is a private parameter, do not use it.
        """
        raise NotImplementedError(self.open)


class MetaDirRepositoryFormat(RepositoryFormat):
    """Common base class for the new repositories using the metadir layout."""

    rich_root_data = False
    _matchingbzrdir = bzrdir.BzrDirMetaFormat1()

    def __init__(self):
        super(MetaDirRepositoryFormat, self).__init__()

    def _create_control_files(self, a_bzrdir):
        """Create the required files and the initial control_files object."""
        # FIXME: RBC 20060125 don't peek under the covers
        # NB: no need to escape relative paths that are url safe.
        repository_transport = a_bzrdir.get_repository_transport(self)
        control_files = lockable_files.LockableFiles(repository_transport,
                                'lock', lockdir.LockDir)
        control_files.create_lock()
        return control_files

    def _upload_blank_content(self, a_bzrdir, dirs, files, utf8_files, shared):
        """Upload the initial blank content."""
        control_files = self._create_control_files(a_bzrdir)
        control_files.lock_write()
        try:
            control_files._transport.mkdir_multi(dirs,
                    mode=control_files._dir_mode)
            for file, content in files:
                control_files.put(file, content)
            for file, content in utf8_files:
                control_files.put_utf8(file, content)
            if shared == True:
                control_files.put_utf8('shared-storage', '')
        finally:
            control_files.unlock()


# formats which have no format string are not discoverable
# and not independently creatable, so are not registered.  They're 
# all in bzrlib.repofmt.weaverepo now.  When an instance of one of these is
# needed, it's constructed directly by the BzrDir.  Non-native formats where
# the repository is not separately opened are similar.

format_registry.register_lazy(
    'Bazaar-NG Repository format 7',
    'bzrlib.repofmt.weaverepo',
    'RepositoryFormat7'
    )
# KEEP in sync with bzrdir.format_registry default, which controls the overall
# default control directory format

format_registry.register_lazy(
    'Bazaar-NG Knit Repository Format 1',
    'bzrlib.repofmt.knitrepo',
    'RepositoryFormatKnit1',
    )
format_registry.default_key = 'Bazaar-NG Knit Repository Format 1'

format_registry.register_lazy(
    'Bazaar Knit Repository Format 3 (bzr 0.15)\n',
    'bzrlib.repofmt.knitrepo',
    'RepositoryFormatKnit3',
    )


class InterRepository(InterObject):
    """This class represents operations taking place between two repositories.

    Its instances have methods like copy_content and fetch, and contain
    references to the source and target repositories these operations can be 
    carried out on.

    Often we will provide convenience methods on 'repository' which carry out
    operations with another repository - they will always forward to
    InterRepository.get(other).method_name(parameters).
    """

    _optimisers = []
    """The available optimised InterRepository types."""

    def copy_content(self, revision_id=None, basis=None):
        raise NotImplementedError(self.copy_content)

    def fetch(self, revision_id=None, pb=None):
        """Fetch the content required to construct revision_id.

        The content is copied from self.source to self.target.

        :param revision_id: if None all content is copied, if NULL_REVISION no
                            content is copied.
        :param pb: optional progress bar to use for progress reports. If not
                   provided a default one will be created.

        Returns the copied revision count and the failed revisions in a tuple:
        (copied, failures).
        """
        raise NotImplementedError(self.fetch)
   
    @needs_read_lock
    def missing_revision_ids(self, revision_id=None):
        """Return the revision ids that source has that target does not.
        
        These are returned in topological order.

        :param revision_id: only return revision ids included by this
                            revision_id.
        """
        # generic, possibly worst case, slow code path.
        target_ids = set(self.target.all_revision_ids())
        if revision_id is not None:
            # TODO: jam 20070210 InterRepository is internal enough that it
            #       should assume revision_ids are already utf-8
            revision_id = osutils.safe_revision_id(revision_id)
            source_ids = self.source.get_ancestry(revision_id)
            assert source_ids[0] is None
            source_ids.pop(0)
        else:
            source_ids = self.source.all_revision_ids()
        result_set = set(source_ids).difference(target_ids)
        # this may look like a no-op: its not. It preserves the ordering
        # other_ids had while only returning the members from other_ids
        # that we've decided we need.
        return [rev_id for rev_id in source_ids if rev_id in result_set]


class InterSameDataRepository(InterRepository):
    """Code for converting between repositories that represent the same data.
    
    Data format and model must match for this to work.
    """

    @classmethod
    def _get_repo_format_to_test(self):
        """Repository format for testing with."""
        return RepositoryFormat.get_default_format()

    @staticmethod
    def is_compatible(source, target):
<<<<<<< HEAD
        if source.supports_rich_root() == target.supports_rich_root():
            return True
        else:
=======
        if not isinstance(source, Repository):
            return False
        if not isinstance(target, Repository):
            return False
        if source._format.rich_root_data != target._format.rich_root_data:
            return False
        if source._serializer != target._serializer:
>>>>>>> 8473bd4b
            return False
        else:
            return True 

    @needs_write_lock
    def copy_content(self, revision_id=None, basis=None):
        """Make a complete copy of the content in self into destination.
        
        This is a destructive operation! Do not use it on existing 
        repositories.

        :param revision_id: Only copy the content needed to construct
                            revision_id and its parents.
        :param basis: Copy the needed data preferentially from basis.
        """
        try:
            self.target.set_make_working_trees(self.source.make_working_trees())
        except NotImplementedError:
            pass
        # TODO: jam 20070210 This is fairly internal, so we should probably
        #       just assert that revision_id is not unicode.
        revision_id = osutils.safe_revision_id(revision_id)
        # grab the basis available data
        if basis is not None:
            self.target.fetch(basis, revision_id=revision_id)
        # but don't bother fetching if we have the needed data now.
        if (revision_id not in (None, _mod_revision.NULL_REVISION) and 
            self.target.has_revision(revision_id)):
            return
        self.target.fetch(self.source, revision_id=revision_id)

    @needs_write_lock
    def fetch(self, revision_id=None, pb=None):
        """See InterRepository.fetch()."""
        from bzrlib.fetch import GenericRepoFetcher
        mutter("Using fetch logic to copy between %s(%s) and %s(%s)",
               self.source, self.source._format, self.target, 
               self.target._format)
        # TODO: jam 20070210 This should be an assert, not a translate
        revision_id = osutils.safe_revision_id(revision_id)
        f = GenericRepoFetcher(to_repository=self.target,
                               from_repository=self.source,
                               last_revision=revision_id,
                               pb=pb)
        return f.count_copied, f.failed_revisions


class InterWeaveRepo(InterSameDataRepository):
    """Optimised code paths between Weave based repositories."""

    @classmethod
    def _get_repo_format_to_test(self):
        from bzrlib.repofmt import weaverepo
        return weaverepo.RepositoryFormat7()

    @staticmethod
    def is_compatible(source, target):
        """Be compatible with known Weave formats.
        
        We don't test for the stores being of specific types because that
        could lead to confusing results, and there is no need to be 
        overly general.
        """
        from bzrlib.repofmt.weaverepo import (
                RepositoryFormat5,
                RepositoryFormat6,
                RepositoryFormat7,
                )
        try:
            return (isinstance(source._format, (RepositoryFormat5,
                                                RepositoryFormat6,
                                                RepositoryFormat7)) and
                    isinstance(target._format, (RepositoryFormat5,
                                                RepositoryFormat6,
                                                RepositoryFormat7)))
        except AttributeError:
            return False
    
    @needs_write_lock
    def copy_content(self, revision_id=None, basis=None):
        """See InterRepository.copy_content()."""
        # weave specific optimised path:
        # TODO: jam 20070210 Internal, should be an assert, not translate
        revision_id = osutils.safe_revision_id(revision_id)
        if basis is not None:
            # copy the basis in, then fetch remaining data.
            basis.copy_content_into(self.target, revision_id)
            # the basis copy_content_into could miss-set this.
            try:
                self.target.set_make_working_trees(self.source.make_working_trees())
            except NotImplementedError:
                pass
            self.target.fetch(self.source, revision_id=revision_id)
        else:
            try:
                self.target.set_make_working_trees(self.source.make_working_trees())
            except NotImplementedError:
                pass
            # FIXME do not peek!
            if self.source.control_files._transport.listable():
                pb = ui.ui_factory.nested_progress_bar()
                try:
                    self.target.weave_store.copy_all_ids(
                        self.source.weave_store,
                        pb=pb,
                        from_transaction=self.source.get_transaction(),
                        to_transaction=self.target.get_transaction())
                    pb.update('copying inventory', 0, 1)
                    self.target.control_weaves.copy_multi(
                        self.source.control_weaves, ['inventory'],
                        from_transaction=self.source.get_transaction(),
                        to_transaction=self.target.get_transaction())
                    self.target._revision_store.text_store.copy_all_ids(
                        self.source._revision_store.text_store,
                        pb=pb)
                finally:
                    pb.finished()
            else:
                self.target.fetch(self.source, revision_id=revision_id)

    @needs_write_lock
    def fetch(self, revision_id=None, pb=None):
        """See InterRepository.fetch()."""
        from bzrlib.fetch import GenericRepoFetcher
        mutter("Using fetch logic to copy between %s(%s) and %s(%s)",
               self.source, self.source._format, self.target, self.target._format)
        # TODO: jam 20070210 This should be an assert, not a translate
        revision_id = osutils.safe_revision_id(revision_id)
        f = GenericRepoFetcher(to_repository=self.target,
                               from_repository=self.source,
                               last_revision=revision_id,
                               pb=pb)
        return f.count_copied, f.failed_revisions

    @needs_read_lock
    def missing_revision_ids(self, revision_id=None):
        """See InterRepository.missing_revision_ids()."""
        # we want all revisions to satisfy revision_id in source.
        # but we don't want to stat every file here and there.
        # we want then, all revisions other needs to satisfy revision_id 
        # checked, but not those that we have locally.
        # so the first thing is to get a subset of the revisions to 
        # satisfy revision_id in source, and then eliminate those that
        # we do already have. 
        # this is slow on high latency connection to self, but as as this
        # disk format scales terribly for push anyway due to rewriting 
        # inventory.weave, this is considered acceptable.
        # - RBC 20060209
        if revision_id is not None:
            source_ids = self.source.get_ancestry(revision_id)
            assert source_ids[0] is None
            source_ids.pop(0)
        else:
            source_ids = self.source._all_possible_ids()
        source_ids_set = set(source_ids)
        # source_ids is the worst possible case we may need to pull.
        # now we want to filter source_ids against what we actually
        # have in target, but don't try to check for existence where we know
        # we do not have a revision as that would be pointless.
        target_ids = set(self.target._all_possible_ids())
        possibly_present_revisions = target_ids.intersection(source_ids_set)
        actually_present_revisions = set(self.target._eliminate_revisions_not_present(possibly_present_revisions))
        required_revisions = source_ids_set.difference(actually_present_revisions)
        required_topo_revisions = [rev_id for rev_id in source_ids if rev_id in required_revisions]
        if revision_id is not None:
            # we used get_ancestry to determine source_ids then we are assured all
            # revisions referenced are present as they are installed in topological order.
            # and the tip revision was validated by get_ancestry.
            return required_topo_revisions
        else:
            # if we just grabbed the possibly available ids, then 
            # we only have an estimate of whats available and need to validate
            # that against the revision records.
            return self.source._eliminate_revisions_not_present(required_topo_revisions)


class InterKnitRepo(InterSameDataRepository):
    """Optimised code paths between Knit based repositories."""

    @classmethod
    def _get_repo_format_to_test(self):
        from bzrlib.repofmt import knitrepo
        return knitrepo.RepositoryFormatKnit1()

    @staticmethod
    def is_compatible(source, target):
        """Be compatible with known Knit formats.
        
        We don't test for the stores being of specific types because that
        could lead to confusing results, and there is no need to be 
        overly general.
        """
        from bzrlib.repofmt.knitrepo import RepositoryFormatKnit1
        try:
            return (isinstance(source._format, (RepositoryFormatKnit1)) and
                    isinstance(target._format, (RepositoryFormatKnit1)))
        except AttributeError:
            return False

    @needs_write_lock
    def fetch(self, revision_id=None, pb=None):
        """See InterRepository.fetch()."""
        from bzrlib.fetch import KnitRepoFetcher
        mutter("Using fetch logic to copy between %s(%s) and %s(%s)",
               self.source, self.source._format, self.target, self.target._format)
        # TODO: jam 20070210 This should be an assert, not a translate
        revision_id = osutils.safe_revision_id(revision_id)
        f = KnitRepoFetcher(to_repository=self.target,
                            from_repository=self.source,
                            last_revision=revision_id,
                            pb=pb)
        return f.count_copied, f.failed_revisions

    @needs_read_lock
    def missing_revision_ids(self, revision_id=None):
        """See InterRepository.missing_revision_ids()."""
        if revision_id is not None:
            source_ids = self.source.get_ancestry(revision_id)
            assert source_ids[0] is None
            source_ids.pop(0)
        else:
            source_ids = self.source._all_possible_ids()
        source_ids_set = set(source_ids)
        # source_ids is the worst possible case we may need to pull.
        # now we want to filter source_ids against what we actually
        # have in target, but don't try to check for existence where we know
        # we do not have a revision as that would be pointless.
        target_ids = set(self.target._all_possible_ids())
        possibly_present_revisions = target_ids.intersection(source_ids_set)
        actually_present_revisions = set(self.target._eliminate_revisions_not_present(possibly_present_revisions))
        required_revisions = source_ids_set.difference(actually_present_revisions)
        required_topo_revisions = [rev_id for rev_id in source_ids if rev_id in required_revisions]
        if revision_id is not None:
            # we used get_ancestry to determine source_ids then we are assured all
            # revisions referenced are present as they are installed in topological order.
            # and the tip revision was validated by get_ancestry.
            return required_topo_revisions
        else:
            # if we just grabbed the possibly available ids, then 
            # we only have an estimate of whats available and need to validate
            # that against the revision records.
            return self.source._eliminate_revisions_not_present(required_topo_revisions)


class InterModel1and2(InterRepository):

    @classmethod
    def _get_repo_format_to_test(self):
        return None

    @staticmethod
    def is_compatible(source, target):
        if not source.supports_rich_root() and target.supports_rich_root():
            return True
        else:
            return False

    @needs_write_lock
    def fetch(self, revision_id=None, pb=None):
        """See InterRepository.fetch()."""
        from bzrlib.fetch import Model1toKnit2Fetcher
        # TODO: jam 20070210 This should be an assert, not a translate
        revision_id = osutils.safe_revision_id(revision_id)
        f = Model1toKnit2Fetcher(to_repository=self.target,
                                 from_repository=self.source,
                                 last_revision=revision_id,
                                 pb=pb)
        return f.count_copied, f.failed_revisions

    @needs_write_lock
    def copy_content(self, revision_id=None, basis=None):
        """Make a complete copy of the content in self into destination.
        
        This is a destructive operation! Do not use it on existing 
        repositories.

        :param revision_id: Only copy the content needed to construct
                            revision_id and its parents.
        :param basis: Copy the needed data preferentially from basis.
        """
        try:
            self.target.set_make_working_trees(self.source.make_working_trees())
        except NotImplementedError:
            pass
        # TODO: jam 20070210 Internal, assert, don't translate
        revision_id = osutils.safe_revision_id(revision_id)
        # grab the basis available data
        if basis is not None:
            self.target.fetch(basis, revision_id=revision_id)
        # but don't bother fetching if we have the needed data now.
        if (revision_id not in (None, _mod_revision.NULL_REVISION) and 
            self.target.has_revision(revision_id)):
            return
        self.target.fetch(self.source, revision_id=revision_id)


class InterKnit1and2(InterKnitRepo):

    @classmethod
    def _get_repo_format_to_test(self):
        return None

    @staticmethod
    def is_compatible(source, target):
        """Be compatible with Knit1 source and Knit3 target"""
        from bzrlib.repofmt.knitrepo import RepositoryFormatKnit3
        try:
            from bzrlib.repofmt.knitrepo import RepositoryFormatKnit1, \
                    RepositoryFormatKnit3
            return (isinstance(source._format, (RepositoryFormatKnit1)) and
                    isinstance(target._format, (RepositoryFormatKnit3)))
        except AttributeError:
            return False

    @needs_write_lock
    def fetch(self, revision_id=None, pb=None):
        """See InterRepository.fetch()."""
        from bzrlib.fetch import Knit1to2Fetcher
        mutter("Using fetch logic to copy between %s(%s) and %s(%s)",
               self.source, self.source._format, self.target, 
               self.target._format)
        # TODO: jam 20070210 This should be an assert, not a translate
        revision_id = osutils.safe_revision_id(revision_id)
        f = Knit1to2Fetcher(to_repository=self.target,
                            from_repository=self.source,
                            last_revision=revision_id,
                            pb=pb)
        return f.count_copied, f.failed_revisions


InterRepository.register_optimiser(InterSameDataRepository)
InterRepository.register_optimiser(InterWeaveRepo)
InterRepository.register_optimiser(InterKnitRepo)
InterRepository.register_optimiser(InterModel1and2)
InterRepository.register_optimiser(InterKnit1and2)


class RepositoryTestProviderAdapter(object):
    """A tool to generate a suite testing multiple repository formats at once.

    This is done by copying the test once for each transport and injecting
    the transport_server, transport_readonly_server, and bzrdir_format and
    repository_format classes into each copy. Each copy is also given a new id()
    to make it easy to identify.
    """

    def __init__(self, transport_server, transport_readonly_server, formats,
        vfs_transport_factory=None):
        self._transport_server = transport_server
        self._transport_readonly_server = transport_readonly_server
        self._vfs_transport_factory = vfs_transport_factory
        self._formats = formats
    
    def adapt(self, test):
        result = unittest.TestSuite()
        for repository_format, bzrdir_format in self._formats:
            from copy import deepcopy
            new_test = deepcopy(test)
            new_test.transport_server = self._transport_server
            new_test.transport_readonly_server = self._transport_readonly_server
            if self._vfs_transport_factory:
                new_test.vfs_transport_factory = self._vfs_transport_factory
            new_test.bzrdir_format = bzrdir_format
            new_test.repository_format = repository_format
            def make_new_test_id():
                new_id = "%s(%s)" % (new_test.id(), repository_format.__class__.__name__)
                return lambda: new_id
            new_test.id = make_new_test_id()
            result.addTest(new_test)
        return result


class InterRepositoryTestProviderAdapter(object):
    """A tool to generate a suite testing multiple inter repository formats.

    This is done by copying the test once for each interrepo provider and injecting
    the transport_server, transport_readonly_server, repository_format and 
    repository_to_format classes into each copy.
    Each copy is also given a new id() to make it easy to identify.
    """

    def __init__(self, transport_server, transport_readonly_server, formats):
        self._transport_server = transport_server
        self._transport_readonly_server = transport_readonly_server
        self._formats = formats
    
    def adapt(self, test):
        result = unittest.TestSuite()
        for interrepo_class, repository_format, repository_format_to in self._formats:
            from copy import deepcopy
            new_test = deepcopy(test)
            new_test.transport_server = self._transport_server
            new_test.transport_readonly_server = self._transport_readonly_server
            new_test.interrepo_class = interrepo_class
            new_test.repository_format = repository_format
            new_test.repository_format_to = repository_format_to
            def make_new_test_id():
                new_id = "%s(%s)" % (new_test.id(), interrepo_class.__name__)
                return lambda: new_id
            new_test.id = make_new_test_id()
            result.addTest(new_test)
        return result

    @staticmethod
    def default_test_list():
        """Generate the default list of interrepo permutations to test."""
        from bzrlib.repofmt import knitrepo, weaverepo
        result = []
        # test the default InterRepository between format 6 and the current 
        # default format.
        # XXX: robertc 20060220 reinstate this when there are two supported
        # formats which do not have an optimal code path between them.
        #result.append((InterRepository,
        #               RepositoryFormat6(),
        #               RepositoryFormatKnit1()))
        for optimiser_class in InterRepository._optimisers:
            format_to_test = optimiser_class._get_repo_format_to_test()
            if format_to_test is not None:
                result.append((optimiser_class,
                               format_to_test, format_to_test))
        # if there are specific combinations we want to use, we can add them 
        # here.
        result.append((InterModel1and2,
                       weaverepo.RepositoryFormat5(),
                       knitrepo.RepositoryFormatKnit3()))
        result.append((InterKnit1and2,
                       knitrepo.RepositoryFormatKnit1(),
                       knitrepo.RepositoryFormatKnit3()))
        return result


class CopyConverter(object):
    """A repository conversion tool which just performs a copy of the content.
    
    This is slow but quite reliable.
    """

    def __init__(self, target_format):
        """Create a CopyConverter.

        :param target_format: The format the resulting repository should be.
        """
        self.target_format = target_format
        
    def convert(self, repo, pb):
        """Perform the conversion of to_convert, giving feedback via pb.

        :param to_convert: The disk object to convert.
        :param pb: a progress bar to use for progress information.
        """
        self.pb = pb
        self.count = 0
        self.total = 4
        # this is only useful with metadir layouts - separated repo content.
        # trigger an assertion if not such
        repo._format.get_format_string()
        self.repo_dir = repo.bzrdir
        self.step('Moving repository to repository.backup')
        self.repo_dir.transport.move('repository', 'repository.backup')
        backup_transport =  self.repo_dir.transport.clone('repository.backup')
        repo._format.check_conversion_target(self.target_format)
        self.source_repo = repo._format.open(self.repo_dir,
            _found=True,
            _override_transport=backup_transport)
        self.step('Creating new repository')
        converted = self.target_format.initialize(self.repo_dir,
                                                  self.source_repo.is_shared())
        converted.lock_write()
        try:
            self.step('Copying content into repository.')
            self.source_repo.copy_content_into(converted)
        finally:
            converted.unlock()
        self.step('Deleting old repository content.')
        self.repo_dir.transport.delete_tree('repository.backup')
        self.pb.note('repository converted')

    def step(self, message):
        """Update the pb by a step."""
        self.count +=1
        self.pb.update(message, self.count, self.total)


class CommitBuilder(object):
    """Provides an interface to build up a commit.

    This allows describing a tree to be committed without needing to 
    know the internals of the format of the repository.
    """
    
    record_root_entry = False
    def __init__(self, repository, parents, config, timestamp=None, 
                 timezone=None, committer=None, revprops=None, 
                 revision_id=None):
        """Initiate a CommitBuilder.

        :param repository: Repository to commit to.
        :param parents: Revision ids of the parents of the new revision.
        :param config: Configuration to use.
        :param timestamp: Optional timestamp recorded for commit.
        :param timezone: Optional timezone for timestamp.
        :param committer: Optional committer to set for commit.
        :param revprops: Optional dictionary of revision properties.
        :param revision_id: Optional revision id.
        """
        self._config = config

        if committer is None:
            self._committer = self._config.username()
        else:
            assert isinstance(committer, basestring), type(committer)
            self._committer = committer

        self.new_inventory = Inventory(None)
        self._new_revision_id = osutils.safe_revision_id(revision_id)
        self.parents = parents
        self.repository = repository

        self._revprops = {}
        if revprops is not None:
            self._revprops.update(revprops)

        if timestamp is None:
            timestamp = time.time()
        # Restrict resolution to 1ms
        self._timestamp = round(timestamp, 3)

        if timezone is None:
            self._timezone = osutils.local_time_offset()
        else:
            self._timezone = int(timezone)

        self._generate_revision_if_needed()

    def commit(self, message):
        """Make the actual commit.

        :return: The revision id of the recorded revision.
        """
        rev = _mod_revision.Revision(
                       timestamp=self._timestamp,
                       timezone=self._timezone,
                       committer=self._committer,
                       message=message,
                       inventory_sha1=self.inv_sha1,
                       revision_id=self._new_revision_id,
                       properties=self._revprops)
        rev.parent_ids = self.parents
        self.repository.add_revision(self._new_revision_id, rev, 
            self.new_inventory, self._config)
        return self._new_revision_id

    def revision_tree(self):
        """Return the tree that was just committed.

        After calling commit() this can be called to get a RevisionTree
        representing the newly committed tree. This is preferred to
        calling Repository.revision_tree() because that may require
        deserializing the inventory, while we already have a copy in
        memory.
        """
        return RevisionTree(self.repository, self.new_inventory,
                            self._new_revision_id)

    def finish_inventory(self):
        """Tell the builder that the inventory is finished."""
        if self.new_inventory.root is None:
            symbol_versioning.warn('Root entry should be supplied to'
                ' record_entry_contents, as of bzr 0.10.',
                 DeprecationWarning, stacklevel=2)
            self.new_inventory.add(InventoryDirectory(ROOT_ID, '', None))
        self.new_inventory.revision_id = self._new_revision_id
        self.inv_sha1 = self.repository.add_inventory(
            self._new_revision_id,
            self.new_inventory,
            self.parents
            )

    def _gen_revision_id(self):
        """Return new revision-id."""
        return generate_ids.gen_revision_id(self._config.username(),
                                            self._timestamp)

    def _generate_revision_if_needed(self):
        """Create a revision id if None was supplied.
        
        If the repository can not support user-specified revision ids
        they should override this function and raise CannotSetRevisionId
        if _new_revision_id is not None.

        :raises: CannotSetRevisionId
        """
        if self._new_revision_id is None:
            self._new_revision_id = self._gen_revision_id()

    def record_entry_contents(self, ie, parent_invs, path, tree):
        """Record the content of ie from tree into the commit if needed.

        Side effect: sets ie.revision when unchanged

        :param ie: An inventory entry present in the commit.
        :param parent_invs: The inventories of the parent revisions of the
            commit.
        :param path: The path the entry is at in the tree.
        :param tree: The tree which contains this entry and should be used to 
        obtain content.
        """
        if self.new_inventory.root is None and ie.parent_id is not None:
            symbol_versioning.warn('Root entry should be supplied to'
                ' record_entry_contents, as of bzr 0.10.',
                 DeprecationWarning, stacklevel=2)
            self.record_entry_contents(tree.inventory.root.copy(), parent_invs,
                                       '', tree)
        self.new_inventory.add(ie)

        # ie.revision is always None if the InventoryEntry is considered
        # for committing. ie.snapshot will record the correct revision 
        # which may be the sole parent if it is untouched.
        if ie.revision is not None:
            return

        # In this revision format, root entries have no knit or weave
        if ie is self.new_inventory.root:
            # When serializing out to disk and back in
            # root.revision is always _new_revision_id
            ie.revision = self._new_revision_id
            return
        previous_entries = ie.find_previous_heads(
            parent_invs,
            self.repository.weave_store,
            self.repository.get_transaction())
        # we are creating a new revision for ie in the history store
        # and inventory.
        ie.snapshot(self._new_revision_id, path, previous_entries, tree, self)

    def modified_directory(self, file_id, file_parents):
        """Record the presence of a symbolic link.

        :param file_id: The file_id of the link to record.
        :param file_parents: The per-file parent revision ids.
        """
        self._add_text_to_weave(file_id, [], file_parents.keys())

    def modified_reference(self, file_id, file_parents):
        """Record the modification of a reference.

        :param file_id: The file_id of the link to record.
        :param file_parents: The per-file parent revision ids.
        """
        self._add_text_to_weave(file_id, [], file_parents.keys())
    
    def modified_file_text(self, file_id, file_parents,
                           get_content_byte_lines, text_sha1=None,
                           text_size=None):
        """Record the text of file file_id

        :param file_id: The file_id of the file to record the text of.
        :param file_parents: The per-file parent revision ids.
        :param get_content_byte_lines: A callable which will return the byte
            lines for the file.
        :param text_sha1: Optional SHA1 of the file contents.
        :param text_size: Optional size of the file contents.
        """
        # mutter('storing text of file {%s} in revision {%s} into %r',
        #        file_id, self._new_revision_id, self.repository.weave_store)
        # special case to avoid diffing on renames or 
        # reparenting
        if (len(file_parents) == 1
            and text_sha1 == file_parents.values()[0].text_sha1
            and text_size == file_parents.values()[0].text_size):
            previous_ie = file_parents.values()[0]
            versionedfile = self.repository.weave_store.get_weave(file_id, 
                self.repository.get_transaction())
            versionedfile.clone_text(self._new_revision_id, 
                previous_ie.revision, file_parents.keys())
            return text_sha1, text_size
        else:
            new_lines = get_content_byte_lines()
            # TODO: Rather than invoking sha_strings here, _add_text_to_weave
            # should return the SHA1 and size
            self._add_text_to_weave(file_id, new_lines, file_parents.keys())
            return osutils.sha_strings(new_lines), \
                sum(map(len, new_lines))

    def modified_link(self, file_id, file_parents, link_target):
        """Record the presence of a symbolic link.

        :param file_id: The file_id of the link to record.
        :param file_parents: The per-file parent revision ids.
        :param link_target: Target location of this link.
        """
        self._add_text_to_weave(file_id, [], file_parents.keys())

    def _add_text_to_weave(self, file_id, new_lines, parents):
        versionedfile = self.repository.weave_store.get_weave_or_empty(
            file_id, self.repository.get_transaction())
        versionedfile.add_lines(self._new_revision_id, parents, new_lines)
        versionedfile.clear_cache()


class _CommitBuilder(CommitBuilder):
    """Temporary class so old CommitBuilders are detected properly
    
    Note: CommitBuilder works whether or not root entry is recorded.
    """

    record_root_entry = True


class RootCommitBuilder(CommitBuilder):
    """This commitbuilder actually records the root id"""
    
    record_root_entry = True

    def record_entry_contents(self, ie, parent_invs, path, tree):
        """Record the content of ie from tree into the commit if needed.

        Side effect: sets ie.revision when unchanged

        :param ie: An inventory entry present in the commit.
        :param parent_invs: The inventories of the parent revisions of the
            commit.
        :param path: The path the entry is at in the tree.
        :param tree: The tree which contains this entry and should be used to 
        obtain content.
        """
        assert self.new_inventory.root is not None or ie.parent_id is None
        self.new_inventory.add(ie)

        # ie.revision is always None if the InventoryEntry is considered
        # for committing. ie.snapshot will record the correct revision 
        # which may be the sole parent if it is untouched.
        if ie.revision is not None:
            return

        previous_entries = ie.find_previous_heads(
            parent_invs,
            self.repository.weave_store,
            self.repository.get_transaction())
        # we are creating a new revision for ie in the history store
        # and inventory.
        ie.snapshot(self._new_revision_id, path, previous_entries, tree, self)


_unescape_map = {
    'apos':"'",
    'quot':'"',
    'amp':'&',
    'lt':'<',
    'gt':'>'
}


def _unescaper(match, _map=_unescape_map):
    code = match.group(1)
    try:
        return _map[code]
    except KeyError:
        if not code.startswith('#'):
            raise
        return unichr(int(code[1:])).encode('utf8')


_unescape_re = None


def _unescape_xml(data):
    """Unescape predefined XML entities in a string of data."""
    global _unescape_re
    if _unescape_re is None:
        _unescape_re = re.compile('\&([^;]*);')
    return _unescape_re.sub(_unescaper, data)<|MERGE_RESOLUTION|>--- conflicted
+++ resolved
@@ -1367,22 +1367,11 @@
 
     @staticmethod
     def is_compatible(source, target):
-<<<<<<< HEAD
-        if source.supports_rich_root() == target.supports_rich_root():
-            return True
-        else:
-=======
-        if not isinstance(source, Repository):
-            return False
-        if not isinstance(target, Repository):
-            return False
-        if source._format.rich_root_data != target._format.rich_root_data:
+        if source.supports_rich_root() != target.supports_rich_root():
             return False
         if source._serializer != target._serializer:
->>>>>>> 8473bd4b
             return False
-        else:
-            return True 
+        return True
 
     @needs_write_lock
     def copy_content(self, revision_id=None, basis=None):
