--- conflicted
+++ resolved
@@ -52,6 +52,10 @@
 from bzrlib.testament import Testament
 """)
 
+from bzrlib import (
+    errors,
+    registry,
+    )
 from bzrlib.decorators import needs_read_lock, needs_write_lock, only_raises
 from bzrlib.inter import InterObject
 from bzrlib.inventory import (
@@ -60,16 +64,7 @@
     ROOT_ID,
     entry_factory,
     )
-<<<<<<< HEAD
 from bzrlib.lock import _RelockDebugMixin, LogicalLockResult
-from bzrlib import registry
-=======
-from bzrlib.lock import _RelockDebugMixin
-from bzrlib import (
-    errors,
-    registry,
-    )
->>>>>>> c3f7ec86
 from bzrlib.trace import (
     log_exception_quietly, note, mutter, mutter_callsite, warning)
 
