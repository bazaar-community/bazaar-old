# Copyright (C) 2005, 2006, 2007, 2008 Canonical Ltd
#
# This program is free software; you can redistribute it and/or modify
# it under the terms of the GNU General Public License as published by
# the Free Software Foundation; either version 2 of the License, or
# (at your option) any later version.
#
# This program is distributed in the hope that it will be useful,
# but WITHOUT ANY WARRANTY; without even the implied warranty of
# MERCHANTABILITY or FITNESS FOR A PARTICULAR PURPOSE.  See the
# GNU General Public License for more details.
#
# You should have received a copy of the GNU General Public License
# along with this program; if not, write to the Free Software
# Foundation, Inc., 59 Temple Place, Suite 330, Boston, MA  02111-1307  USA

from cStringIO import StringIO

from bzrlib.lazy_import import lazy_import
lazy_import(globals(), """
import re
import time

from bzrlib import (
    bzrdir,
    check,
    debug,
    errors,
    generate_ids,
    gpg,
    graph,
    lazy_regex,
    lockable_files,
    lockdir,
    lru_cache,
    osutils,
    registry,
    remote,
    revision as _mod_revision,
    symbol_versioning,
    transactions,
    tsort,
    ui,
    )
from bzrlib.bundle import serializer
from bzrlib.revisiontree import RevisionTree
from bzrlib.store.versioned import VersionedFileStore
from bzrlib.store.text import TextStore
from bzrlib.testament import Testament
from bzrlib.util import bencode
""")

from bzrlib.decorators import needs_read_lock, needs_write_lock
from bzrlib.inter import InterObject
from bzrlib.inventory import Inventory, InventoryDirectory, ROOT_ID
from bzrlib.symbol_versioning import (
        deprecated_method,
        one_one,
        one_two,
        one_three,
        one_four,
        )
from bzrlib.trace import mutter, mutter_callsite, note, warning


# Old formats display a warning, but only once
_deprecation_warning_done = False


class CommitBuilder(object):
    """Provides an interface to build up a commit.

    This allows describing a tree to be committed without needing to 
    know the internals of the format of the repository.
    """
    
    # all clients should supply tree roots.
    record_root_entry = True
    # the default CommitBuilder does not manage trees whose root is versioned.
    _versioned_root = False

    def __init__(self, repository, parents, config, timestamp=None,
                 timezone=None, committer=None, revprops=None,
                 revision_id=None):
        """Initiate a CommitBuilder.

        :param repository: Repository to commit to.
        :param parents: Revision ids of the parents of the new revision.
        :param config: Configuration to use.
        :param timestamp: Optional timestamp recorded for commit.
        :param timezone: Optional timezone for timestamp.
        :param committer: Optional committer to set for commit.
        :param revprops: Optional dictionary of revision properties.
        :param revision_id: Optional revision id.
        """
        self._config = config

        if committer is None:
            self._committer = self._config.username()
        else:
            self._committer = committer

        self.new_inventory = Inventory(None)
        self._new_revision_id = revision_id
        self.parents = parents
        self.repository = repository

        self._revprops = {}
        if revprops is not None:
            self._revprops.update(revprops)

        if timestamp is None:
            timestamp = time.time()
        # Restrict resolution to 1ms
        self._timestamp = round(timestamp, 3)

        if timezone is None:
            self._timezone = osutils.local_time_offset()
        else:
            self._timezone = int(timezone)

        self._generate_revision_if_needed()
        self.__heads = graph.HeadsCache(repository.get_graph()).heads

    def commit(self, message):
        """Make the actual commit.

        :return: The revision id of the recorded revision.
        """
        rev = _mod_revision.Revision(
                       timestamp=self._timestamp,
                       timezone=self._timezone,
                       committer=self._committer,
                       message=message,
                       inventory_sha1=self.inv_sha1,
                       revision_id=self._new_revision_id,
                       properties=self._revprops)
        rev.parent_ids = self.parents
        self.repository.add_revision(self._new_revision_id, rev,
            self.new_inventory, self._config)
        self.repository.commit_write_group()
        return self._new_revision_id

    def abort(self):
        """Abort the commit that is being built.
        """
        self.repository.abort_write_group()

    def revision_tree(self):
        """Return the tree that was just committed.

        After calling commit() this can be called to get a RevisionTree
        representing the newly committed tree. This is preferred to
        calling Repository.revision_tree() because that may require
        deserializing the inventory, while we already have a copy in
        memory.
        """
        return RevisionTree(self.repository, self.new_inventory,
                            self._new_revision_id)

    def finish_inventory(self):
        """Tell the builder that the inventory is finished."""
        if self.new_inventory.root is None:
            raise AssertionError('Root entry should be supplied to'
                ' record_entry_contents, as of bzr 0.10.',
                 DeprecationWarning, stacklevel=2)
            self.new_inventory.add(InventoryDirectory(ROOT_ID, '', None))
        self.new_inventory.revision_id = self._new_revision_id
        self.inv_sha1 = self.repository.add_inventory(
            self._new_revision_id,
            self.new_inventory,
            self.parents
            )

    def _gen_revision_id(self):
        """Return new revision-id."""
        return generate_ids.gen_revision_id(self._config.username(),
                                            self._timestamp)

    def _generate_revision_if_needed(self):
        """Create a revision id if None was supplied.
        
        If the repository can not support user-specified revision ids
        they should override this function and raise CannotSetRevisionId
        if _new_revision_id is not None.

        :raises: CannotSetRevisionId
        """
        if self._new_revision_id is None:
            self._new_revision_id = self._gen_revision_id()
            self.random_revid = True
        else:
            self.random_revid = False

    def _heads(self, file_id, revision_ids):
        """Calculate the graph heads for revision_ids in the graph of file_id.

        This can use either a per-file graph or a global revision graph as we
        have an identity relationship between the two graphs.
        """
        return self.__heads(revision_ids)

    def _check_root(self, ie, parent_invs, tree):
        """Helper for record_entry_contents.

        :param ie: An entry being added.
        :param parent_invs: The inventories of the parent revisions of the
            commit.
        :param tree: The tree that is being committed.
        """
        # In this revision format, root entries have no knit or weave When
        # serializing out to disk and back in root.revision is always
        # _new_revision_id
        ie.revision = self._new_revision_id

    def _get_delta(self, ie, basis_inv, path):
        """Get a delta against the basis inventory for ie."""
        if ie.file_id not in basis_inv:
            # add
            return (None, path, ie.file_id, ie)
        elif ie != basis_inv[ie.file_id]:
            # common but altered
            # TODO: avoid tis id2path call.
            return (basis_inv.id2path(ie.file_id), path, ie.file_id, ie)
        else:
            # common, unaltered
            return None

    def record_entry_contents(self, ie, parent_invs, path, tree,
        content_summary):
        """Record the content of ie from tree into the commit if needed.

        Side effect: sets ie.revision when unchanged

        :param ie: An inventory entry present in the commit.
        :param parent_invs: The inventories of the parent revisions of the
            commit.
        :param path: The path the entry is at in the tree.
        :param tree: The tree which contains this entry and should be used to 
            obtain content.
        :param content_summary: Summary data from the tree about the paths
            content - stat, length, exec, sha/link target. This is only
            accessed when the entry has a revision of None - that is when it is
            a candidate to commit.
        :return: A tuple (change_delta, version_recorded). change_delta is 
            an inventory_delta change for this entry against the basis tree of
            the commit, or None if no change occured against the basis tree.
            version_recorded is True if a new version of the entry has been
            recorded. For instance, committing a merge where a file was only
            changed on the other side will return (delta, False).
        """
        if self.new_inventory.root is None:
            if ie.parent_id is not None:
                raise errors.RootMissing()
            self._check_root(ie, parent_invs, tree)
        if ie.revision is None:
            kind = content_summary[0]
        else:
            # ie is carried over from a prior commit
            kind = ie.kind
        # XXX: repository specific check for nested tree support goes here - if
        # the repo doesn't want nested trees we skip it ?
        if (kind == 'tree-reference' and
            not self.repository._format.supports_tree_reference):
            # mismatch between commit builder logic and repository:
            # this needs the entry creation pushed down into the builder.
            raise NotImplementedError('Missing repository subtree support.')
        self.new_inventory.add(ie)

        # TODO: slow, take it out of the inner loop.
        try:
            basis_inv = parent_invs[0]
        except IndexError:
            basis_inv = Inventory(root_id=None)

        # ie.revision is always None if the InventoryEntry is considered
        # for committing. We may record the previous parents revision if the
        # content is actually unchanged against a sole head.
        if ie.revision is not None:
            if not self._versioned_root and path == '':
                # repositories that do not version the root set the root's
                # revision to the new commit even when no change occurs, and
                # this masks when a change may have occurred against the basis,
                # so calculate if one happened.
                if ie.file_id in basis_inv:
                    delta = (basis_inv.id2path(ie.file_id), path,
                        ie.file_id, ie)
                else:
                    # add
                    delta = (None, path, ie.file_id, ie)
                return delta, False
            else:
                # we don't need to commit this, because the caller already
                # determined that an existing revision of this file is
                # appropriate.
                return None, (ie.revision == self._new_revision_id)
        # XXX: Friction: parent_candidates should return a list not a dict
        #      so that we don't have to walk the inventories again.
        parent_candiate_entries = ie.parent_candidates(parent_invs)
        head_set = self._heads(ie.file_id, parent_candiate_entries.keys())
        heads = []
        for inv in parent_invs:
            if ie.file_id in inv:
                old_rev = inv[ie.file_id].revision
                if old_rev in head_set:
                    heads.append(inv[ie.file_id].revision)
                    head_set.remove(inv[ie.file_id].revision)

        store = False
        # now we check to see if we need to write a new record to the
        # file-graph.
        # We write a new entry unless there is one head to the ancestors, and
        # the kind-derived content is unchanged.

        # Cheapest check first: no ancestors, or more the one head in the
        # ancestors, we write a new node.
        if len(heads) != 1:
            store = True
        if not store:
            # There is a single head, look it up for comparison
            parent_entry = parent_candiate_entries[heads[0]]
            # if the non-content specific data has changed, we'll be writing a
            # node:
            if (parent_entry.parent_id != ie.parent_id or
                parent_entry.name != ie.name):
                store = True
        # now we need to do content specific checks:
        if not store:
            # if the kind changed the content obviously has
            if kind != parent_entry.kind:
                store = True
        if kind == 'file':
            if content_summary[2] is None:
                raise ValueError("Files must not have executable = None")
            if not store:
                if (# if the file length changed we have to store:
                    parent_entry.text_size != content_summary[1] or
                    # if the exec bit has changed we have to store:
                    parent_entry.executable != content_summary[2]):
                    store = True
                elif parent_entry.text_sha1 == content_summary[3]:
                    # all meta and content is unchanged (using a hash cache
                    # hit to check the sha)
                    ie.revision = parent_entry.revision
                    ie.text_size = parent_entry.text_size
                    ie.text_sha1 = parent_entry.text_sha1
                    ie.executable = parent_entry.executable
                    return self._get_delta(ie, basis_inv, path), False
                else:
                    # Either there is only a hash change(no hash cache entry,
                    # or same size content change), or there is no change on
                    # this file at all.
                    # Provide the parent's hash to the store layer, so that the
                    # content is unchanged we will not store a new node.
                    nostore_sha = parent_entry.text_sha1
            if store:
                # We want to record a new node regardless of the presence or
                # absence of a content change in the file.
                nostore_sha = None
            ie.executable = content_summary[2]
            lines = tree.get_file(ie.file_id, path).readlines()
            try:
                ie.text_sha1, ie.text_size = self._add_text_to_weave(
                    ie.file_id, lines, heads, nostore_sha)
            except errors.ExistingContent:
                # Turns out that the file content was unchanged, and we were
                # only going to store a new node if it was changed. Carry over
                # the entry.
                ie.revision = parent_entry.revision
                ie.text_size = parent_entry.text_size
                ie.text_sha1 = parent_entry.text_sha1
                ie.executable = parent_entry.executable
                return self._get_delta(ie, basis_inv, path), False
        elif kind == 'directory':
            if not store:
                # all data is meta here, nothing specific to directory, so
                # carry over:
                ie.revision = parent_entry.revision
                return self._get_delta(ie, basis_inv, path), False
            lines = []
            self._add_text_to_weave(ie.file_id, lines, heads, None)
        elif kind == 'symlink':
            current_link_target = content_summary[3]
            if not store:
                # symlink target is not generic metadata, check if it has
                # changed.
                if current_link_target != parent_entry.symlink_target:
                    store = True
            if not store:
                # unchanged, carry over.
                ie.revision = parent_entry.revision
                ie.symlink_target = parent_entry.symlink_target
                return self._get_delta(ie, basis_inv, path), False
            ie.symlink_target = current_link_target
            lines = []
            self._add_text_to_weave(ie.file_id, lines, heads, None)
        elif kind == 'tree-reference':
            if not store:
                if content_summary[3] != parent_entry.reference_revision:
                    store = True
            if not store:
                # unchanged, carry over.
                ie.reference_revision = parent_entry.reference_revision
                ie.revision = parent_entry.revision
                return self._get_delta(ie, basis_inv, path), False
            ie.reference_revision = content_summary[3]
            lines = []
            self._add_text_to_weave(ie.file_id, lines, heads, None)
        else:
            raise NotImplementedError('unknown kind')
        ie.revision = self._new_revision_id
        return self._get_delta(ie, basis_inv, path), True

    def _add_text_to_weave(self, file_id, new_lines, parents, nostore_sha):
        # Note: as we read the content directly from the tree, we know its not
        # been turned into unicode or badly split - but a broken tree
        # implementation could give us bad output from readlines() so this is
        # not a guarantee of safety. What would be better is always checking
        # the content during test suite execution. RBC 20070912
        parent_keys = tuple((file_id, parent) for parent in parents)
        return self.repository.texts.add_lines(
            (file_id, self._new_revision_id), parent_keys, new_lines,
            nostore_sha=nostore_sha, random_id=self.random_revid,
            check_content=False)[0:2]


class RootCommitBuilder(CommitBuilder):
    """This commitbuilder actually records the root id"""
    
    # the root entry gets versioned properly by this builder.
    _versioned_root = True

    def _check_root(self, ie, parent_invs, tree):
        """Helper for record_entry_contents.

        :param ie: An entry being added.
        :param parent_invs: The inventories of the parent revisions of the
            commit.
        :param tree: The tree that is being committed.
        """


######################################################################
# Repositories

class Repository(object):
    """Repository holding history for one or more branches.

    The repository holds and retrieves historical information including
    revisions and file history.  It's normally accessed only by the Branch,
    which views a particular line of development through that history.

    The Repository builds on top of some byte storage facilies (the revisions,
    signatures, inventories and texts attributes) and a Transport, which
    respectively provide byte storage and a means to access the (possibly
    remote) disk.

    The byte storage facilities are addressed via tuples, which we refer to
    as 'keys' throughout the code base. Revision_keys, inventory_keys and
    signature_keys are all 1-tuples: (revision_id,). text_keys are two-tuples:
    (file_id, revision_id). We use this interface because it allows low
    friction with the underlying code that implements disk indices, network
    encoding and other parts of bzrlib.

    :ivar revisions: A bzrlib.versionedfile.VersionedFiles instance containing
        the serialised revisions for the repository. This can be used to obtain
        revision graph information or to access raw serialised revisions.
        The result of trying to insert data into the repository via this store
        is undefined: it should be considered read-only except for implementors
        of repositories.
    :ivar signatures: A bzrlib.versionedfile.VersionedFiles instance containing
        the serialised signatures for the repository. This can be used to
        obtain access to raw serialised signatures.  The result of trying to
        insert data into the repository via this store is undefined: it should
        be considered read-only except for implementors of repositories.
    :ivar inventories: A bzrlib.versionedfile.VersionedFiles instance containing
        the serialised inventories for the repository. This can be used to
        obtain unserialised inventories.  The result of trying to insert data
        into the repository via this store is undefined: it should be
        considered read-only except for implementors of repositories.
    :ivar texts: A bzrlib.versionedfile.VersionedFiles instance containing the
        texts of files and directories for the repository. This can be used to
        obtain file texts or file graphs. Note that Repository.iter_file_bytes
        is usually a better interface for accessing file texts.
        The result of trying to insert data into the repository via this store
        is undefined: it should be considered read-only except for implementors
        of repositories.
    :ivar _transport: Transport for file access to repository, typically
        pointing to .bzr/repository.
    """

    # What class to use for a CommitBuilder. Often its simpler to change this
    # in a Repository class subclass rather than to override
    # get_commit_builder.
    _commit_builder_class = CommitBuilder
    # The search regex used by xml based repositories to determine what things
    # where changed in a single commit.
    _file_ids_altered_regex = lazy_regex.lazy_compile(
        r'file_id="(?P<file_id>[^"]+)"'
        r'.* revision="(?P<revision_id>[^"]+)"'
        )

    def abort_write_group(self):
        """Commit the contents accrued within the current write group.

        :seealso: start_write_group.
        """
        if self._write_group is not self.get_transaction():
            # has an unlock or relock occured ?
            raise errors.BzrError('mismatched lock context and write group.')
        self._abort_write_group()
        self._write_group = None

    def _abort_write_group(self):
        """Template method for per-repository write group cleanup.
        
        This is called during abort before the write group is considered to be 
        finished and should cleanup any internal state accrued during the write
        group. There is no requirement that data handed to the repository be
        *not* made available - this is not a rollback - but neither should any
        attempt be made to ensure that data added is fully commited. Abort is
        invoked when an error has occured so futher disk or network operations
        may not be possible or may error and if possible should not be
        attempted.
        """

    def add_inventory(self, revision_id, inv, parents):
        """Add the inventory inv to the repository as revision_id.
        
        :param parents: The revision ids of the parents that revision_id
                        is known to have and are in the repository already.

        :returns: The validator(which is a sha1 digest, though what is sha'd is
            repository format specific) of the serialized inventory.
        """
        if not self.is_in_write_group():
            raise AssertionError("%r not in write group" % (self,))
        _mod_revision.check_not_reserved_id(revision_id)
        if not (inv.revision_id is None or inv.revision_id == revision_id):
            raise AssertionError(
                "Mismatch between inventory revision"
                " id and insertion revid (%r, %r)"
                % (inv.revision_id, revision_id))
        if inv.root is None:
            raise AssertionError()
        inv_lines = self._serialise_inventory_to_lines(inv)
        return self._inventory_add_lines(revision_id, parents,
            inv_lines, check_content=False)

    def _inventory_add_lines(self, revision_id, parents, lines,
        check_content=True):
        """Store lines in inv_vf and return the sha1 of the inventory."""
        parents = [(parent,) for parent in parents]
        return self.inventories.add_lines((revision_id,), parents, lines,
            check_content=check_content)[0]

    def add_revision(self, revision_id, rev, inv=None, config=None):
        """Add rev to the revision store as revision_id.

        :param revision_id: the revision id to use.
        :param rev: The revision object.
        :param inv: The inventory for the revision. if None, it will be looked
                    up in the inventory storer
        :param config: If None no digital signature will be created.
                       If supplied its signature_needed method will be used
                       to determine if a signature should be made.
        """
        # TODO: jam 20070210 Shouldn't we check rev.revision_id and
        #       rev.parent_ids?
        _mod_revision.check_not_reserved_id(revision_id)
        if config is not None and config.signature_needed():
            if inv is None:
                inv = self.get_inventory(revision_id)
            plaintext = Testament(rev, inv).as_short_text()
            self.store_revision_signature(
                gpg.GPGStrategy(config), plaintext, revision_id)
        # check inventory present
        if not self.inventories.get_parent_map([(revision_id,)]):
            if inv is None:
                raise errors.WeaveRevisionNotPresent(revision_id,
                                                     self.inventories)
            else:
                # yes, this is not suitable for adding with ghosts.
                rev.inventory_sha1 = self.add_inventory(revision_id, inv,
                                                        rev.parent_ids)
        else:
            rev.inventory_sha1 = self.inventories.get_sha1s([(revision_id,)])[0]
        self._add_revision(rev)

    def _add_revision(self, revision):
        text = self._serializer.write_revision_to_string(revision)
        key = (revision.revision_id,)
        parents = tuple((parent,) for parent in revision.parent_ids)
        self.revisions.add_lines(key, parents, osutils.split_lines(text))

    def all_revision_ids(self):
        """Returns a list of all the revision ids in the repository. 

        This is deprecated because code should generally work on the graph
        reachable from a particular revision, and ignore any other revisions
        that might be present.  There is no direct replacement method.
        """
        if 'evil' in debug.debug_flags:
            mutter_callsite(2, "all_revision_ids is linear with history.")
        return self._all_revision_ids()

    def _all_revision_ids(self):
        """Returns a list of all the revision ids in the repository. 

        These are in as much topological order as the underlying store can 
        present.
        """
        raise NotImplementedError(self._all_revision_ids)

    def break_lock(self):
        """Break a lock if one is present from another instance.

        Uses the ui factory to ask for confirmation if the lock may be from
        an active process.
        """
        self.control_files.break_lock()

    @needs_read_lock
    def _eliminate_revisions_not_present(self, revision_ids):
        """Check every revision id in revision_ids to see if we have it.

        Returns a set of the present revisions.
        """
        result = []
        graph = self.get_graph()
        parent_map = graph.get_parent_map(revision_ids)
        # The old API returned a list, should this actually be a set?
        return parent_map.keys()

    @staticmethod
    def create(a_bzrdir):
        """Construct the current default format repository in a_bzrdir."""
        return RepositoryFormat.get_default_format().initialize(a_bzrdir)

    def __init__(self, _format, a_bzrdir, control_files):
        """instantiate a Repository.

        :param _format: The format of the repository on disk.
        :param a_bzrdir: The BzrDir of the repository.

        In the future we will have a single api for all stores for
        getting file texts, inventories and revisions, then
        this construct will accept instances of those things.
        """
        super(Repository, self).__init__()
        self._format = _format
        # the following are part of the public API for Repository:
        self.bzrdir = a_bzrdir
        self.control_files = control_files
        self._transport = control_files._transport
        self.base = self._transport.base
        # for tests
        self._reconcile_does_inventory_gc = True
        self._reconcile_fixes_text_parents = False
        self._reconcile_backsup_inventory = True
        # not right yet - should be more semantically clear ? 
        # 
        # TODO: make sure to construct the right store classes, etc, depending
        # on whether escaping is required.
        self._warn_if_deprecated()
        self._write_group = None

    def __repr__(self):
        return '%s(%r)' % (self.__class__.__name__,
                           self.base)

    def has_same_location(self, other):
        """Returns a boolean indicating if this repository is at the same
        location as another repository.

        This might return False even when two repository objects are accessing
        the same physical repository via different URLs.
        """
        if self.__class__ is not other.__class__:
            return False
        return (self._transport.base == other._transport.base)

    def is_in_write_group(self):
        """Return True if there is an open write group.

        :seealso: start_write_group.
        """
        return self._write_group is not None

    def is_locked(self):
        return self.control_files.is_locked()

    def is_write_locked(self):
        """Return True if this object is write locked."""
        return self.is_locked() and self.control_files._lock_mode == 'w'

    def lock_write(self, token=None):
        """Lock this repository for writing.

        This causes caching within the repository obejct to start accumlating
        data during reads, and allows a 'write_group' to be obtained. Write
        groups must be used for actual data insertion.
        
        :param token: if this is already locked, then lock_write will fail
            unless the token matches the existing lock.
        :returns: a token if this instance supports tokens, otherwise None.
        :raises TokenLockingNotSupported: when a token is given but this
            instance doesn't support using token locks.
        :raises MismatchedToken: if the specified token doesn't match the token
            of the existing lock.
        :seealso: start_write_group.

        A token should be passed in if you know that you have locked the object
        some other way, and need to synchronise this object's state with that
        fact.

        XXX: this docstring is duplicated in many places, e.g. lockable_files.py
        """
        result = self.control_files.lock_write(token=token)
        self._refresh_data()
        return result

    def lock_read(self):
        self.control_files.lock_read()
        self._refresh_data()

    def get_physical_lock_status(self):
        return self.control_files.get_physical_lock_status()

    def leave_lock_in_place(self):
        """Tell this repository not to release the physical lock when this
        object is unlocked.
        
        If lock_write doesn't return a token, then this method is not supported.
        """
        self.control_files.leave_in_place()

    def dont_leave_lock_in_place(self):
        """Tell this repository to release the physical lock when this
        object is unlocked, even if it didn't originally acquire it.

        If lock_write doesn't return a token, then this method is not supported.
        """
        self.control_files.dont_leave_in_place()

    @needs_read_lock
    def gather_stats(self, revid=None, committers=None):
        """Gather statistics from a revision id.

        :param revid: The revision id to gather statistics from, if None, then
            no revision specific statistics are gathered.
        :param committers: Optional parameter controlling whether to grab
            a count of committers from the revision specific statistics.
        :return: A dictionary of statistics. Currently this contains:
            committers: The number of committers if requested.
            firstrev: A tuple with timestamp, timezone for the penultimate left
                most ancestor of revid, if revid is not the NULL_REVISION.
            latestrev: A tuple with timestamp, timezone for revid, if revid is
                not the NULL_REVISION.
            revisions: The total revision count in the repository.
            size: An estimate disk size of the repository in bytes.
        """
        result = {}
        if revid and committers:
            result['committers'] = 0
        if revid and revid != _mod_revision.NULL_REVISION:
            if committers:
                all_committers = set()
            revisions = self.get_ancestry(revid)
            # pop the leading None
            revisions.pop(0)
            first_revision = None
            if not committers:
                # ignore the revisions in the middle - just grab first and last
                revisions = revisions[0], revisions[-1]
            for revision in self.get_revisions(revisions):
                if not first_revision:
                    first_revision = revision
                if committers:
                    all_committers.add(revision.committer)
            last_revision = revision
            if committers:
                result['committers'] = len(all_committers)
            result['firstrev'] = (first_revision.timestamp,
                first_revision.timezone)
            result['latestrev'] = (last_revision.timestamp,
                last_revision.timezone)

        # now gather global repository information
        # XXX: This is available for many repos regardless of listability.
        if self.bzrdir.root_transport.listable():
            # XXX: do we want to __define len__() ?
            # Maybe the versionedfiles object should provide a different
            # method to get the number of keys.
            result['revisions'] = len(self.revisions.keys())
            # result['size'] = t
        return result

    def find_branches(self, using=False):
        """Find branches underneath this repository.

        This will include branches inside other branches.

        :param using: If True, list only branches using this repository.
        """
        if using and not self.is_shared():
            try:
                return [self.bzrdir.open_branch()]
            except errors.NotBranchError:
                return []
        class Evaluator(object):

            def __init__(self):
                self.first_call = True

            def __call__(self, bzrdir):
                # On the first call, the parameter is always the bzrdir
                # containing the current repo.
                if not self.first_call:
                    try:
                        repository = bzrdir.open_repository()
                    except errors.NoRepositoryPresent:
                        pass
                    else:
                        return False, (None, repository)
                self.first_call = False
                try:
                    value = (bzrdir.open_branch(), None)
                except errors.NotBranchError:
                    value = (None, None)
                return True, value

        branches = []
        for branch, repository in bzrdir.BzrDir.find_bzrdirs(
                self.bzrdir.root_transport, evaluate=Evaluator()):
            if branch is not None:
                branches.append(branch)
            if not using and repository is not None:
                branches.extend(repository.find_branches())
        return branches

    @needs_read_lock
    def search_missing_revision_ids(self, other, revision_id=None, find_ghosts=True):
        """Return the revision ids that other has that this does not.
        
        These are returned in topological order.

        revision_id: only return revision ids included by revision_id.
        """
        return InterRepository.get(other, self).search_missing_revision_ids(
            revision_id, find_ghosts)

    @deprecated_method(one_two)
    @needs_read_lock
    def missing_revision_ids(self, other, revision_id=None, find_ghosts=True):
        """Return the revision ids that other has that this does not.
        
        These are returned in topological order.

        revision_id: only return revision ids included by revision_id.
        """
        keys =  self.search_missing_revision_ids(
            other, revision_id, find_ghosts).get_keys()
        other.lock_read()
        try:
            parents = other.get_graph().get_parent_map(keys)
        finally:
            other.unlock()
        return tsort.topo_sort(parents)

    @staticmethod
    def open(base):
        """Open the repository rooted at base.

        For instance, if the repository is at URL/.bzr/repository,
        Repository.open(URL) -> a Repository instance.
        """
        control = bzrdir.BzrDir.open(base)
        return control.open_repository()

    def copy_content_into(self, destination, revision_id=None):
        """Make a complete copy of the content in self into destination.
        
        This is a destructive operation! Do not use it on existing 
        repositories.
        """
        return InterRepository.get(self, destination).copy_content(revision_id)

    def commit_write_group(self):
        """Commit the contents accrued within the current write group.

        :seealso: start_write_group.
        """
        if self._write_group is not self.get_transaction():
            # has an unlock or relock occured ?
            raise errors.BzrError('mismatched lock context %r and '
                'write group %r.' %
                (self.get_transaction(), self._write_group))
        self._commit_write_group()
        self._write_group = None

    def _commit_write_group(self):
        """Template method for per-repository write group cleanup.
        
        This is called before the write group is considered to be 
        finished and should ensure that all data handed to the repository
        for writing during the write group is safely committed (to the 
        extent possible considering file system caching etc).
        """

    def fetch(self, source, revision_id=None, pb=None, find_ghosts=False):
        """Fetch the content required to construct revision_id from source.

        If revision_id is None all content is copied.
        :param find_ghosts: Find and copy revisions in the source that are
            ghosts in the target (and not reachable directly by walking out to
            the first-present revision in target from revision_id).
        """
        # fast path same-url fetch operations
        if self.has_same_location(source):
            # check that last_revision is in 'from' and then return a
            # no-operation.
            if (revision_id is not None and
                not _mod_revision.is_null(revision_id)):
                self.get_revision(revision_id)
            return 0, []
        inter = InterRepository.get(source, self)
        try:
            return inter.fetch(revision_id=revision_id, pb=pb, find_ghosts=find_ghosts)
        except NotImplementedError:
            raise errors.IncompatibleRepositories(source, self)

    def create_bundle(self, target, base, fileobj, format=None):
        return serializer.write_bundle(self, target, base, fileobj, format)

    def get_commit_builder(self, branch, parents, config, timestamp=None,
                           timezone=None, committer=None, revprops=None,
                           revision_id=None):
        """Obtain a CommitBuilder for this repository.
        
        :param branch: Branch to commit to.
        :param parents: Revision ids of the parents of the new revision.
        :param config: Configuration to use.
        :param timestamp: Optional timestamp recorded for commit.
        :param timezone: Optional timezone for timestamp.
        :param committer: Optional committer to set for commit.
        :param revprops: Optional dictionary of revision properties.
        :param revision_id: Optional revision id.
        """
        result = self._commit_builder_class(self, parents, config,
            timestamp, timezone, committer, revprops, revision_id)
        self.start_write_group()
        return result

    def unlock(self):
        if (self.control_files._lock_count == 1 and
            self.control_files._lock_mode == 'w'):
            if self._write_group is not None:
                self.abort_write_group()
                self.control_files.unlock()
                raise errors.BzrError(
                    'Must end write groups before releasing write locks.')
        self.control_files.unlock()

    @needs_read_lock
    def clone(self, a_bzrdir, revision_id=None):
        """Clone this repository into a_bzrdir using the current format.

        Currently no check is made that the format of this repository and
        the bzrdir format are compatible. FIXME RBC 20060201.

        :return: The newly created destination repository.
        """
        # TODO: deprecate after 0.16; cloning this with all its settings is
        # probably not very useful -- mbp 20070423
        dest_repo = self._create_sprouting_repo(a_bzrdir, shared=self.is_shared())
        self.copy_content_into(dest_repo, revision_id)
        return dest_repo

    def start_write_group(self):
        """Start a write group in the repository.

        Write groups are used by repositories which do not have a 1:1 mapping
        between file ids and backend store to manage the insertion of data from
        both fetch and commit operations.

        A write lock is required around the start_write_group/commit_write_group
        for the support of lock-requiring repository formats.

        One can only insert data into a repository inside a write group.

        :return: None.
        """
        if not self.is_write_locked():
            raise errors.NotWriteLocked(self)
        if self._write_group:
            raise errors.BzrError('already in a write group')
        self._start_write_group()
        # so we can detect unlock/relock - the write group is now entered.
        self._write_group = self.get_transaction()

    def _start_write_group(self):
        """Template method for per-repository write group startup.
        
        This is called before the write group is considered to be 
        entered.
        """

    @needs_read_lock
    def sprout(self, to_bzrdir, revision_id=None):
        """Create a descendent repository for new development.

        Unlike clone, this does not copy the settings of the repository.
        """
        dest_repo = self._create_sprouting_repo(to_bzrdir, shared=False)
        dest_repo.fetch(self, revision_id=revision_id)
        return dest_repo

    def _create_sprouting_repo(self, a_bzrdir, shared):
        if not isinstance(a_bzrdir._format, self.bzrdir._format.__class__):
            # use target default format.
            dest_repo = a_bzrdir.create_repository()
        else:
            # Most control formats need the repository to be specifically
            # created, but on some old all-in-one formats it's not needed
            try:
                dest_repo = self._format.initialize(a_bzrdir, shared=shared)
            except errors.UninitializableFormat:
                dest_repo = a_bzrdir.open_repository()
        return dest_repo

    @needs_read_lock
    def has_revision(self, revision_id):
        """True if this repository has a copy of the revision."""
        return revision_id in self.has_revisions((revision_id,))

    @needs_read_lock
    def has_revisions(self, revision_ids):
        """Probe to find out the presence of multiple revisions.

        :param revision_ids: An iterable of revision_ids.
        :return: A set of the revision_ids that were present.
        """
        parent_map = self.revisions.get_parent_map(
            [(rev_id,) for rev_id in revision_ids])
        result = set()
        if _mod_revision.NULL_REVISION in revision_ids:
            result.add(_mod_revision.NULL_REVISION)
        result.update([key[0] for key in parent_map])
        return result

    @needs_read_lock
    def get_revision(self, revision_id):
        """Return the Revision object for a named revision."""
        return self.get_revisions([revision_id])[0]

    @needs_read_lock
    def get_revision_reconcile(self, revision_id):
        """'reconcile' helper routine that allows access to a revision always.
        
        This variant of get_revision does not cross check the weave graph
        against the revision one as get_revision does: but it should only
        be used by reconcile, or reconcile-alike commands that are correcting
        or testing the revision graph.
        """
        return self._get_revisions([revision_id])[0]

    @needs_read_lock
    def get_revisions(self, revision_ids):
        """Get many revisions at once."""
        return self._get_revisions(revision_ids)

    @needs_read_lock
    def _get_revisions(self, revision_ids):
        """Core work logic to get many revisions without sanity checks."""
        for rev_id in revision_ids:
            if not rev_id or not isinstance(rev_id, basestring):
                raise errors.InvalidRevisionId(revision_id=rev_id, branch=self)
        keys = [(key,) for key in revision_ids]
        stream = self.revisions.get_record_stream(keys, 'unordered', True)
        revs = {}
        for record in stream:
            if record.storage_kind == 'absent':
                raise errors.NoSuchRevision(self, record.key[0])
            text = record.get_bytes_as('fulltext')
            rev = self._serializer.read_revision_from_string(text)
            revs[record.key[0]] = rev
        return [revs[revid] for revid in revision_ids]

    @needs_read_lock
    def get_revision_xml(self, revision_id):
        # TODO: jam 20070210 This shouldn't be necessary since get_revision
        #       would have already do it.
        # TODO: jam 20070210 Just use _serializer.write_revision_to_string()
        rev = self.get_revision(revision_id)
        rev_tmp = StringIO()
        # the current serializer..
        self._serializer.write_revision(rev, rev_tmp)
        rev_tmp.seek(0)
        return rev_tmp.getvalue()

    def get_deltas_for_revisions(self, revisions):
        """Produce a generator of revision deltas.
        
        Note that the input is a sequence of REVISIONS, not revision_ids.
        Trees will be held in memory until the generator exits.
        Each delta is relative to the revision's lefthand predecessor.
        """
        required_trees = set()
        for revision in revisions:
            required_trees.add(revision.revision_id)
            required_trees.update(revision.parent_ids[:1])
        trees = dict((t.get_revision_id(), t) for 
                     t in self.revision_trees(required_trees))
        for revision in revisions:
            if not revision.parent_ids:
                old_tree = self.revision_tree(None)
            else:
                old_tree = trees[revision.parent_ids[0]]
            yield trees[revision.revision_id].changes_from(old_tree)

    @needs_read_lock
    def get_revision_delta(self, revision_id):
        """Return the delta for one revision.

        The delta is relative to the left-hand predecessor of the
        revision.
        """
        r = self.get_revision(revision_id)
        return list(self.get_deltas_for_revisions([r]))[0]

    @needs_write_lock
    def store_revision_signature(self, gpg_strategy, plaintext, revision_id):
        signature = gpg_strategy.sign(plaintext)
        self.add_signature_text(revision_id, signature)

    @needs_write_lock
    def add_signature_text(self, revision_id, signature):
        self.signatures.add_lines((revision_id,), (),
            osutils.split_lines(signature))

    def find_text_key_references(self):
        """Find the text key references within the repository.

        :return: a dictionary mapping (file_id, revision_id) tuples to altered file-ids to an iterable of
        revision_ids. Each altered file-ids has the exact revision_ids that
        altered it listed explicitly.
        :return: A dictionary mapping text keys ((fileid, revision_id) tuples)
            to whether they were referred to by the inventory of the
            revision_id that they contain. The inventory texts from all present
            revision ids are assessed to generate this report.
        """
        revision_keys = self.revisions.keys()
        w = self.inventories
        pb = ui.ui_factory.nested_progress_bar()
        try:
            return self._find_text_key_references_from_xml_inventory_lines(
                w.iter_lines_added_or_present_in_keys(revision_keys, pb=pb))
        finally:
            pb.finished()

    def _find_text_key_references_from_xml_inventory_lines(self,
        line_iterator):
        """Core routine for extracting references to texts from inventories.

        This performs the translation of xml lines to revision ids.

        :param line_iterator: An iterator of lines, origin_version_id
        :return: A dictionary mapping text keys ((fileid, revision_id) tuples)
            to whether they were referred to by the inventory of the
            revision_id that they contain. Note that if that revision_id was
            not part of the line_iterator's output then False will be given -
            even though it may actually refer to that key.
        """
        if not self._serializer.support_altered_by_hack:
            raise AssertionError(
                "_find_text_key_references_from_xml_inventory_lines only "
                "supported for branches which store inventory as unnested xml"
                ", not on %r" % self)
        result = {}

        # this code needs to read every new line in every inventory for the
        # inventories [revision_ids]. Seeing a line twice is ok. Seeing a line
        # not present in one of those inventories is unnecessary but not 
        # harmful because we are filtering by the revision id marker in the
        # inventory lines : we only select file ids altered in one of those  
        # revisions. We don't need to see all lines in the inventory because
        # only those added in an inventory in rev X can contain a revision=X
        # line.
        unescape_revid_cache = {}
        unescape_fileid_cache = {}

        # jam 20061218 In a big fetch, this handles hundreds of thousands
        # of lines, so it has had a lot of inlining and optimizing done.
        # Sorry that it is a little bit messy.
        # Move several functions to be local variables, since this is a long
        # running loop.
        search = self._file_ids_altered_regex.search
        unescape = _unescape_xml
        setdefault = result.setdefault
        for line, line_key in line_iterator:
            match = search(line)
            if match is None:
                continue
            # One call to match.group() returning multiple items is quite a
            # bit faster than 2 calls to match.group() each returning 1
            file_id, revision_id = match.group('file_id', 'revision_id')

            # Inlining the cache lookups helps a lot when you make 170,000
            # lines and 350k ids, versus 8.4 unique ids.
            # Using a cache helps in 2 ways:
            #   1) Avoids unnecessary decoding calls
            #   2) Re-uses cached strings, which helps in future set and
            #      equality checks.
            # (2) is enough that removing encoding entirely along with
            # the cache (so we are using plain strings) results in no
            # performance improvement.
            try:
                revision_id = unescape_revid_cache[revision_id]
            except KeyError:
                unescaped = unescape(revision_id)
                unescape_revid_cache[revision_id] = unescaped
                revision_id = unescaped

            # Note that unconditionally unescaping means that we deserialise
            # every fileid, which for general 'pull' is not great, but we don't
            # really want to have some many fulltexts that this matters anyway.
            # RBC 20071114.
            try:
                file_id = unescape_fileid_cache[file_id]
            except KeyError:
                unescaped = unescape(file_id)
                unescape_fileid_cache[file_id] = unescaped
                file_id = unescaped

            key = (file_id, revision_id)
            setdefault(key, False)
            if revision_id == line_key[-1]:
                result[key] = True
        return result

    def _find_file_ids_from_xml_inventory_lines(self, line_iterator,
        revision_ids):
        """Helper routine for fileids_altered_by_revision_ids.

        This performs the translation of xml lines to revision ids.

        :param line_iterator: An iterator of lines, origin_version_id
        :param revision_ids: The revision ids to filter for. This should be a
            set or other type which supports efficient __contains__ lookups, as
            the revision id from each parsed line will be looked up in the
            revision_ids filter.
        :return: a dictionary mapping altered file-ids to an iterable of
        revision_ids. Each altered file-ids has the exact revision_ids that
        altered it listed explicitly.
        """
        result = {}
        setdefault = result.setdefault
        for key in \
            self._find_text_key_references_from_xml_inventory_lines(
                line_iterator).iterkeys():
            # once data is all ensured-consistent; then this is
            # if revision_id == version_id
            if key[-1:] in revision_ids:
                setdefault(key[0], set()).add(key[-1])
        return result

    def fileids_altered_by_revision_ids(self, revision_ids, _inv_weave=None):
        """Find the file ids and versions affected by revisions.

        :param revisions: an iterable containing revision ids.
        :param _inv_weave: The inventory weave from this repository or None.
            If None, the inventory weave will be opened automatically.
        :return: a dictionary mapping altered file-ids to an iterable of
        revision_ids. Each altered file-ids has the exact revision_ids that
        altered it listed explicitly.
        """
        selected_keys = set((revid,) for revid in revision_ids)
        w = _inv_weave or self.inventories
        pb = ui.ui_factory.nested_progress_bar()
        try:
            return self._find_file_ids_from_xml_inventory_lines(
                w.iter_lines_added_or_present_in_keys(
                    selected_keys, pb=pb),
                selected_keys)
        finally:
            pb.finished()

    def iter_files_bytes(self, desired_files):
        """Iterate through file versions.

        Files will not necessarily be returned in the order they occur in
        desired_files.  No specific order is guaranteed.

        Yields pairs of identifier, bytes_iterator.  identifier is an opaque
        value supplied by the caller as part of desired_files.  It should
        uniquely identify the file version in the caller's context.  (Examples:
        an index number or a TreeTransform trans_id.)

        bytes_iterator is an iterable of bytestrings for the file.  The
        kind of iterable and length of the bytestrings are unspecified, but for
        this implementation, it is a list of bytes produced by
        VersionedFile.get_record_stream().

        :param desired_files: a list of (file_id, revision_id, identifier)
            triples
        """
        transaction = self.get_transaction()
        text_keys = {}
        for file_id, revision_id, callable_data in desired_files:
            text_keys[(file_id, revision_id)] = callable_data
        for record in self.texts.get_record_stream(text_keys, 'unordered', True):
            if record.storage_kind == 'absent':
                raise errors.RevisionNotPresent(record.key, self)
            yield text_keys[record.key], record.get_bytes_as('fulltext')

    def _generate_text_key_index(self, text_key_references=None,
        ancestors=None):
        """Generate a new text key index for the repository.

        This is an expensive function that will take considerable time to run.

        :return: A dict mapping text keys ((file_id, revision_id) tuples) to a
            list of parents, also text keys. When a given key has no parents,
            the parents list will be [NULL_REVISION].
        """
        # All revisions, to find inventory parents.
        if ancestors is None:
            graph = self.get_graph()
            ancestors = graph.get_parent_map(self.all_revision_ids())
        if text_key_references is None:
            text_key_references = self.find_text_key_references()
        pb = ui.ui_factory.nested_progress_bar()
        try:
            return self._do_generate_text_key_index(ancestors,
                text_key_references, pb)
        finally:
            pb.finished()

    def _do_generate_text_key_index(self, ancestors, text_key_references, pb):
        """Helper for _generate_text_key_index to avoid deep nesting."""
        revision_order = tsort.topo_sort(ancestors)
        invalid_keys = set()
        revision_keys = {}
        for revision_id in revision_order:
            revision_keys[revision_id] = set()
        text_count = len(text_key_references)
        # a cache of the text keys to allow reuse; costs a dict of all the
        # keys, but saves a 2-tuple for every child of a given key.
        text_key_cache = {}
        for text_key, valid in text_key_references.iteritems():
            if not valid:
                invalid_keys.add(text_key)
            else:
                revision_keys[text_key[1]].add(text_key)
            text_key_cache[text_key] = text_key
        del text_key_references
        text_index = {}
        text_graph = graph.Graph(graph.DictParentsProvider(text_index))
        NULL_REVISION = _mod_revision.NULL_REVISION
        # Set a cache with a size of 10 - this suffices for bzr.dev but may be
        # too small for large or very branchy trees. However, for 55K path
        # trees, it would be easy to use too much memory trivially. Ideally we
        # could gauge this by looking at available real memory etc, but this is
        # always a tricky proposition.
        inventory_cache = lru_cache.LRUCache(10)
        batch_size = 10 # should be ~150MB on a 55K path tree
        batch_count = len(revision_order) / batch_size + 1
        processed_texts = 0
        pb.update("Calculating text parents.", processed_texts, text_count)
        for offset in xrange(batch_count):
            to_query = revision_order[offset * batch_size:(offset + 1) *
                batch_size]
            if not to_query:
                break
            for rev_tree in self.revision_trees(to_query):
                revision_id = rev_tree.get_revision_id()
                parent_ids = ancestors[revision_id]
                for text_key in revision_keys[revision_id]:
                    pb.update("Calculating text parents.", processed_texts)
                    processed_texts += 1
                    candidate_parents = []
                    for parent_id in parent_ids:
                        parent_text_key = (text_key[0], parent_id)
                        try:
                            check_parent = parent_text_key not in \
                                revision_keys[parent_id]
                        except KeyError:
                            # the parent parent_id is a ghost:
                            check_parent = False
                            # truncate the derived graph against this ghost.
                            parent_text_key = None
                        if check_parent:
                            # look at the parent commit details inventories to
                            # determine possible candidates in the per file graph.
                            # TODO: cache here.
                            try:
                                inv = inventory_cache[parent_id]
                            except KeyError:
                                inv = self.revision_tree(parent_id).inventory
                                inventory_cache[parent_id] = inv
                            parent_entry = inv._byid.get(text_key[0], None)
                            if parent_entry is not None:
                                parent_text_key = (
                                    text_key[0], parent_entry.revision)
                            else:
                                parent_text_key = None
                        if parent_text_key is not None:
                            candidate_parents.append(
                                text_key_cache[parent_text_key])
                    parent_heads = text_graph.heads(candidate_parents)
                    new_parents = list(parent_heads)
                    new_parents.sort(key=lambda x:candidate_parents.index(x))
                    if new_parents == []:
                        new_parents = [NULL_REVISION]
                    text_index[text_key] = new_parents

        for text_key in invalid_keys:
            text_index[text_key] = [NULL_REVISION]
        return text_index

    def item_keys_introduced_by(self, revision_ids, _files_pb=None):
        """Get an iterable listing the keys of all the data introduced by a set
        of revision IDs.

        The keys will be ordered so that the corresponding items can be safely
        fetched and inserted in that order.

        :returns: An iterable producing tuples of (knit-kind, file-id,
            versions).  knit-kind is one of 'file', 'inventory', 'signatures',
            'revisions'.  file-id is None unless knit-kind is 'file'.
        """
        # XXX: it's a bit weird to control the inventory weave caching in this
        # generator.  Ideally the caching would be done in fetch.py I think.  Or
        # maybe this generator should explicitly have the contract that it
        # should not be iterated until the previously yielded item has been
        # processed?
        inv_w = self.inventories

        # file ids that changed
        file_ids = self.fileids_altered_by_revision_ids(revision_ids, inv_w)
        count = 0
        num_file_ids = len(file_ids)
        for file_id, altered_versions in file_ids.iteritems():
            if _files_pb is not None:
                _files_pb.update("fetch texts", count, num_file_ids)
            count += 1
            yield ("file", file_id, altered_versions)
        # We're done with the files_pb.  Note that it finished by the caller,
        # just as it was created by the caller.
        del _files_pb

        # inventory
        yield ("inventory", None, revision_ids)

        # signatures
        revisions_with_signatures = set()
        for rev_id in revision_ids:
            try:
                self.get_signature_text(rev_id)
            except errors.NoSuchRevision:
                # not signed.
                pass
            else:
                revisions_with_signatures.add(rev_id)
        yield ("signatures", None, revisions_with_signatures)

        # revisions
        yield ("revisions", None, revision_ids)

    @needs_read_lock
    def get_inventory(self, revision_id):
        """Get Inventory object by revision id."""
        return self.iter_inventories([revision_id]).next()

    def iter_inventories(self, revision_ids):
        """Get many inventories by revision_ids.

        This will buffer some or all of the texts used in constructing the
        inventories in memory, but will only parse a single inventory at a
        time.

        :return: An iterator of inventories.
        """
        if ((None in revision_ids)
            or (_mod_revision.NULL_REVISION in revision_ids)):
            raise ValueError('cannot get null revision inventory')
        return self._iter_inventories(revision_ids)

    def _iter_inventories(self, revision_ids):
        """single-document based inventory iteration."""
        for text, revision_id in self._iter_inventory_xmls(revision_ids):
            yield self.deserialise_inventory(revision_id, text)

    def _iter_inventory_xmls(self, revision_ids):
        keys = [(revision_id,) for revision_id in revision_ids]
        stream = self.inventories.get_record_stream(keys, 'unordered', True)
        texts = {}
        for record in stream:
            if record.storage_kind != 'absent':
                texts[record.key] = record.get_bytes_as('fulltext')
            else:
                raise errors.NoSuchRevision(self, record.key)
        for key in keys:
            yield texts[key], key[-1]

    def deserialise_inventory(self, revision_id, xml):
        """Transform the xml into an inventory object. 

        :param revision_id: The expected revision id of the inventory.
        :param xml: A serialised inventory.
        """
        result = self._serializer.read_inventory_from_string(xml, revision_id)
        if result.revision_id != revision_id:
            raise AssertionError('revision id mismatch %s != %s' % (
                result.revision_id, revision_id))
        return result

    def serialise_inventory(self, inv):
        return self._serializer.write_inventory_to_string(inv)

    def _serialise_inventory_to_lines(self, inv):
        return self._serializer.write_inventory_to_lines(inv)

    def get_serializer_format(self):
        return self._serializer.format_num

    @needs_read_lock
    def get_inventory_xml(self, revision_id):
        """Get inventory XML as a file object."""
        texts = self._iter_inventory_xmls([revision_id])
        try:
            text, revision_id = texts.next()
        except StopIteration:
            raise errors.HistoryMissing(self, 'inventory', revision_id)
        return text

    @needs_read_lock
    def get_inventory_sha1(self, revision_id):
        """Return the sha1 hash of the inventory entry
        """
        return self.get_revision(revision_id).inventory_sha1

<<<<<<< HEAD
=======
    @needs_read_lock
    @deprecated_method(one_four)
    def get_revision_graph(self, revision_id=None):
        """Return a dictionary containing the revision graph.

        NB: This method should not be used as it accesses the entire graph all
        at once, which is much more data than most operations should require.

        :param revision_id: The revision_id to get a graph from. If None, then
        the entire revision graph is returned. This is a deprecated mode of
        operation and will be removed in the future.
        :return: a dictionary of revision_id->revision_parents_list.
        """
        raise NotImplementedError(self.get_revision_graph)

    @needs_read_lock
    @deprecated_method(one_three)
    def get_revision_graph_with_ghosts(self, revision_ids=None):
        """Return a graph of the revisions with ghosts marked as applicable.

        :param revision_ids: an iterable of revisions to graph or None for all.
        :return: a Graph object with the graph reachable from revision_ids.
        """
        if 'evil' in debug.debug_flags:
            mutter_callsite(3,
                "get_revision_graph_with_ghosts scales with size of history.")
        result = deprecated_graph.Graph()
        if not revision_ids:
            pending = set(self.all_revision_ids())
            required = set([])
        else:
            pending = set(revision_ids)
            # special case NULL_REVISION
            if _mod_revision.NULL_REVISION in pending:
                pending.remove(_mod_revision.NULL_REVISION)
            required = set(pending)
        done = set([])
        while len(pending):
            revision_id = pending.pop()
            try:
                rev = self.get_revision(revision_id)
            except errors.NoSuchRevision:
                if revision_id in required:
                    raise
                # a ghost
                result.add_ghost(revision_id)
                continue
            for parent_id in rev.parent_ids:
                # is this queued or done ?
                if (parent_id not in pending and
                    parent_id not in done):
                    # no, queue it.
                    pending.add(parent_id)
            result.add_node(revision_id, rev.parent_ids)
            done.add(revision_id)
        return result

>>>>>>> 52619edb
    def iter_reverse_revision_history(self, revision_id):
        """Iterate backwards through revision ids in the lefthand history

        :param revision_id: The revision id to start with.  All its lefthand
            ancestors will be traversed.
        """
        graph = self.get_graph()
        next_id = revision_id
        while True:
            if next_id in (None, _mod_revision.NULL_REVISION):
                return
            yield next_id
            # Note: The following line may raise KeyError in the event of
            # truncated history. We decided not to have a try:except:raise
            # RevisionNotPresent here until we see a use for it, because of the
            # cost in an inner loop that is by its very nature O(history).
            # Robert Collins 20080326
            parents = graph.get_parent_map([next_id])[next_id]
            if len(parents) == 0:
                return
            else:
                next_id = parents[0]

    @needs_read_lock
    def get_revision_inventory(self, revision_id):
        """Return inventory of a past revision."""
        # TODO: Unify this with get_inventory()
        # bzr 0.0.6 and later imposes the constraint that the inventory_id
        # must be the same as its revision, so this is trivial.
        if revision_id is None:
            # This does not make sense: if there is no revision,
            # then it is the current tree inventory surely ?!
            # and thus get_root_id() is something that looks at the last
            # commit on the branch, and the get_root_id is an inventory check.
            raise NotImplementedError
            # return Inventory(self.get_root_id())
        else:
            return self.get_inventory(revision_id)

    @needs_read_lock
    def is_shared(self):
        """Return True if this repository is flagged as a shared repository."""
        raise NotImplementedError(self.is_shared)

    @needs_write_lock
    def reconcile(self, other=None, thorough=False):
        """Reconcile this repository."""
        from bzrlib.reconcile import RepoReconciler
        reconciler = RepoReconciler(self, thorough=thorough)
        reconciler.reconcile()
        return reconciler

    def _refresh_data(self):
        """Helper called from lock_* to ensure coherency with disk.

        The default implementation does nothing; it is however possible
        for repositories to maintain loaded indices across multiple locks
        by checking inside their implementation of this method to see
        whether their indices are still valid. This depends of course on
        the disk format being validatable in this manner.
        """

    @needs_read_lock
    def revision_tree(self, revision_id):
        """Return Tree for a revision on this branch.

        `revision_id` may be None for the empty tree revision.
        """
        # TODO: refactor this to use an existing revision object
        # so we don't need to read it in twice.
        if revision_id is None or revision_id == _mod_revision.NULL_REVISION:
            return RevisionTree(self, Inventory(root_id=None), 
                                _mod_revision.NULL_REVISION)
        else:
            inv = self.get_revision_inventory(revision_id)
            return RevisionTree(self, inv, revision_id)

    def revision_trees(self, revision_ids):
        """Return Tree for a revision on this branch.

        `revision_id` may not be None or 'null:'"""
        inventories = self.iter_inventories(revision_ids)
        for inv in inventories:
            yield RevisionTree(self, inv, inv.revision_id)

    @needs_read_lock
    def get_ancestry(self, revision_id, topo_sorted=True):
        """Return a list of revision-ids integrated by a revision.

        The first element of the list is always None, indicating the origin 
        revision.  This might change when we have history horizons, or 
        perhaps we should have a new API.
        
        This is topologically sorted.
        """
        if _mod_revision.is_null(revision_id):
            return [None]
        if not self.has_revision(revision_id):
            raise errors.NoSuchRevision(self, revision_id)
        graph = self.get_graph()
        keys = set()
        search = graph._make_breadth_first_searcher([revision_id])
        while True:
            try:
                found, ghosts = search.next_with_ghosts()
            except StopIteration:
                break
            keys.update(found)
        if _mod_revision.NULL_REVISION in keys:
            keys.remove(_mod_revision.NULL_REVISION)
        if topo_sorted:
            parent_map = graph.get_parent_map(keys)
            keys = tsort.topo_sort(parent_map)
        return [None] + list(keys)

    def pack(self):
        """Compress the data within the repository.

        This operation only makes sense for some repository types. For other
        types it should be a no-op that just returns.

        This stub method does not require a lock, but subclasses should use
        @needs_write_lock as this is a long running call its reasonable to 
        implicitly lock for the user.
        """

    @needs_read_lock
    @deprecated_method(one_four)
    def print_file(self, file, revision_id):
        """Print `file` to stdout.
        
        FIXME RBC 20060125 as John Meinel points out this is a bad api
        - it writes to stdout, it assumes that that is valid etc. Fix
        by creating a new more flexible convenience function.
        """
        tree = self.revision_tree(revision_id)
        # use inventory as it was in that revision
        file_id = tree.inventory.path2id(file)
        if not file_id:
            # TODO: jam 20060427 Write a test for this code path
            #       it had a bug in it, and was raising the wrong
            #       exception.
            raise errors.BzrError("%r is not present in revision %s" % (file, revision_id))
        tree.print_file(file_id)

    def get_transaction(self):
        return self.control_files.get_transaction()

<<<<<<< HEAD
    @deprecated_method(symbol_versioning.one_one)
=======
    def revision_parents(self, revision_id):
        return self.get_inventory_weave().parent_names(revision_id)

    @deprecated_method(one_one)
>>>>>>> 52619edb
    def get_parents(self, revision_ids):
        """See StackedParentsProvider.get_parents"""
        parent_map = self.get_parent_map(revision_ids)
        return [parent_map.get(r, None) for r in revision_ids]

    def get_parent_map(self, keys):
        """See graph._StackedParentsProvider.get_parent_map"""
        parent_map = {}
        for revision_id in keys:
            if revision_id is None:
                raise ValueError('get_parent_map(None) is not valid')
            if revision_id == _mod_revision.NULL_REVISION:
                parent_map[revision_id] = ()
            else:
                try:
                    parent_id_list = self.get_revision(revision_id).parent_ids
                except errors.NoSuchRevision:
                    pass
                else:
                    if len(parent_id_list) == 0:
                        parent_ids = (_mod_revision.NULL_REVISION,)
                    else:
                        parent_ids = tuple(parent_id_list)
                    parent_map[revision_id] = parent_ids
        return parent_map

    def _make_parents_provider(self):
        return self

    def get_graph(self, other_repository=None):
        """Return the graph walker for this repository format"""
        parents_provider = self._make_parents_provider()
        if (other_repository is not None and
            not self.has_same_location(other_repository)):
            parents_provider = graph._StackedParentsProvider(
                [parents_provider, other_repository._make_parents_provider()])
        return graph.Graph(parents_provider)

    def _get_versioned_file_checker(self):
        """Return an object suitable for checking versioned files."""
        return _VersionedFileChecker(self)

    def revision_ids_to_search_result(self, result_set):
        """Convert a set of revision ids to a graph SearchResult."""
        result_parents = set()
        for parents in self.get_graph().get_parent_map(
            result_set).itervalues():
            result_parents.update(parents)
        included_keys = result_set.intersection(result_parents)
        start_keys = result_set.difference(included_keys)
        exclude_keys = result_parents.difference(result_set)
        result = graph.SearchResult(start_keys, exclude_keys,
            len(result_set), result_set)
        return result

    @needs_write_lock
    def set_make_working_trees(self, new_value):
        """Set the policy flag for making working trees when creating branches.

        This only applies to branches that use this repository.

        The default is 'True'.
        :param new_value: True to restore the default, False to disable making
                          working trees.
        """
        raise NotImplementedError(self.set_make_working_trees)
    
    def make_working_trees(self):
        """Returns the policy for making working trees on new branches."""
        raise NotImplementedError(self.make_working_trees)

    @needs_write_lock
    def sign_revision(self, revision_id, gpg_strategy):
        plaintext = Testament.from_revision(self, revision_id).as_short_text()
        self.store_revision_signature(gpg_strategy, plaintext, revision_id)

    @needs_read_lock
    def has_signature_for_revision_id(self, revision_id):
        """Query for a revision signature for revision_id in the repository."""
        if not self.has_revision(revision_id):
            raise errors.NoSuchRevision(self, revision_id)
        sig_present = (1 == len(
            self.signatures.get_parent_map([(revision_id,)])))
        return sig_present

    @needs_read_lock
    def get_signature_text(self, revision_id):
        """Return the text for a signature."""
        stream = self.signatures.get_record_stream([(revision_id,)],
            'unordered', True)
        record = stream.next()
        if record.storage_kind == 'absent':
            raise errors.NoSuchRevision(self, revision_id)
        return record.get_bytes_as('fulltext')

    @needs_read_lock
    def check(self, revision_ids=None):
        """Check consistency of all history of given revision_ids.

        Different repository implementations should override _check().

        :param revision_ids: A non-empty list of revision_ids whose ancestry
             will be checked.  Typically the last revision_id of a branch.
        """
        return self._check(revision_ids)

    def _check(self, revision_ids):
        result = check.Check(self)
        result.check()
        return result

    def _warn_if_deprecated(self):
        global _deprecation_warning_done
        if _deprecation_warning_done:
            return
        _deprecation_warning_done = True
        warning("Format %s for %s is deprecated - please use 'bzr upgrade' to get better performance"
                % (self._format, self.bzrdir.transport.base))

    def supports_rich_root(self):
        return self._format.rich_root_data

    def _check_ascii_revisionid(self, revision_id, method):
        """Private helper for ascii-only repositories."""
        # weave repositories refuse to store revisionids that are non-ascii.
        if revision_id is not None:
            # weaves require ascii revision ids.
            if isinstance(revision_id, unicode):
                try:
                    revision_id.encode('ascii')
                except UnicodeEncodeError:
                    raise errors.NonAsciiRevisionId(method, self)
            else:
                try:
                    revision_id.decode('ascii')
                except UnicodeDecodeError:
                    raise errors.NonAsciiRevisionId(method, self)
    
    def revision_graph_can_have_wrong_parents(self):
        """Is it possible for this repository to have a revision graph with
        incorrect parents?

        If True, then this repository must also implement
        _find_inconsistent_revision_parents so that check and reconcile can
        check for inconsistencies before proceeding with other checks that may
        depend on the revision index being consistent.
        """
        raise NotImplementedError(self.revision_graph_can_have_wrong_parents)


# remove these delegates a while after bzr 0.15
def __make_delegated(name, from_module):
    def _deprecated_repository_forwarder():
        symbol_versioning.warn('%s moved to %s in bzr 0.15'
            % (name, from_module),
            DeprecationWarning,
            stacklevel=2)
        m = __import__(from_module, globals(), locals(), [name])
        try:
            return getattr(m, name)
        except AttributeError:
            raise AttributeError('module %s has no name %s'
                    % (m, name))
    globals()[name] = _deprecated_repository_forwarder

for _name in [
        'AllInOneRepository',
        'WeaveMetaDirRepository',
        'PreSplitOutRepositoryFormat',
        'RepositoryFormat4',
        'RepositoryFormat5',
        'RepositoryFormat6',
        'RepositoryFormat7',
        ]:
    __make_delegated(_name, 'bzrlib.repofmt.weaverepo')

for _name in [
        'KnitRepository',
        'RepositoryFormatKnit',
        'RepositoryFormatKnit1',
        ]:
    __make_delegated(_name, 'bzrlib.repofmt.knitrepo')


def install_revision(repository, rev, revision_tree):
    """Install all revision data into a repository."""
    install_revisions(repository, [(rev, revision_tree, None)])


def install_revisions(repository, iterable, num_revisions=None, pb=None):
    """Install all revision data into a repository.

    Accepts an iterable of revision, tree, signature tuples.  The signature
    may be None.
    """
    repository.start_write_group()
    try:
        for n, (revision, revision_tree, signature) in enumerate(iterable):
            _install_revision(repository, revision, revision_tree, signature)
            if pb is not None:
                pb.update('Transferring revisions', n + 1, num_revisions)
    except:
        repository.abort_write_group()
        raise
    else:
        repository.commit_write_group()


def _install_revision(repository, rev, revision_tree, signature):
    """Install all revision data into a repository."""
    present_parents = []
    parent_trees = {}
    for p_id in rev.parent_ids:
        if repository.has_revision(p_id):
            present_parents.append(p_id)
            parent_trees[p_id] = repository.revision_tree(p_id)
        else:
            parent_trees[p_id] = repository.revision_tree(None)

    inv = revision_tree.inventory
    entries = inv.iter_entries()
    # backwards compatibility hack: skip the root id.
    if not repository.supports_rich_root():
        path, root = entries.next()
        if root.revision != rev.revision_id:
            raise errors.IncompatibleRevision(repr(repository))
    text_keys = {}
    for path, ie in entries:
        text_keys[(ie.file_id, ie.revision)] = ie
    text_parent_map = repository.texts.get_parent_map(text_keys)
    missing_texts = set(text_keys) - set(text_parent_map)
    # Add the texts that are not already present
    for text_key in missing_texts:
        ie = text_keys[text_key]
        text_parents = []
        # FIXME: TODO: The following loop overlaps/duplicates that done by
        # commit to determine parents. There is a latent/real bug here where
        # the parents inserted are not those commit would do - in particular
        # they are not filtered by heads(). RBC, AB
        for revision, tree in parent_trees.iteritems():
            if ie.file_id not in tree:
                continue
            parent_id = tree.inventory[ie.file_id].revision
            if parent_id in text_parents:
                continue
            text_parents.append((ie.file_id, parent_id))
        lines = revision_tree.get_file(ie.file_id).readlines()
        repository.texts.add_lines(text_key, text_parents, lines)
    try:
        # install the inventory
        repository.add_inventory(rev.revision_id, inv, present_parents)
    except errors.RevisionAlreadyPresent:
        pass
    if signature is not None:
        repository.add_signature_text(rev.revision_id, signature)
    repository.add_revision(rev.revision_id, rev, inv)


class MetaDirRepository(Repository):
    """Repositories in the new meta-dir layout.
    
    :ivar _transport: Transport for access to repository control files,
        typically pointing to .bzr/repository.
    """

    def __init__(self, _format, a_bzrdir, control_files):
        super(MetaDirRepository, self).__init__(_format, a_bzrdir, control_files)
        self._transport = control_files._transport

    @needs_read_lock
    def is_shared(self):
        """Return True if this repository is flagged as a shared repository."""
        return self._transport.has('shared-storage')

    @needs_write_lock
    def set_make_working_trees(self, new_value):
        """Set the policy flag for making working trees when creating branches.

        This only applies to branches that use this repository.

        The default is 'True'.
        :param new_value: True to restore the default, False to disable making
                          working trees.
        """
        if new_value:
            try:
                self._transport.delete('no-working-trees')
            except errors.NoSuchFile:
                pass
        else:
            self._transport.put_bytes('no-working-trees', '',
                mode=self.bzrdir._get_file_mode())
    
    def make_working_trees(self):
        """Returns the policy for making working trees on new branches."""
        return not self._transport.has('no-working-trees')


class MetaDirVersionedFileRepository(MetaDirRepository):
    """Repositories in a meta-dir, that work via versioned file objects."""

    def __init__(self, _format, a_bzrdir, control_files):
        super(MetaDirVersionedFileRepository, self).__init__(_format, a_bzrdir,
            control_files)


class RepositoryFormatRegistry(registry.Registry):
    """Registry of RepositoryFormats."""

    def get(self, format_string):
        r = registry.Registry.get(self, format_string)
        if callable(r):
            r = r()
        return r
    

format_registry = RepositoryFormatRegistry()
"""Registry of formats, indexed by their identifying format string.

This can contain either format instances themselves, or classes/factories that
can be called to obtain one.
"""


#####################################################################
# Repository Formats

class RepositoryFormat(object):
    """A repository format.

    Formats provide three things:
     * An initialization routine to construct repository data on disk.
     * a format string which is used when the BzrDir supports versioned
       children.
     * an open routine which returns a Repository instance.

    There is one and only one Format subclass for each on-disk format. But
    there can be one Repository subclass that is used for several different
    formats. The _format attribute on a Repository instance can be used to
    determine the disk format.

    Formats are placed in an dict by their format string for reference 
    during opening. These should be subclasses of RepositoryFormat
    for consistency.

    Once a format is deprecated, just deprecate the initialize and open
    methods on the format class. Do not deprecate the object, as the 
    object will be created every system load.

    Common instance attributes:
    _matchingbzrdir - the bzrdir format that the repository format was
    originally written to work with. This can be used if manually
    constructing a bzrdir and repository, or more commonly for test suite
    parameterization.
    """

    # Set to True or False in derived classes. True indicates that the format
    # supports ghosts gracefully.
    supports_ghosts = None
    # Can this repository be given external locations to lookup additional
    # data. Set to True or False in derived classes.
    supports_external_lookups = None

    def __str__(self):
        return "<%s>" % self.__class__.__name__

    def __eq__(self, other):
        # format objects are generally stateless
        return isinstance(other, self.__class__)

    def __ne__(self, other):
        return not self == other

    @classmethod
    def find_format(klass, a_bzrdir):
        """Return the format for the repository object in a_bzrdir.
        
        This is used by bzr native formats that have a "format" file in
        the repository.  Other methods may be used by different types of 
        control directory.
        """
        try:
            transport = a_bzrdir.get_repository_transport(None)
            format_string = transport.get("format").read()
            return format_registry.get(format_string)
        except errors.NoSuchFile:
            raise errors.NoRepositoryPresent(a_bzrdir)
        except KeyError:
            raise errors.UnknownFormatError(format=format_string,
                                            kind='repository')

    @classmethod
    def register_format(klass, format):
        format_registry.register(format.get_format_string(), format)

    @classmethod
    def unregister_format(klass, format):
        format_registry.remove(format.get_format_string())
    
    @classmethod
    def get_default_format(klass):
        """Return the current default format."""
        from bzrlib import bzrdir
        return bzrdir.format_registry.make_bzrdir('default').repository_format

    def get_format_string(self):
        """Return the ASCII format string that identifies this format.
        
        Note that in pre format ?? repositories the format string is 
        not permitted nor written to disk.
        """
        raise NotImplementedError(self.get_format_string)

    def get_format_description(self):
        """Return the short description for this format."""
        raise NotImplementedError(self.get_format_description)

    # TODO: this shouldn't be in the base class, it's specific to things that
    # use weaves or knits -- mbp 20070207
    def _get_versioned_file_store(self,
                                  name,
                                  transport,
                                  control_files,
                                  prefixed=True,
                                  versionedfile_class=None,
                                  versionedfile_kwargs={},
                                  escaped=False):
        if versionedfile_class is None:
            versionedfile_class = self._versionedfile_class
        weave_transport = control_files._transport.clone(name)
        dir_mode = control_files._dir_mode
        file_mode = control_files._file_mode
        return VersionedFileStore(weave_transport, prefixed=prefixed,
                                  dir_mode=dir_mode,
                                  file_mode=file_mode,
                                  versionedfile_class=versionedfile_class,
                                  versionedfile_kwargs=versionedfile_kwargs,
                                  escaped=escaped)

    def initialize(self, a_bzrdir, shared=False):
        """Initialize a repository of this format in a_bzrdir.

        :param a_bzrdir: The bzrdir to put the new repository in it.
        :param shared: The repository should be initialized as a sharable one.
        :returns: The new repository object.
        
        This may raise UninitializableFormat if shared repository are not
        compatible the a_bzrdir.
        """
        raise NotImplementedError(self.initialize)

    def is_supported(self):
        """Is this format supported?

        Supported formats must be initializable and openable.
        Unsupported formats may not support initialization or committing or 
        some other features depending on the reason for not being supported.
        """
        return True

    def check_conversion_target(self, target_format):
        raise NotImplementedError(self.check_conversion_target)

    def open(self, a_bzrdir, _found=False):
        """Return an instance of this format for the bzrdir a_bzrdir.
        
        _found is a private parameter, do not use it.
        """
        raise NotImplementedError(self.open)


class MetaDirRepositoryFormat(RepositoryFormat):
    """Common base class for the new repositories using the metadir layout."""

    rich_root_data = False
    supports_tree_reference = False
    supports_external_lookups = False
    _matchingbzrdir = bzrdir.BzrDirMetaFormat1()

    def __init__(self):
        super(MetaDirRepositoryFormat, self).__init__()

    def _create_control_files(self, a_bzrdir):
        """Create the required files and the initial control_files object."""
        # FIXME: RBC 20060125 don't peek under the covers
        # NB: no need to escape relative paths that are url safe.
        repository_transport = a_bzrdir.get_repository_transport(self)
        control_files = lockable_files.LockableFiles(repository_transport,
                                'lock', lockdir.LockDir)
        control_files.create_lock()
        return control_files

    def _upload_blank_content(self, a_bzrdir, dirs, files, utf8_files, shared):
        """Upload the initial blank content."""
        control_files = self._create_control_files(a_bzrdir)
        control_files.lock_write()
        transport = control_files._transport
        if shared == True:
            utf8_files += [('shared-storage', '')]
        try:
            transport.mkdir_multi(dirs, mode=a_bzrdir._get_dir_mode())
            for (filename, content_stream) in files:
                transport.put_file(filename, content_stream,
                    mode=a_bzrdir._get_file_mode())
            for (filename, content_bytes) in utf8_files:
                transport.put_bytes_non_atomic(filename, content_bytes,
                    mode=a_bzrdir._get_file_mode())
        finally:
            control_files.unlock()


# formats which have no format string are not discoverable
# and not independently creatable, so are not registered.  They're 
# all in bzrlib.repofmt.weaverepo now.  When an instance of one of these is
# needed, it's constructed directly by the BzrDir.  Non-native formats where
# the repository is not separately opened are similar.

format_registry.register_lazy(
    'Bazaar-NG Repository format 7',
    'bzrlib.repofmt.weaverepo',
    'RepositoryFormat7'
    )

format_registry.register_lazy(
    'Bazaar-NG Knit Repository Format 1',
    'bzrlib.repofmt.knitrepo',
    'RepositoryFormatKnit1',
    )

format_registry.register_lazy(
    'Bazaar Knit Repository Format 3 (bzr 0.15)\n',
    'bzrlib.repofmt.knitrepo',
    'RepositoryFormatKnit3',
    )

format_registry.register_lazy(
    'Bazaar Knit Repository Format 4 (bzr 1.0)\n',
    'bzrlib.repofmt.knitrepo',
    'RepositoryFormatKnit4',
    )

# Pack-based formats. There is one format for pre-subtrees, and one for
# post-subtrees to allow ease of testing.
# NOTE: These are experimental in 0.92. Stable in 1.0 and above
format_registry.register_lazy(
    'Bazaar pack repository format 1 (needs bzr 0.92)\n',
    'bzrlib.repofmt.pack_repo',
    'RepositoryFormatKnitPack1',
    )
format_registry.register_lazy(
    'Bazaar pack repository format 1 with subtree support (needs bzr 0.92)\n',
    'bzrlib.repofmt.pack_repo',
    'RepositoryFormatKnitPack3',
    )
format_registry.register_lazy(
    'Bazaar pack repository format 1 with rich root (needs bzr 1.0)\n',
    'bzrlib.repofmt.pack_repo',
    'RepositoryFormatKnitPack4',
    )
# Development formats. 
# 1.2->1.3
# development 0 - stub to introduce development versioning scheme.
format_registry.register_lazy(
    "Bazaar development format 0 (needs bzr.dev from before 1.3)\n",
    'bzrlib.repofmt.pack_repo',
    'RepositoryFormatPackDevelopment0',
    )
format_registry.register_lazy(
    ("Bazaar development format 0 with subtree support "
        "(needs bzr.dev from before 1.3)\n"),
    'bzrlib.repofmt.pack_repo',
    'RepositoryFormatPackDevelopment0Subtree',
    )
# 1.3->1.4 go below here


class InterRepository(InterObject):
    """This class represents operations taking place between two repositories.

    Its instances have methods like copy_content and fetch, and contain
    references to the source and target repositories these operations can be 
    carried out on.

    Often we will provide convenience methods on 'repository' which carry out
    operations with another repository - they will always forward to
    InterRepository.get(other).method_name(parameters).
    """

    _optimisers = []
    """The available optimised InterRepository types."""

    def copy_content(self, revision_id=None):
        raise NotImplementedError(self.copy_content)

    def fetch(self, revision_id=None, pb=None, find_ghosts=False):
        """Fetch the content required to construct revision_id.

        The content is copied from self.source to self.target.

        :param revision_id: if None all content is copied, if NULL_REVISION no
                            content is copied.
        :param pb: optional progress bar to use for progress reports. If not
                   provided a default one will be created.

        Returns the copied revision count and the failed revisions in a tuple:
        (copied, failures).
        """
        raise NotImplementedError(self.fetch)

    def _walk_to_common_revisions(self, revision_ids):
        """Walk out from revision_ids in source to revisions target has.

        :param revision_ids: The start point for the search.
        :return: A set of revision ids.
        """
        target_graph = self.target.get_graph()
        revision_ids = frozenset(revision_ids)
        if set(target_graph.get_parent_map(revision_ids)) == revision_ids:
            return graph.SearchResult(revision_ids, set(), 0, set())
        missing_revs = set()
        source_graph = self.source.get_graph()
        # ensure we don't pay silly lookup costs.
        searcher = source_graph._make_breadth_first_searcher(revision_ids)
        null_set = frozenset([_mod_revision.NULL_REVISION])
        while True:
            try:
                next_revs, ghosts = searcher.next_with_ghosts()
            except StopIteration:
                break
            if revision_ids.intersection(ghosts):
                absent_ids = set(revision_ids.intersection(ghosts))
                # If all absent_ids are present in target, no error is needed.
                absent_ids.difference_update(
                    set(target_graph.get_parent_map(absent_ids)))
                if absent_ids:
                    raise errors.NoSuchRevision(self.source, absent_ids.pop())
            # we don't care about other ghosts as we can't fetch them and
            # haven't been asked to.
            next_revs = set(next_revs)
            # we always have NULL_REVISION present.
            have_revs = set(target_graph.get_parent_map(next_revs)).union(null_set)
            missing_revs.update(next_revs - have_revs)
            searcher.stop_searching_any(have_revs)
        return searcher.get_result()
   
    @deprecated_method(one_two)
    @needs_read_lock
    def missing_revision_ids(self, revision_id=None, find_ghosts=True):
        """Return the revision ids that source has that target does not.
        
        These are returned in topological order.

        :param revision_id: only return revision ids included by this
                            revision_id.
        :param find_ghosts: If True find missing revisions in deep history
            rather than just finding the surface difference.
        """
        return list(self.search_missing_revision_ids(
            revision_id, find_ghosts).get_keys())

    @needs_read_lock
    def search_missing_revision_ids(self, revision_id=None, find_ghosts=True):
        """Return the revision ids that source has that target does not.
        
        :param revision_id: only return revision ids included by this
                            revision_id.
        :param find_ghosts: If True find missing revisions in deep history
            rather than just finding the surface difference.
        :return: A bzrlib.graph.SearchResult.
        """
        # stop searching at found target revisions.
        if not find_ghosts and revision_id is not None:
            return self._walk_to_common_revisions([revision_id])
        # generic, possibly worst case, slow code path.
        target_ids = set(self.target.all_revision_ids())
        if revision_id is not None:
            source_ids = self.source.get_ancestry(revision_id)
            if source_ids[0] is not None:
                raise AssertionError()
            source_ids.pop(0)
        else:
            source_ids = self.source.all_revision_ids()
        result_set = set(source_ids).difference(target_ids)
        return self.source.revision_ids_to_search_result(result_set)

    @staticmethod
    def _same_model(source, target):
        """True if source and target have the same data representation."""
        if source.supports_rich_root() != target.supports_rich_root():
            return False
        if source._serializer != target._serializer:
            return False
        return True


class InterSameDataRepository(InterRepository):
    """Code for converting between repositories that represent the same data.
    
    Data format and model must match for this to work.
    """

    @classmethod
    def _get_repo_format_to_test(self):
        """Repository format for testing with.
        
        InterSameData can pull from subtree to subtree and from non-subtree to
        non-subtree, so we test this with the richest repository format.
        """
        from bzrlib.repofmt import knitrepo
        return knitrepo.RepositoryFormatKnit3()

    @staticmethod
    def is_compatible(source, target):
        return InterRepository._same_model(source, target)

    @needs_write_lock
    def copy_content(self, revision_id=None):
        """Make a complete copy of the content in self into destination.

        This copies both the repository's revision data, and configuration information
        such as the make_working_trees setting.
        
        This is a destructive operation! Do not use it on existing 
        repositories.

        :param revision_id: Only copy the content needed to construct
                            revision_id and its parents.
        """
        try:
            self.target.set_make_working_trees(self.source.make_working_trees())
        except NotImplementedError:
            pass
        # but don't bother fetching if we have the needed data now.
        if (revision_id not in (None, _mod_revision.NULL_REVISION) and 
            self.target.has_revision(revision_id)):
            return
        self.target.fetch(self.source, revision_id=revision_id)

    @needs_write_lock
    def fetch(self, revision_id=None, pb=None, find_ghosts=False):
        """See InterRepository.fetch()."""
        from bzrlib.fetch import GenericRepoFetcher
        mutter("Using fetch logic to copy between %s(%s) and %s(%s)",
               self.source, self.source._format, self.target,
               self.target._format)
        f = GenericRepoFetcher(to_repository=self.target,
                               from_repository=self.source,
                               last_revision=revision_id,
                               pb=pb, find_ghosts=find_ghosts)
        return f.count_copied, f.failed_revisions


class InterWeaveRepo(InterSameDataRepository):
    """Optimised code paths between Weave based repositories.
    
    This should be in bzrlib/repofmt/weaverepo.py but we have not yet
    implemented lazy inter-object optimisation.
    """

    @classmethod
    def _get_repo_format_to_test(self):
        from bzrlib.repofmt import weaverepo
        return weaverepo.RepositoryFormat7()

    @staticmethod
    def is_compatible(source, target):
        """Be compatible with known Weave formats.
        
        We don't test for the stores being of specific types because that
        could lead to confusing results, and there is no need to be 
        overly general.
        """
        from bzrlib.repofmt.weaverepo import (
                RepositoryFormat5,
                RepositoryFormat6,
                RepositoryFormat7,
                )
        try:
            return (isinstance(source._format, (RepositoryFormat5,
                                                RepositoryFormat6,
                                                RepositoryFormat7)) and
                    isinstance(target._format, (RepositoryFormat5,
                                                RepositoryFormat6,
                                                RepositoryFormat7)))
        except AttributeError:
            return False
    
    @needs_write_lock
    def copy_content(self, revision_id=None):
        """See InterRepository.copy_content()."""
        # weave specific optimised path:
        try:
            self.target.set_make_working_trees(self.source.make_working_trees())
        except (errors.RepositoryUpgradeRequired, NotImplemented):
            pass
        # FIXME do not peek!
        if self.source._transport.listable():
            pb = ui.ui_factory.nested_progress_bar()
            try:
                self.target.texts.insert_record_stream(
                    self.source.texts.get_record_stream(
                        self.source.texts.keys(), 'topological', False))
                pb.update('copying inventory', 0, 1)
                self.target.inventories.insert_record_stream(
                    self.source.inventories.get_record_stream(
                        self.source.inventories.keys(), 'topological', False))
                self.target.signatures.insert_record_stream(
                    self.source.signatures.get_record_stream(
                        self.source.signatures.keys(),
                        'unordered', True))
                self.target.revisions.insert_record_stream(
                    self.source.revisions.get_record_stream(
                        self.source.revisions.keys(),
                        'topological', True))
            finally:
                pb.finished()
        else:
            self.target.fetch(self.source, revision_id=revision_id)

    @needs_write_lock
    def fetch(self, revision_id=None, pb=None, find_ghosts=False):
        """See InterRepository.fetch()."""
        from bzrlib.fetch import GenericRepoFetcher
        mutter("Using fetch logic to copy between %s(%s) and %s(%s)",
               self.source, self.source._format, self.target, self.target._format)
        f = GenericRepoFetcher(to_repository=self.target,
                               from_repository=self.source,
                               last_revision=revision_id,
                               pb=pb, find_ghosts=find_ghosts)
        return f.count_copied, f.failed_revisions

    @needs_read_lock
    def search_missing_revision_ids(self, revision_id=None, find_ghosts=True):
        """See InterRepository.missing_revision_ids()."""
        # we want all revisions to satisfy revision_id in source.
        # but we don't want to stat every file here and there.
        # we want then, all revisions other needs to satisfy revision_id 
        # checked, but not those that we have locally.
        # so the first thing is to get a subset of the revisions to 
        # satisfy revision_id in source, and then eliminate those that
        # we do already have. 
        # this is slow on high latency connection to self, but as as this
        # disk format scales terribly for push anyway due to rewriting 
        # inventory.weave, this is considered acceptable.
        # - RBC 20060209
        if revision_id is not None:
            source_ids = self.source.get_ancestry(revision_id)
            if source_ids[0] is not None:
                raise AssertionError()
            source_ids.pop(0)
        else:
            source_ids = self.source._all_possible_ids()
        source_ids_set = set(source_ids)
        # source_ids is the worst possible case we may need to pull.
        # now we want to filter source_ids against what we actually
        # have in target, but don't try to check for existence where we know
        # we do not have a revision as that would be pointless.
        target_ids = set(self.target._all_possible_ids())
        possibly_present_revisions = target_ids.intersection(source_ids_set)
        actually_present_revisions = set(
            self.target._eliminate_revisions_not_present(possibly_present_revisions))
        required_revisions = source_ids_set.difference(actually_present_revisions)
        if revision_id is not None:
            # we used get_ancestry to determine source_ids then we are assured all
            # revisions referenced are present as they are installed in topological order.
            # and the tip revision was validated by get_ancestry.
            result_set = required_revisions
        else:
            # if we just grabbed the possibly available ids, then 
            # we only have an estimate of whats available and need to validate
            # that against the revision records.
            result_set = set(
                self.source._eliminate_revisions_not_present(required_revisions))
        return self.source.revision_ids_to_search_result(result_set)


class InterKnitRepo(InterSameDataRepository):
    """Optimised code paths between Knit based repositories."""

    @classmethod
    def _get_repo_format_to_test(self):
        from bzrlib.repofmt import knitrepo
        return knitrepo.RepositoryFormatKnit1()

    @staticmethod
    def is_compatible(source, target):
        """Be compatible with known Knit formats.
        
        We don't test for the stores being of specific types because that
        could lead to confusing results, and there is no need to be 
        overly general.
        """
        from bzrlib.repofmt.knitrepo import RepositoryFormatKnit
        try:
            are_knits = (isinstance(source._format, RepositoryFormatKnit) and
                isinstance(target._format, RepositoryFormatKnit))
        except AttributeError:
            return False
        return are_knits and InterRepository._same_model(source, target)

    @needs_write_lock
    def fetch(self, revision_id=None, pb=None, find_ghosts=False):
        """See InterRepository.fetch()."""
        from bzrlib.fetch import KnitRepoFetcher
        mutter("Using fetch logic to copy between %s(%s) and %s(%s)",
               self.source, self.source._format, self.target, self.target._format)
        f = KnitRepoFetcher(to_repository=self.target,
                            from_repository=self.source,
                            last_revision=revision_id,
                            pb=pb, find_ghosts=find_ghosts)
        return f.count_copied, f.failed_revisions

    @needs_read_lock
    def search_missing_revision_ids(self, revision_id=None, find_ghosts=True):
        """See InterRepository.missing_revision_ids()."""
        if revision_id is not None:
            source_ids = self.source.get_ancestry(revision_id)
            if source_ids[0] is not None:
                raise AssertionError()
            source_ids.pop(0)
        else:
            source_ids = self.source.all_revision_ids()
        source_ids_set = set(source_ids)
        # source_ids is the worst possible case we may need to pull.
        # now we want to filter source_ids against what we actually
        # have in target, but don't try to check for existence where we know
        # we do not have a revision as that would be pointless.
        target_ids = set(self.target.all_revision_ids())
        possibly_present_revisions = target_ids.intersection(source_ids_set)
        actually_present_revisions = set(
            self.target._eliminate_revisions_not_present(possibly_present_revisions))
        required_revisions = source_ids_set.difference(actually_present_revisions)
        if revision_id is not None:
            # we used get_ancestry to determine source_ids then we are assured all
            # revisions referenced are present as they are installed in topological order.
            # and the tip revision was validated by get_ancestry.
            result_set = required_revisions
        else:
            # if we just grabbed the possibly available ids, then 
            # we only have an estimate of whats available and need to validate
            # that against the revision records.
            result_set = set(
                self.source._eliminate_revisions_not_present(required_revisions))
        return self.source.revision_ids_to_search_result(result_set)


class InterPackRepo(InterSameDataRepository):
    """Optimised code paths between Pack based repositories."""

    @classmethod
    def _get_repo_format_to_test(self):
        from bzrlib.repofmt import pack_repo
        return pack_repo.RepositoryFormatKnitPack1()

    @staticmethod
    def is_compatible(source, target):
        """Be compatible with known Pack formats.
        
        We don't test for the stores being of specific types because that
        could lead to confusing results, and there is no need to be 
        overly general.
        """
        from bzrlib.repofmt.pack_repo import RepositoryFormatPack
        try:
            are_packs = (isinstance(source._format, RepositoryFormatPack) and
                isinstance(target._format, RepositoryFormatPack))
        except AttributeError:
            return False
        return are_packs and InterRepository._same_model(source, target)

    @needs_write_lock
    def fetch(self, revision_id=None, pb=None, find_ghosts=False):
        """See InterRepository.fetch()."""
        from bzrlib.repofmt.pack_repo import Packer
        mutter("Using fetch logic to copy between %s(%s) and %s(%s)",
               self.source, self.source._format, self.target, self.target._format)
        self.count_copied = 0
        if revision_id is None:
            # TODO:
            # everything to do - use pack logic
            # to fetch from all packs to one without
            # inventory parsing etc, IFF nothing to be copied is in the target.
            # till then:
            revision_ids = self.source.all_revision_ids()
            revision_keys = [(revid,) for revid in revision_ids]
            index = self.target._pack_collection.revision_index.combined_index
            present_revision_ids = set(item[1][0] for item in
                index.iter_entries(revision_keys))
            revision_ids = set(revision_ids) - present_revision_ids
            # implementing the TODO will involve:
            # - detecting when all of a pack is selected
            # - avoiding as much as possible pre-selection, so the
            # more-core routines such as create_pack_from_packs can filter in
            # a just-in-time fashion. (though having a HEADS list on a
            # repository might make this a lot easier, because we could
            # sensibly detect 'new revisions' without doing a full index scan.
        elif _mod_revision.is_null(revision_id):
            # nothing to do:
            return (0, [])
        else:
            try:
                revision_ids = self.search_missing_revision_ids(revision_id,
                    find_ghosts=find_ghosts).get_keys()
            except errors.NoSuchRevision:
                raise errors.InstallFailed([revision_id])
            if len(revision_ids) == 0:
                return (0, [])
        packs = self.source._pack_collection.all_packs()
        pack = Packer(self.target._pack_collection, packs, '.fetch',
            revision_ids).pack()
        if pack is not None:
            self.target._pack_collection._save_pack_names()
            # Trigger an autopack. This may duplicate effort as we've just done
            # a pack creation, but for now it is simpler to think about as
            # 'upload data, then repack if needed'.
            self.target._pack_collection.autopack()
            return (pack.get_revision_count(), [])
        else:
            return (0, [])

    @needs_read_lock
    def search_missing_revision_ids(self, revision_id=None, find_ghosts=True):
        """See InterRepository.missing_revision_ids().
        
        :param find_ghosts: Find ghosts throughout the ancestry of
            revision_id.
        """
        if not find_ghosts and revision_id is not None:
            return self._walk_to_common_revisions([revision_id])
        elif revision_id is not None:
            source_ids = self.source.get_ancestry(revision_id)
            if source_ids[0] is not None:
                raise AssertionError()
            source_ids.pop(0)
        else:
            source_ids = self.source.all_revision_ids()
        # source_ids is the worst possible case we may need to pull.
        # now we want to filter source_ids against what we actually
        # have in target, but don't try to check for existence where we know
        # we do not have a revision as that would be pointless.
        target_ids = set(self.target.all_revision_ids())
        result_set = set(source_ids).difference(target_ids)
        return self.source.revision_ids_to_search_result(result_set)


class InterModel1and2(InterRepository):

    @classmethod
    def _get_repo_format_to_test(self):
        return None

    @staticmethod
    def is_compatible(source, target):
        if not source.supports_rich_root() and target.supports_rich_root():
            return True
        else:
            return False

    @needs_write_lock
    def fetch(self, revision_id=None, pb=None, find_ghosts=False):
        """See InterRepository.fetch()."""
        from bzrlib.fetch import Model1toKnit2Fetcher
        f = Model1toKnit2Fetcher(to_repository=self.target,
                                 from_repository=self.source,
                                 last_revision=revision_id,
                                 pb=pb, find_ghosts=find_ghosts)
        return f.count_copied, f.failed_revisions

    @needs_write_lock
    def copy_content(self, revision_id=None):
        """Make a complete copy of the content in self into destination.
        
        This is a destructive operation! Do not use it on existing 
        repositories.

        :param revision_id: Only copy the content needed to construct
                            revision_id and its parents.
        """
        try:
            self.target.set_make_working_trees(self.source.make_working_trees())
        except NotImplementedError:
            pass
        # but don't bother fetching if we have the needed data now.
        if (revision_id not in (None, _mod_revision.NULL_REVISION) and 
            self.target.has_revision(revision_id)):
            return
        self.target.fetch(self.source, revision_id=revision_id)


class InterKnit1and2(InterKnitRepo):

    @classmethod
    def _get_repo_format_to_test(self):
        return None

    @staticmethod
    def is_compatible(source, target):
        """Be compatible with Knit1 source and Knit3 target"""
        from bzrlib.repofmt.knitrepo import RepositoryFormatKnit3
        try:
            from bzrlib.repofmt.knitrepo import (RepositoryFormatKnit1,
                RepositoryFormatKnit3)
            from bzrlib.repofmt.pack_repo import (
                RepositoryFormatKnitPack1,
                RepositoryFormatKnitPack3,
                RepositoryFormatPackDevelopment0,
                RepositoryFormatPackDevelopment0Subtree,
                )
            nosubtrees = (
                RepositoryFormatKnit1,
                RepositoryFormatKnitPack1,
                RepositoryFormatPackDevelopment0,
                )
            subtrees = (
                RepositoryFormatKnit3,
                RepositoryFormatKnitPack3,
                RepositoryFormatPackDevelopment0Subtree,
                )
            return (isinstance(source._format, nosubtrees) and
                isinstance(target._format, subtrees))
        except AttributeError:
            return False

    @needs_write_lock
    def fetch(self, revision_id=None, pb=None, find_ghosts=False):
        """See InterRepository.fetch()."""
        from bzrlib.fetch import Knit1to2Fetcher
        mutter("Using fetch logic to copy between %s(%s) and %s(%s)",
               self.source, self.source._format, self.target, 
               self.target._format)
        f = Knit1to2Fetcher(to_repository=self.target,
                            from_repository=self.source,
                            last_revision=revision_id,
                            pb=pb, find_ghosts=find_ghosts)
        return f.count_copied, f.failed_revisions


class InterDifferingSerializer(InterKnitRepo):

    @classmethod
    def _get_repo_format_to_test(self):
        return None

    @staticmethod
    def is_compatible(source, target):
        """Be compatible with Knit2 source and Knit3 target"""
        if source.supports_rich_root() != target.supports_rich_root():
            return False
        # Ideally, we'd support fetching if the source had no tree references
        # even if it supported them...
        if (getattr(source, '_format.supports_tree_reference', False) and
            not getattr(target, '_format.supports_tree_reference', False)):
            return False
        return True

    @needs_write_lock
    def fetch(self, revision_id=None, pb=None, find_ghosts=False):
        """See InterRepository.fetch()."""
        revision_ids = self.target.search_missing_revision_ids(self.source,
            revision_id, find_ghosts=find_ghosts).get_keys()
        revision_ids = tsort.topo_sort(
            self.source.get_graph().get_parent_map(revision_ids))
        def revisions_iterator():
            for current_revision_id in revision_ids:
                revision = self.source.get_revision(current_revision_id)
                tree = self.source.revision_tree(current_revision_id)
                try:
                    signature = self.source.get_signature_text(
                        current_revision_id)
                except errors.NoSuchRevision:
                    signature = None
                yield revision, tree, signature
        if pb is None:
            my_pb = ui.ui_factory.nested_progress_bar()
            pb = my_pb
        else:
            my_pb = None
        try:
            install_revisions(self.target, revisions_iterator(),
                              len(revision_ids), pb)
        finally:
            if my_pb is not None:
                my_pb.finished()
        return len(revision_ids), 0


class InterOtherToRemote(InterRepository):

    def __init__(self, source, target):
        InterRepository.__init__(self, source, target)
        self._real_inter = None

    @staticmethod
    def is_compatible(source, target):
        if isinstance(target, remote.RemoteRepository):
            return True
        return False

    def _ensure_real_inter(self):
        if self._real_inter is None:
            self.target._ensure_real()
            real_target = self.target._real_repository
            self._real_inter = InterRepository.get(self.source, real_target)
    
    def copy_content(self, revision_id=None):
        self._ensure_real_inter()
        self._real_inter.copy_content(revision_id=revision_id)

    def fetch(self, revision_id=None, pb=None, find_ghosts=False):
        self._ensure_real_inter()
        return self._real_inter.fetch(revision_id=revision_id, pb=pb,
            find_ghosts=find_ghosts)

    @classmethod
    def _get_repo_format_to_test(self):
        return None


InterRepository.register_optimiser(InterDifferingSerializer)
InterRepository.register_optimiser(InterSameDataRepository)
InterRepository.register_optimiser(InterWeaveRepo)
InterRepository.register_optimiser(InterKnitRepo)
InterRepository.register_optimiser(InterModel1and2)
InterRepository.register_optimiser(InterKnit1and2)
InterRepository.register_optimiser(InterPackRepo)
InterRepository.register_optimiser(InterOtherToRemote)


class CopyConverter(object):
    """A repository conversion tool which just performs a copy of the content.
    
    This is slow but quite reliable.
    """

    def __init__(self, target_format):
        """Create a CopyConverter.

        :param target_format: The format the resulting repository should be.
        """
        self.target_format = target_format
        
    def convert(self, repo, pb):
        """Perform the conversion of to_convert, giving feedback via pb.

        :param to_convert: The disk object to convert.
        :param pb: a progress bar to use for progress information.
        """
        self.pb = pb
        self.count = 0
        self.total = 4
        # this is only useful with metadir layouts - separated repo content.
        # trigger an assertion if not such
        repo._format.get_format_string()
        self.repo_dir = repo.bzrdir
        self.step('Moving repository to repository.backup')
        self.repo_dir.transport.move('repository', 'repository.backup')
        backup_transport =  self.repo_dir.transport.clone('repository.backup')
        repo._format.check_conversion_target(self.target_format)
        self.source_repo = repo._format.open(self.repo_dir,
            _found=True,
            _override_transport=backup_transport)
        self.step('Creating new repository')
        converted = self.target_format.initialize(self.repo_dir,
                                                  self.source_repo.is_shared())
        converted.lock_write()
        try:
            self.step('Copying content into repository.')
            self.source_repo.copy_content_into(converted)
        finally:
            converted.unlock()
        self.step('Deleting old repository content.')
        self.repo_dir.transport.delete_tree('repository.backup')
        self.pb.note('repository converted')

    def step(self, message):
        """Update the pb by a step."""
        self.count +=1
        self.pb.update(message, self.count, self.total)


_unescape_map = {
    'apos':"'",
    'quot':'"',
    'amp':'&',
    'lt':'<',
    'gt':'>'
}


def _unescaper(match, _map=_unescape_map):
    code = match.group(1)
    try:
        return _map[code]
    except KeyError:
        if not code.startswith('#'):
            raise
        return unichr(int(code[1:])).encode('utf8')


_unescape_re = None


def _unescape_xml(data):
    """Unescape predefined XML entities in a string of data."""
    global _unescape_re
    if _unescape_re is None:
        _unescape_re = re.compile('\&([^;]*);')
    return _unescape_re.sub(_unescaper, data)


class _VersionedFileChecker(object):

    def __init__(self, repository):
        self.repository = repository
        self.text_index = self.repository._generate_text_key_index()
    
    def calculate_file_version_parents(self, text_key):
        """Calculate the correct parents for a file version according to
        the inventories.
        """
        parent_keys = self.text_index[text_key]
        if parent_keys == [_mod_revision.NULL_REVISION]:
            return ()
        return tuple(parent_keys)

    def check_file_version_parents(self, texts, progress_bar=None):
        """Check the parents stored in a versioned file are correct.

        It also detects file versions that are not referenced by their
        corresponding revision's inventory.

        :returns: A tuple of (wrong_parents, dangling_file_versions).
            wrong_parents is a dict mapping {revision_id: (stored_parents,
            correct_parents)} for each revision_id where the stored parents
            are not correct.  dangling_file_versions is a set of (file_id,
            revision_id) tuples for versions that are present in this versioned
            file, but not used by the corresponding inventory.
        """
        wrong_parents = {}
        self.file_ids = set([file_id for file_id, _ in
            self.text_index.iterkeys()])
        # text keys is now grouped by file_id
        n_weaves = len(self.file_ids)
        files_in_revisions = {}
        revisions_of_files = {}
        n_versions = len(self.text_index)
        progress_bar.update('loading text store', 0, n_versions)
        parent_map = self.repository.texts.get_parent_map(self.text_index)
        # On unlistable transports this could well be empty/error...
        text_keys = self.repository.texts.keys()
        unused_keys = frozenset(text_keys) - set(self.text_index)
        for num, key in enumerate(self.text_index.iterkeys()):
            if progress_bar is not None:
                progress_bar.update('checking text graph', num, n_versions)
            correct_parents = self.calculate_file_version_parents(key)
            try:
                knit_parents = parent_map[key]
            except errors.RevisionNotPresent:
                # Missing text!
                knit_parents = None
            if correct_parents != knit_parents:
                wrong_parents[key] = (knit_parents, correct_parents)
        return wrong_parents, unused_keys


def _old_get_graph(repository, revision_id):
    """DO NOT USE. That is all. I'm serious."""
    graph = repository.get_graph()
    revision_graph = dict(((key, value) for key, value in
        graph.iter_ancestry([revision_id]) if value is not None))
    return _strip_NULL_ghosts(revision_graph)


def _strip_NULL_ghosts(revision_graph):
    """Also don't use this. more compatibility code for unmigrated clients."""
    # Filter ghosts, and null:
    if _mod_revision.NULL_REVISION in revision_graph:
        del revision_graph[_mod_revision.NULL_REVISION]
    for key, parents in revision_graph.items():
        revision_graph[key] = tuple(parent for parent in parents if parent
            in revision_graph)
    return revision_graph<|MERGE_RESOLUTION|>--- conflicted
+++ resolved
@@ -1541,66 +1541,6 @@
         """
         return self.get_revision(revision_id).inventory_sha1
 
-<<<<<<< HEAD
-=======
-    @needs_read_lock
-    @deprecated_method(one_four)
-    def get_revision_graph(self, revision_id=None):
-        """Return a dictionary containing the revision graph.
-
-        NB: This method should not be used as it accesses the entire graph all
-        at once, which is much more data than most operations should require.
-
-        :param revision_id: The revision_id to get a graph from. If None, then
-        the entire revision graph is returned. This is a deprecated mode of
-        operation and will be removed in the future.
-        :return: a dictionary of revision_id->revision_parents_list.
-        """
-        raise NotImplementedError(self.get_revision_graph)
-
-    @needs_read_lock
-    @deprecated_method(one_three)
-    def get_revision_graph_with_ghosts(self, revision_ids=None):
-        """Return a graph of the revisions with ghosts marked as applicable.
-
-        :param revision_ids: an iterable of revisions to graph or None for all.
-        :return: a Graph object with the graph reachable from revision_ids.
-        """
-        if 'evil' in debug.debug_flags:
-            mutter_callsite(3,
-                "get_revision_graph_with_ghosts scales with size of history.")
-        result = deprecated_graph.Graph()
-        if not revision_ids:
-            pending = set(self.all_revision_ids())
-            required = set([])
-        else:
-            pending = set(revision_ids)
-            # special case NULL_REVISION
-            if _mod_revision.NULL_REVISION in pending:
-                pending.remove(_mod_revision.NULL_REVISION)
-            required = set(pending)
-        done = set([])
-        while len(pending):
-            revision_id = pending.pop()
-            try:
-                rev = self.get_revision(revision_id)
-            except errors.NoSuchRevision:
-                if revision_id in required:
-                    raise
-                # a ghost
-                result.add_ghost(revision_id)
-                continue
-            for parent_id in rev.parent_ids:
-                # is this queued or done ?
-                if (parent_id not in pending and
-                    parent_id not in done):
-                    # no, queue it.
-                    pending.add(parent_id)
-            result.add_node(revision_id, rev.parent_ids)
-            done.add(revision_id)
-        return result
-
->>>>>>> 52619edb
     def iter_reverse_revision_history(self, revision_id):
         """Iterate backwards through revision ids in the lefthand history
 
@@ -1749,14 +1689,7 @@
     def get_transaction(self):
         return self.control_files.get_transaction()
 
-<<<<<<< HEAD
-    @deprecated_method(symbol_versioning.one_one)
-=======
-    def revision_parents(self, revision_id):
-        return self.get_inventory_weave().parent_names(revision_id)
-
     @deprecated_method(one_one)
->>>>>>> 52619edb
     def get_parents(self, revision_ids):
         """See StackedParentsProvider.get_parents"""
         parent_map = self.get_parent_map(revision_ids)
