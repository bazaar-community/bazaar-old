# Copyright (C) 2004, 2005, 2006 Canonical Ltd.
#
# This program is free software; you can redistribute it and/or modify
# it under the terms of the GNU General Public License as published by
# the Free Software Foundation; either version 2 of the License, or
# (at your option) any later version.
#
# This program is distributed in the hope that it will be useful,
# but WITHOUT ANY WARRANTY; without even the implied warranty of
# MERCHANTABILITY or FITNESS FOR A PARTICULAR PURPOSE.  See the
# GNU General Public License for more details.
#
# You should have received a copy of the GNU General Public License
# along with this program; if not, write to the Free Software
# Foundation, Inc., 59 Temple Place, Suite 330, Boston, MA  02111-1307  USA

import errno
import os
import re
import subprocess
import sys
import tempfile
import time

# compatability - plugins import compare_trees from diff!!!
# deprecated as of 0.10
from bzrlib.delta import compare_trees
from bzrlib.errors import BzrError
import bzrlib.errors as errors
import bzrlib.osutils
from bzrlib.patiencediff import unified_diff
import bzrlib.patiencediff
from bzrlib.symbol_versioning import (deprecated_function,
        zero_eight)
from bzrlib.textfile import check_text_lines
from bzrlib.trace import mutter, warning


# TODO: Rather than building a changeset object, we should probably
# invoke callbacks on an object.  That object can either accumulate a
# list, write them out directly, etc etc.

def internal_diff(old_filename, oldlines, new_filename, newlines, to_file,
                  allow_binary=False, sequence_matcher=None,
                  path_encoding='utf8'):
    # FIXME: difflib is wrong if there is no trailing newline.
    # The syntax used by patch seems to be "\ No newline at
    # end of file" following the last diff line from that
    # file.  This is not trivial to insert into the
    # unified_diff output and it might be better to just fix
    # or replace that function.

    # In the meantime we at least make sure the patch isn't
    # mangled.


    # Special workaround for Python2.3, where difflib fails if
    # both sequences are empty.
    if not oldlines and not newlines:
        return
    
    if allow_binary is False:
        check_text_lines(oldlines)
        check_text_lines(newlines)

    if sequence_matcher is None:
        sequence_matcher = bzrlib.patiencediff.PatienceSequenceMatcher
    ud = unified_diff(oldlines, newlines,
                      fromfile=old_filename.encode(path_encoding),
                      tofile=new_filename.encode(path_encoding),
                      sequencematcher=sequence_matcher)

    ud = list(ud)
    # work-around for difflib being too smart for its own good
    # if /dev/null is "1,0", patch won't recognize it as /dev/null
    if not oldlines:
        ud[2] = ud[2].replace('-1,0', '-0,0')
    elif not newlines:
        ud[2] = ud[2].replace('+1,0', '+0,0')
    # work around for difflib emitting random spaces after the label
    ud[0] = ud[0][:-2] + '\n'
    ud[1] = ud[1][:-2] + '\n'

    for line in ud:
        to_file.write(line)
        if not line.endswith('\n'):
            to_file.write("\n\\ No newline at end of file\n")
    print >>to_file


def _set_lang_C():
    """Set the env var LANG=C"""
    os.environ['LANG'] = 'C'


def _spawn_external_diff(diffcmd, capture_errors=True):
    """Spawn the externall diff process, and return the child handle.

    :param diffcmd: The command list to spawn
    :param capture_errors: Capture stderr as well as setting LANG=C.
        This lets us read and understand the output of diff, and respond 
        to any errors.
    :return: A Popen object.
    """
    if capture_errors:
        preexec_fn = _set_lang_C
        stderr = subprocess.PIPE
    else:
        preexec_fn = None
        stderr = None

    try:
        pipe = subprocess.Popen(diffcmd,
                                stdin=subprocess.PIPE,
                                stdout=subprocess.PIPE,
                                stderr=stderr,
                                preexec_fn=preexec_fn)
    except OSError, e:
        if e.errno == errno.ENOENT:
            raise errors.NoDiff(str(e))
        raise

    return pipe


def external_diff(old_filename, oldlines, new_filename, newlines, to_file,
                  diff_opts):
    """Display a diff by calling out to the external diff program."""
    # make sure our own output is properly ordered before the diff
    to_file.flush()

    oldtmp_fd, old_abspath = tempfile.mkstemp(prefix='bzr-diff-old-')
    newtmp_fd, new_abspath = tempfile.mkstemp(prefix='bzr-diff-new-')
    oldtmpf = os.fdopen(oldtmp_fd, 'wb')
    newtmpf = os.fdopen(newtmp_fd, 'wb')

    try:
        # TODO: perhaps a special case for comparing to or from the empty
        # sequence; can just use /dev/null on Unix

        # TODO: if either of the files being compared already exists as a
        # regular named file (e.g. in the working directory) then we can
        # compare directly to that, rather than copying it.

        oldtmpf.writelines(oldlines)
        newtmpf.writelines(newlines)

        oldtmpf.close()
        newtmpf.close()

        if not diff_opts:
            diff_opts = []
        diffcmd = ['diff',
                   '--label', old_filename,
                   old_abspath,
                   '--label', new_filename,
                   new_abspath,
                   '--binary',
                  ]

        # diff only allows one style to be specified; they don't override.
        # note that some of these take optargs, and the optargs can be
        # directly appended to the options.
        # this is only an approximate parser; it doesn't properly understand
        # the grammar.
        for s in ['-c', '-u', '-C', '-U',
                  '-e', '--ed',
                  '-q', '--brief',
                  '--normal',
                  '-n', '--rcs',
                  '-y', '--side-by-side',
                  '-D', '--ifdef']:
            for j in diff_opts:
                if j.startswith(s):
                    break
            else:
                continue
            break
        else:
            diffcmd.append('-u')
                  
        if diff_opts:
            diffcmd.extend(diff_opts)

        pipe = _spawn_external_diff(diffcmd, capture_errors=True)
        out,err = pipe.communicate()
        rc = pipe.returncode
        
        # internal_diff() adds a trailing newline, add one here for consistency
        out += '\n'
        if rc == 2:
            # 'diff' gives retcode == 2 for all sorts of errors
            # one of those is 'Binary files differ'.
            # Bad options could also be the problem.
<<<<<<< HEAD
            # 'Binary files' is not a real error, so we suppress that error
            lang_c_out = out

            # Since we got here, we want to make sure to give an i18n error
            pipe = _spawn_external_diff(diffcmd, capture_errors=False)
            out, err = pipe.communicate()

            # Write out the new i18n diff response
            to_file.write(out+'\n')
            if pipe.returncode != 2:
                raise BzrError('external diff failed with exit code 2'
                               ' when run with LANG=C, but not when run'
                               ' natively: %r' % (diffcmd,))

            first_line = lang_c_out.split('\n', 1)[0]
            m = re.match('^binary files.*differ$', first_line, re.I)
            if m is None:
=======
            # 'Binary files' is not a real error, so we suppress that error.
            # Starting with diffutils 2.8.4 the word "binary" was dropped.
            m = re.match('^(binary )?files.*differ$', first_line, re.I)
            if not m:
>>>>>>> f7c6969a
                raise BzrError('external diff failed with exit code 2;'
                               ' command: %r' % (diffcmd,))
            else:
                # Binary files differ, just return
                return

        # If we got to here, we haven't written out the output of diff
        # do so now
        to_file.write(out)
        if rc not in (0, 1):
            # returns 1 if files differ; that's OK
            if rc < 0:
                msg = 'signal %d' % (-rc)
            else:
                msg = 'exit code %d' % rc
                
            raise BzrError('external diff failed with %s; command: %r' 
                           % (rc, diffcmd))


    finally:
        oldtmpf.close()                 # and delete
        newtmpf.close()
        # Clean up. Warn in case the files couldn't be deleted
        # (in case windows still holds the file open, but not
        # if the files have already been deleted)
        try:
            os.remove(old_abspath)
        except OSError, e:
            if e.errno not in (errno.ENOENT,):
                warning('Failed to delete temporary file: %s %s',
                        old_abspath, e)
        try:
            os.remove(new_abspath)
        except OSError:
            if e.errno not in (errno.ENOENT,):
                warning('Failed to delete temporary file: %s %s',
                        new_abspath, e)


@deprecated_function(zero_eight)
def show_diff(b, from_spec, specific_files, external_diff_options=None,
              revision2=None, output=None, b2=None):
    """Shortcut for showing the diff to the working tree.

    Please use show_diff_trees instead.

    b
        Branch.

    revision
        None for 'basis tree', or otherwise the old revision to compare against.
    
    The more general form is show_diff_trees(), where the caller
    supplies any two trees.
    """
    if output is None:
        output = sys.stdout

    if from_spec is None:
        old_tree = b.bzrdir.open_workingtree()
        if b2 is None:
            old_tree = old_tree = old_tree.basis_tree()
    else:
        old_tree = b.repository.revision_tree(from_spec.in_history(b).rev_id)

    if revision2 is None:
        if b2 is None:
            new_tree = b.bzrdir.open_workingtree()
        else:
            new_tree = b2.bzrdir.open_workingtree()
    else:
        new_tree = b.repository.revision_tree(revision2.in_history(b).rev_id)

    return show_diff_trees(old_tree, new_tree, output, specific_files,
                           external_diff_options)


def diff_cmd_helper(tree, specific_files, external_diff_options, 
                    old_revision_spec=None, new_revision_spec=None,
                    old_label='a/', new_label='b/'):
    """Helper for cmd_diff.

   tree 
        A WorkingTree

    specific_files
        The specific files to compare, or None

    external_diff_options
        If non-None, run an external diff, and pass it these options

    old_revision_spec
        If None, use basis tree as old revision, otherwise use the tree for
        the specified revision. 

    new_revision_spec
        If None, use working tree as new revision, otherwise use the tree for
        the specified revision.
    
    The more general form is show_diff_trees(), where the caller
    supplies any two trees.
    """
    def spec_tree(spec):
        if tree:
            revision = spec.in_store(tree.branch)
        else:
            revision = spec.in_store(None)
        revision_id = revision.rev_id
        branch = revision.branch
        return branch.repository.revision_tree(revision_id)
    if old_revision_spec is None:
        old_tree = tree.basis_tree()
    else:
        old_tree = spec_tree(old_revision_spec)

    if new_revision_spec is None:
        new_tree = tree
    else:
        new_tree = spec_tree(new_revision_spec)
    if new_tree is not tree:
        extra_trees = (tree,)
    else:
        extra_trees = None

    return show_diff_trees(old_tree, new_tree, sys.stdout, specific_files,
                           external_diff_options,
                           old_label=old_label, new_label=new_label,
                           extra_trees=extra_trees)


def show_diff_trees(old_tree, new_tree, to_file, specific_files=None,
                    external_diff_options=None,
                    old_label='a/', new_label='b/',
                    extra_trees=None):
    """Show in text form the changes from one tree to another.

    to_files
        If set, include only changes to these files.

    external_diff_options
        If set, use an external GNU diff and pass these options.

    extra_trees
        If set, more Trees to use for looking up file ids
    """
    old_tree.lock_read()
    try:
        new_tree.lock_read()
        try:
            return _show_diff_trees(old_tree, new_tree, to_file,
                                    specific_files, external_diff_options,
                                    old_label=old_label, new_label=new_label,
                                    extra_trees=extra_trees)
        finally:
            new_tree.unlock()
    finally:
        old_tree.unlock()


def _show_diff_trees(old_tree, new_tree, to_file,
                     specific_files, external_diff_options, 
                     old_label='a/', new_label='b/', extra_trees=None):

    # GNU Patch uses the epoch date to detect files that are being added
    # or removed in a diff.
    EPOCH_DATE = '1970-01-01 00:00:00 +0000'

    # TODO: Generation of pseudo-diffs for added/deleted files could
    # be usefully made into a much faster special case.

    if external_diff_options:
        assert isinstance(external_diff_options, basestring)
        opts = external_diff_options.split()
        def diff_file(olab, olines, nlab, nlines, to_file):
            external_diff(olab, olines, nlab, nlines, to_file, opts)
    else:
        diff_file = internal_diff
    
    delta = new_tree.changes_from(old_tree,
        specific_files=specific_files,
        extra_trees=extra_trees, require_versioned=True)

    has_changes = 0
    for path, file_id, kind in delta.removed:
        has_changes = 1
        print >>to_file, '=== removed %s %r' % (kind, path.encode('utf8'))
        old_name = '%s%s\t%s' % (old_label, path,
                                 _patch_header_date(old_tree, file_id, path))
        new_name = '%s%s\t%s' % (new_label, path, EPOCH_DATE)
        old_tree.inventory[file_id].diff(diff_file, old_name, old_tree,
                                         new_name, None, None, to_file)
    for path, file_id, kind in delta.added:
        has_changes = 1
        print >>to_file, '=== added %s %r' % (kind, path.encode('utf8'))
        old_name = '%s%s\t%s' % (old_label, path, EPOCH_DATE)
        new_name = '%s%s\t%s' % (new_label, path,
                                 _patch_header_date(new_tree, file_id, path))
        new_tree.inventory[file_id].diff(diff_file, new_name, new_tree,
                                         old_name, None, None, to_file, 
                                         reverse=True)
    for (old_path, new_path, file_id, kind,
         text_modified, meta_modified) in delta.renamed:
        has_changes = 1
        prop_str = get_prop_change(meta_modified)
        print >>to_file, '=== renamed %s %r => %r%s' % (
                    kind, old_path.encode('utf8'),
                    new_path.encode('utf8'), prop_str)
        old_name = '%s%s\t%s' % (old_label, old_path,
                                 _patch_header_date(old_tree, file_id,
                                                    old_path))
        new_name = '%s%s\t%s' % (new_label, new_path,
                                 _patch_header_date(new_tree, file_id,
                                                    new_path))
        _maybe_diff_file_or_symlink(old_name, old_tree, file_id,
                                    new_name, new_tree,
                                    text_modified, kind, to_file, diff_file)
    for path, file_id, kind, text_modified, meta_modified in delta.modified:
        has_changes = 1
        prop_str = get_prop_change(meta_modified)
        print >>to_file, '=== modified %s %r%s' % (kind, path.encode('utf8'), prop_str)
        old_name = '%s%s\t%s' % (old_label, path,
                                 _patch_header_date(old_tree, file_id, path))
        new_name = '%s%s\t%s' % (new_label, path,
                                 _patch_header_date(new_tree, file_id, path))
        if text_modified:
            _maybe_diff_file_or_symlink(old_name, old_tree, file_id,
                                        new_name, new_tree,
                                        True, kind, to_file, diff_file)

    return has_changes


def _patch_header_date(tree, file_id, path):
    """Returns a timestamp suitable for use in a patch header."""
    tm = time.gmtime(tree.get_file_mtime(file_id, path))
    return time.strftime('%Y-%m-%d %H:%M:%S +0000', tm)


def _raise_if_nonexistent(paths, old_tree, new_tree):
    """Complain if paths are not in either inventory or tree.

    It's OK with the files exist in either tree's inventory, or 
    if they exist in the tree but are not versioned.
    
    This can be used by operations such as bzr status that can accept
    unknown or ignored files.
    """
    mutter("check paths: %r", paths)
    if not paths:
        return
    s = old_tree.filter_unversioned_files(paths)
    s = new_tree.filter_unversioned_files(s)
    s = [path for path in s if not new_tree.has_filename(path)]
    if s:
        raise errors.PathsDoNotExist(sorted(s))


def get_prop_change(meta_modified):
    if meta_modified:
        return " (properties changed)"
    else:
        return  ""


def _maybe_diff_file_or_symlink(old_path, old_tree, file_id,
                                new_path, new_tree, text_modified,
                                kind, to_file, diff_file):
    if text_modified:
        new_entry = new_tree.inventory[file_id]
        old_tree.inventory[file_id].diff(diff_file,
                                         old_path, old_tree,
                                         new_path, new_entry, 
                                         new_tree, to_file)<|MERGE_RESOLUTION|>--- conflicted
+++ resolved
@@ -192,8 +192,7 @@
             # 'diff' gives retcode == 2 for all sorts of errors
             # one of those is 'Binary files differ'.
             # Bad options could also be the problem.
-<<<<<<< HEAD
-            # 'Binary files' is not a real error, so we suppress that error
+            # 'Binary files' is not a real error, so we suppress that error.
             lang_c_out = out
 
             # Since we got here, we want to make sure to give an i18n error
@@ -208,14 +207,9 @@
                                ' natively: %r' % (diffcmd,))
 
             first_line = lang_c_out.split('\n', 1)[0]
-            m = re.match('^binary files.*differ$', first_line, re.I)
-            if m is None:
-=======
-            # 'Binary files' is not a real error, so we suppress that error.
             # Starting with diffutils 2.8.4 the word "binary" was dropped.
             m = re.match('^(binary )?files.*differ$', first_line, re.I)
-            if not m:
->>>>>>> f7c6969a
+            if m is None:
                 raise BzrError('external diff failed with exit code 2;'
                                ' command: %r' % (diffcmd,))
             else:
