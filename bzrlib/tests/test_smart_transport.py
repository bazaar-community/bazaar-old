# Copyright (C) 2006, 2007 Canonical Ltd
#
# This program is free software; you can redistribute it and/or modify
# it under the terms of the GNU General Public License as published by
# the Free Software Foundation; either version 2 of the License, or
# (at your option) any later version.
#
# This program is distributed in the hope that it will be useful,
# but WITHOUT ANY WARRANTY; without even the implied warranty of
# MERCHANTABILITY or FITNESS FOR A PARTICULAR PURPOSE.  See the
# GNU General Public License for more details.
#
# You should have received a copy of the GNU General Public License
# along with this program; if not, write to the Free Software
# Foundation, Inc., 59 Temple Place, Suite 330, Boston, MA  02111-1307  USA

"""Tests for smart transport"""

# all of this deals with byte strings so this is safe
from cStringIO import StringIO
import os
import socket
import threading
import urllib2

from bzrlib import (
        bzrdir,
        errors,
        osutils,
        smart,
        tests,
        urlutils,
        )
from bzrlib.smart import (
        client,
        medium,
        protocol,
        request,
        server,
        vfs,
)
from bzrlib.tests.HTTPTestUtil import (
        HTTPServerWithSmarts,
        SmartRequestHandler,
        )
from bzrlib.tests.test_smart import TestCaseWithSmartMedium
from bzrlib.transport import (
        get_transport,
        local,
        memory,
        remote,
        )
from bzrlib.transport.http import SmartClientHTTPMediumRequest


class StringIOSSHVendor(object):
    """A SSH vendor that uses StringIO to buffer writes and answer reads."""

    def __init__(self, read_from, write_to):
        self.read_from = read_from
        self.write_to = write_to
        self.calls = []

    def connect_ssh(self, username, password, host, port, command):
        self.calls.append(('connect_ssh', username, password, host, port,
            command))
        return StringIOSSHConnection(self)


class StringIOSSHConnection(object):
    """A SSH connection that uses StringIO to buffer writes and answer reads."""

    def __init__(self, vendor):
        self.vendor = vendor
    
    def close(self):
        self.vendor.calls.append(('close', ))
        
    def get_filelike_channels(self):
        return self.vendor.read_from, self.vendor.write_to



class SmartClientMediumTests(tests.TestCase):
    """Tests for SmartClientMedium.

    We should create a test scenario for this: we need a server module that
    construct the test-servers (like make_loopsocket_and_medium), and the list
    of SmartClientMedium classes to test.
    """

    def make_loopsocket_and_medium(self):
        """Create a loopback socket for testing, and a medium aimed at it."""
        sock = socket.socket(socket.AF_INET, socket.SOCK_STREAM)
        sock.bind(('127.0.0.1', 0))
        sock.listen(1)
        port = sock.getsockname()[1]
        client_medium = medium.SmartTCPClientMedium('127.0.0.1', port)
        return sock, client_medium

    def receive_bytes_on_server(self, sock, bytes):
        """Accept a connection on sock and read 3 bytes.

        The bytes are appended to the list bytes.

        :return: a Thread which is running to do the accept and recv.
        """
        def _receive_bytes_on_server():
            connection, address = sock.accept()
            bytes.append(osutils.recv_all(connection, 3))
            connection.close()
        t = threading.Thread(target=_receive_bytes_on_server)
        t.start()
        return t
    
    def test_construct_smart_stream_medium_client(self):
        # make a new instance of the common base for Stream-like Mediums.
        # this just ensures that the constructor stays parameter-free which
        # is important for reuse : some subclasses will dynamically connect,
        # others are always on, etc.
        client_medium = medium.SmartClientStreamMedium()

    def test_construct_smart_client_medium(self):
        # the base client medium takes no parameters
        client_medium = medium.SmartClientMedium()
    
    def test_construct_smart_simple_pipes_client_medium(self):
        # the SimplePipes client medium takes two pipes:
        # readable pipe, writeable pipe.
        # Constructing one should just save these and do nothing.
        # We test this by passing in None.
        client_medium = medium.SmartSimplePipesClientMedium(None, None)
        
    def test_simple_pipes_client_request_type(self):
        # SimplePipesClient should use SmartClientStreamMediumRequest's.
        client_medium = medium.SmartSimplePipesClientMedium(None, None)
        request = client_medium.get_request()
        self.assertIsInstance(request, medium.SmartClientStreamMediumRequest)

    def test_simple_pipes_client_get_concurrent_requests(self):
        # the simple_pipes client does not support pipelined requests:
        # but it does support serial requests: we construct one after 
        # another is finished. This is a smoke test testing the integration
        # of the SmartClientStreamMediumRequest and the SmartClientStreamMedium
        # classes - as the sibling classes share this logic, they do not have
        # explicit tests for this.
        output = StringIO()
        client_medium = medium.SmartSimplePipesClientMedium(None, output)
        request = client_medium.get_request()
        request.finished_writing()
        request.finished_reading()
        request2 = client_medium.get_request()
        request2.finished_writing()
        request2.finished_reading()

    def test_simple_pipes_client__accept_bytes_writes_to_writable(self):
        # accept_bytes writes to the writeable pipe.
        output = StringIO()
        client_medium = medium.SmartSimplePipesClientMedium(None, output)
        client_medium._accept_bytes('abc')
        self.assertEqual('abc', output.getvalue())
    
    def test_simple_pipes_client_disconnect_does_nothing(self):
        # calling disconnect does nothing.
        input = StringIO()
        output = StringIO()
        client_medium = medium.SmartSimplePipesClientMedium(input, output)
        # send some bytes to ensure disconnecting after activity still does not
        # close.
        client_medium._accept_bytes('abc')
        client_medium.disconnect()
        self.assertFalse(input.closed)
        self.assertFalse(output.closed)

    def test_simple_pipes_client_accept_bytes_after_disconnect(self):
        # calling disconnect on the client does not alter the pipe that
        # accept_bytes writes to.
        input = StringIO()
        output = StringIO()
        client_medium = medium.SmartSimplePipesClientMedium(input, output)
        client_medium._accept_bytes('abc')
        client_medium.disconnect()
        client_medium._accept_bytes('abc')
        self.assertFalse(input.closed)
        self.assertFalse(output.closed)
        self.assertEqual('abcabc', output.getvalue())
    
    def test_simple_pipes_client_ignores_disconnect_when_not_connected(self):
        # Doing a disconnect on a new (and thus unconnected) SimplePipes medium
        # does nothing.
        client_medium = medium.SmartSimplePipesClientMedium(None, None)
        client_medium.disconnect()

    def test_simple_pipes_client_can_always_read(self):
        # SmartSimplePipesClientMedium is never disconnected, so read_bytes
        # always tries to read from the underlying pipe.
        input = StringIO('abcdef')
        client_medium = medium.SmartSimplePipesClientMedium(input, None)
        self.assertEqual('abc', client_medium.read_bytes(3))
        client_medium.disconnect()
        self.assertEqual('def', client_medium.read_bytes(3))
        
    def test_simple_pipes_client_supports__flush(self):
        # invoking _flush on a SimplePipesClient should flush the output 
        # pipe. We test this by creating an output pipe that records
        # flush calls made to it.
        from StringIO import StringIO # get regular StringIO
        input = StringIO()
        output = StringIO()
        flush_calls = []
        def logging_flush(): flush_calls.append('flush')
        output.flush = logging_flush
        client_medium = medium.SmartSimplePipesClientMedium(input, output)
        # this call is here to ensure we only flush once, not on every
        # _accept_bytes call.
        client_medium._accept_bytes('abc')
        client_medium._flush()
        client_medium.disconnect()
        self.assertEqual(['flush'], flush_calls)

    def test_construct_smart_ssh_client_medium(self):
        # the SSH client medium takes:
        # host, port, username, password, vendor
        # Constructing one should just save these and do nothing.
        # we test this by creating a empty bound socket and constructing
        # a medium.
        sock = socket.socket(socket.AF_INET, socket.SOCK_STREAM)
        sock.bind(('127.0.0.1', 0))
        unopened_port = sock.getsockname()[1]
        # having vendor be invalid means that if it tries to connect via the
        # vendor it will blow up.
        client_medium = medium.SmartSSHClientMedium('127.0.0.1', unopened_port,
            username=None, password=None, vendor="not a vendor")
        sock.close()

    def test_ssh_client_connects_on_first_use(self):
        # The only thing that initiates a connection from the medium is giving
        # it bytes.
        output = StringIO()
        vendor = StringIOSSHVendor(StringIO(), output)
        client_medium = medium.SmartSSHClientMedium(
            'a hostname', 'a port', 'a username', 'a password', vendor)
        client_medium._accept_bytes('abc')
        self.assertEqual('abc', output.getvalue())
        self.assertEqual([('connect_ssh', 'a username', 'a password',
            'a hostname', 'a port',
            ['bzr', 'serve', '--inet', '--directory=/', '--allow-writes'])],
            vendor.calls)
    
    def test_ssh_client_changes_command_when_BZR_REMOTE_PATH_is_set(self):
        # The only thing that initiates a connection from the medium is giving
        # it bytes.
        output = StringIO()
        vendor = StringIOSSHVendor(StringIO(), output)
        orig_bzr_remote_path = os.environ.get('BZR_REMOTE_PATH')
        def cleanup_environ():
            osutils.set_or_unset_env('BZR_REMOTE_PATH', orig_bzr_remote_path)
        self.addCleanup(cleanup_environ)
        os.environ['BZR_REMOTE_PATH'] = 'fugly'
        client_medium = medium.SmartSSHClientMedium('a hostname', 'a port', 'a username',
            'a password', vendor)
        client_medium._accept_bytes('abc')
        self.assertEqual('abc', output.getvalue())
        self.assertEqual([('connect_ssh', 'a username', 'a password',
            'a hostname', 'a port',
            ['fugly', 'serve', '--inet', '--directory=/', '--allow-writes'])],
            vendor.calls)
    
    def test_ssh_client_disconnect_does_so(self):
        # calling disconnect should disconnect both the read_from and write_to
        # file-like object it from the ssh connection.
        input = StringIO()
        output = StringIO()
        vendor = StringIOSSHVendor(input, output)
        client_medium = medium.SmartSSHClientMedium('a hostname', vendor=vendor)
        client_medium._accept_bytes('abc')
        client_medium.disconnect()
        self.assertTrue(input.closed)
        self.assertTrue(output.closed)
        self.assertEqual([
            ('connect_ssh', None, None, 'a hostname', None,
            ['bzr', 'serve', '--inet', '--directory=/', '--allow-writes']),
            ('close', ),
            ],
            vendor.calls)

    def test_ssh_client_disconnect_allows_reconnection(self):
        # calling disconnect on the client terminates the connection, but should
        # not prevent additional connections occuring.
        # we test this by initiating a second connection after doing a
        # disconnect.
        input = StringIO()
        output = StringIO()
        vendor = StringIOSSHVendor(input, output)
        client_medium = medium.SmartSSHClientMedium('a hostname', vendor=vendor)
        client_medium._accept_bytes('abc')
        client_medium.disconnect()
        # the disconnect has closed output, so we need a new output for the
        # new connection to write to.
        input2 = StringIO()
        output2 = StringIO()
        vendor.read_from = input2
        vendor.write_to = output2
        client_medium._accept_bytes('abc')
        client_medium.disconnect()
        self.assertTrue(input.closed)
        self.assertTrue(output.closed)
        self.assertTrue(input2.closed)
        self.assertTrue(output2.closed)
        self.assertEqual([
            ('connect_ssh', None, None, 'a hostname', None,
            ['bzr', 'serve', '--inet', '--directory=/', '--allow-writes']),
            ('close', ),
            ('connect_ssh', None, None, 'a hostname', None,
            ['bzr', 'serve', '--inet', '--directory=/', '--allow-writes']),
            ('close', ),
            ],
            vendor.calls)
    
    def test_ssh_client_ignores_disconnect_when_not_connected(self):
        # Doing a disconnect on a new (and thus unconnected) SSH medium
        # does not fail.  It's ok to disconnect an unconnected medium.
        client_medium = medium.SmartSSHClientMedium(None)
        client_medium.disconnect()

    def test_ssh_client_raises_on_read_when_not_connected(self):
        # Doing a read on a new (and thus unconnected) SSH medium raises
        # MediumNotConnected.
        client_medium = medium.SmartSSHClientMedium(None)
        self.assertRaises(errors.MediumNotConnected, client_medium.read_bytes, 0)
        self.assertRaises(errors.MediumNotConnected, client_medium.read_bytes, 1)

    def test_ssh_client_supports__flush(self):
        # invoking _flush on a SSHClientMedium should flush the output 
        # pipe. We test this by creating an output pipe that records
        # flush calls made to it.
        from StringIO import StringIO # get regular StringIO
        input = StringIO()
        output = StringIO()
        flush_calls = []
        def logging_flush(): flush_calls.append('flush')
        output.flush = logging_flush
        vendor = StringIOSSHVendor(input, output)
        client_medium = medium.SmartSSHClientMedium('a hostname', vendor=vendor)
        # this call is here to ensure we only flush once, not on every
        # _accept_bytes call.
        client_medium._accept_bytes('abc')
        client_medium._flush()
        client_medium.disconnect()
        self.assertEqual(['flush'], flush_calls)
        
    def test_construct_smart_tcp_client_medium(self):
        # the TCP client medium takes a host and a port.  Constructing it won't
        # connect to anything.
        sock = socket.socket(socket.AF_INET, socket.SOCK_STREAM)
        sock.bind(('127.0.0.1', 0))
        unopened_port = sock.getsockname()[1]
        client_medium = medium.SmartTCPClientMedium('127.0.0.1', unopened_port)
        sock.close()

    def test_tcp_client_connects_on_first_use(self):
        # The only thing that initiates a connection from the medium is giving
        # it bytes.
        sock, medium = self.make_loopsocket_and_medium()
        bytes = []
        t = self.receive_bytes_on_server(sock, bytes)
        medium.accept_bytes('abc')
        t.join()
        sock.close()
        self.assertEqual(['abc'], bytes)
    
    def test_tcp_client_disconnect_does_so(self):
        # calling disconnect on the client terminates the connection.
        # we test this by forcing a short read during a socket.MSG_WAITALL
        # call: write 2 bytes, try to read 3, and then the client disconnects.
        sock, medium = self.make_loopsocket_and_medium()
        bytes = []
        t = self.receive_bytes_on_server(sock, bytes)
        medium.accept_bytes('ab')
        medium.disconnect()
        t.join()
        sock.close()
        self.assertEqual(['ab'], bytes)
        # now disconnect again: this should not do anything, if disconnection
        # really did disconnect.
        medium.disconnect()
    
    def test_tcp_client_ignores_disconnect_when_not_connected(self):
        # Doing a disconnect on a new (and thus unconnected) TCP medium
        # does not fail.  It's ok to disconnect an unconnected medium.
        client_medium = medium.SmartTCPClientMedium(None, None)
        client_medium.disconnect()

    def test_tcp_client_raises_on_read_when_not_connected(self):
        # Doing a read on a new (and thus unconnected) TCP medium raises
        # MediumNotConnected.
        client_medium = medium.SmartTCPClientMedium(None, None)
        self.assertRaises(errors.MediumNotConnected, client_medium.read_bytes, 0)
        self.assertRaises(errors.MediumNotConnected, client_medium.read_bytes, 1)

    def test_tcp_client_supports__flush(self):
        # invoking _flush on a TCPClientMedium should do something useful.
        # RBC 20060922 not sure how to test/tell in this case.
        sock, medium = self.make_loopsocket_and_medium()
        bytes = []
        t = self.receive_bytes_on_server(sock, bytes)
        # try with nothing buffered
        medium._flush()
        medium._accept_bytes('ab')
        # and with something sent.
        medium._flush()
        medium.disconnect()
        t.join()
        sock.close()
        self.assertEqual(['ab'], bytes)
        # now disconnect again : this should not do anything, if disconnection
        # really did disconnect.
        medium.disconnect()


class TestSmartClientStreamMediumRequest(tests.TestCase):
    """Tests the for SmartClientStreamMediumRequest.
    
    SmartClientStreamMediumRequest is a helper for the three stream based 
    mediums: TCP, SSH, SimplePipes, so we only test it once, and then test that
    those three mediums implement the interface it expects.
    """

    def test_accept_bytes_after_finished_writing_errors(self):
        # calling accept_bytes after calling finished_writing raises 
        # WritingCompleted to prevent bad assumptions on stream environments
        # breaking the needs of message-based environments.
        output = StringIO()
        client_medium = medium.SmartSimplePipesClientMedium(None, output)
        request = medium.SmartClientStreamMediumRequest(client_medium)
        request.finished_writing()
        self.assertRaises(errors.WritingCompleted, request.accept_bytes, None)

    def test_accept_bytes(self):
        # accept bytes should invoke _accept_bytes on the stream medium.
        # we test this by using the SimplePipes medium - the most trivial one
        # and checking that the pipes get the data.
        input = StringIO()
        output = StringIO()
        client_medium = medium.SmartSimplePipesClientMedium(input, output)
        request = medium.SmartClientStreamMediumRequest(client_medium)
        request.accept_bytes('123')
        request.finished_writing()
        request.finished_reading()
        self.assertEqual('', input.getvalue())
        self.assertEqual('123', output.getvalue())

    def test_construct_sets_stream_request(self):
        # constructing a SmartClientStreamMediumRequest on a StreamMedium sets
        # the current request to the new SmartClientStreamMediumRequest
        output = StringIO()
        client_medium = medium.SmartSimplePipesClientMedium(None, output)
        request = medium.SmartClientStreamMediumRequest(client_medium)
        self.assertIs(client_medium._current_request, request)

    def test_construct_while_another_request_active_throws(self):
        # constructing a SmartClientStreamMediumRequest on a StreamMedium with
        # a non-None _current_request raises TooManyConcurrentRequests.
        output = StringIO()
        client_medium = medium.SmartSimplePipesClientMedium(None, output)
        client_medium._current_request = "a"
        self.assertRaises(errors.TooManyConcurrentRequests,
            medium.SmartClientStreamMediumRequest, client_medium)

    def test_finished_read_clears_current_request(self):
        # calling finished_reading clears the current request from the requests
        # medium
        output = StringIO()
        client_medium = medium.SmartSimplePipesClientMedium(None, output)
        request = medium.SmartClientStreamMediumRequest(client_medium)
        request.finished_writing()
        request.finished_reading()
        self.assertEqual(None, client_medium._current_request)

    def test_finished_read_before_finished_write_errors(self):
        # calling finished_reading before calling finished_writing triggers a
        # WritingNotComplete error.
        client_medium = medium.SmartSimplePipesClientMedium(None, None)
        request = medium.SmartClientStreamMediumRequest(client_medium)
        self.assertRaises(errors.WritingNotComplete, request.finished_reading)
        
    def test_read_bytes(self):
        # read bytes should invoke _read_bytes on the stream medium.
        # we test this by using the SimplePipes medium - the most trivial one
        # and checking that the data is supplied. Its possible that a 
        # faulty implementation could poke at the pipe variables them selves,
        # but we trust that this will be caught as it will break the integration
        # smoke tests.
        input = StringIO('321')
        output = StringIO()
        client_medium = medium.SmartSimplePipesClientMedium(input, output)
        request = medium.SmartClientStreamMediumRequest(client_medium)
        request.finished_writing()
        self.assertEqual('321', request.read_bytes(3))
        request.finished_reading()
        self.assertEqual('', input.read())
        self.assertEqual('', output.getvalue())

    def test_read_bytes_before_finished_write_errors(self):
        # calling read_bytes before calling finished_writing triggers a
        # WritingNotComplete error because the Smart protocol is designed to be
        # compatible with strict message based protocols like HTTP where the
        # request cannot be submitted until the writing has completed.
        client_medium = medium.SmartSimplePipesClientMedium(None, None)
        request = medium.SmartClientStreamMediumRequest(client_medium)
        self.assertRaises(errors.WritingNotComplete, request.read_bytes, None)

    def test_read_bytes_after_finished_reading_errors(self):
        # calling read_bytes after calling finished_reading raises 
        # ReadingCompleted to prevent bad assumptions on stream environments
        # breaking the needs of message-based environments.
        output = StringIO()
        client_medium = medium.SmartSimplePipesClientMedium(None, output)
        request = medium.SmartClientStreamMediumRequest(client_medium)
        request.finished_writing()
        request.finished_reading()
        self.assertRaises(errors.ReadingCompleted, request.read_bytes, None)


class RemoteTransportTests(TestCaseWithSmartMedium):

    def test_plausible_url(self):
        self.assert_(self.get_url().startswith('bzr://'))

    def test_probe_transport(self):
        t = self.get_transport()
        self.assertIsInstance(t, remote.RemoteTransport)

    def test_get_medium_from_transport(self):
        """Remote transport has a medium always, which it can return."""
        t = self.get_transport()
        client_medium = t.get_smart_medium()
        self.assertIsInstance(client_medium, medium.SmartClientMedium)


class ErrorRaisingProtocol(object):

    def __init__(self, exception):
        self.exception = exception

    def next_read_size(self):
        raise self.exception


class SampleRequest(object):
    
    def __init__(self, expected_bytes):
        self.accepted_bytes = ''
        self._finished_reading = False
        self.expected_bytes = expected_bytes
        self.excess_buffer = ''

    def accept_bytes(self, bytes):
        self.accepted_bytes += bytes
        if self.accepted_bytes.startswith(self.expected_bytes):
            self._finished_reading = True
            self.excess_buffer = self.accepted_bytes[len(self.expected_bytes):]

    def next_read_size(self):
        if self._finished_reading:
            return 0
        else:
            return 1


class TestSmartServerStreamMedium(tests.TestCase):

    def setUp(self):
        super(TestSmartServerStreamMedium, self).setUp()
        self._captureVar('BZR_NO_SMART_VFS', None)

    def portable_socket_pair(self):
        """Return a pair of TCP sockets connected to each other.
        
        Unlike socket.socketpair, this should work on Windows.
        """
        listen_sock = socket.socket(socket.AF_INET, socket.SOCK_STREAM)
        listen_sock.bind(('127.0.0.1', 0))
        listen_sock.listen(1)
        client_sock = socket.socket(socket.AF_INET, socket.SOCK_STREAM)
        client_sock.connect(listen_sock.getsockname())
        server_sock, addr = listen_sock.accept()
        listen_sock.close()
        return server_sock, client_sock
    
    def test_smart_query_version(self):
        """Feed a canned query version to a server"""
        # wire-to-wire, using the whole stack
        to_server = StringIO('hello\n')
        from_server = StringIO()
        transport = local.LocalTransport(urlutils.local_path_to_url('/'))
        server = medium.SmartServerPipeStreamMedium(
            to_server, from_server, transport)
        smart_protocol = protocol.SmartServerRequestProtocolOne(transport,
                from_server.write)
        server._serve_one_request(smart_protocol)
        self.assertEqual('ok\0011\n',
                         from_server.getvalue())

    def test_response_to_canned_get(self):
        transport = memory.MemoryTransport('memory:///')
        transport.put_bytes('testfile', 'contents\nof\nfile\n')
        to_server = StringIO('get\001./testfile\n')
        from_server = StringIO()
        server = medium.SmartServerPipeStreamMedium(
            to_server, from_server, transport)
        smart_protocol = protocol.SmartServerRequestProtocolOne(transport,
                from_server.write)
        server._serve_one_request(smart_protocol)
        self.assertEqual('ok\n'
                         '17\n'
                         'contents\nof\nfile\n'
                         'done\n',
                         from_server.getvalue())

    def test_response_to_canned_get_of_utf8(self):
        # wire-to-wire, using the whole stack, with a UTF-8 filename.
        transport = memory.MemoryTransport('memory:///')
        utf8_filename = u'testfile\N{INTERROBANG}'.encode('utf-8')
        transport.put_bytes(utf8_filename, 'contents\nof\nfile\n')
        to_server = StringIO('get\001' + utf8_filename + '\n')
        from_server = StringIO()
        server = medium.SmartServerPipeStreamMedium(
            to_server, from_server, transport)
        smart_protocol = protocol.SmartServerRequestProtocolOne(transport,
                from_server.write)
        server._serve_one_request(smart_protocol)
        self.assertEqual('ok\n'
                         '17\n'
                         'contents\nof\nfile\n'
                         'done\n',
                         from_server.getvalue())

    def test_pipe_like_stream_with_bulk_data(self):
        sample_request_bytes = 'command\n9\nbulk datadone\n'
        to_server = StringIO(sample_request_bytes)
        from_server = StringIO()
        server = medium.SmartServerPipeStreamMedium(
            to_server, from_server, None)
        sample_protocol = SampleRequest(expected_bytes=sample_request_bytes)
        server._serve_one_request(sample_protocol)
        self.assertEqual('', from_server.getvalue())
        self.assertEqual(sample_request_bytes, sample_protocol.accepted_bytes)
        self.assertFalse(server.finished)

    def test_socket_stream_with_bulk_data(self):
        sample_request_bytes = 'command\n9\nbulk datadone\n'
        server_sock, client_sock = self.portable_socket_pair()
        server = medium.SmartServerSocketStreamMedium(
            server_sock, None)
        sample_protocol = SampleRequest(expected_bytes=sample_request_bytes)
        client_sock.sendall(sample_request_bytes)
        server._serve_one_request(sample_protocol)
        server_sock.close()
        self.assertEqual('', client_sock.recv(1))
        self.assertEqual(sample_request_bytes, sample_protocol.accepted_bytes)
        self.assertFalse(server.finished)

    def test_pipe_like_stream_shutdown_detection(self):
        to_server = StringIO('')
        from_server = StringIO()
        server = medium.SmartServerPipeStreamMedium(to_server, from_server, None)
        server._serve_one_request(SampleRequest('x'))
        self.assertTrue(server.finished)
        
    def test_socket_stream_shutdown_detection(self):
        server_sock, client_sock = self.portable_socket_pair()
        client_sock.close()
        server = medium.SmartServerSocketStreamMedium(
            server_sock, None)
        server._serve_one_request(SampleRequest('x'))
        self.assertTrue(server.finished)
        
    def test_pipe_like_stream_with_two_requests(self):
        # If two requests are read in one go, then two calls to
        # _serve_one_request should still process both of them as if they had
        # been received seperately.
        sample_request_bytes = 'command\n'
        to_server = StringIO(sample_request_bytes * 2)
        from_server = StringIO()
        server = medium.SmartServerPipeStreamMedium(
            to_server, from_server, None)
        first_protocol = SampleRequest(expected_bytes=sample_request_bytes)
        server._serve_one_request(first_protocol)
        self.assertEqual(0, first_protocol.next_read_size())
        self.assertEqual('', from_server.getvalue())
        self.assertFalse(server.finished)
        # Make a new protocol, call _serve_one_request with it to collect the
        # second request.
        second_protocol = SampleRequest(expected_bytes=sample_request_bytes)
        server._serve_one_request(second_protocol)
        self.assertEqual('', from_server.getvalue())
        self.assertEqual(sample_request_bytes, second_protocol.accepted_bytes)
        self.assertFalse(server.finished)
        
    def test_socket_stream_with_two_requests(self):
        # If two requests are read in one go, then two calls to
        # _serve_one_request should still process both of them as if they had
        # been received seperately.
        sample_request_bytes = 'command\n'
        server_sock, client_sock = self.portable_socket_pair()
        server = medium.SmartServerSocketStreamMedium(
            server_sock, None)
        first_protocol = SampleRequest(expected_bytes=sample_request_bytes)
        # Put two whole requests on the wire.
        client_sock.sendall(sample_request_bytes * 2)
        server._serve_one_request(first_protocol)
        self.assertEqual(0, first_protocol.next_read_size())
        self.assertFalse(server.finished)
        # Make a new protocol, call _serve_one_request with it to collect the
        # second request.
        second_protocol = SampleRequest(expected_bytes=sample_request_bytes)
        stream_still_open = server._serve_one_request(second_protocol)
        self.assertEqual(sample_request_bytes, second_protocol.accepted_bytes)
        self.assertFalse(server.finished)
        server_sock.close()
        self.assertEqual('', client_sock.recv(1))

    def test_pipe_like_stream_error_handling(self):
        # Use plain python StringIO so we can monkey-patch the close method to
        # not discard the contents.
        from StringIO import StringIO
        to_server = StringIO('')
        from_server = StringIO()
        self.closed = False
        def close():
            self.closed = True
        from_server.close = close
        server = medium.SmartServerPipeStreamMedium(
            to_server, from_server, None)
        fake_protocol = ErrorRaisingProtocol(Exception('boom'))
        server._serve_one_request(fake_protocol)
        self.assertEqual('', from_server.getvalue())
        self.assertTrue(self.closed)
        self.assertTrue(server.finished)
        
    def test_socket_stream_error_handling(self):
        server_sock, client_sock = self.portable_socket_pair()
        server = medium.SmartServerSocketStreamMedium(
            server_sock, None)
        fake_protocol = ErrorRaisingProtocol(Exception('boom'))
        server._serve_one_request(fake_protocol)
        # recv should not block, because the other end of the socket has been
        # closed.
        self.assertEqual('', client_sock.recv(1))
        self.assertTrue(server.finished)
        
    def test_pipe_like_stream_keyboard_interrupt_handling(self):
        to_server = StringIO('')
        from_server = StringIO()
        server = medium.SmartServerPipeStreamMedium(
            to_server, from_server, None)
        fake_protocol = ErrorRaisingProtocol(KeyboardInterrupt('boom'))
        self.assertRaises(
            KeyboardInterrupt, server._serve_one_request, fake_protocol)
        self.assertEqual('', from_server.getvalue())

    def test_socket_stream_keyboard_interrupt_handling(self):
        server_sock, client_sock = self.portable_socket_pair()
        server = medium.SmartServerSocketStreamMedium(
            server_sock, None)
        fake_protocol = ErrorRaisingProtocol(KeyboardInterrupt('boom'))
        self.assertRaises(
            KeyboardInterrupt, server._serve_one_request, fake_protocol)
        server_sock.close()
        self.assertEqual('', client_sock.recv(1))
        

class TestSmartTCPServer(tests.TestCase):

    def test_get_error_unexpected(self):
        """Error reported by server with no specific representation"""
        self._captureVar('BZR_NO_SMART_VFS', None)
        class FlakyTransport(object):
            base = 'a_url'
            def get_bytes(self, path):
                raise Exception("some random exception from inside server")
        smart_server = server.SmartTCPServer(backing_transport=FlakyTransport())
        smart_server.start_background_thread()
        try:
            transport = remote.RemoteTCPTransport(smart_server.get_url())
            try:
                transport.get('something')
            except errors.TransportError, e:
                self.assertContainsRe(str(e), 'some random exception')
            else:
                self.fail("get did not raise expected error")
            transport.disconnect()
        finally:
            smart_server.stop_background_thread()


class SmartTCPTests(tests.TestCase):
    """Tests for connection/end to end behaviour using the TCP server.

    All of these tests are run with a server running on another thread serving
    a MemoryTransport, and a connection to it already open.

    the server is obtained by calling self.setUpServer(readonly=False).
    """

    def setUpServer(self, readonly=False):
        """Setup the server.

        :param readonly: Create a readonly server.
        """
        self.backing_transport = memory.MemoryTransport()
        if readonly:
            self.real_backing_transport = self.backing_transport
            self.backing_transport = get_transport("readonly+" + self.backing_transport.abspath('.'))
        self.server = server.SmartTCPServer(self.backing_transport)
        self.server.start_background_thread()
        self.transport = remote.RemoteTCPTransport(self.server.get_url())
        self.addCleanup(self.tearDownServer)

    def tearDownServer(self):
        if getattr(self, 'transport', None):
            self.transport.disconnect()
            del self.transport
        if getattr(self, 'server', None):
            self.server.stop_background_thread()
            del self.server


class TestServerSocketUsage(SmartTCPTests):

    def test_server_setup_teardown(self):
        """It should be safe to teardown the server with no requests."""
        self.setUpServer()
        server = self.server
        transport = remote.RemoteTCPTransport(self.server.get_url())
        self.tearDownServer()
        self.assertRaises(errors.ConnectionError, transport.has, '.')

    def test_server_closes_listening_sock_on_shutdown_after_request(self):
        """The server should close its listening socket when it's stopped."""
        self.setUpServer()
        server = self.server
        self.transport.has('.')
        self.tearDownServer()
        # if the listening socket has closed, we should get a BADFD error
        # when connecting, rather than a hang.
        transport = remote.RemoteTCPTransport(server.get_url())
        self.assertRaises(errors.ConnectionError, transport.has, '.')


class WritableEndToEndTests(SmartTCPTests):
    """Client to server tests that require a writable transport."""

    def setUp(self):
        super(WritableEndToEndTests, self).setUp()
        self.setUpServer()

    def test_start_tcp_server(self):
        url = self.server.get_url()
        self.assertContainsRe(url, r'^bzr://127\.0\.0\.1:[0-9]{2,}/')

    def test_smart_transport_has(self):
        """Checking for file existence over smart."""
        self._captureVar('BZR_NO_SMART_VFS', None)
        self.backing_transport.put_bytes("foo", "contents of foo\n")
        self.assertTrue(self.transport.has("foo"))
        self.assertFalse(self.transport.has("non-foo"))

    def test_smart_transport_get(self):
        """Read back a file over smart."""
        self._captureVar('BZR_NO_SMART_VFS', None)
        self.backing_transport.put_bytes("foo", "contents\nof\nfoo\n")
        fp = self.transport.get("foo")
        self.assertEqual('contents\nof\nfoo\n', fp.read())

    def test_get_error_enoent(self):
        """Error reported from server getting nonexistent file."""
        # The path in a raised NoSuchFile exception should be the precise path
        # asked for by the client. This gives meaningful and unsurprising errors
        # for users.
        self._captureVar('BZR_NO_SMART_VFS', None)
        try:
            self.transport.get('not%20a%20file')
        except errors.NoSuchFile, e:
            self.assertEqual('not%20a%20file', e.path)
        else:
            self.fail("get did not raise expected error")

    def test_simple_clone_conn(self):
        """Test that cloning reuses the same connection."""
        # we create a real connection not a loopback one, but it will use the
        # same server and pipes
        conn2 = self.transport.clone('.')
        self.assertIs(self.transport._medium, conn2._medium)

    def test__remote_path(self):
        self.assertEquals('/foo/bar',
                          self.transport._remote_path('foo/bar'))

    def test_clone_changes_base(self):
        """Cloning transport produces one with a new base location"""
        conn2 = self.transport.clone('subdir')
        self.assertEquals(self.transport.base + 'subdir/',
                          conn2.base)

    def test_open_dir(self):
        """Test changing directory"""
        self._captureVar('BZR_NO_SMART_VFS', None)
        transport = self.transport
        self.backing_transport.mkdir('toffee')
        self.backing_transport.mkdir('toffee/apple')
        self.assertEquals('/toffee', transport._remote_path('toffee'))
        toffee_trans = transport.clone('toffee')
        # Check that each transport has only the contents of its directory
        # directly visible. If state was being held in the wrong object, it's
        # conceivable that cloning a transport would alter the state of the
        # cloned-from transport.
        self.assertTrue(transport.has('toffee'))
        self.assertFalse(toffee_trans.has('toffee'))
        self.assertFalse(transport.has('apple'))
        self.assertTrue(toffee_trans.has('apple'))

    def test_open_bzrdir(self):
        """Open an existing bzrdir over smart transport"""
        transport = self.transport
        t = self.backing_transport
        bzrdir.BzrDirFormat.get_default_format().initialize_on_transport(t)
        result_dir = bzrdir.BzrDir.open_containing_from_transport(transport)


class ReadOnlyEndToEndTests(SmartTCPTests):
    """Tests from the client to the server using a readonly backing transport."""

    def test_mkdir_error_readonly(self):
        """TransportNotPossible should be preserved from the backing transport."""
        self._captureVar('BZR_NO_SMART_VFS', None)
        self.setUpServer(readonly=True)
        self.assertRaises(errors.TransportNotPossible, self.transport.mkdir,
            'foo')


class TestServerHooks(SmartTCPTests):

    def capture_server_call(self, backing_url, public_url):
        """Record a server_started|stopped hook firing."""
        self.hook_calls.append((backing_url, public_url))

    def test_server_started_hook(self):
        """The server_started hook fires when the server is started."""
        self.hook_calls = []
        server.SmartTCPServer.hooks.install_hook('server_started',
            self.capture_server_call)
        self.setUpServer()
        # at this point, the server will be starting a thread up.
        # there is no indicator at the moment, so bodge it by doing a request.
        self.transport.has('.')
        self.assertEqual([(self.backing_transport.base, self.transport.base)],
            self.hook_calls)

    def test_server_stopped_hook_simple(self):
        """The server_stopped hook fires when the server is stopped."""
        self.hook_calls = []
        server.SmartTCPServer.hooks.install_hook('server_stopped',
            self.capture_server_call)
        self.setUpServer()
        result = [(self.backing_transport.base, self.transport.base)]
        # check the stopping message isn't emitted up front.
        self.assertEqual([], self.hook_calls)
        # nor after a single message
        self.transport.has('.')
        self.assertEqual([], self.hook_calls)
        # clean up the server
        self.tearDownServer()
        # now it should have fired.
        self.assertEqual(result, self.hook_calls)

# TODO: test that when the server suffers an exception that it calls the
# server-stopped hook.


class SmartServerCommandTests(tests.TestCaseWithTransport):
    """Tests that call directly into the command objects, bypassing the network
    and the request dispatching.
    """
        
    def test_hello(self):
        cmd = request.HelloRequest(None)
        response = cmd.execute()
        self.assertEqual(('ok', '1'), response.args)
        self.assertEqual(None, response.body)
        
    def test_get_bundle(self):
        from bzrlib.bundle import serializer
        wt = self.make_branch_and_tree('.')
        self.build_tree_contents([('hello', 'hello world')])
        wt.add('hello')
        rev_id = wt.commit('add hello')
        
        cmd = request.GetBundleRequest(self.get_transport())
        response = cmd.execute('.', rev_id)
        bundle = serializer.read_bundle(StringIO(response.body))
        self.assertEqual((), response.args)


class SmartServerRequestHandlerTests(tests.TestCaseWithTransport):
    """Test that call directly into the handler logic, bypassing the network."""

    def setUp(self):
        super(SmartServerRequestHandlerTests, self).setUp()
        self._captureVar('BZR_NO_SMART_VFS', None)

    def build_handler(self, transport):
        """Returns a handler for the commands in protocol version one."""
<<<<<<< HEAD
        return smart.SmartServerRequestHandler(transport, request.request_handlers)
=======
        return request.SmartServerRequestHandler(transport,
                                                 request.request_handlers)
>>>>>>> e71f6d1e

    def test_construct_request_handler(self):
        """Constructing a request handler should be easy and set defaults."""
        handler = smart.SmartServerRequestHandler(None, None)
        self.assertFalse(handler.finished_reading)

    def test_hello(self):
        handler = self.build_handler(None)
        handler.dispatch_command('hello', ())
        self.assertEqual(('ok', '1'), handler.response.args)
        self.assertEqual(None, handler.response.body)
        
    def test_disable_vfs_handler_classes_via_environment(self):
        # VFS handler classes will raise an error from "execute" if
        # BZR_NO_SMART_VFS is set.
        handler = vfs.HasRequest(None)
        # set environment variable after construction to make sure it's
        # examined.
        # Note that we can safely clobber BZR_NO_SMART_VFS here, because setUp
        # has called _captureVar, so it will be restored to the right state
        # afterwards.
        os.environ['BZR_NO_SMART_VFS'] = ''
        self.assertRaises(errors.DisabledMethod, handler.execute)

    def test_readonly_exception_becomes_transport_not_possible(self):
        """The response for a read-only error is ('ReadOnlyError')."""
        handler = self.build_handler(self.get_readonly_transport())
        # send a mkdir for foo, with no explicit mode - should fail.
        handler.dispatch_command('mkdir', ('foo', ''))
        # and the failure should be an explicit ReadOnlyError
        self.assertEqual(("ReadOnlyError", ), handler.response.args)
        # XXX: TODO: test that other TransportNotPossible errors are
        # presented as TransportNotPossible - not possible to do that
        # until I figure out how to trigger that relatively cleanly via
        # the api. RBC 20060918

    def test_hello_has_finished_body_on_dispatch(self):
        """The 'hello' command should set finished_reading."""
        handler = self.build_handler(None)
        handler.dispatch_command('hello', ())
        self.assertTrue(handler.finished_reading)
        self.assertNotEqual(None, handler.response)

    def test_put_bytes_non_atomic(self):
        """'put_...' should set finished_reading after reading the bytes."""
        handler = self.build_handler(self.get_transport())
        handler.dispatch_command('put_non_atomic', ('a-file', '', 'F', ''))
        self.assertFalse(handler.finished_reading)
        handler.accept_body('1234')
        self.assertFalse(handler.finished_reading)
        handler.accept_body('5678')
        handler.end_of_body()
        self.assertTrue(handler.finished_reading)
        self.assertEqual(('ok', ), handler.response.args)
        self.assertEqual(None, handler.response.body)
        
    def test_readv_accept_body(self):
        """'readv' should set finished_reading after reading offsets."""
        self.build_tree(['a-file'])
        handler = self.build_handler(self.get_readonly_transport())
        handler.dispatch_command('readv', ('a-file', ))
        self.assertFalse(handler.finished_reading)
        handler.accept_body('2,')
        self.assertFalse(handler.finished_reading)
        handler.accept_body('3')
        handler.end_of_body()
        self.assertTrue(handler.finished_reading)
        self.assertEqual(('readv', ), handler.response.args)
        # co - nte - nt of a-file is the file contents we are extracting from.
        self.assertEqual('nte', handler.response.body)

    def test_readv_short_read_response_contents(self):
        """'readv' when a short read occurs sets the response appropriately."""
        self.build_tree(['a-file'])
        handler = self.build_handler(self.get_readonly_transport())
        handler.dispatch_command('readv', ('a-file', ))
        # read beyond the end of the file.
        handler.accept_body('100,1')
        handler.end_of_body()
        self.assertTrue(handler.finished_reading)
        self.assertEqual(('ShortReadvError', 'a-file', '100', '1', '0'),
            handler.response.args)
        self.assertEqual(None, handler.response.body)


class RemoteTransportRegistration(tests.TestCase):

    def test_registration(self):
        t = get_transport('bzr+ssh://example.com/path')
        self.assertIsInstance(t, remote.RemoteSSHTransport)
        self.assertEqual('example.com', t._host)


class TestRemoteTransport(tests.TestCase):
        
    def test_use_connection_factory(self):
        # We want to be able to pass a client as a parameter to RemoteTransport.
        input = StringIO("ok\n3\nbardone\n")
        output = StringIO()
        client_medium = medium.SmartSimplePipesClientMedium(input, output)
        transport = remote.RemoteTransport(
            'bzr://localhost/', medium=client_medium)

        # We want to make sure the client is used when the first remote
        # method is called.  No data should have been sent, or read.
        self.assertEqual(0, input.tell())
        self.assertEqual('', output.getvalue())

        # Now call a method that should result in a single request : as the
        # transport makes its own protocol instances, we check on the wire.
        # XXX: TODO: give the transport a protocol factory, which can make
        # an instrumented protocol for us.
        self.assertEqual('bar', transport.get_bytes('foo'))
        # only the needed data should have been sent/received.
        self.assertEqual(13, input.tell())
        self.assertEqual('get\x01/foo\n', output.getvalue())

    def test__translate_error_readonly(self):
        """Sending a ReadOnlyError to _translate_error raises TransportNotPossible."""
        client_medium = medium.SmartClientMedium()
        transport = remote.RemoteTransport(
            'bzr://localhost/', medium=client_medium)
        self.assertRaises(errors.TransportNotPossible,
            transport._translate_error, ("ReadOnlyError", ))


class InstrumentedServerProtocol(medium.SmartServerStreamMedium):
    """A smart server which is backed by memory and saves its write requests."""

    def __init__(self, write_output_list):
        medium.SmartServerStreamMedium.__init__(self, memory.MemoryTransport())
        self._write_output_list = write_output_list


class TestSmartProtocol(tests.TestCase):
    """Tests for the smart protocol.

    Each test case gets a smart_server and smart_client created during setUp().

    It is planned that the client can be called with self.call_client() giving
    it an expected server response, which will be fed into it when it tries to
    read. Likewise, self.call_server will call a servers method with a canned
    serialised client request. Output done by the client or server for these
    calls will be captured to self.to_server and self.to_client. Each element
    in the list is a write call from the client or server respectively.
    """

    def setUp(self):
        super(TestSmartProtocol, self).setUp()
        # XXX: self.server_to_client doesn't seem to be used.  If so,
        # InstrumentedServerProtocol is redundant too.
        self.server_to_client = []
        self.to_server = StringIO()
        self.to_client = StringIO()
        self.client_medium = medium.SmartSimplePipesClientMedium(self.to_client,
            self.to_server)
        self.client_protocol = protocol.SmartClientRequestProtocolOne(
            self.client_medium)
        self.smart_server = InstrumentedServerProtocol(self.server_to_client)
        self.smart_server_request = request.SmartServerRequestHandler(
            None, request.request_handlers)

    def assertOffsetSerialisation(self, expected_offsets, expected_serialised,
        client):
        """Check that smart (de)serialises offsets as expected.
        
        We check both serialisation and deserialisation at the same time
        to ensure that the round tripping cannot skew: both directions should
        be as expected.
        
        :param expected_offsets: a readv offset list.
        :param expected_seralised: an expected serial form of the offsets.
        """
        # XXX: '_deserialise_offsets' should be a method of the
        # SmartServerRequestProtocol in future.
        readv_cmd = vfs.ReadvRequest(None)
        offsets = readv_cmd._deserialise_offsets(expected_serialised)
        self.assertEqual(expected_offsets, offsets)
        serialised = client._serialise_offsets(offsets)
        self.assertEqual(expected_serialised, serialised)

    def build_protocol_waiting_for_body(self):
        out_stream = StringIO()
        smart_protocol = protocol.SmartServerRequestProtocolOne(None,
                out_stream.write)
        smart_protocol.has_dispatched = True
        smart_protocol.request = self.smart_server_request
        class FakeCommand(object):
            def do_body(cmd, body_bytes):
                self.end_received = True
                self.assertEqual('abcdefg', body_bytes)
                return request.SmartServerResponse(('ok', ))
        smart_protocol.request._command = FakeCommand()
        # Call accept_bytes to make sure that internal state like _body_decoder
        # is initialised.  This test should probably be given a clearer
        # interface to work with that will not cause this inconsistency.
        #   -- Andrew Bennetts, 2006-09-28
        smart_protocol.accept_bytes('')
        return smart_protocol

    def test_construct_version_one_server_protocol(self):
        smart_protocol = protocol.SmartServerRequestProtocolOne(None, None)
        self.assertEqual('', smart_protocol.excess_buffer)
        self.assertEqual('', smart_protocol.in_buffer)
        self.assertFalse(smart_protocol.has_dispatched)
        self.assertEqual(1, smart_protocol.next_read_size())

    def test_construct_version_one_client_protocol(self):
        # we can construct a client protocol from a client medium request
        output = StringIO()
        client_medium = medium.SmartSimplePipesClientMedium(None, output)
        request = client_medium.get_request()
        client_protocol = protocol.SmartClientRequestProtocolOne(request)

    def test_server_offset_serialisation(self):
        """The Smart protocol serialises offsets as a comma and \n string.

        We check a number of boundary cases are as expected: empty, one offset,
        one with the order of reads not increasing (an out of order read), and
        one that should coalesce.
        """
        self.assertOffsetSerialisation([], '', self.client_protocol)
        self.assertOffsetSerialisation([(1,2)], '1,2', self.client_protocol)
        self.assertOffsetSerialisation([(10,40), (0,5)], '10,40\n0,5',
            self.client_protocol)
        self.assertOffsetSerialisation([(1,2), (3,4), (100, 200)],
            '1,2\n3,4\n100,200', self.client_protocol)

    def test_accept_bytes_of_bad_request_to_protocol(self):
        out_stream = StringIO()
        smart_protocol = protocol.SmartServerRequestProtocolOne(
            None, out_stream.write)
        smart_protocol.accept_bytes('abc')
        self.assertEqual('abc', smart_protocol.in_buffer)
        smart_protocol.accept_bytes('\n')
        self.assertEqual(
            "error\x01Generic bzr smart protocol error: bad request 'abc'\n",
            out_stream.getvalue())
        self.assertTrue(smart_protocol.has_dispatched)
        self.assertEqual(0, smart_protocol.next_read_size())

    def test_accept_body_bytes_to_protocol(self):
        protocol = self.build_protocol_waiting_for_body()
        self.assertEqual(6, protocol.next_read_size())
        protocol.accept_bytes('7\nabc')
        self.assertEqual(9, protocol.next_read_size())
        protocol.accept_bytes('defgd')
        protocol.accept_bytes('one\n')
        self.assertEqual(0, protocol.next_read_size())
        self.assertTrue(self.end_received)

    def test_accept_request_and_body_all_at_once(self):
        self._captureVar('BZR_NO_SMART_VFS', None)
        mem_transport = memory.MemoryTransport()
        mem_transport.put_bytes('foo', 'abcdefghij')
        out_stream = StringIO()
        smart_protocol = protocol.SmartServerRequestProtocolOne(mem_transport,
                out_stream.write)
        smart_protocol.accept_bytes('readv\x01foo\n3\n3,3done\n')
        self.assertEqual(0, smart_protocol.next_read_size())
        self.assertEqual('readv\n3\ndefdone\n', out_stream.getvalue())
        self.assertEqual('', smart_protocol.excess_buffer)
        self.assertEqual('', smart_protocol.in_buffer)

    def test_accept_excess_bytes_are_preserved(self):
        out_stream = StringIO()
        smart_protocol = protocol.SmartServerRequestProtocolOne(
            None, out_stream.write)
        smart_protocol.accept_bytes('hello\nhello\n')
        self.assertEqual("ok\x011\n", out_stream.getvalue())
        self.assertEqual("hello\n", smart_protocol.excess_buffer)
        self.assertEqual("", smart_protocol.in_buffer)

    def test_accept_excess_bytes_after_body(self):
        protocol = self.build_protocol_waiting_for_body()
        protocol.accept_bytes('7\nabcdefgdone\nX')
        self.assertTrue(self.end_received)
        self.assertEqual("X", protocol.excess_buffer)
        self.assertEqual("", protocol.in_buffer)
        protocol.accept_bytes('Y')
        self.assertEqual("XY", protocol.excess_buffer)
        self.assertEqual("", protocol.in_buffer)

    def test_accept_excess_bytes_after_dispatch(self):
        out_stream = StringIO()
        smart_protocol = protocol.SmartServerRequestProtocolOne(
            None, out_stream.write)
        smart_protocol.accept_bytes('hello\n')
        self.assertEqual("ok\x011\n", out_stream.getvalue())
        smart_protocol.accept_bytes('hel')
        self.assertEqual("hel", smart_protocol.excess_buffer)
        smart_protocol.accept_bytes('lo\n')
        self.assertEqual("hello\n", smart_protocol.excess_buffer)
        self.assertEqual("", smart_protocol.in_buffer)

    def test__send_response_sets_finished_reading(self):
        smart_protocol = protocol.SmartServerRequestProtocolOne(
            None, lambda x: None)
        self.assertEqual(1, smart_protocol.next_read_size())
        smart_protocol._send_response(('x',))
        self.assertEqual(0, smart_protocol.next_read_size())

    def test_query_version(self):
        """query_version on a SmartClientProtocolOne should return a number.
        
        The protocol provides the query_version because the domain level clients
        may all need to be able to probe for capabilities.
        """
        # What we really want to test here is that SmartClientProtocolOne calls
        # accept_bytes(tuple_based_encoding_of_hello) and reads and parses the
        # response of tuple-encoded (ok, 1).  Also, seperately we should test
        # the error if the response is a non-understood version.
        input = StringIO('ok\x011\n')
        output = StringIO()
        client_medium = medium.SmartSimplePipesClientMedium(input, output)
        request = client_medium.get_request()
        smart_protocol = protocol.SmartClientRequestProtocolOne(request)
        self.assertEqual(1, smart_protocol.query_version())

    def assertServerToClientEncoding(self, expected_bytes, expected_tuple,
            input_tuples):
        """Assert that each input_tuple serialises as expected_bytes, and the
        bytes deserialise as expected_tuple.
        """
        # check the encoding of the server for all input_tuples matches
        # expected bytes
        for input_tuple in input_tuples:
            server_output = StringIO()
            server_protocol = protocol.SmartServerRequestProtocolOne(
                None, server_output.write)
            server_protocol._send_response(input_tuple)
            self.assertEqual(expected_bytes, server_output.getvalue())
        # check the decoding of the client smart_protocol from expected_bytes:
        input = StringIO(expected_bytes)
        output = StringIO()
        client_medium = medium.SmartSimplePipesClientMedium(input, output)
        request = client_medium.get_request()
        smart_protocol = protocol.SmartClientRequestProtocolOne(request)
        smart_protocol.call('foo')
        self.assertEqual(expected_tuple, smart_protocol.read_response_tuple())

    def test_client_call_empty_response(self):
        # protocol.call() can get back an empty tuple as a response. This occurs
        # when the parsed line is an empty line, and results in a tuple with
        # one element - an empty string.
        self.assertServerToClientEncoding('\n', ('', ), [(), ('', )])

    def test_client_call_three_element_response(self):
        # protocol.call() can get back tuples of other lengths. A three element
        # tuple should be unpacked as three strings.
        self.assertServerToClientEncoding('a\x01b\x0134\n', ('a', 'b', '34'),
            [('a', 'b', '34')])

    def test_client_call_with_body_bytes_uploads(self):
        # protocol.call_with_body_bytes should length-prefix the bytes onto the
        # wire.
        expected_bytes = "foo\n7\nabcdefgdone\n"
        input = StringIO("\n")
        output = StringIO()
        client_medium = medium.SmartSimplePipesClientMedium(input, output)
        request = client_medium.get_request()
        smart_protocol = protocol.SmartClientRequestProtocolOne(request)
        smart_protocol.call_with_body_bytes(('foo', ), "abcdefg")
        self.assertEqual(expected_bytes, output.getvalue())

    def test_client_call_with_body_readv_array(self):
        # protocol.call_with_upload should encode the readv array and then
        # length-prefix the bytes onto the wire.
        expected_bytes = "foo\n7\n1,2\n5,6done\n"
        input = StringIO("\n")
        output = StringIO()
        client_medium = medium.SmartSimplePipesClientMedium(input, output)
        request = client_medium.get_request()
        smart_protocol = protocol.SmartClientRequestProtocolOne(request)
        smart_protocol.call_with_body_readv_array(('foo', ), [(1,2),(5,6)])
        self.assertEqual(expected_bytes, output.getvalue())

    def test_client_read_body_bytes_all(self):
        # read_body_bytes should decode the body bytes from the wire into
        # a response.
        expected_bytes = "1234567"
        server_bytes = "ok\n7\n1234567done\n"
        input = StringIO(server_bytes)
        output = StringIO()
        client_medium = medium.SmartSimplePipesClientMedium(input, output)
        request = client_medium.get_request()
        smart_protocol = protocol.SmartClientRequestProtocolOne(request)
        smart_protocol.call('foo')
        smart_protocol.read_response_tuple(True)
        self.assertEqual(expected_bytes, smart_protocol.read_body_bytes())

    def test_client_read_body_bytes_incremental(self):
        # test reading a few bytes at a time from the body
        # XXX: possibly we should test dribbling the bytes into the stringio
        # to make the state machine work harder: however, as we use the
        # LengthPrefixedBodyDecoder that is already well tested - we can skip
        # that.
        expected_bytes = "1234567"
        server_bytes = "ok\n7\n1234567done\n"
        input = StringIO(server_bytes)
        output = StringIO()
        client_medium = medium.SmartSimplePipesClientMedium(input, output)
        request = client_medium.get_request()
        smart_protocol = protocol.SmartClientRequestProtocolOne(request)
        smart_protocol.call('foo')
        smart_protocol.read_response_tuple(True)
        self.assertEqual(expected_bytes[0:2], smart_protocol.read_body_bytes(2))
        self.assertEqual(expected_bytes[2:4], smart_protocol.read_body_bytes(2))
        self.assertEqual(expected_bytes[4:6], smart_protocol.read_body_bytes(2))
        self.assertEqual(expected_bytes[6], smart_protocol.read_body_bytes())

    def test_client_cancel_read_body_does_not_eat_body_bytes(self):
        # cancelling the expected body needs to finish the request, but not
        # read any more bytes.
        expected_bytes = "1234567"
        server_bytes = "ok\n7\n1234567done\n"
        input = StringIO(server_bytes)
        output = StringIO()
        client_medium = medium.SmartSimplePipesClientMedium(input, output)
        request = client_medium.get_request()
        smart_protocol = protocol.SmartClientRequestProtocolOne(request)
        smart_protocol.call('foo')
        smart_protocol.read_response_tuple(True)
        smart_protocol.cancel_read_body()
        self.assertEqual(3, input.tell())
        self.assertRaises(
            errors.ReadingCompleted, smart_protocol.read_body_bytes)


class TestSmartClientUnicode(tests.TestCase):
    """_SmartClient tests for unicode arguments.

    Unicode arguments to call_with_body_bytes are not correct (remote method
    names, arguments, and bodies must all be expressed as byte strings), but
    _SmartClient should gracefully reject them, rather than getting into a
    broken state that prevents future correct calls from working.  That is, it
    should be possible to issue more requests on the medium afterwards, rather
    than allowing one bad call to call_with_body_bytes to cause later calls to
    mysteriously fail with TooManyConcurrentRequests.
    """

    def assertCallDoesNotBreakMedium(self, method, args, body):
        """Call a medium with the given method, args and body, then assert that
        the medium is left in a sane state, i.e. is capable of allowing further
        requests.
        """
        input = StringIO("\n")
        output = StringIO()
        client_medium = medium.SmartSimplePipesClientMedium(input, output)
        smart_client = client._SmartClient(client_medium)
        self.assertRaises(TypeError,
            smart_client.call_with_body_bytes, method, args, body)
        self.assertEqual("", output.getvalue())
        self.assertEqual(None, client_medium._current_request)

    def test_call_with_body_bytes_unicode_method(self):
        self.assertCallDoesNotBreakMedium(u'method', ('args',), 'body')

    def test_call_with_body_bytes_unicode_args(self):
        self.assertCallDoesNotBreakMedium('method', (u'args',), 'body')
        self.assertCallDoesNotBreakMedium('method', ('arg1', u'arg2'), 'body')

    def test_call_with_body_bytes_unicode_body(self):
        self.assertCallDoesNotBreakMedium('method', ('args',), u'body')


class LengthPrefixedBodyDecoder(tests.TestCase):

    # XXX: TODO: make accept_reading_trailer invoke translate_response or 
    # something similar to the ProtocolBase method.

    def test_construct(self):
        decoder = protocol.LengthPrefixedBodyDecoder()
        self.assertFalse(decoder.finished_reading)
        self.assertEqual(6, decoder.next_read_size())
        self.assertEqual('', decoder.read_pending_data())
        self.assertEqual('', decoder.unused_data)

    def test_accept_bytes(self):
        decoder = protocol.LengthPrefixedBodyDecoder()
        decoder.accept_bytes('')
        self.assertFalse(decoder.finished_reading)
        self.assertEqual(6, decoder.next_read_size())
        self.assertEqual('', decoder.read_pending_data())
        self.assertEqual('', decoder.unused_data)
        decoder.accept_bytes('7')
        self.assertFalse(decoder.finished_reading)
        self.assertEqual(6, decoder.next_read_size())
        self.assertEqual('', decoder.read_pending_data())
        self.assertEqual('', decoder.unused_data)
        decoder.accept_bytes('\na')
        self.assertFalse(decoder.finished_reading)
        self.assertEqual(11, decoder.next_read_size())
        self.assertEqual('a', decoder.read_pending_data())
        self.assertEqual('', decoder.unused_data)
        decoder.accept_bytes('bcdefgd')
        self.assertFalse(decoder.finished_reading)
        self.assertEqual(4, decoder.next_read_size())
        self.assertEqual('bcdefg', decoder.read_pending_data())
        self.assertEqual('', decoder.unused_data)
        decoder.accept_bytes('one')
        self.assertFalse(decoder.finished_reading)
        self.assertEqual(1, decoder.next_read_size())
        self.assertEqual('', decoder.read_pending_data())
        self.assertEqual('', decoder.unused_data)
        decoder.accept_bytes('\nblarg')
        self.assertTrue(decoder.finished_reading)
        self.assertEqual(1, decoder.next_read_size())
        self.assertEqual('', decoder.read_pending_data())
        self.assertEqual('blarg', decoder.unused_data)
        
    def test_accept_bytes_all_at_once_with_excess(self):
        decoder = protocol.LengthPrefixedBodyDecoder()
        decoder.accept_bytes('1\nadone\nunused')
        self.assertTrue(decoder.finished_reading)
        self.assertEqual(1, decoder.next_read_size())
        self.assertEqual('a', decoder.read_pending_data())
        self.assertEqual('unused', decoder.unused_data)

    def test_accept_bytes_exact_end_of_body(self):
        decoder = protocol.LengthPrefixedBodyDecoder()
        decoder.accept_bytes('1\na')
        self.assertFalse(decoder.finished_reading)
        self.assertEqual(5, decoder.next_read_size())
        self.assertEqual('a', decoder.read_pending_data())
        self.assertEqual('', decoder.unused_data)
        decoder.accept_bytes('done\n')
        self.assertTrue(decoder.finished_reading)
        self.assertEqual(1, decoder.next_read_size())
        self.assertEqual('', decoder.read_pending_data())
        self.assertEqual('', decoder.unused_data)


class FakeHTTPMedium(object):
    def __init__(self):
        self.written_request = None
        self._current_request = None
    def send_http_smart_request(self, bytes):
        self.written_request = bytes
        return None


class HTTPTunnellingSmokeTest(tests.TestCaseWithTransport):
    
    def setUp(self):
        super(HTTPTunnellingSmokeTest, self).setUp()
        # We use the VFS layer as part of HTTP tunnelling tests.
        self._captureVar('BZR_NO_SMART_VFS', None)

    def _test_bulk_data(self, url_protocol):
        # We should be able to send and receive bulk data in a single message.
        # The 'readv' command in the smart protocol both sends and receives bulk
        # data, so we use that.
        self.build_tree(['data-file'])
        self.transport_readonly_server = HTTPServerWithSmarts

        http_transport = self.get_readonly_transport()
        medium = http_transport.get_smart_medium()
        #remote_transport = RemoteTransport('fake_url', medium)
        remote_transport = remote.RemoteTransport('/', medium=medium)
        self.assertEqual(
            [(0, "c")], list(remote_transport.readv("data-file", [(0,1)])))

    def test_bulk_data_pycurl(self):
        try:
            self._test_bulk_data('http+pycurl')
        except errors.UnsupportedProtocol, e:
            raise tests.TestSkipped(str(e))
    
    def test_bulk_data_urllib(self):
        self._test_bulk_data('http+urllib')

    def test_smart_http_medium_request_accept_bytes(self):
        medium = FakeHTTPMedium()
        request = SmartClientHTTPMediumRequest(medium)
        request.accept_bytes('abc')
        request.accept_bytes('def')
        self.assertEqual(None, medium.written_request)
        request.finished_writing()
        self.assertEqual('abcdef', medium.written_request)

    def _test_http_send_smart_request(self, url_protocol):
        http_server = HTTPServerWithSmarts()
        http_server._url_protocol = url_protocol
        http_server.setUp(self.get_vfs_only_server())
        self.addCleanup(http_server.tearDown)

        post_body = 'hello\n'
        expected_reply_body = 'ok\x011\n'

        http_transport = get_transport(http_server.get_url())
        medium = http_transport.get_smart_medium()
        response = medium.send_http_smart_request(post_body)
        reply_body = response.read()
        self.assertEqual(expected_reply_body, reply_body)

    def test_http_send_smart_request_pycurl(self):
        try:
            self._test_http_send_smart_request('http+pycurl')
        except errors.UnsupportedProtocol, e:
            raise tests.TestSkipped(str(e))

    def test_http_send_smart_request_urllib(self):
        self._test_http_send_smart_request('http+urllib')

    def test_http_server_with_smarts(self):
        self.transport_readonly_server = HTTPServerWithSmarts

        post_body = 'hello\n'
        expected_reply_body = 'ok\x011\n'

        smart_server_url = self.get_readonly_url('.bzr/smart')
        reply = urllib2.urlopen(smart_server_url, post_body).read()

        self.assertEqual(expected_reply_body, reply)

    def test_smart_http_server_post_request_handler(self):
        self.transport_readonly_server = HTTPServerWithSmarts
        httpd = self.get_readonly_server()._get_httpd()

        socket = SampleSocket(
            'POST /.bzr/smart HTTP/1.0\r\n'
            # HTTP/1.0 posts must have a Content-Length.
            'Content-Length: 6\r\n'
            '\r\n'
            'hello\n')
        # Beware: the ('localhost', 80) below is the
        # client_address parameter, but we don't have one because
        # we have defined a socket which is not bound to an
        # address. The test framework never uses this client
        # address, so far...
        request_handler = SmartRequestHandler(socket, ('localhost', 80), httpd)
        response = socket.writefile.getvalue()
        self.assertStartsWith(response, 'HTTP/1.0 200 ')
        # This includes the end of the HTTP headers, and all the body.
        expected_end_of_response = '\r\n\r\nok\x011\n'
        self.assertEndsWith(response, expected_end_of_response)


class SampleSocket(object):
    """A socket-like object for use in testing the HTTP request handler."""
    
    def __init__(self, socket_read_content):
        """Constructs a sample socket.

        :param socket_read_content: a byte sequence
        """
        # Use plain python StringIO so we can monkey-patch the close method to
        # not discard the contents.
        from StringIO import StringIO
        self.readfile = StringIO(socket_read_content)
        self.writefile = StringIO()
        self.writefile.close = lambda: None
        
    def makefile(self, mode='r', bufsize=None):
        if 'r' in mode:
            return self.readfile
        else:
            return self.writefile


# TODO: Client feature that does get_bundle and then installs that into a
# branch; this can be used in place of the regular pull/fetch operation when
# coming from a smart server.
#
# TODO: Eventually, want to do a 'branch' command by fetching the whole
# history as one big bundle.  How?  
#
# The branch command does 'br_from.sprout', which tries to preserve the same
# format.  We don't necessarily even want that.  
#
# It might be simpler to handle cmd_pull first, which does a simpler fetch()
# operation from one branch into another.  It already has some code for
# pulling from a bundle, which it does by trying to see if the destination is
# a bundle file.  So it seems the logic for pull ought to be:
# 
#  - if it's a smart server, get a bundle from there and install that
#  - if it's a bundle, install that
#  - if it's a branch, pull from there
#
# Getting a bundle from a smart server is a bit different from reading a
# bundle from a URL:
#
#  - we can reasonably remember the URL we last read from 
#  - you can specify a revision number to pull, and we need to pass it across
#    to the server as a limit on what will be requested
#
# TODO: Given a URL, determine whether it is a smart server or not (or perhaps
# otherwise whether it's a bundle?)  Should this be a property or method of
# the transport?  For the ssh protocol, we always know it's a smart server.
# For http, we potentially need to probe.  But if we're explicitly given
# bzr+http:// then we can skip that for now. <|MERGE_RESOLUTION|>--- conflicted
+++ resolved
@@ -27,7 +27,6 @@
         bzrdir,
         errors,
         osutils,
-        smart,
         tests,
         urlutils,
         )
@@ -1012,16 +1011,12 @@
 
     def build_handler(self, transport):
         """Returns a handler for the commands in protocol version one."""
-<<<<<<< HEAD
-        return smart.SmartServerRequestHandler(transport, request.request_handlers)
-=======
         return request.SmartServerRequestHandler(transport,
                                                  request.request_handlers)
->>>>>>> e71f6d1e
 
     def test_construct_request_handler(self):
         """Constructing a request handler should be easy and set defaults."""
-        handler = smart.SmartServerRequestHandler(None, None)
+        handler = request.SmartServerRequestHandler(None, None)
         self.assertFalse(handler.finished_reading)
 
     def test_hello(self):
