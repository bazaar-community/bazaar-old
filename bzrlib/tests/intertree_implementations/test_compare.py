--- conflicted
+++ resolved
@@ -719,13 +719,7 @@
         subtree2 = self.make_to_branch_and_tree('2/sub')
         subtree2.set_root_id('subtree-id')
         tree2.add_reference(subtree2)
-<<<<<<< HEAD
-
-        tree1, tree2 = self.mutable_trees_to_test_trees(tree1, tree2)
-
-=======
-        tree1, tree2 = self.mutable_trees_to_test_trees(tree1, tree2)
->>>>>>> 798a3495
+        tree1, tree2 = self.mutable_trees_to_test_trees(tree1, tree2)
         tree1.lock_read()
         self.addCleanup(tree1.unlock)
         tree2.lock_read()
