# Copyright (C) 2010, 2011 Canonical Ltd
#
# This program is free software; you can redistribute it and/or modify
# it under the terms of the GNU General Public License as published by
# the Free Software Foundation; either version 2 of the License, or
# (at your option) any later version.
#
# This program is distributed in the hope that it will be useful,
# but WITHOUT ANY WARRANTY; without even the implied warranty of
# MERCHANTABILITY or FITNESS FOR A PARTICULAR PURPOSE.  See the
# GNU General Public License for more details.
#
# You should have received a copy of the GNU General Public License
# along with this program; if not, write to the Free Software
# Foundation, Inc., 51 Franklin Street, Fifth Floor, Boston, MA 02110-1301 USA


"""Tests for how many modules are loaded in executing various commands."""

import os

from testtools import content

from bzrlib import (
    plugins as _mod_plugins,
    trace,
    )
from bzrlib.bzrdir import BzrDir
from bzrlib.smart import medium
from bzrlib.transport import remote

from bzrlib.plugin import (
    are_plugins_disabled,
    )

from bzrlib.tests import (
    TestCaseWithTransport,
    )

old_format_modules = [
    'bzrlib.repofmt.knitrepo',
    'bzrlib.repofmt.knitpack_repo',
    'bzrlib.plugins.weave_fmt.branch',
    'bzrlib.plugins.weave_fmt.bzrdir',
    'bzrlib.plugins.weave_fmt.repository',
    'bzrlib.plugins.weave_fmt.workingtree',
    'bzrlib.weave',
    'bzrlib.weavefile',
    'bzrlib.xml4',
    'bzrlib.xml5',
    'bzrlib.xml6',
    'bzrlib.xml7',
    ]


class ImportTariffTestCase(TestCaseWithTransport):
    """Check how many modules are loaded for some representative scenarios.

    See the Testing Guide in the developer documentation for more explanation.


    We must respect the setup used by the selftest command regarding
    plugins. This allows the user to control which plugins are in effect while
    running these tests and respect the import policies defined here.

    When failures are encountered for a given plugin, they can generally be
    addressed by using lazy import or lazy hook registration.
    """

    def setUp(self):
        self.preserved_env_vars = {}
        for name in ('BZR_PLUGIN_PATH', 'BZR_DISABLE_PLUGINS', 'BZR_PLUGINS_AT'
                     ):
            self.preserved_env_vars[name] = os.environ.get(name)
        super(ImportTariffTestCase, self).setUp()

    def start_bzr_subprocess_with_import_check(self, args, stderr_file=None):
        """Run a bzr process and capture the imports.

        This is fairly expensive because we start a subprocess, so we aim to
        cover representative rather than exhaustive cases.
        """
        # We use PYTHON_VERBOSE rather than --profile-imports because in
        # experimentation the profile-imports output seems to not always show
        # the modules you'd expect; this can be debugged but python -v seems
        # more likely to always show everything.  And we use the environment
        # variable rather than 'python -v' in the hope it will work even if
        # bzr is frozen and python is not explicitly specified. -- mbp 20100208
        env_changes = dict(PYTHONVERBOSE='1', **self.preserved_env_vars)
        trace.mutter('Setting env for bzr subprocess: %r', env_changes)
        kwargs = dict(env_changes=env_changes,
                      allow_plugins=(not are_plugins_disabled()))
        if stderr_file:
            # We don't want to update the whole call chain so we insert stderr
            # *iff* we need to
            kwargs['stderr'] = stderr_file
        return self.start_bzr_subprocess(args, **kwargs)

    def check_forbidden_modules(self, err, forbidden_imports):
        """Check for forbidden modules in stderr.

        :param err: Standard error
        :param forbidden_imports: List of forbidden modules
        """
        self.addDetail('subprocess_stderr',
            content.Content(content.ContentType("text", "plain"),
                lambda:[err]))

        bad_modules = []
        for module_name in forbidden_imports:
            if err.find("\nimport %s " % module_name) != -1:
                bad_modules.append(module_name)

        if bad_modules:
            self.fail("command loaded forbidden modules %r"
                % (bad_modules,))

    def finish_bzr_subprocess_with_import_check(self, process,
            args, forbidden_imports):
        """Finish subprocess and check specific modules have not been
        imported.

        :param forbidden_imports: List of fully-qualified Python module names
            that should not be loaded while running this command.
        """
        (out, err) = self.finish_bzr_subprocess(process,
            universal_newlines=False, process_args=args)
        self.check_forbidden_modules(err, forbidden_imports)
        return out, err

    def run_command_check_imports(self, args, forbidden_imports):
        """Run bzr ARGS in a subprocess and check its imports.

        This is fairly expensive because we start a subprocess, so we aim to
        cover representative rather than exhaustive cases.

        :param forbidden_imports: List of fully-qualified Python module names
            that should not be loaded while running this command.
        """
        process = self.start_bzr_subprocess_with_import_check(args)
        self.finish_bzr_subprocess_with_import_check(process, args,
            forbidden_imports)


class TestImportTariffs(ImportTariffTestCase):
    """Basic import tariff tests for some common bzr commands"""

    def test_import_tariffs_working(self):
        # check some guaranteed-true and false imports to be sure we're
        # measuring correctly
        self.make_branch_and_tree('.')
        self.run_command_check_imports(['st'],
            ['nonexistentmodulename', 'anothernonexistentmodule'])
        self.assertRaises(AssertionError,
            self.run_command_check_imports,
            ['st'],
            ['bzrlib.tree'])

    def test_simple_local(self):
        # 'st' in a default format working tree shouldn't need many modules
        self.make_branch_and_tree('.')
        self.run_command_check_imports(['st'], [
            'bzrlib.annotate',
            'bzrlib.atomicfile',
            'bzrlib.bugtracker',
            'bzrlib.bundle.commands',
            'bzrlib.cmd_version_info',
            'bzrlib.externalcommand',
            'bzrlib.filters',
            'bzrlib.hashcache',
            # foreign branch plugins import the foreign_vcs_registry from 
            # bzrlib.foreign so it can't be blacklisted
            'bzrlib.gpg',
            'bzrlib.info',
            'bzrlib.knit',
            'bzrlib.merge3',
            'bzrlib.merge_directive',
            'bzrlib.msgeditor',
            'bzrlib.patiencediff',
            'bzrlib.remote',
            'bzrlib.rules',
            'bzrlib.sign_my_commits',
            'bzrlib.smart',
            'bzrlib.smart.client',
            'bzrlib.smart.medium',
            'bzrlib.smart.server',
            'bzrlib.transform',
            'bzrlib.version_info_formats.format_rio',
            'bzrlib.xml_serializer',
            'bzrlib.xml8',
            'getpass',
            'kerberos',
            'ssl',
            'socket',
            'smtplib',
            'tarfile',
            'tempfile',
<<<<<<< HEAD
            'urllib',
=======
            'termios',
            'tty',
>>>>>>> aeb2b46b
            ] + old_format_modules)
        # TODO: similar test for repository-only operations, checking we avoid
        # loading wt-specific stuff
        #
        # See https://bugs.launchpad.net/bzr/+bug/553017

    def test_help_commands(self):
        # See https://bugs.launchpad.net/bzr/+bug/663773
        self.run_command_check_imports(['help', 'commands'], [
            'testtools',
            ])

    def test_simple_serve(self):
        # 'serve' in a default format working tree shouldn't need many modules
        tree = self.make_branch_and_tree('.')
        # Capture the bzr serve process' stderr in a file to avoid deadlocks
        # while the smart client interacts with it.
        stderr_file = open('bzr-serve.stderr', 'w')
        process = self.start_bzr_subprocess_with_import_check(['serve',
            '--inet', '-d', tree.basedir], stderr_file=stderr_file)
        url = 'bzr://localhost/'
        self.permit_url(url)
        client_medium = medium.SmartSimplePipesClientMedium(
            process.stdout, process.stdin, url)
        transport = remote.RemoteTransport(url, medium=client_medium)
        branch = BzrDir.open_from_transport(transport).open_branch()
        process.stdin.close()
        # Hide stdin from the subprocess module, so it won't fail to close it.
        process.stdin = None
        (out, err) = self.finish_bzr_subprocess(process,
            universal_newlines=False)
        stderr_file.close()
        with open('bzr-serve.stderr', 'r') as stderr_file:
            err = stderr_file.read()
        self.check_forbidden_modules(err,
            ['bzrlib.annotate',
            'bzrlib.atomicfile',
            'bzrlib.bugtracker',
            'bzrlib.bundle.commands',
            'bzrlib.cmd_version_info',
            'bzrlib.dirstate',
            'bzrlib._dirstate_helpers_py',
            'bzrlib._dirstate_helpers_pyx',
            'bzrlib.externalcommand',
            'bzrlib.filters',
            'bzrlib.hashcache',
            # foreign branch plugins import the foreign_vcs_registry from 
            # bzrlib.foreign so it can't be blacklisted
            'bzrlib.gpg',
            'bzrlib.info',
            'bzrlib.knit',
            'bzrlib.merge3',
            'bzrlib.merge_directive',
            'bzrlib.msgeditor',
            'bzrlib.patiencediff',
            'bzrlib.remote',
            'bzrlib.rules',
            'bzrlib.sign_my_commits',
            'bzrlib.smart.client',
            'bzrlib.transform',
            'bzrlib.version_info_formats.format_rio',
            'bzrlib.workingtree_4',
            'bzrlib.xml_serializer',
            'bzrlib.xml8',
            'getpass',
            'kerberos',
            'smtplib',
            'tarfile',
            'tempfile',
            'termios',
            'tty',
            ] + old_format_modules)<|MERGE_RESOLUTION|>--- conflicted
+++ resolved
@@ -195,12 +195,9 @@
             'smtplib',
             'tarfile',
             'tempfile',
-<<<<<<< HEAD
-            'urllib',
-=======
             'termios',
             'tty',
->>>>>>> aeb2b46b
+            'urllib',
             ] + old_format_modules)
         # TODO: similar test for repository-only operations, checking we avoid
         # loading wt-specific stuff
