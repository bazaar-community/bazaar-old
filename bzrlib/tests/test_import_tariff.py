# Copyright (C) 2010, 2011 Canonical Ltd
#
# This program is free software; you can redistribute it and/or modify
# it under the terms of the GNU General Public License as published by
# the Free Software Foundation; either version 2 of the License, or
# (at your option) any later version.
#
# This program is distributed in the hope that it will be useful,
# but WITHOUT ANY WARRANTY; without even the implied warranty of
# MERCHANTABILITY or FITNESS FOR A PARTICULAR PURPOSE.  See the
# GNU General Public License for more details.
#
# You should have received a copy of the GNU General Public License
# along with this program; if not, write to the Free Software
# Foundation, Inc., 51 Franklin Street, Fifth Floor, Boston, MA 02110-1301 USA


"""Tests for how many modules are loaded in executing various commands."""

import os
from testtools import content

from bzrlib.plugin import (
    are_plugins_disabled,
    )

from bzrlib.tests import (
    TestCaseWithTransport,
    )


class TestImportTariffs(TestCaseWithTransport):
    """Check how many modules are loaded for some representative scenarios.

    See the Testing Guide in the developer documentation for more explanation.
    """

    def setUp(self):
        # Preserve some env vars as we want to escape the isolation for them
        self.preserved_env_vars = {}
        for name in ('BZR_HOME', 'BZR_PLUGIN_PATH', 'BZR_DISABLE_PLUGINS',
                     'BZR_PLUGINS_AT', 'HOME'):
            self.preserved_env_vars[name] = os.environ.get(name)
        super(TestImportTariffs, self).setUp()

    def run_command_check_imports(self, args, forbidden_imports):
        """Run bzr ARGS in a subprocess and check its imports.

        This is fairly expensive because we start a subprocess, so we aim to
        cover representative rather than exhaustive cases.

        :param forbidden_imports: List of fully-qualified Python module names
            that should not be loaded while running this command.
        """
        # We use PYTHON_VERBOSE rather than --profile-importts because in
        # experimentation the profile-imports output seems to not always show
        # the modules you'd expect; this can be debugged but python -v seems
        # more likely to always show everything.  And we use the environment
        # variable rather than 'python -v' in the hope it will work even if
        # bzr is frozen and python is not explicitly specified. -- mbp 20100208

        # Normally we want test isolation from the real $HOME but here we
        # explicitly do want to test against things installed there, therefore
        # we pass it through.
        env_changes = dict(PYTHONVERBOSE='1', **self.preserved_env_vars)
        out, err = self.run_bzr_subprocess(args,
            allow_plugins=(not are_plugins_disabled()),
            env_changes=env_changes)

        self.addDetail('subprocess_stderr',
            content.Content(content.ContentType("text", "plain"),
                lambda:[err]))

        bad_modules = []
        for module_name in forbidden_imports:
            if err.find("\nimport %s " % module_name) != -1:
                bad_modules.append(module_name)

        if bad_modules:
            self.fail("command %r loaded forbidden modules %r"
                % (args, bad_modules))
        return out, err

    def test_import_tariffs_working(self):
        # check some guaranteed-true and false imports to be sure we're
        # measuring correctly
        self.make_branch_and_tree('.')
        self.run_command_check_imports(['st'],
            ['nonexistentmodulename', 'anothernonexistentmodule'])
        self.assertRaises(AssertionError,
            self.run_command_check_imports,
            ['st'],
            ['bzrlib.tree'])

    def test_simple_local(self):
        # 'st' in a default format working tree shouldn't need many modules
        self.make_branch_and_tree('.')
        self.run_command_check_imports(['st'], [
            'bzrlib.atomicfile',
            'bzrlib.bugtracker',
            'bzrlib.bundle.commands',
            'bzrlib.cmd_version_info',
            'bzrlib.externalcommand',
<<<<<<< HEAD
            'bzrlib.filters',
            'bzrlib.foreign',
=======
            # foreign branch plugins import the foreign_vcs_registry from 
            # bzrlib.foreign so it can't be blacklisted
>>>>>>> 64172a96
            'bzrlib.gpg',
            'bzrlib.info',
            'bzrlib.merge3',
            'bzrlib.merge_directive',
            'bzrlib.msgeditor',
            'bzrlib.patiencediff',
            'bzrlib.remote',
            'bzrlib.rules',
            'bzrlib.sign_my_commits',
            'bzrlib.smart',
            'bzrlib.smart.client',
            'bzrlib.transform',
            'bzrlib.version_info_formats.format_rio',
            'bzrlib.plugins.weave_fmt.branch',
            'bzrlib.plugins.weave_fmt.bzrdir',
            'bzrlib.plugins.weave_fmt.repository',
            'bzrlib.plugins.weave_fmt.workingtree',
            'bzrlib.weave',
            'bzrlib.weavefile',
            'bzrlib.xml4',
            'bzrlib.xml5',
            'bzrlib.xml6',
            'bzrlib.xml7',
            'getpass',
            'kerberos',
            'smtplib',
            'tarfile',
            'tempfile',
            ])
        # TODO: similar test for repository-only operations, checking we avoid
        # loading wt-specific stuff
        #
        # See https://bugs.launchpad.net/bzr/+bug/553017

    def test_help_commands(self):
        # See https://bugs.launchpad.net/bzr/+bug/663773
        self.run_command_check_imports(['help', 'commands'], [
            'testtools',
            ])<|MERGE_RESOLUTION|>--- conflicted
+++ resolved
@@ -101,13 +101,9 @@
             'bzrlib.bundle.commands',
             'bzrlib.cmd_version_info',
             'bzrlib.externalcommand',
-<<<<<<< HEAD
             'bzrlib.filters',
-            'bzrlib.foreign',
-=======
             # foreign branch plugins import the foreign_vcs_registry from 
             # bzrlib.foreign so it can't be blacklisted
->>>>>>> 64172a96
             'bzrlib.gpg',
             'bzrlib.info',
             'bzrlib.merge3',
