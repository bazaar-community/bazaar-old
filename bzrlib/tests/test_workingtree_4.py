# Copyright (C) 2005, 2006 Canonical Ltd
# Authors:  Robert Collins <robert.collins@canonical.com>
#
# This program is free software; you can redistribute it and/or modify
# it under the terms of the GNU General Public License as published by
# the Free Software Foundation; either version 2 of the License, or
# (at your option) any later version.
#
# This program is distributed in the hope that it will be useful,
# but WITHOUT ANY WARRANTY; without even the implied warranty of
# MERCHANTABILITY or FITNESS FOR A PARTICULAR PURPOSE.  See the
# GNU General Public License for more details.
#
# You should have received a copy of the GNU General Public License
# along with this program; if not, write to the Free Software
# Foundation, Inc., 59 Temple Place, Suite 330, Boston, MA  02111-1307  USA

"""Tests for WorkingTreeFormat4"""

from bzrlib import (
    bzrdir,
    dirstate,
    errors,
    workingtree_4,
    )
from bzrlib.lockdir import LockDir
from bzrlib.tests import TestCaseWithTransport, TestSkipped
from bzrlib.tree import InterTree


class TestWorkingTreeFormat4(TestCaseWithTransport):
    """Tests specific to WorkingTreeFormat4."""

    def test_disk_layout(self):
        control = bzrdir.BzrDirMetaFormat1().initialize(self.get_url())
        control.create_repository()
        control.create_branch()
        tree = workingtree_4.WorkingTreeFormat4().initialize(control)
        # we want:
        # format 'Bazaar Working Tree format 4'
        # stat-cache = ??
        t = control.get_workingtree_transport(None)
        self.assertEqualDiff('Bazaar Working Tree format 4\n',
                             t.get('format').read())
        self.assertFalse(t.has('inventory.basis'))
        # no last-revision file means 'None' or 'NULLREVISION'
        self.assertFalse(t.has('last-revision'))
        # TODO RBC 20060210 do a commit, check the inventory.basis is created 
        # correctly and last-revision file becomes present.
        # manually make a dirstate toc check the format is as desired.
        state = dirstate.DirState.on_file(t.local_abspath('dirstate'))
        state.lock_read()
        try:
            self.assertEqual([], state.get_parent_ids())
        finally:
            state.unlock()

    def test_uses_lockdir(self):
        """WorkingTreeFormat4 uses its own LockDir:

            - lock is a directory
            - when the WorkingTree is locked, LockDir can see that
        """
        # this test could be factored into a subclass of tests common to both
        # format 3 and 4, but for now its not much of an issue as there is only one in common.
        t = self.get_transport()
        tree = self.make_workingtree()
        self.assertIsDirectory('.bzr', t)
        self.assertIsDirectory('.bzr/checkout', t)
        self.assertIsDirectory('.bzr/checkout/lock', t)
        our_lock = LockDir(t, '.bzr/checkout/lock')
        self.assertEquals(our_lock.peek(), None)
        tree.lock_write()
        self.assertTrue(our_lock.peek())
        tree.unlock()
        self.assertEquals(our_lock.peek(), None)

    def make_workingtree(self, relpath=''):
        url = self.get_url(relpath)
        if relpath:
            self.build_tree([relpath + '/'])
        dir = bzrdir.BzrDirMetaFormat1().initialize(url)
        repo = dir.create_repository()
        branch = dir.create_branch()
        try:
            return workingtree_4.WorkingTreeFormat4().initialize(dir)
        except errors.NotLocalUrl:
            raise TestSkipped('Not a local URL')

    # TODO: test that dirstate also stores & retrieves the parent list of 
    # workingtree-parent revisions, including when they have multiple parents.
    # (in other words, the case when we're constructing a merge of 
    # revisions which are themselves merges.)

    # The simplest case is that the the workingtree's primary 
    # parent tree can be retrieved.  This is required for all WorkingTrees, 
    # and covered by the generic tests.

    def test_dirstate_stores_all_parent_inventories(self):
        tree = self.make_workingtree()

        # We're going to build in tree a working tree 
        # with three parent trees, with some files in common.  
    
        # We really don't want to do commit or merge in the new dirstate-based
        # tree, because that might not work yet.  So instead we build
        # revisions elsewhere and pull them across, doing by hand part of the
        # work that merge would do.

        subtree = self.make_branch_and_tree('subdir')
        # writelock the tree so its repository doesn't get readlocked by
        # the revision tree locks. This works around the bug where we dont
        # permit lock upgrading.
        subtree.lock_write()
        self.addCleanup(subtree.unlock)
        self.build_tree(['subdir/file-a',])
        subtree.add(['file-a'], ['id-a'])
        rev1 = subtree.commit('commit in subdir')

        subtree2 = subtree.bzrdir.sprout('subdir2').open_workingtree()
        self.build_tree(['subdir2/file-b'])
        subtree2.add(['file-b'], ['id-b'])
        rev2 = subtree2.commit('commit in subdir2')

        subtree.flush()
        subtree.merge_from_branch(subtree2.branch)
        rev3 = subtree.commit('merge from subdir2')

        repo = tree.branch.repository
        repo.fetch(subtree.branch.repository, rev3)
        # will also pull the others...

        # create repository based revision trees
        rev1_revtree = subtree.branch.repository.revision_tree(rev1)
        rev2_revtree = subtree2.branch.repository.revision_tree(rev2)
        rev3_revtree = subtree.branch.repository.revision_tree(rev3)
        # tree doesn't contain a text merge yet but we'll just
        # set the parents as if a merge had taken place. 
        # this should cause the tree data to be folded into the 
        # dirstate.
        tree.set_parent_trees([
            (rev1, rev1_revtree),
            (rev2, rev2_revtree),
            (rev3, rev3_revtree), ])

        # create tree-sourced revision trees
        rev1_tree = tree.revision_tree(rev1)
        rev1_tree.lock_read()
        self.addCleanup(rev1_tree.unlock)
        rev2_tree = tree.revision_tree(rev2)
        rev2_tree.lock_read()
        self.addCleanup(rev2_tree.unlock)
        rev3_tree = tree.revision_tree(rev3)
        rev3_tree.lock_read()
        self.addCleanup(rev3_tree.unlock)

        # now we should be able to get them back out
        self.assertTreesEqual(rev1_revtree, rev1_tree)
        self.assertTreesEqual(rev2_revtree, rev2_tree)
        self.assertTreesEqual(rev3_revtree, rev3_tree)

    def test_dirstate_doesnt_read_parents_from_repo_when_setting(self):
        """Setting parent trees on a dirstate working tree takes
        the trees it's given and doesn't need to read them from the 
        repository.
        """
        tree = self.make_workingtree()

        subtree = self.make_branch_and_tree('subdir')
        rev1 = subtree.commit('commit in subdir')
        rev1_tree = subtree.basis_tree()
        rev1_tree.lock_read()
        self.addCleanup(rev1_tree.unlock)

        tree.branch.pull(subtree.branch)

        # break the repository's legs to make sure it only uses the trees
        # it's given; any calls to forbidden methods will raise an 
        # AssertionError
        repo = tree.branch.repository
        repo.get_revision = self.fail
        repo.get_inventory = self.fail
        repo.get_inventory_xml = self.fail
        # try to set the parent trees.
        tree.set_parent_trees([(rev1, rev1_tree)])

    def test_dirstate_doesnt_read_from_repo_when_returning_cache_tree(self):
        """Getting parent trees from a dirstate tree does not read from the 
        repos inventory store. This is an important part of the dirstate
        performance optimisation work.
        """
        tree = self.make_workingtree()

        subtree = self.make_branch_and_tree('subdir')
        # writelock the tree so its repository doesn't get readlocked by
        # the revision tree locks. This works around the bug where we dont
        # permit lock upgrading.
        subtree.lock_write()
        self.addCleanup(subtree.unlock)
        rev1 = subtree.commit('commit in subdir')
        rev1_tree = subtree.basis_tree()
        rev1_tree.lock_read()
        rev1_tree.inventory
        self.addCleanup(rev1_tree.unlock)
        rev2 = subtree.commit('second commit in subdir', allow_pointless=True)
        rev2_tree = subtree.basis_tree()
        rev2_tree.lock_read()
        rev2_tree.inventory
        self.addCleanup(rev2_tree.unlock)

        tree.branch.pull(subtree.branch)

        # break the repository's legs to make sure it only uses the trees
        # it's given; any calls to forbidden methods will raise an 
        # AssertionError
        repo = tree.branch.repository
        # dont uncomment this: the revision object must be accessed to 
        # answer 'get_parent_ids' for the revision tree- dirstate does not 
        # cache the parents of a parent tree at this point.
        #repo.get_revision = self.fail
        repo.get_inventory = self.fail
        repo.get_inventory_xml = self.fail
        # set the parent trees.
        tree.set_parent_trees([(rev1, rev1_tree), (rev2, rev2_tree)])
        # read the first tree
        result_rev1_tree = tree.revision_tree(rev1)
        # read the second
        result_rev2_tree = tree.revision_tree(rev2)
        # compare - there should be no differences between the handed and 
        # returned trees
        self.assertTreesEqual(rev1_tree, result_rev1_tree)
        self.assertTreesEqual(rev2_tree, result_rev2_tree)

    def test_dirstate_doesnt_cache_non_parent_trees(self):
        """Getting parent trees from a dirstate tree does not read from the 
        repos inventory store. This is an important part of the dirstate
        performance optimisation work.
        """
        tree = self.make_workingtree()

        # make a tree that we can try for, which is able to be returned but
        # must not be
        subtree = self.make_branch_and_tree('subdir')
        rev1 = subtree.commit('commit in subdir')
        tree.branch.pull(subtree.branch)
        # check it fails
        self.assertRaises(errors.NoSuchRevision, tree.revision_tree, rev1)

    def test_no_dirstate_outside_lock(self):
        # temporary test until the code is mature enough to test from outside.
        """Getting a dirstate object fails if there is no lock."""
        def lock_and_call_current_dirstate(tree, lock_method):
            getattr(tree, lock_method)()
            tree.current_dirstate()
            tree.unlock()
        tree = self.make_workingtree()
        self.assertRaises(errors.ObjectNotLocked, tree.current_dirstate)
        lock_and_call_current_dirstate(tree, 'lock_read')
        self.assertRaises(errors.ObjectNotLocked, tree.current_dirstate)
        lock_and_call_current_dirstate(tree, 'lock_write')
        self.assertRaises(errors.ObjectNotLocked, tree.current_dirstate)
        lock_and_call_current_dirstate(tree, 'lock_tree_write')
        self.assertRaises(errors.ObjectNotLocked, tree.current_dirstate)

    def test_new_dirstate_on_new_lock(self):
        # until we have detection for when a dirstate can be reused, we
        # want to reparse dirstate on every new lock.
        known_dirstates = set()
        def lock_and_compare_all_current_dirstate(tree, lock_method):
            getattr(tree, lock_method)()
            state = tree.current_dirstate()
            self.assertFalse(state in known_dirstates)
            known_dirstates.add(state)
            tree.unlock()
        tree = self.make_workingtree()
        # lock twice with each type to prevent silly per-lock-type bugs.
        # each lock and compare looks for a unique state object.
        lock_and_compare_all_current_dirstate(tree, 'lock_read')
        lock_and_compare_all_current_dirstate(tree, 'lock_read')
        lock_and_compare_all_current_dirstate(tree, 'lock_tree_write')
        lock_and_compare_all_current_dirstate(tree, 'lock_tree_write')
        lock_and_compare_all_current_dirstate(tree, 'lock_write')
        lock_and_compare_all_current_dirstate(tree, 'lock_write')

    def test_constructing_invalid_interdirstate_raises(self):
        tree = self.make_workingtree()
        rev_id = tree.commit('first post')
        rev_id2 = tree.commit('second post')
        rev_tree = tree.branch.repository.revision_tree(rev_id)
        # Exception is not a great thing to raise, but this test is 
        # very short, and code is used to sanity check other tests, so 
        # a full error object is YAGNI.
        self.assertRaises(
            Exception, workingtree_4.InterDirStateTree, rev_tree, tree)
        self.assertRaises(
            Exception, workingtree_4.InterDirStateTree, tree, rev_tree)

    def test_revtree_to_revtree_not_interdirstate(self):
        # we should not get a dirstate optimiser for two repository sourced
        # revtrees. we can't prove a negative, so we dont do exhaustive tests
        # of all formats; though that could be written in the future it doesn't
        # seem well worth it.
        tree = self.make_workingtree()
        rev_id = tree.commit('first post')
        rev_id2 = tree.commit('second post')
        rev_tree = tree.branch.repository.revision_tree(rev_id)
        rev_tree2 = tree.branch.repository.revision_tree(rev_id2)
        optimiser = InterTree.get(rev_tree, rev_tree2)
        self.assertIsInstance(optimiser, InterTree)
        self.assertFalse(isinstance(optimiser, workingtree_4.InterDirStateTree))
        optimiser = InterTree.get(rev_tree2, rev_tree)
        self.assertIsInstance(optimiser, InterTree)
        self.assertFalse(isinstance(optimiser, workingtree_4.InterDirStateTree))

    def test_revtree_not_in_dirstate_to_dirstate_not_interdirstate(self):
        # we should not get a dirstate optimiser when the revision id for of
        # the source is not in the dirstate of the target.
        tree = self.make_workingtree()
        rev_id = tree.commit('first post')
        rev_id2 = tree.commit('second post')
        rev_tree = tree.branch.repository.revision_tree(rev_id)
        tree.lock_read()
        optimiser = InterTree.get(rev_tree, tree)
        self.assertIsInstance(optimiser, InterTree)
        self.assertFalse(isinstance(optimiser, workingtree_4.InterDirStateTree))
        optimiser = InterTree.get(tree, rev_tree)
        self.assertIsInstance(optimiser, InterTree)
        self.assertFalse(isinstance(optimiser, workingtree_4.InterDirStateTree))
        tree.unlock()

    def test_empty_basis_to_dirstate_tree(self):
        # we should get a InterDirStateTree for doing
        # 'changes_from' from the first basis dirstate revision tree to a
        # WorkingTree4.
        tree = self.make_workingtree()
        tree.lock_read()
        basis_tree = tree.basis_tree()
        basis_tree.lock_read()
        optimiser = InterTree.get(basis_tree, tree)
        tree.unlock()
        basis_tree.unlock()
        self.assertIsInstance(optimiser, workingtree_4.InterDirStateTree)

    def test_nonempty_basis_to_dirstate_tree(self):
        # we should get a InterDirStateTree for doing
        # 'changes_from' from a non-null basis dirstate revision tree to a
        # WorkingTree4.
        tree = self.make_workingtree()
        tree.commit('first post')
        tree.lock_read()
        basis_tree = tree.basis_tree()
        basis_tree.lock_read()
        optimiser = InterTree.get(basis_tree, tree)
        tree.unlock()
        basis_tree.unlock()
        self.assertIsInstance(optimiser, workingtree_4.InterDirStateTree)

    def test_empty_basis_revtree_to_dirstate_tree(self):
        # we should get a InterDirStateTree for doing
        # 'changes_from' from an empty repository based rev tree to a
        # WorkingTree4.
        tree = self.make_workingtree()
        tree.lock_read()
        basis_tree = tree.branch.repository.revision_tree(tree.last_revision())
        basis_tree.lock_read()
        optimiser = InterTree.get(basis_tree, tree)
        tree.unlock()
        basis_tree.unlock()
        self.assertIsInstance(optimiser, workingtree_4.InterDirStateTree)

    def test_nonempty_basis_revtree_to_dirstate_tree(self):
        # we should get a InterDirStateTree for doing
        # 'changes_from' from a non-null repository based rev tree to a
        # WorkingTree4.
        tree = self.make_workingtree()
        tree.commit('first post')
        tree.lock_read()
        basis_tree = tree.branch.repository.revision_tree(tree.last_revision())
        basis_tree.lock_read()
        optimiser = InterTree.get(basis_tree, tree)
        tree.unlock()
        basis_tree.unlock()
        self.assertIsInstance(optimiser, workingtree_4.InterDirStateTree)

    def test_tree_to_basis_in_other_tree(self):
        # we should get a InterDirStateTree when
        # the source revid is in the dirstate object of the target and
        # the dirstates are different. This is largely covered by testing
        # with repository revtrees, so is just for extra confidence.
        tree = self.make_workingtree('a')
        tree.commit('first post')
        tree2 = self.make_workingtree('b')
        tree2.pull(tree.branch)
        basis_tree = tree.basis_tree()
        tree2.lock_read()
        basis_tree.lock_read()
        optimiser = InterTree.get(basis_tree, tree2)
        tree2.unlock()
        basis_tree.unlock()
        self.assertIsInstance(optimiser, workingtree_4.InterDirStateTree)

    def test_merged_revtree_to_tree(self):
        # we should get a InterDirStateTree when
        # the source tree is a merged tree present in the dirstate of target.
        tree = self.make_workingtree('a')
        tree.commit('first post')
        tree.commit('tree 1 commit 2')
        tree2 = self.make_workingtree('b')
        tree2.pull(tree.branch)
        tree2.commit('tree 2 commit 2')
        tree.merge_from_branch(tree2.branch)
        second_parent_tree = tree.revision_tree(tree.get_parent_ids()[1])
        second_parent_tree.lock_read()
        tree.lock_read()
        optimiser = InterTree.get(second_parent_tree, tree)
        tree.unlock()
        second_parent_tree.unlock()
        self.assertIsInstance(optimiser, workingtree_4.InterDirStateTree)

    def test_id2path(self):
        tree = self.make_workingtree('tree')
        self.build_tree(['tree/a', 'tree/b'])
        tree.add(['a'], ['a-id'])
        self.assertEqual(u'a', tree.id2path('a-id'))
        self.assertRaises(errors.NoSuchId, tree.id2path, 'a')
        tree.commit('a')
        tree.add(['b'], ['b-id'])

        tree.rename_one('a', u'b\xb5rry')
        self.assertEqual(u'b\xb5rry', tree.id2path('a-id'))
        tree.commit(u'b\xb5rry')
        tree.unversion(['a-id'])
        self.assertRaises(errors.NoSuchId, tree.id2path, 'a-id')
        self.assertEqual('b', tree.id2path('b-id'))
<<<<<<< HEAD
        self.assertEqual(None, tree.id2path('c-id'))

    def test_unique_root_id_per_tree(self):
        # each time you initialize a new tree, it gets a different root id
        format_name = 'experimental-reference-dirstate'
        tree1 = self.make_branch_and_tree('tree1',
            format=format_name)
        tree2 = self.make_branch_and_tree('tree2',
            format=format_name)
        self.assertNotEqual(tree1.get_root_id(), tree2.get_root_id())
        # when you branch, it inherits the same root id
        rev1 = tree1.commit('first post')
        tree3 = tree1.bzrdir.sprout('tree3').open_workingtree()
        self.assertEqual(tree3.get_root_id(), tree1.get_root_id())
=======
        self.assertRaises(errors.NoSuchId, tree.id2path, 'c-id')

    def test_set_root_id(self):
        # similar to some code that fails in the dirstate-plus-subtree branch
        # -- setting the root id while adding a parent seems to scramble the
        # dirstate invariants. -- mbp 20070303
        def validate():
            wt.lock_read()
            try:
                wt.current_dirstate()._validate()
            finally:
                wt.unlock()
        wt = self.make_workingtree('tree')
        wt.set_root_id('TREE-ROOTID')
        validate()
        wt.commit('somenthing')
        validate()
        # now switch and commit again
        wt.set_root_id('tree-rootid')
        validate()
        wt.commit('again')
        validate()
>>>>>>> 99f2f1f2
<|MERGE_RESOLUTION|>--- conflicted
+++ resolved
@@ -432,8 +432,7 @@
         tree.unversion(['a-id'])
         self.assertRaises(errors.NoSuchId, tree.id2path, 'a-id')
         self.assertEqual('b', tree.id2path('b-id'))
-<<<<<<< HEAD
-        self.assertEqual(None, tree.id2path('c-id'))
+        self.assertRaises(errors.NoSuchId, tree.id2path, 'c-id')
 
     def test_unique_root_id_per_tree(self):
         # each time you initialize a new tree, it gets a different root id
@@ -447,8 +446,6 @@
         rev1 = tree1.commit('first post')
         tree3 = tree1.bzrdir.sprout('tree3').open_workingtree()
         self.assertEqual(tree3.get_root_id(), tree1.get_root_id())
-=======
-        self.assertRaises(errors.NoSuchId, tree.id2path, 'c-id')
 
     def test_set_root_id(self):
         # similar to some code that fails in the dirstate-plus-subtree branch
@@ -469,5 +466,4 @@
         wt.set_root_id('tree-rootid')
         validate()
         wt.commit('again')
-        validate()
->>>>>>> 99f2f1f2
+        validate()