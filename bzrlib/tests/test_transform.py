--- conflicted
+++ resolved
@@ -28,12 +28,9 @@
 from bzrlib.transform import (TreeTransform, ROOT_PARENT, FinalPaths, 
                               resolve_conflicts, cook_conflicts, 
                               find_interesting, build_tree, get_backup_name)
-<<<<<<< HEAD
+import bzrlib.urlutils as urlutils
 from bzrlib.workingtree import gen_root_id
 
-=======
-import bzrlib.urlutils as urlutils
->>>>>>> 53fd04fc
 
 class TestTreeTransform(TestCaseInTempDir):
 
