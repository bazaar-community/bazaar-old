--- conflicted
+++ resolved
@@ -15,11 +15,7 @@
 # Foundation, Inc., 59 Temple Place, Suite 330, Boston, MA  02111-1307  USA
 
 import os
-<<<<<<< HEAD
-from bzrlib.branch import Branch
-=======
-
->>>>>>> 5015d0a2
+
 from bzrlib.bzrdir import BzrDir
 from bzrlib.errors import (DuplicateKey, MalformedTransform, NoSuchFile,
                            ReusingTransform, CantMoveRoot, NotVersionedError,
