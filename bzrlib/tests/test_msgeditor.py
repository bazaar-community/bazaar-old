--- conflicted
+++ resolved
@@ -23,25 +23,6 @@
 from bzrlib.msgeditor import make_commit_message_template
 from bzrlib.tests import TestCaseInTempDir, TestSkipped
 
-<<<<<<< HEAD
-=======
-from bzrlib.tests.treeshape import build_tree_contents
-
-
-def make_uncommitted_tree():
-    """Build a branch with uncommitted changes in the cwd."""
-    b = Branch.initialize('.')
-    working_tree = b.working_tree()
-    filename = u'hell\u00d8'
-    try:
-        build_tree_contents([(filename, 'contents of hello')])
-    except UnicodeEncodeError:
-        raise TestSkipped("can't build unicode working tree in "
-                "filesystem encoding %s" % sys.getfilesystemencoding())
-    working_tree.add(filename)
-    return working_tree
-
->>>>>>> ef256bb9
 
 class MsgEditorTest(TestCaseInTempDir):
 
@@ -50,7 +31,11 @@
         b = Branch.initialize('.')
         working_tree = b.working_tree()
         filename = u'hell\u00d8'
-        self.build_tree_contents([(filename, 'contents of hello')])
+        try:
+            self.build_tree_contents([(filename, 'contents of hello')])
+        except UnicodeEncodeError:
+            raise TestSkipped("can't build unicode working tree in "
+                "filesystem encoding %s" % sys.getfilesystemencoding())
         working_tree.add(filename)
         return working_tree
     
