--- conflicted
+++ resolved
@@ -2100,7 +2100,6 @@
         store = config.BranchStore(b)
 
 
-<<<<<<< HEAD
 class TestSectionMatcher(TestStore):
 
     scenarios = [('location', {'matcher': config.LocationMatcher})]
@@ -2166,8 +2165,6 @@
                           [section.extra_path for section in sections])
 
 
-=======
->>>>>>> a2cc6811
 class TestConfigGetOptions(tests.TestCaseWithTransport, TestOptionsMixin):
 
     def setUp(self):
