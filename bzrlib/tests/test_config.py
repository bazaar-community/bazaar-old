--- conflicted
+++ resolved
@@ -1982,17 +1982,10 @@
     scenarios = [(key, {'store_id': key, 'get_store': builder})
                  for key, builder in test_store_builder_registry.iteritems()]
 
-<<<<<<< HEAD
-    def get_store(self, file_name, content=None):
-        # Overriden to get a writable transport
-        return self._get_store(
-            self.get_transport(), file_name, content=content)
-=======
     def setUp(self):
         super(TestMutableStore, self).setUp()
         self.transport = self.get_transport()
         self.branch = self.make_branch('branch')
->>>>>>> 4c383d9d
 
     def has_store(self, store):
         store_basename = urlutils.relative_url(self.transport.external_url(),
