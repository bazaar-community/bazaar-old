# Copyright (C) 2006-2011 Canonical Ltd
#
# This program is free software; you can redistribute it and/or modify
# it under the terms of the GNU General Public License as published by
# the Free Software Foundation; either version 2 of the License, or
# (at your option) any later version.
#
# This program is distributed in the hope that it will be useful,
# but WITHOUT ANY WARRANTY; without even the implied warranty of
# MERCHANTABILITY or FITNESS FOR A PARTICULAR PURPOSE.  See the
# GNU General Public License for more details.
#
# You should have received a copy of the GNU General Public License
# along with this program; if not, write to the Free Software
# Foundation, Inc., 51 Franklin Street, Fifth Floor, Boston, MA 02110-1301 USA

"""Tests for LockDir"""

import os
from threading import Thread, Lock
import time

import bzrlib
from bzrlib import (
    config,
    errors,
    lock,
    osutils,
    tests,
    transport,
    )
from bzrlib.errors import (
    LockBreakMismatch,
    LockBroken,
    LockContention,
    LockFailed,
    LockNotHeld,
    )
from bzrlib.lockdir import LockDir
from bzrlib.tests import (
<<<<<<< HEAD
=======
    features,
>>>>>>> 96a94bd6
    TestCaseWithTransport,
    )
from bzrlib.trace import note

# These tests sometimes use threads to test the behaviour of lock files with
# concurrent actors.  This is not a typical (or necessarily supported) use;
# they're really meant for guarding between processes.

# These tests are run on the default transport provided by the test framework
# (typically a local disk transport).  That can be changed by the --transport
# option to bzr selftest.  The required properties of the transport
# implementation are tested separately.  (The main requirement is just that
# they don't allow overwriting nonempty directories.)

class TestLockDir(TestCaseWithTransport):
    """Test LockDir operations"""

    def logging_report_function(self, fmt, *args):
        self._logged_reports.append((fmt, args))

    def setup_log_reporter(self, lock_dir):
        self._logged_reports = []
        lock_dir._report_function = self.logging_report_function

    def test_00_lock_creation(self):
        """Creation of lock file on a transport"""
        t = self.get_transport()
        lf = LockDir(t, 'test_lock')
        self.assertFalse(lf.is_held)

    def test_01_lock_repr(self):
        """Lock string representation"""
        lf = LockDir(self.get_transport(), 'test_lock')
        r = repr(lf)
        self.assertContainsRe(r, r'^LockDir\(.*/test_lock\)$')

    def test_02_unlocked_peek(self):
        lf = LockDir(self.get_transport(), 'test_lock')
        self.assertEqual(lf.peek(), None)

    def get_lock(self):
        return LockDir(self.get_transport(), 'test_lock')

    def test_unlock_after_break_raises(self):
        ld = self.get_lock()
        ld2 = self.get_lock()
        ld.create()
        ld.attempt_lock()
        ld2.force_break(ld2.peek())
        self.assertRaises(LockBroken, ld.unlock)

    def test_03_readonly_peek(self):
        lf = LockDir(self.get_readonly_transport(), 'test_lock')
        self.assertEqual(lf.peek(), None)

    def test_10_lock_uncontested(self):
        """Acquire and release a lock"""
        t = self.get_transport()
        lf = LockDir(t, 'test_lock')
        lf.create()
        lf.attempt_lock()
        try:
            self.assertTrue(lf.is_held)
        finally:
            lf.unlock()
            self.assertFalse(lf.is_held)

    def test_11_create_readonly_transport(self):
        """Fail to create lock on readonly transport"""
        t = self.get_readonly_transport()
        lf = LockDir(t, 'test_lock')
        self.assertRaises(LockFailed, lf.create)

    def test_12_lock_readonly_transport(self):
        """Fail to lock on readonly transport"""
        lf = LockDir(self.get_transport(), 'test_lock')
        lf.create()
        lf = LockDir(self.get_readonly_transport(), 'test_lock')
        self.assertRaises(LockFailed, lf.attempt_lock)

    def test_20_lock_contested(self):
        """Contention to get a lock"""
        t = self.get_transport()
        lf1 = LockDir(t, 'test_lock')
        lf1.create()
        lf1.attempt_lock()
        lf2 = LockDir(t, 'test_lock')
        try:
            # locking is between LockDir instances; aliases within
            # a single process are not detected
            lf2.attempt_lock()
            self.fail('Failed to detect lock collision')
        except LockContention, e:
            self.assertEqual(e.lock, lf2)
            self.assertContainsRe(str(e),
                    r'^Could not acquire.*test_lock.*$')
        lf1.unlock()

    def test_20_lock_peek(self):
        """Peek at the state of a lock"""
        t = self.get_transport()
        lf1 = LockDir(t, 'test_lock')
        lf1.create()
        lf1.attempt_lock()
        self.addCleanup(lf1.unlock)
        # lock is held, should get some info on it
        info1 = lf1.peek()
        self.assertEqual(set(info1.info_dict.keys()),
                         set(['user', 'nonce', 'hostname', 'pid', 'start_time']))
        # should get the same info if we look at it through a different
        # instance
        info2 = LockDir(t, 'test_lock').peek()
        self.assertEqual(info1, info2)
        # locks which are never used should be not-held
        self.assertEqual(LockDir(t, 'other_lock').peek(), None)

    def test_21_peek_readonly(self):
        """Peek over a readonly transport"""
        t = self.get_transport()
        lf1 = LockDir(t, 'test_lock')
        lf1.create()
        lf2 = LockDir(self.get_readonly_transport(), 'test_lock')
        self.assertEqual(lf2.peek(), None)
        lf1.attempt_lock()
        self.addCleanup(lf1.unlock)
        info2 = lf2.peek()
        self.assertTrue(info2)
        self.assertEqual(info2.get('nonce'), lf1.nonce)

    def test_30_lock_wait_fail(self):
        """Wait on a lock, then fail

        We ask to wait up to 400ms; this should fail within at most one
        second.  (Longer times are more realistic but we don't want the test
        suite to take too long, and this should do for now.)
        """
        t = self.get_transport()
        lf1 = LockDir(t, 'test_lock')
        lf1.create()
        lf2 = LockDir(t, 'test_lock')
        self.setup_log_reporter(lf2)
        lf1.attempt_lock()
        try:
            before = time.time()
            self.assertRaises(LockContention, lf2.wait_lock,
                              timeout=0.4, poll=0.1)
            after = time.time()
            # it should only take about 0.4 seconds, but we allow more time in
            # case the machine is heavily loaded
            self.assertTrue(after - before <= 8.0,
                    "took %f seconds to detect lock contention" % (after - before))
        finally:
            lf1.unlock()
        self.assertEqual(1, len(self._logged_reports))
        self.assertEqual(self._logged_reports[0][0],
            '%s lock %s held by %s\n'
            'at %s [process #%s], acquired %s.\n'
            'Will continue to try until %s, unless '
            'you press Ctrl-C.\n'
            'See "bzr help break-lock" for more.')
        start, lock_url, user, hostname, pid, time_ago, deadline_str = \
            self._logged_reports[0][1]
        self.assertEqual(start, u'Unable to obtain')
        self.assertEqual(user, u'jrandom@example.com')
        # skip hostname
        self.assertContainsRe(pid, r'\d+')
        self.assertContainsRe(time_ago, r'.* ago')
        self.assertContainsRe(deadline_str, r'\d{2}:\d{2}:\d{2}')

    def test_31_lock_wait_easy(self):
        """Succeed when waiting on a lock with no contention.
        """
        t = self.get_transport()
        lf1 = LockDir(t, 'test_lock')
        lf1.create()
        self.setup_log_reporter(lf1)
        try:
            before = time.time()
            lf1.wait_lock(timeout=0.4, poll=0.1)
            after = time.time()
            self.assertTrue(after - before <= 1.0)
        finally:
            lf1.unlock()
        self.assertEqual([], self._logged_reports)

    def test_32_lock_wait_succeed(self):
        """Succeed when trying to acquire a lock that gets released

        One thread holds on a lock and then releases it; another
        tries to lock it.
        """
        # This test sometimes fails like this:
        # Traceback (most recent call last):

        #   File "/home/pqm/bzr-pqm-workdir/home/+trunk/bzrlib/tests/
        # test_lockdir.py", line 247, in test_32_lock_wait_succeed
        #     self.assertEqual(1, len(self._logged_reports))
        # AssertionError: not equal:
        # a = 1
        # b = 0
        raise tests.TestSkipped("Test fails intermittently")
        t = self.get_transport()
        lf1 = LockDir(t, 'test_lock')
        lf1.create()
        lf1.attempt_lock()

        def wait_and_unlock():
            time.sleep(0.1)
            lf1.unlock()
        unlocker = Thread(target=wait_and_unlock)
        unlocker.start()
        try:
            lf2 = LockDir(t, 'test_lock')
            self.setup_log_reporter(lf2)
            before = time.time()
            # wait and then lock
            lf2.wait_lock(timeout=0.4, poll=0.1)
            after = time.time()
            self.assertTrue(after - before <= 1.0)
        finally:
            unlocker.join()

        # There should be only 1 report, even though it should have to
        # wait for a while
        lock_base = lf2.transport.abspath(lf2.path)
        self.assertEqual(1, len(self._logged_reports))
        self.assertEqual('%s %s\n'
                         '%s\n%s\n'
                         'Will continue to try until %s\n',
                         self._logged_reports[0][0])
        args = self._logged_reports[0][1]
        self.assertEqual('Unable to obtain', args[0])
        self.assertEqual('lock %s' % (lock_base,), args[1])
        self.assertStartsWith(args[2], 'held by ')
        self.assertStartsWith(args[3], 'locked ')
        self.assertEndsWith(args[3], ' ago')
        self.assertContainsRe(args[4], r'\d\d:\d\d:\d\d')

    def test_34_lock_write_waits(self):
        """LockDir.lock_write() will wait for the lock."""
        # the test suite sets the default to 0 to make deadlocks fail fast.
        # change it for this test, as we want to try a manual deadlock.
        raise tests.TestSkipped('Timing-sensitive test')
        bzrlib.lockdir._DEFAULT_TIMEOUT_SECONDS = 300
        t = self.get_transport()
        lf1 = LockDir(t, 'test_lock')
        lf1.create()
        lf1.attempt_lock()

        def wait_and_unlock():
            time.sleep(0.1)
            lf1.unlock()
        unlocker = Thread(target=wait_and_unlock)
        unlocker.start()
        try:
            lf2 = LockDir(t, 'test_lock')
            self.setup_log_reporter(lf2)
            before = time.time()
            # wait and then lock
            lf2.lock_write()
            after = time.time()
        finally:
            unlocker.join()

        # There should be only 1 report, even though it should have to
        # wait for a while
        lock_base = lf2.transport.abspath(lf2.path)
        self.assertEqual(1, len(self._logged_reports))
        self.assertEqual('%s %s\n'
                         '%s\n%s\n'
                         'Will continue to try until %s\n',
                         self._logged_reports[0][0])
        args = self._logged_reports[0][1]
        self.assertEqual('Unable to obtain', args[0])
        self.assertEqual('lock %s' % (lock_base,), args[1])
        self.assertStartsWith(args[2], 'held by ')
        self.assertStartsWith(args[3], 'locked ')
        self.assertEndsWith(args[3], ' ago')
        self.assertContainsRe(args[4], r'\d\d:\d\d:\d\d')

    def test_35_wait_lock_changing(self):
        """LockDir.wait_lock() will report if the lock changes underneath.

        This is the stages we want to happen:

        0) Synchronization locks are created and locked.
        1) Lock1 obtains the lockdir, and releases the 'check' lock.
        2) Lock2 grabs the 'check' lock, and checks the lockdir.
           It sees the lockdir is already acquired, reports the fact,
           and unsets the 'checked' lock.
        3) Thread1 blocks on acquiring the 'checked' lock, and then tells
           Lock1 to release and acquire the lockdir. This resets the 'check'
           lock.
        4) Lock2 acquires the 'check' lock, and checks again. It notices
           that the holder of the lock has changed, and so reports a new
           lock holder.
        5) Thread1 blocks on the 'checked' lock, this time, it completely
           unlocks the lockdir, allowing Lock2 to acquire the lock.
        """

        raise tests.KnownFailure(
            "timing dependency in lock tests (#213182)")

        wait_to_check_lock = Lock()
        wait_until_checked_lock = Lock()

        wait_to_check_lock.acquire()
        wait_until_checked_lock.acquire()
        note('locked check and checked locks')

        class LockDir1(LockDir):
            """Use the synchronization points for the first lock."""

            def attempt_lock(self):
                # Once we have acquired the lock, it is okay for
                # the other lock to check it
                try:
                    return super(LockDir1, self).attempt_lock()
                finally:
                    note('lock1: releasing check lock')
                    wait_to_check_lock.release()

        class LockDir2(LockDir):
            """Use the synchronization points for the second lock."""

            def attempt_lock(self):
                note('lock2: waiting for check lock')
                wait_to_check_lock.acquire()
                note('lock2: acquired check lock')
                try:
                    return super(LockDir2, self).attempt_lock()
                finally:
                    note('lock2: releasing checked lock')
                    wait_until_checked_lock.release()

        t = self.get_transport()
        lf1 = LockDir1(t, 'test_lock')
        lf1.create()

        lf2 = LockDir2(t, 'test_lock')
        self.setup_log_reporter(lf2)

        def wait_and_switch():
            lf1.attempt_lock()
            # Block until lock2 has had a chance to check
            note('lock1: waiting 1 for checked lock')
            wait_until_checked_lock.acquire()
            note('lock1: acquired for checked lock')
            note('lock1: released lockdir')
            lf1.unlock()
            note('lock1: acquiring lockdir')
            # Create a new nonce, so the lock looks different.
            lf1.nonce = osutils.rand_chars(20)
            lf1.lock_write()
            note('lock1: acquired lockdir')

            # Block until lock2 has peeked again
            note('lock1: waiting 2 for checked lock')
            wait_until_checked_lock.acquire()
            note('lock1: acquired for checked lock')
            # Now unlock, and let lock 2 grab the lock
            lf1.unlock()
            wait_to_check_lock.release()

        unlocker = Thread(target=wait_and_switch)
        unlocker.start()
        try:
            # Wait and play against the other thread
            lf2.wait_lock(timeout=20.0, poll=0.01)
        finally:
            unlocker.join()
        lf2.unlock()

        # There should be 2 reports, because the lock changed
        lock_base = lf2.transport.abspath(lf2.path)
        self.assertEqual(2, len(self._logged_reports))
        lock_url = lf2.transport.abspath(lf2.path)
        self.assertEqual('%s %s\n'
                         '%s\n%s\n'
                         'Will continue to try until %s, unless '
                         'you press Ctrl-C.\n'
                         'See "bzr help break-lock" for more.',
                         self._logged_reports[0][0])
        args = self._logged_reports[0][1]
        self.assertEqual('Unable to obtain', args[0])
        self.assertEqual('lock %s' % (lock_base,), args[1])
        self.assertStartsWith(args[2], 'held by ')
        self.assertStartsWith(args[3], 'locked ')
        self.assertEndsWith(args[3], ' ago')
        self.assertContainsRe(args[4], r'\d\d:\d\d:\d\d')

        self.assertEqual('%s %s\n'
                         '%s\n%s\n'
                         'Will continue to try until %s, unless '
                         'you press Ctrl-C.\n'
                         'See "bzr help break-lock" for more.',
                         self._logged_reports[1][0])
        args = self._logged_reports[1][1]
        self.assertEqual('Lock owner changed for', args[0])
        self.assertEqual('lock %s' % (lock_base,), args[1])
        self.assertStartsWith(args[2], 'held by ')
        self.assertStartsWith(args[3], 'locked ')
        self.assertEndsWith(args[3], ' ago')
        self.assertContainsRe(args[4], r'\d\d:\d\d:\d\d')

    def test_40_confirm_easy(self):
        """Confirm a lock that's already held"""
        t = self.get_transport()
        lf1 = LockDir(t, 'test_lock')
        lf1.create()
        lf1.attempt_lock()
        self.addCleanup(lf1.unlock)
        lf1.confirm()

    def test_41_confirm_not_held(self):
        """Confirm a lock that's already held"""
        t = self.get_transport()
        lf1 = LockDir(t, 'test_lock')
        lf1.create()
        self.assertRaises(LockNotHeld, lf1.confirm)

    def test_42_confirm_broken_manually(self):
        """Confirm a lock broken by hand"""
        t = self.get_transport()
        lf1 = LockDir(t, 'test_lock')
        lf1.create()
        lf1.attempt_lock()
        t.move('test_lock', 'lock_gone_now')
        self.assertRaises(LockBroken, lf1.confirm)
        # Clean up
        t.move('lock_gone_now', 'test_lock')
        lf1.unlock()

    def test_43_break(self):
        """Break a lock whose caller has forgotten it"""
        t = self.get_transport()
        lf1 = LockDir(t, 'test_lock')
        lf1.create()
        lf1.attempt_lock()
        # we incorrectly discard the lock object without unlocking it
        del lf1
        # someone else sees it's still locked
        lf2 = LockDir(t, 'test_lock')
        holder_info = lf2.peek()
        self.assertTrue(holder_info)
        lf2.force_break(holder_info)
        # now we should be able to take it
        lf2.attempt_lock()
        self.addCleanup(lf2.unlock)
        lf2.confirm()

    def test_44_break_already_released(self):
        """Lock break races with regular release"""
        t = self.get_transport()
        lf1 = LockDir(t, 'test_lock')
        lf1.create()
        lf1.attempt_lock()
        # someone else sees it's still locked
        lf2 = LockDir(t, 'test_lock')
        holder_info = lf2.peek()
        # in the interim the lock is released
        lf1.unlock()
        # break should succeed
        lf2.force_break(holder_info)
        # now we should be able to take it
        lf2.attempt_lock()
        self.addCleanup(lf2.unlock)
        lf2.confirm()

    def test_45_break_mismatch(self):
        """Lock break races with someone else acquiring it"""
        t = self.get_transport()
        lf1 = LockDir(t, 'test_lock')
        lf1.create()
        lf1.attempt_lock()
        # someone else sees it's still locked
        lf2 = LockDir(t, 'test_lock')
        holder_info = lf2.peek()
        # in the interim the lock is released
        lf1.unlock()
        lf3 = LockDir(t, 'test_lock')
        lf3.attempt_lock()
        # break should now *fail*
        self.assertRaises(LockBreakMismatch, lf2.force_break,
                          holder_info)
        lf3.unlock()

    def test_46_fake_read_lock(self):
        t = self.get_transport()
        lf1 = LockDir(t, 'test_lock')
        lf1.create()
        lf1.lock_read()
        lf1.unlock()

    def test_50_lockdir_representation(self):
        """Check the on-disk representation of LockDirs is as expected.

        There should always be a top-level directory named by the lock.
        When the lock is held, there should be a lockname/held directory
        containing an info file.
        """
        t = self.get_transport()
        lf1 = LockDir(t, 'test_lock')
        lf1.create()
        self.assertTrue(t.has('test_lock'))
        lf1.lock_write()
        self.assertTrue(t.has('test_lock/held/info'))
        lf1.unlock()
        self.assertFalse(t.has('test_lock/held/info'))

    def test_break_lock(self):
        # the ui based break_lock routine should Just Work (tm)
        ld1 = self.get_lock()
        ld2 = self.get_lock()
        ld1.create()
        ld1.lock_write()
        # do this without IO redirection to ensure it doesn't prompt.
        self.assertRaises(AssertionError, ld1.break_lock)
        orig_factory = bzrlib.ui.ui_factory
        bzrlib.ui.ui_factory = bzrlib.ui.CannedInputUIFactory([True])
        try:
            ld2.break_lock()
            self.assertRaises(LockBroken, ld1.unlock)
        finally:
            bzrlib.ui.ui_factory = orig_factory

    def test_break_lock_corrupt_info(self):
        """break_lock works even if the info file is corrupt (and tells the UI
        that it is corrupt).
        """
        ld = self.get_lock()
        ld2 = self.get_lock()
        ld.create()
        ld.lock_write()
        ld.transport.put_bytes_non_atomic('test_lock/held/info', '\0')
        class LoggingUIFactory(bzrlib.ui.SilentUIFactory):
            def __init__(self):
                self.prompts = []
            def get_boolean(self, prompt):
                self.prompts.append(('boolean', prompt))
                return True
        ui = LoggingUIFactory()
        self.overrideAttr(bzrlib.ui, 'ui_factory', ui)
        ld2.break_lock()
        self.assertLength(1, ui.prompts)
        self.assertEqual('boolean', ui.prompts[0][0])
        self.assertStartsWith(ui.prompts[0][1], 'Break (corrupt LockDir')
        self.assertRaises(LockBroken, ld.unlock)

    def test_break_lock_missing_info(self):
        """break_lock works even if the info file is missing (and tells the UI
        that it is corrupt).
        """
        ld = self.get_lock()
        ld2 = self.get_lock()
        ld.create()
        ld.lock_write()
        ld.transport.delete('test_lock/held/info')
        class LoggingUIFactory(bzrlib.ui.SilentUIFactory):
            def __init__(self):
                self.prompts = []
            def get_boolean(self, prompt):
                self.prompts.append(('boolean', prompt))
                return True
        ui = LoggingUIFactory()
        orig_factory = bzrlib.ui.ui_factory
        bzrlib.ui.ui_factory = ui
        try:
            ld2.break_lock()
            self.assertRaises(LockBroken, ld.unlock)
            self.assertLength(0, ui.prompts)
        finally:
            bzrlib.ui.ui_factory = orig_factory
        # Suppress warnings due to ld not being unlocked
        # XXX: if lock_broken hook was invoked in this case, this hack would
        # not be necessary.  - Andrew Bennetts, 2010-09-06.
        del self._lock_actions[:]

    def test_create_missing_base_directory(self):
        """If LockDir.path doesn't exist, it can be created

        Some people manually remove the entire lock/ directory trying
        to unlock a stuck repository/branch/etc. Rather than failing
        after that, just create the lock directory when needed.
        """
        t = self.get_transport()
        lf1 = LockDir(t, 'test_lock')

        lf1.create()
        self.failUnless(t.has('test_lock'))

        t.rmdir('test_lock')
        self.failIf(t.has('test_lock'))

        # This will create 'test_lock' if it needs to
        lf1.lock_write()
        self.failUnless(t.has('test_lock'))
        self.failUnless(t.has('test_lock/held/info'))

        lf1.unlock()
        self.failIf(t.has('test_lock/held/info'))

    def test_display_form(self):
        ld1 = self.get_lock()
        ld1.create()
        ld1.lock_write()
        try:
            info_list = ld1.peek().to_readable_list()
        finally:
            ld1.unlock()
        self.assertEqual(info_list[0], u'jrandom@example.com')
        # info_list[1] is hostname. we skip this.
        self.assertContainsRe(info_list[2], '^\d+$') # pid
        self.assertContainsRe(info_list[3], r'^\d+ seconds? ago$') # time_ago

    def test_lock_without_email(self):
        global_config = config.GlobalConfig()
        # Intentionally has no email address
        global_config.set_user_option('email', 'User Identity')
        ld1 = self.get_lock()
        ld1.create()
        ld1.lock_write()
        ld1.unlock()

    def test_lock_permission(self):
        self.requireFeature(features.not_running_as_root)
        if not osutils.supports_posix_readonly():
            raise tests.TestSkipped('Cannot induce a permission failure')
        ld1 = self.get_lock()
        lock_path = ld1.transport.local_abspath('test_lock')
        os.mkdir(lock_path)
        osutils.make_readonly(lock_path)
        self.assertRaises(errors.LockFailed, ld1.attempt_lock)

    def test_lock_by_token(self):
        ld1 = self.get_lock()
        token = ld1.lock_write()
        self.addCleanup(ld1.unlock)
        self.assertNotEqual(None, token)
        ld2 = self.get_lock()
        t2 = ld2.lock_write(token)
        self.addCleanup(ld2.unlock)
        self.assertEqual(token, t2)

    def test_lock_with_buggy_rename(self):
        # test that lock acquisition handles servers which pretend they
        # renamed correctly but that actually fail
        t = transport.get_transport('brokenrename+' + self.get_url())
        ld1 = LockDir(t, 'test_lock')
        ld1.create()
        ld1.attempt_lock()
        ld2 = LockDir(t, 'test_lock')
        # we should fail to lock
        e = self.assertRaises(errors.LockContention, ld2.attempt_lock)
        # now the original caller should succeed in unlocking
        ld1.unlock()
        # and there should be nothing left over
        self.assertEquals([], t.list_dir('test_lock'))

    def test_failed_lock_leaves_no_trash(self):
        # if we fail to acquire the lock, we don't leave pending directories
        # behind -- https://bugs.launchpad.net/bzr/+bug/109169
        ld1 = self.get_lock()
        ld2 = self.get_lock()
        # should be nothing before we start
        ld1.create()
        t = self.get_transport().clone('test_lock')
        def check_dir(a):
            self.assertEquals(a, t.list_dir('.'))
        check_dir([])
        # when held, that's all we see
        ld1.attempt_lock()
        self.addCleanup(ld1.unlock)
        check_dir(['held'])
        # second guy should fail
        self.assertRaises(errors.LockContention, ld2.attempt_lock)
        # no kibble
        check_dir(['held'])

    def test_no_lockdir_info(self):
        """We can cope with empty info files."""
        # This seems like a fairly common failure case - see
        # <https://bugs.launchpad.net/bzr/+bug/185103> and all its dupes.
        # Processes are often interrupted after opening the file
        # before the actual contents are committed.
        t = self.get_transport()
        t.mkdir('test_lock')
        t.mkdir('test_lock/held')
        t.put_bytes('test_lock/held/info', '')
        lf = LockDir(t, 'test_lock')
        info = lf.peek()
        formatted_info = info.to_readable_list()
        self.assertEquals(
            ['<unknown>', '<unknown>', '<unknown>', '(unknown)'],
            formatted_info)

    def test_corrupt_lockdir_info(self):
        """We can cope with corrupt (and thus unparseable) info files."""
        # This seems like a fairly common failure case too - see
        # <https://bugs.launchpad.net/bzr/+bug/619872> for instance.
        # In particular some systems tend to fill recently created files with
        # nul bytes after recovering from a system crash.
        t = self.get_transport()
        t.mkdir('test_lock')
        t.mkdir('test_lock/held')
        t.put_bytes('test_lock/held/info', '\0')
        lf = LockDir(t, 'test_lock')
        self.assertRaises(errors.LockCorrupt, lf.peek)
        # Currently attempt_lock gives LockContention, but LockCorrupt would be
        # a reasonable result too.
        self.assertRaises(
            (errors.LockCorrupt, errors.LockContention), lf.attempt_lock)
        self.assertRaises(errors.LockCorrupt, lf.validate_token, 'fake token')

    def test_missing_lockdir_info(self):
        """We can cope with absent info files."""
        t = self.get_transport()
        t.mkdir('test_lock')
        t.mkdir('test_lock/held')
        lf = LockDir(t, 'test_lock')
        # In this case we expect the 'not held' result from peek, because peek
        # cannot be expected to notice that there is a 'held' directory with no
        # 'info' file.
        self.assertEqual(None, lf.peek())
        # And lock/unlock may work or give LockContention (but not any other
        # error).
        try:
            lf.attempt_lock()
        except LockContention:
            # LockContention is ok, and expected on Windows
            pass
        else:
            # no error is ok, and expected on POSIX (because POSIX allows
            # os.rename over an empty directory).
            lf.unlock()
        # Currently raises TokenMismatch, but LockCorrupt would be reasonable
        # too.
        self.assertRaises(
            (errors.TokenMismatch, errors.LockCorrupt),
            lf.validate_token, 'fake token')


class TestLockDirHooks(TestCaseWithTransport):

    def setUp(self):
        super(TestLockDirHooks, self).setUp()
        self._calls = []

    def get_lock(self):
        return LockDir(self.get_transport(), 'test_lock')

    def record_hook(self, result):
        self._calls.append(result)

    def test_LockDir_acquired_success(self):
        # the LockDir.lock_acquired hook fires when a lock is acquired.
        LockDir.hooks.install_named_hook('lock_acquired',
                                         self.record_hook, 'record_hook')
        ld = self.get_lock()
        ld.create()
        self.assertEqual([], self._calls)
        result = ld.attempt_lock()
        lock_path = ld.transport.abspath(ld.path)
        self.assertEqual([lock.LockResult(lock_path, result)], self._calls)
        ld.unlock()
        self.assertEqual([lock.LockResult(lock_path, result)], self._calls)

    def test_LockDir_acquired_fail(self):
        # the LockDir.lock_acquired hook does not fire on failure.
        ld = self.get_lock()
        ld.create()
        ld2 = self.get_lock()
        ld2.attempt_lock()
        # install a lock hook now, when the disk lock is locked
        LockDir.hooks.install_named_hook('lock_acquired',
                                         self.record_hook, 'record_hook')
        self.assertRaises(errors.LockContention, ld.attempt_lock)
        self.assertEqual([], self._calls)
        ld2.unlock()
        self.assertEqual([], self._calls)

    def test_LockDir_released_success(self):
        # the LockDir.lock_released hook fires when a lock is acquired.
        LockDir.hooks.install_named_hook('lock_released',
                                         self.record_hook, 'record_hook')
        ld = self.get_lock()
        ld.create()
        self.assertEqual([], self._calls)
        result = ld.attempt_lock()
        self.assertEqual([], self._calls)
        ld.unlock()
        lock_path = ld.transport.abspath(ld.path)
        self.assertEqual([lock.LockResult(lock_path, result)], self._calls)

    def test_LockDir_released_fail(self):
        # the LockDir.lock_released hook does not fire on failure.
        ld = self.get_lock()
        ld.create()
        ld2 = self.get_lock()
        ld.attempt_lock()
        ld2.force_break(ld2.peek())
        LockDir.hooks.install_named_hook('lock_released',
                                         self.record_hook, 'record_hook')
        self.assertRaises(LockBroken, ld.unlock)
        self.assertEqual([], self._calls)

    def test_LockDir_broken_success(self):
        # the LockDir.lock_broken hook fires when a lock is broken.
        ld = self.get_lock()
        ld.create()
        ld2 = self.get_lock()
        result = ld.attempt_lock()
        LockDir.hooks.install_named_hook('lock_broken',
                                         self.record_hook, 'record_hook')
        ld2.force_break(ld2.peek())
        lock_path = ld.transport.abspath(ld.path)
        self.assertEqual([lock.LockResult(lock_path, result)], self._calls)

    def test_LockDir_broken_failure(self):
        # the LockDir.lock_broken hook does not fires when a lock is already
        # released.
        ld = self.get_lock()
        ld.create()
        ld2 = self.get_lock()
        result = ld.attempt_lock()
        holder_info = ld2.peek()
        ld.unlock()
        LockDir.hooks.install_named_hook('lock_broken',
                                         self.record_hook, 'record_hook')
        ld2.force_break(holder_info)
        lock_path = ld.transport.abspath(ld.path)
        self.assertEqual([], self._calls)


class TestStaleLockDir(TestCaseWithTransport):
    """bzr can detect and specially deal with stale locks.

    A detectable stale lock is one where the hostname is the same as the one
    where bzr is running, and there's no running process with the pid given in
    the file.

    :see: https://bugs.launchpad.net/bzr/+bug/220464
    """

    def test_lock_holder_still_active(self):
        """Detect that the holder (this process) is still running."""
        self.knownFailure("not implemented")
        
    def test_lock_holder_other_machine(self):
        """The lock holder isn't here so we don't know if they're alive."""
        self.knownFailure("not implemented")

    def test_lock_holder_gone(self):
        """Lock holder a dead process on the same machine."""
        self.knownFailure("not implemented")

    def test_no_good_hostname(self):
        """Correctly handle ambiguous hostnames.

        If the lock's recorded with just 'localhost' we can't really trust
        it's the same 'localhost'.
        """
        self.knownFailure("not implemented")

    def test_auto_break_stale_lock(self):
        """Locks safely known to be stale are just cleaned up.

        This generates a warning but no other user interaction.
        """
        self.knownFailure("not implemented")

    def test_auto_break_stale_lock_configured_off(self):
        self.knownFailure("not implemented")

    def test_break_stale_lock_no_confirmation(self):
        self.knownFailure("not implemented")
<|MERGE_RESOLUTION|>--- conflicted
+++ resolved
@@ -38,10 +38,7 @@
     )
 from bzrlib.lockdir import LockDir
 from bzrlib.tests import (
-<<<<<<< HEAD
-=======
     features,
->>>>>>> 96a94bd6
     TestCaseWithTransport,
     )
 from bzrlib.trace import note
