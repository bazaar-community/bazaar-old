# Copyright (C) 2005 Canonical Ltd
#
# This program is free software; you can redistribute it and/or modify
# it under the terms of the GNU General Public License as published by
# the Free Software Foundation; either version 2 of the License, or
# (at your option) any later version.
#
# This program is distributed in the hope that it will be useful,
# but WITHOUT ANY WARRANTY; without even the implied warranty of
# MERCHANTABILITY or FITNESS FOR A PARTICULAR PURPOSE.  See the
# GNU General Public License for more details.
#
# You should have received a copy of the GNU General Public License
# along with this program; if not, write to the Free Software
# Foundation, Inc., 59 Temple Place, Suite 330, Boston, MA  02111-1307  USA

"""Test that various operations work in a non-ASCII environment."""

import os
import sys
from unicodedata import normalize

<<<<<<< HEAD
from bzrlib.osutils import pathjoin, normalizes_filenames, unicode_filename
from bzrlib.tests import TestCaseWithTransport, TestSkipped
=======
from bzrlib import osutils
from bzrlib.osutils import pathjoin
from bzrlib.tests import TestCase, TestCaseWithTransport, TestSkipped
>>>>>>> 4e97e3fb
from bzrlib.workingtree import WorkingTree


class NonAsciiTest(TestCaseWithTransport):

    def test_add_in_nonascii_branch(self):
        """Test adding in a non-ASCII branch."""
        br_dir = u"\u1234"
        try:
            wt = self.make_branch_and_tree(br_dir)
        except UnicodeEncodeError:
            raise TestSkipped("filesystem can't accomodate nonascii names")
            return
        file(pathjoin(br_dir, "a"), "w").write("hello")
        wt.add(["a"], ["a-id"])


a_circle_c = u'\xe5'
<<<<<<< HEAD
a_dots_c = u'\xe4'
a_circle_d = u'a\u030a'
a_dots_d = u'a\u0308'
z_umlat_c = u'\u017d'
z_umlat_d = u'Z\u030c'


class UnicodeFilename(TestCaseWithTransport):
    """Test that UnicodeFilename returns the expected values."""

    def test_a_circle(self):
        self.assertEqual(a_circle_d, normalize('NFKD', a_circle_c))
        self.assertEqual(a_circle_c, normalize('NFKC', a_circle_d))

        self.assertEqual((a_circle_c, True), unicode_filename(a_circle_c))
        if normalizes_filenames():
            self.assertEqual((a_circle_c, True), unicode_filename(a_circle_d))
        else:
            self.assertEqual((a_circle_d, False), unicode_filename(a_circle_d))

    def test_platform(self):
        try:
            self.build_tree([a_circle_c, a_dots_c, z_umlat_c])
=======
a_circle_d = u'a\u030a'
a_dots_c = u'\xe4'
a_dots_d = u'a\u0308'
z_umlat_c = u'\u017d'
z_umlat_d = u'Z\u030c'
squared_c = u'\xbc' # This gets mapped to '2' if we use NFK[CD]
squared_d = u'\xbc'
quarter_c = u'\xb2' # Gets mapped to u'1\u20444' (1/4) if we use NFK[CD]
quarter_d = u'\xb2'


class TestNormalization(TestCase):
    """Verify that we have our normalizations correct."""

    def test_normalize(self):
        self.assertEqual(a_circle_d, normalize('NFD', a_circle_c))
        self.assertEqual(a_circle_c, normalize('NFC', a_circle_d))
        self.assertEqual(a_dots_d, normalize('NFD', a_dots_c))
        self.assertEqual(a_dots_c, normalize('NFC', a_dots_d))
        self.assertEqual(z_umlat_d, normalize('NFD', z_umlat_c))
        self.assertEqual(z_umlat_c, normalize('NFC', z_umlat_d))
        self.assertEqual(squared_d, normalize('NFC', squared_c))
        self.assertEqual(squared_c, normalize('NFD', squared_d))
        self.assertEqual(quarter_d, normalize('NFC', quarter_c))
        self.assertEqual(quarter_c, normalize('NFD', quarter_d))


class NormalizedFilename(TestCaseWithTransport):
    """Test normalized_filename and associated helpers"""

    def test__accessible_normalized_filename(self):
        anf = osutils._accessible_normalized_filename
        # normalized_filename should allow plain ascii strings
        # not just unicode strings
        self.assertEqual((u'ascii', True), anf('ascii'))
        self.assertEqual((a_circle_c, True), anf(a_circle_c))
        self.assertEqual((a_circle_c, True), anf(a_circle_d))
        self.assertEqual((a_dots_c, True), anf(a_dots_c))
        self.assertEqual((a_dots_c, True), anf(a_dots_d))
        self.assertEqual((z_umlat_c, True), anf(z_umlat_c))
        self.assertEqual((z_umlat_c, True), anf(z_umlat_d))
        self.assertEqual((squared_c, True), anf(squared_c))
        self.assertEqual((squared_c, True), anf(squared_d))
        self.assertEqual((quarter_c, True), anf(quarter_c))
        self.assertEqual((quarter_c, True), anf(quarter_d))

    def test__inaccessible_normalized_filename(self):
        inf = osutils._inaccessible_normalized_filename
        # normalized_filename should allow plain ascii strings
        # not just unicode strings
        self.assertEqual((u'ascii', True), inf('ascii'))
        self.assertEqual((a_circle_c, True), inf(a_circle_c))
        self.assertEqual((a_circle_c, False), inf(a_circle_d))
        self.assertEqual((a_dots_c, True), inf(a_dots_c))
        self.assertEqual((a_dots_c, False), inf(a_dots_d))
        self.assertEqual((z_umlat_c, True), inf(z_umlat_c))
        self.assertEqual((z_umlat_c, False), inf(z_umlat_d))
        self.assertEqual((squared_c, True), inf(squared_c))
        self.assertEqual((squared_c, True), inf(squared_d))
        self.assertEqual((quarter_c, True), inf(quarter_c))
        self.assertEqual((quarter_c, True), inf(quarter_d))

    def test_functions(self):
        if osutils.normalizes_filenames():
            self.assertEqual(osutils.normalized_filename,
                             osutils._accessible_normalized_filename)
        else:
            self.assertEqual(osutils.normalized_filename,
                             osutils._inaccessible_normalized_filename)

    def test_platform(self):
        # With FAT32 and certain encodings on win32
        # a_circle_c and a_dots_c actually map to the same file
        # adding a suffix kicks in the 'preserving but insensitive'
        # route, and maintains the right files
        files = [a_circle_c+'.1', a_dots_c+'.2', z_umlat_c+'.3']
        try:
            self.build_tree(files)
>>>>>>> 4e97e3fb
        except UnicodeError:
            raise TestSkipped("filesystem cannot create unicode files")

        if sys.platform == 'darwin':
<<<<<<< HEAD
            expected = sorted([a_circle_d, a_dots_d, z_umlat_d])
        else:
            expected = sorted([a_circle_c, a_dots_c, z_umlat_c])
=======
            expected = sorted([a_circle_d+'.1', a_dots_d+'.2', z_umlat_d+'.3'])
        else:
            expected = sorted(files)
>>>>>>> 4e97e3fb

        present = sorted(os.listdir(u'.'))
        self.assertEqual(expected, present)

<<<<<<< HEAD
    def test_access(self):
        # We should always be able to access files by the path returned
        # from unicode_filename
        files = [a_circle_c, a_dots_c, z_umlat_c]
        try:
            self.build_tree(files)
=======
    def test_access_normalized(self):
        # We should always be able to access files created with 
        # normalized filenames
        # With FAT32 and certain encodings on win32
        # a_circle_c and a_dots_c actually map to the same file
        # adding a suffix kicks in the 'preserving but insensitive'
        # route, and maintains the right files
        files = [a_circle_c+'.1', a_dots_c+'.2', z_umlat_c+'.3',
                 squared_c+'.4', quarter_c+'.5']
        try:
            self.build_tree(files, line_endings='native')
>>>>>>> 4e97e3fb
        except UnicodeError:
            raise TestSkipped("filesystem cannot create unicode files")

        for fname in files:
<<<<<<< HEAD
            path = unicode_filename(fname)[0]
            # We should get an exception if we can't open the file at
            # this location.
            f = open(path, 'rb')
            f.close()

=======
            # We should get an exception if we can't open the file at
            # this location.
            path, can_access = osutils.normalized_filename(fname)

            self.assertEqual(path, fname)
            self.assertTrue(can_access)

            f = open(path, 'rb')
            try:
                # Check the contents
                shouldbe = 'contents of %s%s' % (path.encode('utf8'),
                                                 os.linesep)
                actual = f.read()
            finally:
                f.close()
            self.assertEqual(shouldbe, actual, 
                             'contents of %r is incorrect: %r != %r'
                             % (path, shouldbe, actual))

    def test_access_non_normalized(self):
        # Sometimes we can access non-normalized files by their normalized
        # path, verify that normalized_filename returns the right info
        files = [a_circle_d+'.1', a_dots_d+'.2', z_umlat_d+'.3']

        try:
            self.build_tree(files)
        except UnicodeError:
            raise TestSkipped("filesystem cannot create unicode files")

        for fname in files:
            # We should get an exception if we can't open the file at
            # this location.
            path, can_access = osutils.normalized_filename(fname)

            self.assertNotEqual(path, fname)

            # We should always be able to access them from the name
            # they were created with
            f = open(fname, 'rb')
            f.close()

            # And normalized_filename sholud tell us correctly if we can
            # access them by an alternate name
            if can_access:
                f = open(path, 'rb')
                f.close()
            else:
                self.assertRaises(IOError, open, path, 'rb')
>>>>>>> 4e97e3fb
<|MERGE_RESOLUTION|>--- conflicted
+++ resolved
@@ -20,14 +20,9 @@
 import sys
 from unicodedata import normalize
 
-<<<<<<< HEAD
-from bzrlib.osutils import pathjoin, normalizes_filenames, unicode_filename
-from bzrlib.tests import TestCaseWithTransport, TestSkipped
-=======
 from bzrlib import osutils
 from bzrlib.osutils import pathjoin
 from bzrlib.tests import TestCase, TestCaseWithTransport, TestSkipped
->>>>>>> 4e97e3fb
 from bzrlib.workingtree import WorkingTree
 
 
@@ -46,31 +41,6 @@
 
 
 a_circle_c = u'\xe5'
-<<<<<<< HEAD
-a_dots_c = u'\xe4'
-a_circle_d = u'a\u030a'
-a_dots_d = u'a\u0308'
-z_umlat_c = u'\u017d'
-z_umlat_d = u'Z\u030c'
-
-
-class UnicodeFilename(TestCaseWithTransport):
-    """Test that UnicodeFilename returns the expected values."""
-
-    def test_a_circle(self):
-        self.assertEqual(a_circle_d, normalize('NFKD', a_circle_c))
-        self.assertEqual(a_circle_c, normalize('NFKC', a_circle_d))
-
-        self.assertEqual((a_circle_c, True), unicode_filename(a_circle_c))
-        if normalizes_filenames():
-            self.assertEqual((a_circle_c, True), unicode_filename(a_circle_d))
-        else:
-            self.assertEqual((a_circle_d, False), unicode_filename(a_circle_d))
-
-    def test_platform(self):
-        try:
-            self.build_tree([a_circle_c, a_dots_c, z_umlat_c])
-=======
 a_circle_d = u'a\u030a'
 a_dots_c = u'\xe4'
 a_dots_d = u'a\u0308'
@@ -149,32 +119,17 @@
         files = [a_circle_c+'.1', a_dots_c+'.2', z_umlat_c+'.3']
         try:
             self.build_tree(files)
->>>>>>> 4e97e3fb
         except UnicodeError:
             raise TestSkipped("filesystem cannot create unicode files")
 
         if sys.platform == 'darwin':
-<<<<<<< HEAD
-            expected = sorted([a_circle_d, a_dots_d, z_umlat_d])
-        else:
-            expected = sorted([a_circle_c, a_dots_c, z_umlat_c])
-=======
             expected = sorted([a_circle_d+'.1', a_dots_d+'.2', z_umlat_d+'.3'])
         else:
             expected = sorted(files)
->>>>>>> 4e97e3fb
 
         present = sorted(os.listdir(u'.'))
         self.assertEqual(expected, present)
 
-<<<<<<< HEAD
-    def test_access(self):
-        # We should always be able to access files by the path returned
-        # from unicode_filename
-        files = [a_circle_c, a_dots_c, z_umlat_c]
-        try:
-            self.build_tree(files)
-=======
     def test_access_normalized(self):
         # We should always be able to access files created with 
         # normalized filenames
@@ -186,19 +141,10 @@
                  squared_c+'.4', quarter_c+'.5']
         try:
             self.build_tree(files, line_endings='native')
->>>>>>> 4e97e3fb
         except UnicodeError:
             raise TestSkipped("filesystem cannot create unicode files")
 
         for fname in files:
-<<<<<<< HEAD
-            path = unicode_filename(fname)[0]
-            # We should get an exception if we can't open the file at
-            # this location.
-            f = open(path, 'rb')
-            f.close()
-
-=======
             # We should get an exception if we can't open the file at
             # this location.
             path, can_access = osutils.normalized_filename(fname)
@@ -246,5 +192,4 @@
                 f = open(path, 'rb')
                 f.close()
             else:
-                self.assertRaises(IOError, open, path, 'rb')
->>>>>>> 4e97e3fb
+                self.assertRaises(IOError, open, path, 'rb')