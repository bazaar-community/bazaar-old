# Copyright (C) 2005, 2006 by Canonical Ltd
#
# This program is free software; you can redistribute it and/or modify
# it under the terms of the GNU General Public License as published by
# the Free Software Foundation; either version 2 of the License, or
# (at your option) any later version.
#
# This program is distributed in the hope that it will be useful,
# but WITHOUT ANY WARRANTY; without even the implied warranty of
# MERCHANTABILITY or FITNESS FOR A PARTICULAR PURPOSE.  See the
# GNU General Public License for more details.
#
# You should have received a copy of the GNU General Public License
# along with this program; if not, write to the Free Software
# Foundation, Inc., 59 Temple Place, Suite 330, Boston, MA  02111-1307  USA


# TODO: Perhaps there should be an API to find out if bzr running under the
# test suite -- some plugins might want to avoid making intrusive changes if
# this is the case.  However, we want behaviour under to test to diverge as
# little as possible, so this should be used rarely if it's added at all.
# (Suggestion from j-a-meinel, 2005-11-24)

# NOTE: Some classes in here use camelCaseNaming() rather than
# underscore_naming().  That's for consistency with unittest; it's not the
# general style of bzrlib.  Please continue that consistency when adding e.g.
# new assertFoo() methods.

import codecs
from cStringIO import StringIO
import difflib
import doctest
import errno
import logging
import os
import re
import shlex
import stat
from subprocess import Popen, PIPE
import sys
import tempfile
import unittest
import time


from bzrlib import memorytree
import bzrlib.branch
import bzrlib.bzrdir as bzrdir
import bzrlib.commands
import bzrlib.bundle.serializer
import bzrlib.errors as errors
import bzrlib.export
import bzrlib.inventory
import bzrlib.iterablefile
import bzrlib.lockdir
try:
    import bzrlib.lsprof
except ImportError:
    # lsprof not available
    pass
from bzrlib.merge import merge_inner
import bzrlib.merge3
import bzrlib.osutils
import bzrlib.osutils as osutils
import bzrlib.plugin
import bzrlib.progress as progress
from bzrlib.revision import common_ancestor
import bzrlib.store
from bzrlib import symbol_versioning
import bzrlib.trace
from bzrlib.transport import get_transport
import bzrlib.transport
from bzrlib.transport.local import LocalRelpathServer
from bzrlib.transport.memory import MemoryServer
from bzrlib.transport.readonly import ReadonlyServer
from bzrlib.trace import mutter
from bzrlib.tests import TestUtil
from bzrlib.tests.TestUtil import (
                          TestSuite,
                          TestLoader,
                          )
from bzrlib.tests.treeshape import build_tree_contents
import bzrlib.urlutils as urlutils
from bzrlib.workingtree import WorkingTree, WorkingTreeFormat2

default_transport = LocalRelpathServer

MODULES_TO_TEST = []
MODULES_TO_DOCTEST = [
                      bzrlib.branch,
                      bzrlib.bundle.serializer,
                      bzrlib.commands,
                      bzrlib.errors,
                      bzrlib.export,
                      bzrlib.inventory,
                      bzrlib.iterablefile,
                      bzrlib.lockdir,
                      bzrlib.merge3,
                      bzrlib.option,
                      bzrlib.osutils,
                      bzrlib.store,
                      bzrlib.transport,
                      ]


def packages_to_test():
    """Return a list of packages to test.

    The packages are not globally imported so that import failures are
    triggered when running selftest, not when importing the command.
    """
    import bzrlib.doc
    import bzrlib.tests.blackbox
    import bzrlib.tests.branch_implementations
    import bzrlib.tests.bzrdir_implementations
    import bzrlib.tests.interrepository_implementations
    import bzrlib.tests.interversionedfile_implementations
    import bzrlib.tests.intertree_implementations
    import bzrlib.tests.repository_implementations
    import bzrlib.tests.revisionstore_implementations
    import bzrlib.tests.tree_implementations
    import bzrlib.tests.workingtree_implementations
    return [
            bzrlib.doc,
            bzrlib.tests.blackbox,
            bzrlib.tests.branch_implementations,
            bzrlib.tests.bzrdir_implementations,
            bzrlib.tests.interrepository_implementations,
            bzrlib.tests.interversionedfile_implementations,
            bzrlib.tests.intertree_implementations,
            bzrlib.tests.repository_implementations,
            bzrlib.tests.revisionstore_implementations,
            bzrlib.tests.tree_implementations,
            bzrlib.tests.workingtree_implementations,
            ]


class _MyResult(unittest._TextTestResult):
    """Custom TestResult.

    Shows output in a different format, including displaying runtime for tests.
    """
    stop_early = False
    
    def __init__(self, stream, descriptions, verbosity, pb=None,
                 bench_history=None):
        """Construct new TestResult.

        :param bench_history: Optionally, a writable file object to accumulate
            benchmark results.
        """
        unittest._TextTestResult.__init__(self, stream, descriptions, verbosity)
        self.pb = pb
        if bench_history is not None:
            from bzrlib.version import _get_bzr_source_tree
            src_tree = _get_bzr_source_tree()
            if src_tree:
                try:
                    revision_id = src_tree.get_parent_ids()[0]
                except IndexError:
                    # XXX: if this is a brand new tree, do the same as if there
                    # is no branch.
                    revision_id = ''
            else:
                # XXX: If there's no branch, what should we do?
                revision_id = ''
            bench_history.write("--date %s %s\n" % (time.time(), revision_id))
        self._bench_history = bench_history
    
    def extractBenchmarkTime(self, testCase):
        """Add a benchmark time for the current test case."""
        self._benchmarkTime = getattr(testCase, "_benchtime", None)
    
    def _elapsedTestTimeString(self):
        """Return a time string for the overall time the current test has taken."""
        return self._formatTime(time.time() - self._start_time)

    def _testTimeString(self):
        if self._benchmarkTime is not None:
            return "%s/%s" % (
                self._formatTime(self._benchmarkTime),
                self._elapsedTestTimeString())
        else:
            return "      %s" % self._elapsedTestTimeString()

    def _formatTime(self, seconds):
        """Format seconds as milliseconds with leading spaces."""
        return "%5dms" % (1000 * seconds)

    def _ellipsise_unimportant_words(self, a_string, final_width,
                                   keep_start=False):
        """Add ellipses (sp?) for overly long strings.
        
        :param keep_start: If true preserve the start of a_string rather
                           than the end of it.
        """
        if keep_start:
            if len(a_string) > final_width:
                result = a_string[:final_width-3] + '...'
            else:
                result = a_string
        else:
            if len(a_string) > final_width:
                result = '...' + a_string[3-final_width:]
            else:
                result = a_string
        return result.ljust(final_width)

    def startTest(self, test):
        unittest.TestResult.startTest(self, test)
        # In a short description, the important words are in
        # the beginning, but in an id, the important words are
        # at the end
        SHOW_DESCRIPTIONS = False

        if not self.showAll and self.dots and self.pb is not None:
            final_width = 13
        else:
            final_width = osutils.terminal_width()
            final_width = final_width - 15 - 8
        what = None
        if SHOW_DESCRIPTIONS:
            what = test.shortDescription()
            if what:
                what = self._ellipsise_unimportant_words(what, final_width, keep_start=True)
        if what is None:
            what = test.id()
            if what.startswith('bzrlib.tests.'):
                what = what[13:]
            what = self._ellipsise_unimportant_words(what, final_width)
        if self.showAll:
            self.stream.write(what)
        elif self.dots and self.pb is not None:
            self.pb.update(what, self.testsRun - 1, None)
        self.stream.flush()
        self._recordTestStartTime()

    def _recordTestStartTime(self):
        """Record that a test has started."""
        self._start_time = time.time()

    def addError(self, test, err):
        if isinstance(err[1], TestSkipped):
            return self.addSkipped(test, err)    
        unittest.TestResult.addError(self, test, err)
        # We can only do this if we have one of our TestCases, not if
        # we have a doctest.
        setKeepLogfile = getattr(test, 'setKeepLogfile', None)
        if setKeepLogfile is not None:
            setKeepLogfile()
        self.extractBenchmarkTime(test)
        if self.showAll:
            self.stream.writeln("ERROR %s" % self._testTimeString())
        elif self.dots and self.pb is None:
            self.stream.write('E')
        elif self.dots:
            self.pb.update(self._ellipsise_unimportant_words('ERROR', 13), self.testsRun, None)
            self.pb.note(self._ellipsise_unimportant_words(
                            test.id() + ': ERROR',
                            osutils.terminal_width()))
        self.stream.flush()
        if self.stop_early:
            self.stop()

    def addFailure(self, test, err):
        unittest.TestResult.addFailure(self, test, err)
        # We can only do this if we have one of our TestCases, not if
        # we have a doctest.
        setKeepLogfile = getattr(test, 'setKeepLogfile', None)
        if setKeepLogfile is not None:
            setKeepLogfile()
        self.extractBenchmarkTime(test)
        if self.showAll:
            self.stream.writeln(" FAIL %s" % self._testTimeString())
        elif self.dots and self.pb is None:
            self.stream.write('F')
        elif self.dots:
            self.pb.update(self._ellipsise_unimportant_words('FAIL', 13), self.testsRun, None)
            self.pb.note(self._ellipsise_unimportant_words(
                            test.id() + ': FAIL',
                            osutils.terminal_width()))
        self.stream.flush()
        if self.stop_early:
            self.stop()

    def addSuccess(self, test):
        self.extractBenchmarkTime(test)
        if self._bench_history is not None:
            if self._benchmarkTime is not None:
                self._bench_history.write("%s %s\n" % (
                    self._formatTime(self._benchmarkTime),
                    test.id()))
        if self.showAll:
            self.stream.writeln('   OK %s' % self._testTimeString())
            for bench_called, stats in getattr(test, '_benchcalls', []):
                self.stream.writeln('LSProf output for %s(%s, %s)' % bench_called)
                stats.pprint(file=self.stream)
        elif self.dots and self.pb is None:
            self.stream.write('~')
        elif self.dots:
            self.pb.update(self._ellipsise_unimportant_words('OK', 13), self.testsRun, None)
        self.stream.flush()
        unittest.TestResult.addSuccess(self, test)

    def addSkipped(self, test, skip_excinfo):
        self.extractBenchmarkTime(test)
        if self.showAll:
            print >>self.stream, ' SKIP %s' % self._testTimeString()
            print >>self.stream, '     %s' % skip_excinfo[1]
        elif self.dots and self.pb is None:
            self.stream.write('S')
        elif self.dots:
            self.pb.update(self._ellipsise_unimportant_words('SKIP', 13), self.testsRun, None)
        self.stream.flush()
        # seems best to treat this as success from point-of-view of unittest
        # -- it actually does nothing so it barely matters :)
        try:
            test.tearDown()
        except KeyboardInterrupt:
            raise
        except:
            self.addError(test, test.__exc_info())
        else:
            unittest.TestResult.addSuccess(self, test)

    def printErrorList(self, flavour, errors):
        for test, err in errors:
            self.stream.writeln(self.separator1)
            self.stream.writeln("%s: %s" % (flavour, self.getDescription(test)))
            if getattr(test, '_get_log', None) is not None:
                print >>self.stream
                print >>self.stream, \
                        ('vvvv[log from %s]' % test.id()).ljust(78,'-')
                print >>self.stream, test._get_log()
                print >>self.stream, \
                        ('^^^^[log from %s]' % test.id()).ljust(78,'-')
            self.stream.writeln(self.separator2)
            self.stream.writeln("%s" % err)


class TextTestRunner(object):
    stop_on_failure = False

    def __init__(self,
                 stream=sys.stderr,
                 descriptions=0,
                 verbosity=1,
                 keep_output=False,
                 pb=None,
                 bench_history=None):
        self.stream = unittest._WritelnDecorator(stream)
        self.descriptions = descriptions
        self.verbosity = verbosity
        self.keep_output = keep_output
        self.pb = pb
        self._bench_history = bench_history

    def _makeResult(self):
        result = _MyResult(self.stream,
                           self.descriptions,
                           self.verbosity,
                           pb=self.pb,
                           bench_history=self._bench_history)
        result.stop_early = self.stop_on_failure
        return result

    def run(self, test):
        "Run the given test case or test suite."
        result = self._makeResult()
        startTime = time.time()
        if self.pb is not None:
            self.pb.update('Running tests', 0, test.countTestCases())
        test.run(result)
        stopTime = time.time()
        timeTaken = stopTime - startTime
        result.printErrors()
        self.stream.writeln(result.separator2)
        run = result.testsRun
        self.stream.writeln("Ran %d test%s in %.3fs" %
                            (run, run != 1 and "s" or "", timeTaken))
        self.stream.writeln()
        if not result.wasSuccessful():
            self.stream.write("FAILED (")
            failed, errored = map(len, (result.failures, result.errors))
            if failed:
                self.stream.write("failures=%d" % failed)
            if errored:
                if failed: self.stream.write(", ")
                self.stream.write("errors=%d" % errored)
            self.stream.writeln(")")
        else:
            self.stream.writeln("OK")
        if self.pb is not None:
            self.pb.update('Cleaning up', 0, 1)
        # This is still a little bogus, 
        # but only a little. Folk not using our testrunner will
        # have to delete their temp directories themselves.
        test_root = TestCaseWithMemoryTransport.TEST_ROOT
        if result.wasSuccessful() or not self.keep_output:
            if test_root is not None:
                # If LANG=C we probably have created some bogus paths
                # which rmtree(unicode) will fail to delete
                # so make sure we are using rmtree(str) to delete everything
                # except on win32, where rmtree(str) will fail
                # since it doesn't have the property of byte-stream paths
                # (they are either ascii or mbcs)
                if sys.platform == 'win32':
                    # make sure we are using the unicode win32 api
                    test_root = unicode(test_root)
                else:
                    test_root = test_root.encode(
                        sys.getfilesystemencoding())
                osutils.rmtree(test_root)
        else:
            if self.pb is not None:
                self.pb.note("Failed tests working directories are in '%s'\n",
                             test_root)
            else:
                self.stream.writeln(
                    "Failed tests working directories are in '%s'\n" %
                    test_root)
        TestCaseWithMemoryTransport.TEST_ROOT = None
        if self.pb is not None:
            self.pb.clear()
        return result


def iter_suite_tests(suite):
    """Return all tests in a suite, recursing through nested suites"""
    for item in suite._tests:
        if isinstance(item, unittest.TestCase):
            yield item
        elif isinstance(item, unittest.TestSuite):
            for r in iter_suite_tests(item):
                yield r
        else:
            raise Exception('unknown object %r inside test suite %r'
                            % (item, suite))


class TestSkipped(Exception):
    """Indicates that a test was intentionally skipped, rather than failing."""


class CommandFailed(Exception):
    pass


class StringIOWrapper(object):
    """A wrapper around cStringIO which just adds an encoding attribute.
    
    Internally we can check sys.stdout to see what the output encoding
    should be. However, cStringIO has no encoding attribute that we can
    set. So we wrap it instead.
    """
    encoding='ascii'
    _cstring = None

    def __init__(self, s=None):
        if s is not None:
            self.__dict__['_cstring'] = StringIO(s)
        else:
            self.__dict__['_cstring'] = StringIO()

    def __getattr__(self, name, getattr=getattr):
        return getattr(self.__dict__['_cstring'], name)

    def __setattr__(self, name, val):
        if name == 'encoding':
            self.__dict__['encoding'] = val
        else:
            return setattr(self._cstring, name, val)


class TestCase(unittest.TestCase):
    """Base class for bzr unit tests.
    
    Tests that need access to disk resources should subclass 
    TestCaseInTempDir not TestCase.

    Error and debug log messages are redirected from their usual
    location into a temporary file, the contents of which can be
    retrieved by _get_log().  We use a real OS file, not an in-memory object,
    so that it can also capture file IO.  When the test completes this file
    is read into memory and removed from disk.
       
    There are also convenience functions to invoke bzr's command-line
    routine, and to build and check bzr trees.
   
    In addition to the usual method of overriding tearDown(), this class also
    allows subclasses to register functions into the _cleanups list, which is
    run in order as the object is torn down.  It's less likely this will be
    accidentally overlooked.
    """

    _log_file_name = None
    _log_contents = ''
    _keep_log_file = False
    # record lsprof data when performing benchmark calls.
    _gather_lsprof_in_benchmarks = False

    def __init__(self, methodName='testMethod'):
        super(TestCase, self).__init__(methodName)
        self._cleanups = []

    def setUp(self):
        unittest.TestCase.setUp(self)
        self._cleanEnvironment()
        bzrlib.trace.disable_default_logging()
        self._startLogFile()
        self._benchcalls = []
        self._benchtime = None

    def _ndiff_strings(self, a, b):
        """Return ndiff between two strings containing lines.
        
        A trailing newline is added if missing to make the strings
        print properly."""
        if b and b[-1] != '\n':
            b += '\n'
        if a and a[-1] != '\n':
            a += '\n'
        difflines = difflib.ndiff(a.splitlines(True),
                                  b.splitlines(True),
                                  linejunk=lambda x: False,
                                  charjunk=lambda x: False)
        return ''.join(difflines)

    def assertEqualDiff(self, a, b, message=None):
        """Assert two texts are equal, if not raise an exception.
        
        This is intended for use with multi-line strings where it can 
        be hard to find the differences by eye.
        """
        # TODO: perhaps override assertEquals to call this for strings?
        if a == b:
            return
        if message is None:
            message = "texts not equal:\n"
        raise AssertionError(message + 
                             self._ndiff_strings(a, b))      
        
    def assertEqualMode(self, mode, mode_test):
        self.assertEqual(mode, mode_test,
                         'mode mismatch %o != %o' % (mode, mode_test))

    def assertStartsWith(self, s, prefix):
        if not s.startswith(prefix):
            raise AssertionError('string %r does not start with %r' % (s, prefix))

    def assertEndsWith(self, s, suffix):
        """Asserts that s ends with suffix."""
        if not s.endswith(suffix):
            raise AssertionError('string %r does not end with %r' % (s, suffix))

    def assertContainsRe(self, haystack, needle_re):
        """Assert that a contains something matching a regular expression."""
        if not re.search(needle_re, haystack):
            raise AssertionError('pattern "%r" not found in "%r"'
                    % (needle_re, haystack))

    def assertNotContainsRe(self, haystack, needle_re):
        """Assert that a does not match a regular expression"""
        if re.search(needle_re, haystack):
            raise AssertionError('pattern "%s" found in "%s"'
                    % (needle_re, haystack))

    def assertSubset(self, sublist, superlist):
        """Assert that every entry in sublist is present in superlist."""
        missing = []
        for entry in sublist:
            if entry not in superlist:
                missing.append(entry)
        if len(missing) > 0:
            raise AssertionError("value(s) %r not present in container %r" % 
                                 (missing, superlist))

    def assertIs(self, left, right):
        if not (left is right):
            raise AssertionError("%r is not %r." % (left, right))

    def assertTransportMode(self, transport, path, mode):
        """Fail if a path does not have mode mode.
        
        If modes are not supported on this transport, the assertion is ignored.
        """
        if not transport._can_roundtrip_unix_modebits():
            return
        path_stat = transport.stat(path)
        actual_mode = stat.S_IMODE(path_stat.st_mode)
        self.assertEqual(mode, actual_mode,
            'mode of %r incorrect (%o != %o)' % (path, mode, actual_mode))

    def assertIsInstance(self, obj, kls):
        """Fail if obj is not an instance of kls"""
        if not isinstance(obj, kls):
            self.fail("%r is an instance of %s rather than %s" % (
                obj, obj.__class__, kls))

    def _capture_warnings(self, a_callable, *args, **kwargs):
        """A helper for callDeprecated and applyDeprecated.

        :param a_callable: A callable to call.
        :param args: The positional arguments for the callable
        :param kwargs: The keyword arguments for the callable
        :return: A tuple (warnings, result). result is the result of calling
            a_callable(*args, **kwargs).
        """
        local_warnings = []
        def capture_warnings(msg, cls, stacklevel=None):
            # we've hooked into a deprecation specific callpath,
            # only deprecations should getting sent via it.
            self.assertEqual(cls, DeprecationWarning)
            local_warnings.append(msg)
        original_warning_method = symbol_versioning.warn
        symbol_versioning.set_warning_method(capture_warnings)
        try:
            result = a_callable(*args, **kwargs)
        finally:
            symbol_versioning.set_warning_method(original_warning_method)
        return (local_warnings, result)

    def applyDeprecated(self, deprecation_format, a_callable, *args, **kwargs):
        """Call a deprecated callable without warning the user.

        :param deprecation_format: The deprecation format that the callable
            should have been deprecated with. This is the same type as the 
            parameter to deprecated_method/deprecated_function. If the 
            callable is not deprecated with this format, an assertion error
            will be raised.
        :param a_callable: A callable to call. This may be a bound method or
            a regular function. It will be called with *args and **kwargs.
        :param args: The positional arguments for the callable
        :param kwargs: The keyword arguments for the callable
        :return: The result of a_callable(*args, **kwargs)
        """
        call_warnings, result = self._capture_warnings(a_callable,
            *args, **kwargs)
        expected_first_warning = symbol_versioning.deprecation_string(
            a_callable, deprecation_format)
        if len(call_warnings) == 0:
            self.fail("No assertion generated by call to %s" %
                a_callable)
        self.assertEqual(expected_first_warning, call_warnings[0])
        return result

    def callDeprecated(self, expected, callable, *args, **kwargs):
        """Assert that a callable is deprecated in a particular way.

        This is a very precise test for unusual requirements. The 
        applyDeprecated helper function is probably more suited for most tests
        as it allows you to simply specify the deprecation format being used
        and will ensure that that is issued for the function being called.

        :param expected: a list of the deprecation warnings expected, in order
        :param callable: The callable to call
        :param args: The positional arguments for the callable
        :param kwargs: The keyword arguments for the callable
        """
        call_warnings, result = self._capture_warnings(callable,
            *args, **kwargs)
        self.assertEqual(expected, call_warnings)
        return result

    def _startLogFile(self):
        """Send bzr and test log messages to a temporary file.

        The file is removed as the test is torn down.
        """
        fileno, name = tempfile.mkstemp(suffix='.log', prefix='testbzr')
        self._log_file = os.fdopen(fileno, 'w+')
        self._log_nonce = bzrlib.trace.enable_test_log(self._log_file)
        self._log_file_name = name
        self.addCleanup(self._finishLogFile)

    def _finishLogFile(self):
        """Finished with the log file.

        Close the file and delete it, unless setKeepLogfile was called.
        """
        if self._log_file is None:
            return
        bzrlib.trace.disable_test_log(self._log_nonce)
        self._log_file.close()
        self._log_file = None
        if not self._keep_log_file:
            os.remove(self._log_file_name)
            self._log_file_name = None

    def setKeepLogfile(self):
        """Make the logfile not be deleted when _finishLogFile is called."""
        self._keep_log_file = True

    def addCleanup(self, callable):
        """Arrange to run a callable when this case is torn down.

        Callables are run in the reverse of the order they are registered, 
        ie last-in first-out.
        """
        if callable in self._cleanups:
            raise ValueError("cleanup function %r already registered on %s" 
                    % (callable, self))
        self._cleanups.append(callable)

    def _cleanEnvironment(self):
        new_env = {
            'BZR_HOME': None, # Don't inherit BZR_HOME to all the tests.
            'HOME': os.getcwd(),
            'APPDATA': os.getcwd(),
            'BZR_EMAIL': None,
            'BZREMAIL': None, # may still be present in the environment
            'EMAIL': None,
            'BZR_PROGRESS_BAR': None,
        }
        self.__old_env = {}
        self.addCleanup(self._restoreEnvironment)
        for name, value in new_env.iteritems():
            self._captureVar(name, value)

    def _captureVar(self, name, newvalue):
        """Set an environment variable, and reset it when finished."""
        self.__old_env[name] = osutils.set_or_unset_env(name, newvalue)

    def _restoreEnvironment(self):
        for name, value in self.__old_env.iteritems():
            osutils.set_or_unset_env(name, value)

    def tearDown(self):
        self._runCleanups()
        unittest.TestCase.tearDown(self)

    def time(self, callable, *args, **kwargs):
        """Run callable and accrue the time it takes to the benchmark time.
        
        If lsprofiling is enabled (i.e. by --lsprof-time to bzr selftest) then
        this will cause lsprofile statistics to be gathered and stored in
        self._benchcalls.
        """
        if self._benchtime is None:
            self._benchtime = 0
        start = time.time()
        try:
            if not self._gather_lsprof_in_benchmarks:
                return callable(*args, **kwargs)
            else:
                # record this benchmark
                ret, stats = bzrlib.lsprof.profile(callable, *args, **kwargs)
                stats.sort()
                self._benchcalls.append(((callable, args, kwargs), stats))
                return ret
        finally:
            self._benchtime += time.time() - start

    def _runCleanups(self):
        """Run registered cleanup functions. 

        This should only be called from TestCase.tearDown.
        """
        # TODO: Perhaps this should keep running cleanups even if 
        # one of them fails?
        for cleanup_fn in reversed(self._cleanups):
            cleanup_fn()

    def log(self, *args):
        mutter(*args)

    def _get_log(self, keep_log_file=False):
        """Return as a string the log for this test. If the file is still
        on disk and keep_log_file=False, delete the log file and store the
        content in self._log_contents."""
        # flush the log file, to get all content
        import bzrlib.trace
        bzrlib.trace._trace_file.flush()
        if self._log_contents:
            return self._log_contents
        if self._log_file_name is not None:
            logfile = open(self._log_file_name)
            try:
                log_contents = logfile.read()
            finally:
                logfile.close()
            if not keep_log_file:
                self._log_contents = log_contents
                os.remove(self._log_file_name)
            return log_contents
        else:
            return "DELETED log file to reduce memory footprint"

    def capture(self, cmd, retcode=0):
        """Shortcut that splits cmd into words, runs, and returns stdout"""
        return self.run_bzr_captured(cmd.split(), retcode=retcode)[0]

    def run_bzr_captured(self, argv, retcode=0, encoding=None, stdin=None,
                         working_dir=None):
        """Invoke bzr and return (stdout, stderr).

        Useful for code that wants to check the contents of the
        output, the way error messages are presented, etc.

        This should be the main method for tests that want to exercise the
        overall behavior of the bzr application (rather than a unit test
        or a functional test of the library.)

        Much of the old code runs bzr by forking a new copy of Python, but
        that is slower, harder to debug, and generally not necessary.

        This runs bzr through the interface that catches and reports
        errors, and with logging set to something approximating the
        default, so that error reporting can be checked.

        :param argv: arguments to invoke bzr
        :param retcode: expected return code, or None for don't-care.
        :param encoding: encoding for sys.stdout and sys.stderr
        :param stdin: A string to be used as stdin for the command.
        :param working_dir: Change to this directory before running
        """
        if encoding is None:
            encoding = bzrlib.user_encoding
        if stdin is not None:
            stdin = StringIO(stdin)
        stdout = StringIOWrapper()
        stderr = StringIOWrapper()
        stdout.encoding = encoding
        stderr.encoding = encoding

        self.log('run bzr: %r', argv)
        # FIXME: don't call into logging here
        handler = logging.StreamHandler(stderr)
        handler.setLevel(logging.INFO)
        logger = logging.getLogger('')
        logger.addHandler(handler)
        old_ui_factory = bzrlib.ui.ui_factory
        bzrlib.ui.ui_factory = bzrlib.tests.blackbox.TestUIFactory(
            stdout=stdout,
            stderr=stderr)
        bzrlib.ui.ui_factory.stdin = stdin

        cwd = None
        if working_dir is not None:
            cwd = osutils.getcwd()
            os.chdir(working_dir)

        try:
            result = self.apply_redirected(stdin, stdout, stderr,
                                           bzrlib.commands.run_bzr_catch_errors,
                                           argv)
        finally:
            logger.removeHandler(handler)
            bzrlib.ui.ui_factory = old_ui_factory
            if cwd is not None:
                os.chdir(cwd)

        out = stdout.getvalue()
        err = stderr.getvalue()
        if out:
            self.log('output:\n%r', out)
        if err:
            self.log('errors:\n%r', err)
        if retcode is not None:
            self.assertEquals(retcode, result)
        return out, err

    def run_bzr(self, *args, **kwargs):
        """Invoke bzr, as if it were run from the command line.

        This should be the main method for tests that want to exercise the
        overall behavior of the bzr application (rather than a unit test
        or a functional test of the library.)

        This sends the stdout/stderr results into the test's log,
        where it may be useful for debugging.  See also run_captured.

        :param stdin: A string to be used as stdin for the command.
        """
        retcode = kwargs.pop('retcode', 0)
        encoding = kwargs.pop('encoding', None)
        stdin = kwargs.pop('stdin', None)
        working_dir = kwargs.pop('working_dir', None)
        return self.run_bzr_captured(args, retcode=retcode, encoding=encoding,
                                     stdin=stdin, working_dir=working_dir)

    def run_bzr_decode(self, *args, **kwargs):
        if 'encoding' in kwargs:
            encoding = kwargs['encoding']
        else:
            encoding = bzrlib.user_encoding
        return self.run_bzr(*args, **kwargs)[0].decode(encoding)

    def run_bzr_error(self, error_regexes, *args, **kwargs):
        """Run bzr, and check that stderr contains the supplied regexes
        
        :param error_regexes: Sequence of regular expressions which 
            must each be found in the error output. The relative ordering
            is not enforced.
        :param args: command-line arguments for bzr
        :param kwargs: Keyword arguments which are interpreted by run_bzr
            This function changes the default value of retcode to be 3,
            since in most cases this is run when you expect bzr to fail.
        :return: (out, err) The actual output of running the command (in case you
                 want to do more inspection)

        Examples of use:
            # Make sure that commit is failing because there is nothing to do
            self.run_bzr_error(['no changes to commit'],
                               'commit', '-m', 'my commit comment')
            # Make sure --strict is handling an unknown file, rather than
            # giving us the 'nothing to do' error
            self.build_tree(['unknown'])
            self.run_bzr_error(['Commit refused because there are unknown files'],
                               'commit', '--strict', '-m', 'my commit comment')
        """
        kwargs.setdefault('retcode', 3)
        out, err = self.run_bzr(*args, **kwargs)
        for regex in error_regexes:
            self.assertContainsRe(err, regex)
        return out, err

    def run_bzr_subprocess(self, *args, **kwargs):
        """Run bzr in a subprocess for testing.

        This starts a new Python interpreter and runs bzr in there. 
        This should only be used for tests that have a justifiable need for
        this isolation: e.g. they are testing startup time, or signal
        handling, or early startup code, etc.  Subprocess code can't be 
        profiled or debugged so easily.

        :param retcode: The status code that is expected.  Defaults to 0.  If
            None is supplied, the status code is not checked.
        :param env_changes: A dictionary which lists changes to environment
            variables. A value of None will unset the env variable.
            The values must be strings. The change will only occur in the
            child, so you don't need to fix the environment after running.
        :param universal_newlines: Convert CRLF => LF
        """
        env_changes = kwargs.get('env_changes', {})
        working_dir = kwargs.get('working_dir', None)
        process = self.start_bzr_subprocess(args, env_changes=env_changes,
                                            working_dir=working_dir)
        # We distinguish between retcode=None and retcode not passed.
        supplied_retcode = kwargs.get('retcode', 0)
        return self.finish_bzr_subprocess(process, retcode=supplied_retcode,
            universal_newlines=kwargs.get('universal_newlines', False),
            process_args=args)

    def start_bzr_subprocess(self, process_args, env_changes=None,
                             skip_if_plan_to_signal=False,
                             working_dir=None):
        """Start bzr in a subprocess for testing.

        This starts a new Python interpreter and runs bzr in there.
        This should only be used for tests that have a justifiable need for
        this isolation: e.g. they are testing startup time, or signal
        handling, or early startup code, etc.  Subprocess code can't be
        profiled or debugged so easily.

        :param process_args: a list of arguments to pass to the bzr executable,
            for example `['--version']`.
        :param env_changes: A dictionary which lists changes to environment
            variables. A value of None will unset the env variable.
            The values must be strings. The change will only occur in the
            child, so you don't need to fix the environment after running.
        :param skip_if_plan_to_signal: raise TestSkipped when true and os.kill
            is not available.

        :returns: Popen object for the started process.
        """
        if skip_if_plan_to_signal:
            if not getattr(os, 'kill', None):
                raise TestSkipped("os.kill not available.")

        if env_changes is None:
            env_changes = {}
        old_env = {}

        def cleanup_environment():
            for env_var, value in env_changes.iteritems():
                old_env[env_var] = osutils.set_or_unset_env(env_var, value)

        def restore_environment():
            for env_var, value in old_env.iteritems():
                osutils.set_or_unset_env(env_var, value)

        bzr_path = self.get_bzr_path()

        cwd = None
        if working_dir is not None:
            cwd = osutils.getcwd()
            os.chdir(working_dir)

        try:
            # win32 subprocess doesn't support preexec_fn
            # so we will avoid using it on all platforms, just to
            # make sure the code path is used, and we don't break on win32
            cleanup_environment()
            process = Popen([sys.executable, bzr_path] + list(process_args),
                             stdin=PIPE, stdout=PIPE, stderr=PIPE)
        finally:
            restore_environment()
            if cwd is not None:
                os.chdir(cwd)

        return process

    def get_bzr_path(self):
        """Return the path of the 'bzr' executable for this test suite."""
        bzr_path = os.path.dirname(os.path.dirname(bzrlib.__file__))+'/bzr'
        if not os.path.isfile(bzr_path):
            # We are probably installed. Assume sys.argv is the right file
            bzr_path = sys.argv[0]
        return bzr_path

    def finish_bzr_subprocess(self, process, retcode=0, send_signal=None,
                              universal_newlines=False, process_args=None):
        """Finish the execution of process.

        :param process: the Popen object returned from start_bzr_subprocess.
        :param retcode: The status code that is expected.  Defaults to 0.  If
            None is supplied, the status code is not checked.
        :param send_signal: an optional signal to send to the process.
        :param universal_newlines: Convert CRLF => LF
        :returns: (stdout, stderr)
        """
        if send_signal is not None:
            os.kill(process.pid, send_signal)
        out, err = process.communicate()

        if universal_newlines:
            out = out.replace('\r\n', '\n')
            err = err.replace('\r\n', '\n')

        if retcode is not None and retcode != process.returncode:
            if process_args is None:
                process_args = "(unknown args)"
            mutter('Output of bzr %s:\n%s', process_args, out)
            mutter('Error for bzr %s:\n%s', process_args, err)
            self.fail('Command bzr %s failed with retcode %s != %s'
                      % (process_args, retcode, process.returncode))
        return [out, err]

    def check_inventory_shape(self, inv, shape):
        """Compare an inventory to a list of expected names.

        Fail if they are not precisely equal.
        """
        extras = []
        shape = list(shape)             # copy
        for path, ie in inv.entries():
            name = path.replace('\\', '/')
            if ie.kind == 'dir':
                name = name + '/'
            if name in shape:
                shape.remove(name)
            else:
                extras.append(name)
        if shape:
            self.fail("expected paths not found in inventory: %r" % shape)
        if extras:
            self.fail("unexpected paths found in inventory: %r" % extras)

    def apply_redirected(self, stdin=None, stdout=None, stderr=None,
                         a_callable=None, *args, **kwargs):
        """Call callable with redirected std io pipes.

        Returns the return code."""
        if not callable(a_callable):
            raise ValueError("a_callable must be callable.")
        if stdin is None:
            stdin = StringIO("")
        if stdout is None:
            if getattr(self, "_log_file", None) is not None:
                stdout = self._log_file
            else:
                stdout = StringIO()
        if stderr is None:
            if getattr(self, "_log_file", None is not None):
                stderr = self._log_file
            else:
                stderr = StringIO()
        real_stdin = sys.stdin
        real_stdout = sys.stdout
        real_stderr = sys.stderr
        try:
            sys.stdout = stdout
            sys.stderr = stderr
            sys.stdin = stdin
            return a_callable(*args, **kwargs)
        finally:
            sys.stdout = real_stdout
            sys.stderr = real_stderr
            sys.stdin = real_stdin

    @symbol_versioning.deprecated_method(symbol_versioning.zero_eleven)
    def merge(self, branch_from, wt_to):
        """A helper for tests to do a ui-less merge.

        This should move to the main library when someone has time to integrate
        it in.
        """
        # minimal ui-less merge.
        wt_to.branch.fetch(branch_from)
        base_rev = common_ancestor(branch_from.last_revision(),
                                   wt_to.branch.last_revision(),
                                   wt_to.branch.repository)
        merge_inner(wt_to.branch, branch_from.basis_tree(),
                    wt_to.branch.repository.revision_tree(base_rev),
                    this_tree=wt_to)
        wt_to.add_parent_tree_id(branch_from.last_revision())


BzrTestBase = TestCase


class TestCaseWithMemoryTransport(TestCase):
    """Common test class for tests that do not need disk resources.

    Tests that need disk resources should derive from TestCaseWithTransport.

    TestCaseWithMemoryTransport sets the TEST_ROOT variable for all bzr tests.

    For TestCaseWithMemoryTransport the test_home_dir is set to the name of
    a directory which does not exist. This serves to help ensure test isolation
    is preserved. test_dir is set to the TEST_ROOT, as is cwd, because they
    must exist. However, TestCaseWithMemoryTransport does not offer local
    file defaults for the transport in tests, nor does it obey the command line
    override, so tests that accidentally write to the common directory should
    be rare.
    """

    TEST_ROOT = None
    _TEST_NAME = 'test'


    def __init__(self, methodName='runTest'):
        # allow test parameterisation after test construction and before test
        # execution. Variables that the parameteriser sets need to be 
        # ones that are not set by setUp, or setUp will trash them.
        super(TestCaseWithMemoryTransport, self).__init__(methodName)
        self.transport_server = default_transport
        self.transport_readonly_server = None

    def failUnlessExists(self, path):
        """Fail unless path, which may be abs or relative, exists."""
        self.failUnless(osutils.lexists(path))

    def failIfExists(self, path):
        """Fail if path, which may be abs or relative, exists."""
        self.failIf(osutils.lexists(path))
        
    def get_transport(self):
        """Return a writeable transport for the test scratch space"""
        t = get_transport(self.get_url())
        self.assertFalse(t.is_readonly())
        return t

    def get_readonly_transport(self):
        """Return a readonly transport for the test scratch space
        
        This can be used to test that operations which should only need
        readonly access in fact do not try to write.
        """
        t = get_transport(self.get_readonly_url())
        self.assertTrue(t.is_readonly())
        return t

    def get_readonly_server(self):
        """Get the server instance for the readonly transport

        This is useful for some tests with specific servers to do diagnostics.
        """
        if self.__readonly_server is None:
            if self.transport_readonly_server is None:
                # readonly decorator requested
                # bring up the server
                self.get_url()
                self.__readonly_server = ReadonlyServer()
                self.__readonly_server.setUp(self.__server)
            else:
                self.__readonly_server = self.transport_readonly_server()
                self.__readonly_server.setUp()
            self.addCleanup(self.__readonly_server.tearDown)
        return self.__readonly_server

    def get_readonly_url(self, relpath=None):
        """Get a URL for the readonly transport.

        This will either be backed by '.' or a decorator to the transport 
        used by self.get_url()
        relpath provides for clients to get a path relative to the base url.
        These should only be downwards relative, not upwards.
        """
        base = self.get_readonly_server().get_url()
        if relpath is not None:
            if not base.endswith('/'):
                base = base + '/'
            base = base + relpath
        return base

    def get_server(self):
        """Get the read/write server instance.

        This is useful for some tests with specific servers that need
        diagnostics.

        For TestCaseWithMemoryTransport this is always a MemoryServer, and there
        is no means to override it.
        """
        if self.__server is None:
            self.__server = MemoryServer()
            self.__server.setUp()
            self.addCleanup(self.__server.tearDown)
        return self.__server

    def get_url(self, relpath=None):
        """Get a URL (or maybe a path) for the readwrite transport.

        This will either be backed by '.' or to an equivalent non-file based
        facility.
        relpath provides for clients to get a path relative to the base url.
        These should only be downwards relative, not upwards.
        """
        base = self.get_server().get_url()
        if relpath is not None and relpath != '.':
            if not base.endswith('/'):
                base = base + '/'
            # XXX: Really base should be a url; we did after all call
            # get_url()!  But sometimes it's just a path (from
            # LocalAbspathServer), and it'd be wrong to append urlescaped data
            # to a non-escaped local path.
            if base.startswith('./') or base.startswith('/'):
                base += relpath
            else:
                base += urlutils.escape(relpath)
        return base

    def _make_test_root(self):
        if TestCaseWithMemoryTransport.TEST_ROOT is not None:
            return
        i = 0
        while True:
            root = u'test%04d.tmp' % i
            try:
                os.mkdir(root)
            except OSError, e:
                if e.errno == errno.EEXIST:
                    i += 1
                    continue
                else:
                    raise
            # successfully created
            TestCaseWithMemoryTransport.TEST_ROOT = osutils.abspath(root)
            break
        # make a fake bzr directory there to prevent any tests propagating
        # up onto the source directory's real branch
        bzrdir.BzrDir.create_standalone_workingtree(
            TestCaseWithMemoryTransport.TEST_ROOT)

    def makeAndChdirToTestDir(self):
        """Create a temporary directories for this one test.
        
        This must set self.test_home_dir and self.test_dir and chdir to
        self.test_dir.
        
        For TestCaseWithMemoryTransport we chdir to the TEST_ROOT for this test.
        """
        os.chdir(TestCaseWithMemoryTransport.TEST_ROOT)
        self.test_dir = TestCaseWithMemoryTransport.TEST_ROOT
        self.test_home_dir = self.test_dir + "/MemoryTransportMissingHomeDir"
        
    def make_branch(self, relpath, format=None):
        """Create a branch on the transport at relpath."""
        repo = self.make_repository(relpath, format=format)
        return repo.bzrdir.create_branch()

    def make_bzrdir(self, relpath, format=None):
        try:
            # might be a relative or absolute path
            maybe_a_url = self.get_url(relpath)
            segments = maybe_a_url.rsplit('/', 1)
            t = get_transport(maybe_a_url)
            if len(segments) > 1 and segments[-1] not in ('', '.'):
                try:
                    t.mkdir('.')
                except errors.FileExists:
                    pass
            if format is None:
                format = bzrlib.bzrdir.BzrDirFormat.get_default_format()
            return format.initialize_on_transport(t)
        except errors.UninitializableFormat:
            raise TestSkipped("Format %s is not initializable." % format)

    def make_repository(self, relpath, shared=False, format=None):
        """Create a repository on our default transport at relpath."""
        made_control = self.make_bzrdir(relpath, format=format)
        return made_control.create_repository(shared=shared)

    def make_branch_and_memory_tree(self, relpath, format=None):
        """Create a branch on the default transport and a MemoryTree for it."""
        b = self.make_branch(relpath, format=format)
        return memorytree.MemoryTree.create_on_branch(b)

    def overrideEnvironmentForTesting(self):
        os.environ['HOME'] = self.test_home_dir
        os.environ['APPDATA'] = self.test_home_dir
        
    def setUp(self):
        super(TestCaseWithMemoryTransport, self).setUp()
        self._make_test_root()
        _currentdir = os.getcwdu()
        def _leaveDirectory():
            os.chdir(_currentdir)
        self.addCleanup(_leaveDirectory)
        self.makeAndChdirToTestDir()
        self.overrideEnvironmentForTesting()
        self.__readonly_server = None
        self.__server = None

     
class TestCaseInTempDir(TestCaseWithMemoryTransport):
    """Derived class that runs a test within a temporary directory.

    This is useful for tests that need to create a branch, etc.

    The directory is created in a slightly complex way: for each
    Python invocation, a new temporary top-level directory is created.
    All test cases create their own directory within that.  If the
    tests complete successfully, the directory is removed.

    InTempDir is an old alias for FunctionalTestCase.
    """

    OVERRIDE_PYTHON = 'python'

    def check_file_contents(self, filename, expect):
        self.log("check contents of file %s" % filename)
        contents = file(filename, 'r').read()
        if contents != expect:
            self.log("expected: %r" % expect)
            self.log("actually: %r" % contents)
            self.fail("contents of %s not as expected" % filename)

    def makeAndChdirToTestDir(self):
        """See TestCaseWithMemoryTransport.makeAndChdirToTestDir().
        
        For TestCaseInTempDir we create a temporary directory based on the test
        name and then create two subdirs - test and home under it.
        """
        # shorten the name, to avoid test failures due to path length
        short_id = self.id().replace('bzrlib.tests.', '') \
                   .replace('__main__.', '')[-100:]
        # it's possible the same test class is run several times for
        # parameterized tests, so make sure the names don't collide.  
        i = 0
        while True:
            if i > 0:
                candidate_dir = '%s/%s.%d' % (self.TEST_ROOT, short_id, i)
            else:
                candidate_dir = '%s/%s' % (self.TEST_ROOT, short_id)
            if os.path.exists(candidate_dir):
                i = i + 1
                continue
            else:
                os.mkdir(candidate_dir)
                self.test_home_dir = candidate_dir + '/home'
                os.mkdir(self.test_home_dir)
                self.test_dir = candidate_dir + '/work'
                os.mkdir(self.test_dir)
                os.chdir(self.test_dir)
                break

    def build_tree(self, shape, line_endings='native', transport=None):
        """Build a test tree according to a pattern.

        shape is a sequence of file specifications.  If the final
        character is '/', a directory is created.

        This assumes that all the elements in the tree being built are new.

        This doesn't add anything to a branch.
        :param line_endings: Either 'binary' or 'native'
                             in binary mode, exact contents are written
                             in native mode, the line endings match the
                             default platform endings.

        :param transport: A transport to write to, for building trees on 
                          VFS's. If the transport is readonly or None,
                          "." is opened automatically.
        """
        # It's OK to just create them using forward slashes on windows.
        if transport is None or transport.is_readonly():
            transport = get_transport(".")
        for name in shape:
            self.assert_(isinstance(name, basestring))
            if name[-1] == '/':
                transport.mkdir(urlutils.escape(name[:-1]))
            else:
                if line_endings == 'binary':
                    end = '\n'
                elif line_endings == 'native':
                    end = os.linesep
                else:
                    raise errors.BzrError('Invalid line ending request %r' % (line_endings,))
                content = "contents of %s%s" % (name.encode('utf-8'), end)
                # Technically 'put()' is the right command. However, put
                # uses an AtomicFile, which requires an extra rename into place
                # As long as the files didn't exist in the past, append() will
                # do the same thing as put()
                # On jam's machine, make_kernel_like_tree is:
                #   put:    4.5-7.5s (averaging 6s)
                #   append: 2.9-4.5s
                #   put_non_atomic: 2.9-4.5s
                transport.put_bytes_non_atomic(urlutils.escape(name), content)

    def build_tree_contents(self, shape):
        build_tree_contents(shape)

    def assertFileEqual(self, content, path):
        """Fail if path does not contain 'content'."""
        self.failUnless(osutils.lexists(path))
        # TODO: jam 20060427 Shouldn't this be 'rb'?
        self.assertEqualDiff(content, open(path, 'r').read())


class TestCaseWithTransport(TestCaseInTempDir):
    """A test case that provides get_url and get_readonly_url facilities.

    These back onto two transport servers, one for readonly access and one for
    read write access.

    If no explicit class is provided for readonly access, a
    ReadonlyTransportDecorator is used instead which allows the use of non disk
    based read write transports.

    If an explicit class is provided for readonly access, that server and the 
    readwrite one must both define get_url() as resolving to os.getcwd().
    """

    def get_server(self):
        """See TestCaseWithMemoryTransport.

        This is useful for some tests with specific servers that need
        diagnostics.
        """
        if self.__server is None:
            self.__server = self.transport_server()
            self.__server.setUp()
            self.addCleanup(self.__server.tearDown)
        return self.__server

    def make_branch_and_tree(self, relpath, format=None):
        """Create a branch on the transport and a tree locally.

        If the transport is not a LocalTransport, the Tree can't be created on
        the transport.  In that case the working tree is created in the local
        directory, and the returned tree's branch and repository will also be
        accessed locally.

        This will fail if the original default transport for this test
        case wasn't backed by the working directory, as the branch won't
        be on disk for us to open it.  

        :param format: The BzrDirFormat.
        :returns: the WorkingTree.
        """
        # TODO: always use the local disk path for the working tree,
        # this obviously requires a format that supports branch references
        # so check for that by checking bzrdir.BzrDirFormat.get_default_format()
        # RBC 20060208
        b = self.make_branch(relpath, format=format)
        try:
            return b.bzrdir.create_workingtree()
        except errors.NotLocalUrl:
            # We can only make working trees locally at the moment.  If the
            # transport can't support them, then reopen the branch on a local
            # transport, and create the working tree there.  
            #
            # Possibly we should instead keep
            # the non-disk-backed branch and create a local checkout?
            bd = bzrdir.BzrDir.open(relpath)
            return bd.create_workingtree()

    def assertIsDirectory(self, relpath, transport):
        """Assert that relpath within transport is a directory.

        This may not be possible on all transports; in that case it propagates
        a TransportNotPossible.
        """
        try:
            mode = transport.stat(relpath).st_mode
        except errors.NoSuchFile:
            self.fail("path %s is not a directory; no such file"
                      % (relpath))
        if not stat.S_ISDIR(mode):
            self.fail("path %s is not a directory; has mode %#o"
                      % (relpath, mode))

<<<<<<< HEAD
    def assertTreesEqual(self, left, right):
        """Check that left and right have the same content and properties."""
        # we use a tree delta to check for equality of the content, and we
        # manually check for equality of other things such as the parents list.
        self.assertEqual(left.get_parent_ids(), right.get_parent_ids())
        differences = left.changes_from(right)
        self.assertFalse(differences.has_changed())
=======
    def setUp(self):
        super(TestCaseWithTransport, self).setUp()
        self.__server = None
        self.transport_server = default_transport
>>>>>>> dd5cc3a3


class ChrootedTestCase(TestCaseWithTransport):
    """A support class that provides readonly urls outside the local namespace.

    This is done by checking if self.transport_server is a MemoryServer. if it
    is then we are chrooted already, if it is not then an HttpServer is used
    for readonly urls.

    TODO RBC 20060127: make this an option to TestCaseWithTransport so it can
                       be used without needed to redo it when a different 
                       subclass is in use ?
    """

    def setUp(self):
        super(ChrootedTestCase, self).setUp()
        if not self.transport_server == bzrlib.transport.memory.MemoryServer:
            self.transport_readonly_server = bzrlib.transport.http.HttpServer


def filter_suite_by_re(suite, pattern):
    result = TestUtil.TestSuite()
    filter_re = re.compile(pattern)
    for test in iter_suite_tests(suite):
        if filter_re.search(test.id()):
            result.addTest(test)
    return result


def run_suite(suite, name='test', verbose=False, pattern=".*",
              stop_on_failure=False, keep_output=False,
              transport=None, lsprof_timed=None, bench_history=None):
    TestCase._gather_lsprof_in_benchmarks = lsprof_timed
    if verbose:
        verbosity = 2
        pb = None
    else:
        verbosity = 1
        pb = progress.ProgressBar()
    runner = TextTestRunner(stream=sys.stdout,
                            descriptions=0,
                            verbosity=verbosity,
                            keep_output=keep_output,
                            pb=pb,
                            bench_history=bench_history)
    runner.stop_on_failure=stop_on_failure
    if pattern != '.*':
        suite = filter_suite_by_re(suite, pattern)
    result = runner.run(suite)
    return result.wasSuccessful()


def selftest(verbose=False, pattern=".*", stop_on_failure=True,
             keep_output=False,
             transport=None,
             test_suite_factory=None,
             lsprof_timed=None,
             bench_history=None):
    """Run the whole test suite under the enhanced runner"""
    # XXX: Very ugly way to do this...
    # Disable warning about old formats because we don't want it to disturb
    # any blackbox tests.
    from bzrlib import repository
    repository._deprecation_warning_done = True

    global default_transport
    if transport is None:
        transport = default_transport
    old_transport = default_transport
    default_transport = transport
    try:
        if test_suite_factory is None:
            suite = test_suite()
        else:
            suite = test_suite_factory()
        return run_suite(suite, 'testbzr', verbose=verbose, pattern=pattern,
                     stop_on_failure=stop_on_failure, keep_output=keep_output,
                     transport=transport,
                     lsprof_timed=lsprof_timed,
                     bench_history=bench_history)
    finally:
        default_transport = old_transport


def test_suite():
    """Build and return TestSuite for the whole of bzrlib.
    
    This function can be replaced if you need to change the default test
    suite on a global basis, but it is not encouraged.
    """
    testmod_names = [
                   'bzrlib.tests.test_ancestry',
                   'bzrlib.tests.test_api',
                   'bzrlib.tests.test_atomicfile',
                   'bzrlib.tests.test_bad_files',
                   'bzrlib.tests.test_branch',
                   'bzrlib.tests.test_bundle',
                   'bzrlib.tests.test_bzrdir',
                   'bzrlib.tests.test_cache_utf8',
                   'bzrlib.tests.test_command',
                   'bzrlib.tests.test_commit',
                   'bzrlib.tests.test_commit_merge',
                   'bzrlib.tests.test_config',
                   'bzrlib.tests.test_conflicts',
                   'bzrlib.tests.test_decorators',
                   'bzrlib.tests.test_diff',
                   'bzrlib.tests.test_dirstate',
                   'bzrlib.tests.test_doc_generate',
                   'bzrlib.tests.test_errors',
                   'bzrlib.tests.test_escaped_store',
                   'bzrlib.tests.test_fetch',
                   'bzrlib.tests.test_ftp_transport',
                   'bzrlib.tests.test_gpg',
                   'bzrlib.tests.test_graph',
                   'bzrlib.tests.test_hashcache',
                   'bzrlib.tests.test_http',
                   'bzrlib.tests.test_http_response',
                   'bzrlib.tests.test_identitymap',
                   'bzrlib.tests.test_ignores',
                   'bzrlib.tests.test_inv',
                   'bzrlib.tests.test_knit',
                   'bzrlib.tests.test_lazy_import',
                   'bzrlib.tests.test_lockdir',
                   'bzrlib.tests.test_lockable_files',
                   'bzrlib.tests.test_log',
                   'bzrlib.tests.test_memorytree',
                   'bzrlib.tests.test_merge',
                   'bzrlib.tests.test_merge3',
                   'bzrlib.tests.test_merge_core',
                   'bzrlib.tests.test_missing',
                   'bzrlib.tests.test_msgeditor',
                   'bzrlib.tests.test_nonascii',
                   'bzrlib.tests.test_options',
                   'bzrlib.tests.test_osutils',
                   'bzrlib.tests.test_patch',
                   'bzrlib.tests.test_patches',
                   'bzrlib.tests.test_permissions',
                   'bzrlib.tests.test_plugins',
                   'bzrlib.tests.test_progress',
                   'bzrlib.tests.test_reconcile',
                   'bzrlib.tests.test_repository',
                   'bzrlib.tests.test_revert',
                   'bzrlib.tests.test_revision',
                   'bzrlib.tests.test_revisionnamespaces',
                   'bzrlib.tests.test_revisiontree',
                   'bzrlib.tests.test_rio',
                   'bzrlib.tests.test_sampler',
                   'bzrlib.tests.test_selftest',
                   'bzrlib.tests.test_setup',
                   'bzrlib.tests.test_sftp_transport',
                   'bzrlib.tests.test_smart_add',
                   'bzrlib.tests.test_smart_transport',
                   'bzrlib.tests.test_source',
                   'bzrlib.tests.test_status',
                   'bzrlib.tests.test_store',
                   'bzrlib.tests.test_symbol_versioning',
                   'bzrlib.tests.test_testament',
                   'bzrlib.tests.test_textfile',
                   'bzrlib.tests.test_textmerge',
                   'bzrlib.tests.test_trace',
                   'bzrlib.tests.test_transactions',
                   'bzrlib.tests.test_transform',
                   'bzrlib.tests.test_transport',
                   'bzrlib.tests.test_tree',
                   'bzrlib.tests.test_treebuilder',
                   'bzrlib.tests.test_tsort',
                   'bzrlib.tests.test_tuned_gzip',
                   'bzrlib.tests.test_ui',
                   'bzrlib.tests.test_upgrade',
                   'bzrlib.tests.test_urlutils',
                   'bzrlib.tests.test_versionedfile',
                   'bzrlib.tests.test_version',
                   'bzrlib.tests.test_version_info',
                   'bzrlib.tests.test_weave',
                   'bzrlib.tests.test_whitebox',
                   'bzrlib.tests.test_workingtree',
                   'bzrlib.tests.test_xml',
                   ]
    test_transport_implementations = [
        'bzrlib.tests.test_transport_implementations',
        'bzrlib.tests.test_read_bundle',
        ]
    suite = TestUtil.TestSuite()
    loader = TestUtil.TestLoader()
    suite.addTest(loader.loadTestsFromModuleNames(testmod_names))
    from bzrlib.transport import TransportTestProviderAdapter
    adapter = TransportTestProviderAdapter()
    adapt_modules(test_transport_implementations, adapter, loader, suite)
    for package in packages_to_test():
        suite.addTest(package.test_suite())
    for m in MODULES_TO_TEST:
        suite.addTest(loader.loadTestsFromModule(m))
    for m in MODULES_TO_DOCTEST:
        suite.addTest(doctest.DocTestSuite(m))
    for name, plugin in bzrlib.plugin.all_plugins().items():
        if getattr(plugin, 'test_suite', None) is not None:
            suite.addTest(plugin.test_suite())
    return suite


def adapt_modules(mods_list, adapter, loader, suite):
    """Adapt the modules in mods_list using adapter and add to suite."""
    for test in iter_suite_tests(loader.loadTestsFromModuleNames(mods_list)):
        suite.addTests(adapter.adapt(test))<|MERGE_RESOLUTION|>--- conflicted
+++ resolved
@@ -1493,7 +1493,6 @@
             self.fail("path %s is not a directory; has mode %#o"
                       % (relpath, mode))
 
-<<<<<<< HEAD
     def assertTreesEqual(self, left, right):
         """Check that left and right have the same content and properties."""
         # we use a tree delta to check for equality of the content, and we
@@ -1501,12 +1500,11 @@
         self.assertEqual(left.get_parent_ids(), right.get_parent_ids())
         differences = left.changes_from(right)
         self.assertFalse(differences.has_changed())
-=======
+
     def setUp(self):
         super(TestCaseWithTransport, self).setUp()
         self.__server = None
         self.transport_server = default_transport
->>>>>>> dd5cc3a3
 
 
 class ChrootedTestCase(TestCaseWithTransport):
