--- conflicted
+++ resolved
@@ -1058,13 +1058,9 @@
                 # On jam's machine, make_kernel_like_tree is:
                 #   put:    4.5-7.5s (averaging 6s)
                 #   append: 2.9-4.5s
-<<<<<<< HEAD
-                transport.append_bytes(urlutils.escape(name), content)
-=======
                 #   non_atomic_put: 2.9-4.5s
                 transport.non_atomic_put(urlutils.escape(name),
                                          StringIO(content))
->>>>>>> 2f752e72
 
     def build_tree_contents(self, shape):
         build_tree_contents(shape)
