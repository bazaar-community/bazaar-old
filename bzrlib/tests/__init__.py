--- conflicted
+++ resolved
@@ -109,20 +109,11 @@
     )
 import bzrlib.transport
 from bzrlib.trace import mutter, note
-<<<<<<< HEAD
 from bzrlib.tests import (
     test_server,
     TestUtil,
     treeshape,
     )
-from bzrlib.tests.http_server import HttpServer
-=======
-from bzrlib.tests import TestUtil
->>>>>>> 27580bd8
-from bzrlib.tests.TestUtil import (
-                          TestSuite,
-                          TestLoader,
-                          )
 from bzrlib.ui import NullProgressView
 from bzrlib.ui.text import TextUIFactory
 import bzrlib.version_info_formats.format_custom
@@ -247,14 +238,9 @@
                 TestCase._first_thread_leaker_id,
                 TestCase._leaking_threads_tests))
             # We don't report the main thread as an active one.
-<<<<<<< HEAD
             self.stream.write(
                 '%d non-main threads were left active in the end.\n'
                 % (TestCase._active_threads - 1))
-=======
-            self.stream.write('%d threads were left active in the end.\n'
-                              % (TestCase._active_threads - 1))
->>>>>>> 27580bd8
 
     def getDescription(self, test):
         return test.id()
@@ -715,10 +701,7 @@
     The feature should be used to construct the exception.
     """
 
-<<<<<<< HEAD
-
-=======
->>>>>>> 27580bd8
+
 class StringIOWrapper(object):
     """A wrapper around cStringIO which just adds an encoding attribute.
 
@@ -858,11 +841,8 @@
         # going away but leak one) but it seems less likely than the actual
         # false positives (the test see threads going away and does not leak).
         if leaked_threads > 0:
-<<<<<<< HEAD
-=======
             if 'threads' in selftest_debug_flags:
                 print '%s is leaking, active is now %d' % (self.id(), active)
->>>>>>> 27580bd8
             TestCase._leaking_threads_tests += 1
             if TestCase._first_thread_leaker_id is None:
                 TestCase._first_thread_leaker_id = self.id()
@@ -2744,13 +2724,8 @@
     def setUp(self):
         from bzrlib.tests import http_server
         super(ChrootedTestCase, self).setUp()
-<<<<<<< HEAD
         if not self.vfs_transport_factory == memory.MemoryServer:
-            self.transport_readonly_server = HttpServer
-=======
-        if not self.vfs_transport_factory == MemoryServer:
             self.transport_readonly_server = http_server.HttpServer
->>>>>>> 27580bd8
 
 
 def condition_id_re(pattern):
@@ -3078,7 +3053,7 @@
     return suite
 
 
-class TestDecorator(TestSuite):
+class TestDecorator(TestUtil.TestSuite):
     """A decorator for TestCase/TestSuite objects.
     
     Usually, subclasses should override __iter__(used when flattening test
@@ -3087,7 +3062,7 @@
     """
 
     def __init__(self, suite):
-        TestSuite.__init__(self)
+        TestUtil.TestSuite.__init__(self)
         self.addTest(suite)
 
     def countTestCases(self):
@@ -3260,7 +3235,7 @@
 
     test_blocks = partition_tests(suite, concurrency)
     for process_tests in test_blocks:
-        process_suite = TestSuite()
+        process_suite = TestUtil.TestSuite()
         process_suite.addTests(process_tests)
         c2pread, c2pwrite = os.pipe()
         pid = os.fork()
@@ -4006,7 +3981,7 @@
     ...     bzrlib.tests.test_sampler.DemoTest('test_nothing'),
     ...     [('one', dict(param=1)),
     ...      ('two', dict(param=2))],
-    ...     TestSuite())
+    ...     TestUtil.TestSuite())
     >>> tests = list(iter_suite_tests(r))
     >>> len(tests)
     2
