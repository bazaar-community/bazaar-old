--- conflicted
+++ resolved
@@ -82,45 +82,11 @@
     import bzrlib.tests.blackbox
     import bzrlib.tests.branch_implementations
     return [
-<<<<<<< HEAD
             bzrlib.doc,
-            bzrlib.tests.blackbox
-            ]
-
-
-=======
-            bzrlib.tests.blackbox,
             bzrlib.tests.branch_implementations,
             ]
 
 
-class EarlyStoppingTestResultAdapter(object):
-    """An adapter for TestResult to stop at the first first failure or error"""
-
-    def __init__(self, result):
-        self._result = result
-
-    def addError(self, test, err):
-        if (isinstance(err[1], TestSkipped) and 
-            getattr(self, "addSkipped", None) is not None):
-            return self.addSkipped(test, err)    
-        self._result.addError(test, err)
-        self._result.stop()
-
-    def addFailure(self, test, err):
-        self._result.addFailure(test, err)
-        self._result.stop()
-
-    def __getattr__(self, name):
-        return getattr(self._result, name)
-
-    def __setattr__(self, name, value):
-        if name == '_result':
-            object.__setattr__(self, name, value)
-        return setattr(self._result, name, value)
-
-
->>>>>>> 1fdf00b9
 class _MyResult(unittest._TextTestResult):
     """Custom TestResult.
 
