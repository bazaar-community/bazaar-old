# Copyright (C) 2005, 2006 by Canonical Ltd

# This program is free software; you can redistribute it and/or modify
# it under the terms of the GNU General Public License as published by
# the Free Software Foundation; either version 2 of the License, or
# (at your option) any later version.

# This program is distributed in the hope that it will be useful,
# but WITHOUT ANY WARRANTY; without even the implied warranty of
# MERCHANTABILITY or FITNESS FOR A PARTICULAR PURPOSE.  See the
# GNU General Public License for more details.

# You should have received a copy of the GNU General Public License
# along with this program; if not, write to the Free Software
# Foundation, Inc., 59 Temple Place, Suite 330, Boston, MA  02111-1307  USA


# TODO: Perhaps there should be an API to find out if bzr running under the
# test suite -- some plugins might want to avoid making intrusive changes if
# this is the case.  However, we want behaviour under to test to diverge as
# little as possible, so this should be used rarely if it's added at all.
# (Suggestion from j-a-meinel, 2005-11-24)

# NOTE: Some classes in here use camelCaseNaming() rather than
# underscore_naming().  That's for consistency with unittest; it's not the
# general style of bzrlib.  Please continue that consistency when adding e.g.
# new assertFoo() methods.

import codecs
from cStringIO import StringIO
import difflib
import errno
import logging
import os
import re
import shutil
import stat
import sys
import tempfile
import unittest
import time


import bzrlib.branch
import bzrlib.bzrdir as bzrdir
import bzrlib.commands
import bzrlib.errors as errors
import bzrlib.inventory
import bzrlib.iterablefile
import bzrlib.lockdir
from bzrlib.merge import merge_inner
import bzrlib.merge3
import bzrlib.osutils
import bzrlib.osutils as osutils
import bzrlib.plugin
from bzrlib.revision import common_ancestor
import bzrlib.store
import bzrlib.trace
from bzrlib.transport import urlescape, get_transport
import bzrlib.transport
from bzrlib.transport.local import LocalRelpathServer
from bzrlib.transport.readonly import ReadonlyServer
from bzrlib.trace import mutter
from bzrlib.tests.TestUtil import TestLoader, TestSuite
from bzrlib.tests.treeshape import build_tree_contents
from bzrlib.workingtree import WorkingTree, WorkingTreeFormat2

default_transport = LocalRelpathServer

MODULES_TO_TEST = []
MODULES_TO_DOCTEST = [
                      bzrlib.branch,
                      bzrlib.commands,
                      bzrlib.errors,
                      bzrlib.inventory,
                      bzrlib.iterablefile,
                      bzrlib.lockdir,
                      bzrlib.merge3,
                      bzrlib.option,
                      bzrlib.osutils,
                      bzrlib.store
                      ]
def packages_to_test():
    """Return a list of packages to test.

    The packages are not globally imported so that import failures are
    triggered when running selftest, not when importing the command.
    """
    import bzrlib.doc
    import bzrlib.tests.blackbox
    import bzrlib.tests.branch_implementations
    import bzrlib.tests.bzrdir_implementations
    import bzrlib.tests.interrepository_implementations
    import bzrlib.tests.interversionedfile_implementations
    import bzrlib.tests.repository_implementations
    import bzrlib.tests.revisionstore_implementations
    import bzrlib.tests.workingtree_implementations
    return [
            bzrlib.doc,
            bzrlib.tests.blackbox,
            bzrlib.tests.branch_implementations,
            bzrlib.tests.bzrdir_implementations,
            bzrlib.tests.interrepository_implementations,
            bzrlib.tests.interversionedfile_implementations,
            bzrlib.tests.repository_implementations,
            bzrlib.tests.revisionstore_implementations,
            bzrlib.tests.workingtree_implementations,
            ]


class _MyResult(unittest._TextTestResult):
    """Custom TestResult.

    Shows output in a different format, including displaying runtime for tests.
    """
    stop_early = False

    def _elapsedTime(self):
        return "%5dms" % (1000 * (time.time() - self._start_time))

    def startTest(self, test):
        unittest.TestResult.startTest(self, test)
        # In a short description, the important words are in
        # the beginning, but in an id, the important words are
        # at the end
        SHOW_DESCRIPTIONS = False
        if self.showAll:
            width = osutils.terminal_width()
            name_width = width - 15
            what = None
            if SHOW_DESCRIPTIONS:
                what = test.shortDescription()
                if what:
                    if len(what) > name_width:
                        what = what[:name_width-3] + '...'
            if what is None:
                what = test.id()
                if what.startswith('bzrlib.tests.'):
                    what = what[13:]
                if len(what) > name_width:
                    what = '...' + what[3-name_width:]
            what = what.ljust(name_width)
            self.stream.write(what)
        self.stream.flush()
        self._start_time = time.time()

    def addError(self, test, err):
        if isinstance(err[1], TestSkipped):
            return self.addSkipped(test, err)    
        unittest.TestResult.addError(self, test, err)
        if self.showAll:
            self.stream.writeln("ERROR %s" % self._elapsedTime())
        elif self.dots:
            self.stream.write('E')
        self.stream.flush()
        if self.stop_early:
            self.stop()

    def addFailure(self, test, err):
        unittest.TestResult.addFailure(self, test, err)
        if self.showAll:
            self.stream.writeln(" FAIL %s" % self._elapsedTime())
        elif self.dots:
            self.stream.write('F')
        self.stream.flush()
        if self.stop_early:
            self.stop()

    def addSuccess(self, test):
        if self.showAll:
            self.stream.writeln('   OK %s' % self._elapsedTime())
        elif self.dots:
            self.stream.write('~')
        self.stream.flush()
        unittest.TestResult.addSuccess(self, test)

    def addSkipped(self, test, skip_excinfo):
        if self.showAll:
            print >>self.stream, ' SKIP %s' % self._elapsedTime()
            print >>self.stream, '     %s' % skip_excinfo[1]
        elif self.dots:
            self.stream.write('S')
        self.stream.flush()
        # seems best to treat this as success from point-of-view of unittest
        # -- it actually does nothing so it barely matters :)
        unittest.TestResult.addSuccess(self, test)

    def printErrorList(self, flavour, errors):
        for test, err in errors:
            self.stream.writeln(self.separator1)
            self.stream.writeln("%s: %s" % (flavour, self.getDescription(test)))
            if getattr(test, '_get_log', None) is not None:
                print >>self.stream
                print >>self.stream, \
                        ('vvvv[log from %s]' % test.id()).ljust(78,'-')
                print >>self.stream, test._get_log()
                print >>self.stream, \
                        ('^^^^[log from %s]' % test.id()).ljust(78,'-')
            self.stream.writeln(self.separator2)
            self.stream.writeln("%s" % err)


class TextTestRunner(unittest.TextTestRunner):
    stop_on_failure = False

    def _makeResult(self):
        result = _MyResult(self.stream, self.descriptions, self.verbosity)
        result.stop_early = self.stop_on_failure
        return result


def iter_suite_tests(suite):
    """Return all tests in a suite, recursing through nested suites"""
    for item in suite._tests:
        if isinstance(item, unittest.TestCase):
            yield item
        elif isinstance(item, unittest.TestSuite):
            for r in iter_suite_tests(item):
                yield r
        else:
            raise Exception('unknown object %r inside test suite %r'
                            % (item, suite))


class TestSkipped(Exception):
    """Indicates that a test was intentionally skipped, rather than failing."""
    # XXX: Not used yet


class CommandFailed(Exception):
    pass

class TestCase(unittest.TestCase):
    """Base class for bzr unit tests.
    
    Tests that need access to disk resources should subclass 
    TestCaseInTempDir not TestCase.

    Error and debug log messages are redirected from their usual
    location into a temporary file, the contents of which can be
    retrieved by _get_log().  We use a real OS file, not an in-memory object,
    so that it can also capture file IO.  When the test completes this file
    is read into memory and removed from disk.
       
    There are also convenience functions to invoke bzr's command-line
    routine, and to build and check bzr trees.
   
    In addition to the usual method of overriding tearDown(), this class also
    allows subclasses to register functions into the _cleanups list, which is
    run in order as the object is torn down.  It's less likely this will be
    accidentally overlooked.
    """

    BZRPATH = 'bzr'
    _log_file_name = None
    _log_contents = ''

    def __init__(self, methodName='testMethod'):
        super(TestCase, self).__init__(methodName)
        self._cleanups = []

    def setUp(self):
        unittest.TestCase.setUp(self)
        self._cleanEnvironment()
        bzrlib.trace.disable_default_logging()
        self._startLogFile()

    def _ndiff_strings(self, a, b):
        """Return ndiff between two strings containing lines.
        
        A trailing newline is added if missing to make the strings
        print properly."""
        if b and b[-1] != '\n':
            b += '\n'
        if a and a[-1] != '\n':
            a += '\n'
        difflines = difflib.ndiff(a.splitlines(True),
                                  b.splitlines(True),
                                  linejunk=lambda x: False,
                                  charjunk=lambda x: False)
        return ''.join(difflines)

    def assertEqualDiff(self, a, b, message=None):
        """Assert two texts are equal, if not raise an exception.
        
        This is intended for use with multi-line strings where it can 
        be hard to find the differences by eye.
        """
        # TODO: perhaps override assertEquals to call this for strings?
        if a == b:
            return
        if message is None:
            message = "texts not equal:\n"
        raise AssertionError(message + 
                             self._ndiff_strings(a, b))      
        
    def assertEqualMode(self, mode, mode_test):
        self.assertEqual(mode, mode_test,
                         'mode mismatch %o != %o' % (mode, mode_test))

    def assertStartsWith(self, s, prefix):
        if not s.startswith(prefix):
            raise AssertionError('string %r does not start with %r' % (s, prefix))

    def assertEndsWith(self, s, suffix):
        if not s.endswith(prefix):
            raise AssertionError('string %r does not end with %r' % (s, suffix))

    def assertContainsRe(self, haystack, needle_re):
        """Assert that a contains something matching a regular expression."""
        if not re.search(needle_re, haystack):
            raise AssertionError('pattern "%s" not found in "%s"'
                    % (needle_re, haystack))

    def assertSubset(self, sublist, superlist):
        """Assert that every entry in sublist is present in superlist."""
        missing = []
        for entry in sublist:
            if entry not in superlist:
                missing.append(entry)
        if len(missing) > 0:
            raise AssertionError("value(s) %r not present in container %r" % 
                                 (missing, superlist))

    def assertIs(self, left, right):
        if not (left is right):
            raise AssertionError("%r is not %r." % (left, right))

    def assertTransportMode(self, transport, path, mode):
        """Fail if a path does not have mode mode.
        
        If modes are not supported on this transport, the assertion is ignored.
        """
        if not transport._can_roundtrip_unix_modebits():
            return
        path_stat = transport.stat(path)
        actual_mode = stat.S_IMODE(path_stat.st_mode)
        self.assertEqual(mode, actual_mode,
            'mode of %r incorrect (%o != %o)' % (path, mode, actual_mode))

    def assertIsInstance(self, obj, kls):
        """Fail if obj is not an instance of kls"""
        if not isinstance(obj, kls):
            self.fail("%r is an instance of %s rather than %s" % (
                obj, obj.__class__, kls))

    def _startLogFile(self):
        """Send bzr and test log messages to a temporary file.

        The file is removed as the test is torn down.
        """
        fileno, name = tempfile.mkstemp(suffix='.log', prefix='testbzr')
        encoder, decoder, stream_reader, stream_writer = codecs.lookup('UTF-8')
        self._log_file = stream_writer(os.fdopen(fileno, 'w+'))
        self._log_nonce = bzrlib.trace.enable_test_log(self._log_file)
        self._log_file_name = name
        self.addCleanup(self._finishLogFile)

    def _finishLogFile(self):
        """Finished with the log file.

        Read contents into memory, close, and delete.
        """
        bzrlib.trace.disable_test_log(self._log_nonce)
        self._log_file.seek(0)
        self._log_contents = self._log_file.read()
        self._log_file.close()
        os.remove(self._log_file_name)
        self._log_file = self._log_file_name = None

    def addCleanup(self, callable):
        """Arrange to run a callable when this case is torn down.

        Callables are run in the reverse of the order they are registered, 
        ie last-in first-out.
        """
        if callable in self._cleanups:
            raise ValueError("cleanup function %r already registered on %s" 
                    % (callable, self))
        self._cleanups.append(callable)

    def _cleanEnvironment(self):
        new_env = {
            'HOME': os.getcwd(),
            'APPDATA': os.getcwd(),
            'BZREMAIL': None,
            'EMAIL': None,
        }
        self.__old_env = {}
        self.addCleanup(self._restoreEnvironment)
        for name, value in new_env.iteritems():
            self._captureVar(name, value)


    def _captureVar(self, name, newvalue):
        """Set an environment variable, preparing it to be reset when finished."""
        self.__old_env[name] = os.environ.get(name, None)
        if newvalue is None:
            if name in os.environ:
                del os.environ[name]
        else:
            os.environ[name] = newvalue

    @staticmethod
    def _restoreVar(name, value):
        if value is None:
            if name in os.environ:
                del os.environ[name]
        else:
            os.environ[name] = value

    def _restoreEnvironment(self):
        for name, value in self.__old_env.iteritems():
            self._restoreVar(name, value)

    def tearDown(self):
        self._runCleanups()
        unittest.TestCase.tearDown(self)

    def _runCleanups(self):
        """Run registered cleanup functions. 

        This should only be called from TestCase.tearDown.
        """
        # TODO: Perhaps this should keep running cleanups even if 
        # one of them fails?
        for cleanup_fn in reversed(self._cleanups):
            cleanup_fn()

    def log(self, *args):
        mutter(*args)

    def _get_log(self):
        """Return as a string the log for this test"""
        if self._log_file_name:
            return open(self._log_file_name).read()
        else:
            return self._log_contents
        # TODO: Delete the log after it's been read in

    def capture(self, cmd, retcode=0):
        """Shortcut that splits cmd into words, runs, and returns stdout"""
        return self.run_bzr_captured(cmd.split(), retcode=retcode)[0]

    def run_bzr_captured(self, argv, retcode=0):
        """Invoke bzr and return (stdout, stderr).

        Useful for code that wants to check the contents of the
        output, the way error messages are presented, etc.

        This should be the main method for tests that want to exercise the
        overall behavior of the bzr application (rather than a unit test
        or a functional test of the library.)

        Much of the old code runs bzr by forking a new copy of Python, but
        that is slower, harder to debug, and generally not necessary.

        This runs bzr through the interface that catches and reports
        errors, and with logging set to something approximating the
        default, so that error reporting can be checked.

        argv -- arguments to invoke bzr
        retcode -- expected return code, or None for don't-care.
        """
        stdout = StringIO()
        stderr = StringIO()
        self.log('run bzr: %s', ' '.join(argv))
        # FIXME: don't call into logging here
        handler = logging.StreamHandler(stderr)
        handler.setFormatter(bzrlib.trace.QuietFormatter())
        handler.setLevel(logging.INFO)
        logger = logging.getLogger('')
        logger.addHandler(handler)
        try:
            result = self.apply_redirected(None, stdout, stderr,
                                           bzrlib.commands.run_bzr_catch_errors,
                                           argv)
        finally:
            logger.removeHandler(handler)
        out = stdout.getvalue()
        err = stderr.getvalue()
        if out:
            self.log('output:\n%s', out)
        if err:
            self.log('errors:\n%s', err)
        if retcode is not None:
            self.assertEquals(result, retcode)
        return out, err

    def run_bzr(self, *args, **kwargs):
        """Invoke bzr, as if it were run from the command line.

        This should be the main method for tests that want to exercise the
        overall behavior of the bzr application (rather than a unit test
        or a functional test of the library.)

        This sends the stdout/stderr results into the test's log,
        where it may be useful for debugging.  See also run_captured.
        """
        retcode = kwargs.pop('retcode', 0)
        return self.run_bzr_captured(args, retcode)

    def check_inventory_shape(self, inv, shape):
        """Compare an inventory to a list of expected names.

        Fail if they are not precisely equal.
        """
        extras = []
        shape = list(shape)             # copy
        for path, ie in inv.entries():
            name = path.replace('\\', '/')
            if ie.kind == 'dir':
                name = name + '/'
            if name in shape:
                shape.remove(name)
            else:
                extras.append(name)
        if shape:
            self.fail("expected paths not found in inventory: %r" % shape)
        if extras:
            self.fail("unexpected paths found in inventory: %r" % extras)

    def apply_redirected(self, stdin=None, stdout=None, stderr=None,
                         a_callable=None, *args, **kwargs):
        """Call callable with redirected std io pipes.

        Returns the return code."""
        if not callable(a_callable):
            raise ValueError("a_callable must be callable.")
        if stdin is None:
            stdin = StringIO("")
        if stdout is None:
            if getattr(self, "_log_file", None) is not None:
                stdout = self._log_file
            else:
                stdout = StringIO()
        if stderr is None:
            if getattr(self, "_log_file", None is not None):
                stderr = self._log_file
            else:
                stderr = StringIO()
        real_stdin = sys.stdin
        real_stdout = sys.stdout
        real_stderr = sys.stderr
        try:
            sys.stdout = stdout
            sys.stderr = stderr
            sys.stdin = stdin
            return a_callable(*args, **kwargs)
        finally:
            sys.stdout = real_stdout
            sys.stderr = real_stderr
            sys.stdin = real_stdin

    def merge(self, branch_from, wt_to):
        """A helper for tests to do a ui-less merge.

        This should move to the main library when someone has time to integrate
        it in.
        """
        # minimal ui-less merge.
        wt_to.branch.fetch(branch_from)
        base_rev = common_ancestor(branch_from.last_revision(),
                                   wt_to.branch.last_revision(),
                                   wt_to.branch.repository)
        merge_inner(wt_to.branch, branch_from.basis_tree(), 
                    wt_to.branch.repository.revision_tree(base_rev),
                    this_tree=wt_to)
        wt_to.add_pending_merge(branch_from.last_revision())


BzrTestBase = TestCase

     
class TestCaseInTempDir(TestCase):
    """Derived class that runs a test within a temporary directory.

    This is useful for tests that need to create a branch, etc.

    The directory is created in a slightly complex way: for each
    Python invocation, a new temporary top-level directory is created.
    All test cases create their own directory within that.  If the
    tests complete successfully, the directory is removed.

    InTempDir is an old alias for FunctionalTestCase.
    """

    TEST_ROOT = None
    _TEST_NAME = 'test'
    OVERRIDE_PYTHON = 'python'

    def check_file_contents(self, filename, expect):
        self.log("check contents of file %s" % filename)
        contents = file(filename, 'r').read()
        if contents != expect:
            self.log("expected: %r" % expect)
            self.log("actually: %r" % contents)
            self.fail("contents of %s not as expected" % filename)

    def _make_test_root(self):
        if TestCaseInTempDir.TEST_ROOT is not None:
            return
        i = 0
        while True:
            root = u'test%04d.tmp' % i
            try:
                os.mkdir(root)
            except OSError, e:
                if e.errno == errno.EEXIST:
                    i += 1
                    continue
                else:
                    raise
            # successfully created
            TestCaseInTempDir.TEST_ROOT = osutils.abspath(root)
            break
        # make a fake bzr directory there to prevent any tests propagating
        # up onto the source directory's real branch
        bzrdir.BzrDir.create_standalone_workingtree(TestCaseInTempDir.TEST_ROOT)

    def setUp(self):
        super(TestCaseInTempDir, self).setUp()
        self._make_test_root()
        _currentdir = os.getcwdu()
        # shorten the name, to avoid test failures due to path length
        short_id = self.id().replace('bzrlib.tests.', '') \
                   .replace('__main__.', '')[-100:]
        # it's possible the same test class is run several times for
        # parameterized tests, so make sure the names don't collide.  
        i = 0
        while True:
            if i > 0:
                candidate_dir = '%s/%s.%d' % (self.TEST_ROOT, short_id, i)
            else:
                candidate_dir = '%s/%s' % (self.TEST_ROOT, short_id)
            if os.path.exists(candidate_dir):
                i = i + 1
                continue
            else:
                self.test_dir = candidate_dir
                os.mkdir(self.test_dir)
                os.chdir(self.test_dir)
                break
        os.environ['HOME'] = self.test_dir
        os.environ['APPDATA'] = self.test_dir
        def _leaveDirectory():
            os.chdir(_currentdir)
        self.addCleanup(_leaveDirectory)
        
    def build_tree(self, shape, line_endings='native', transport=None):
        """Build a test tree according to a pattern.

        shape is a sequence of file specifications.  If the final
        character is '/', a directory is created.

        This doesn't add anything to a branch.
        :param line_endings: Either 'binary' or 'native'
                             in binary mode, exact contents are written
                             in native mode, the line endings match the
                             default platform endings.

        :param transport: A transport to write to, for building trees on 
                          VFS's. If the transport is readonly or None,
                          "." is opened automatically.
        """
        # XXX: It's OK to just create them using forward slashes on windows?
        if transport is None or transport.is_readonly():
            transport = get_transport(".")
        for name in shape:
            self.assert_(isinstance(name, basestring))
            if name[-1] == '/':
                transport.mkdir(urlescape(name[:-1]))
            else:
                if line_endings == 'binary':
                    end = '\n'
                elif line_endings == 'native':
                    end = os.linesep
                else:
                    raise errors.BzrError('Invalid line ending request %r' % (line_endings,))
                content = "contents of %s%s" % (name, end)
                transport.put(urlescape(name), StringIO(content))

    def build_tree_contents(self, shape):
        build_tree_contents(shape)

    def failUnlessExists(self, path):
        """Fail unless path, which may be abs or relative, exists."""
        self.failUnless(osutils.lexists(path))

    def failIfExists(self, path):
        """Fail if path, which may be abs or relative, exists."""
        self.failIf(osutils.lexists(path))
        
    def assertFileEqual(self, content, path):
        """Fail if path does not contain 'content'."""
        self.failUnless(osutils.lexists(path))
        self.assertEqualDiff(content, open(path, 'r').read())


class TestCaseWithTransport(TestCaseInTempDir):
    """A test case that provides get_url and get_readonly_url facilities.

    These back onto two transport servers, one for readonly access and one for
    read write access.

    If no explicit class is provided for readonly access, a
    ReadonlyTransportDecorator is used instead which allows the use of non disk
    based read write transports.

    If an explicit class is provided for readonly access, that server and the 
    readwrite one must both define get_url() as resolving to os.getcwd().
    """

    def __init__(self, methodName='testMethod'):
        super(TestCaseWithTransport, self).__init__(methodName)
        self.__readonly_server = None
        self.__server = None
        self.transport_server = default_transport
        self.transport_readonly_server = None

    def get_readonly_url(self, relpath=None):
        """Get a URL for the readonly transport.

        This will either be backed by '.' or a decorator to the transport 
        used by self.get_url()
        relpath provides for clients to get a path relative to the base url.
        These should only be downwards relative, not upwards.
        """
        base = self.get_readonly_server().get_url()
        if relpath is not None:
            if not base.endswith('/'):
                base = base + '/'
            base = base + relpath
        return base

    def get_readonly_server(self):
        """Get the server instance for the readonly transport

        This is useful for some tests with specific servers to do diagnostics.
        """
        if self.__readonly_server is None:
            if self.transport_readonly_server is None:
                # readonly decorator requested
                # bring up the server
                self.get_url()
                self.__readonly_server = ReadonlyServer()
                self.__readonly_server.setUp(self.__server)
            else:
                self.__readonly_server = self.transport_readonly_server()
                self.__readonly_server.setUp()
            self.addCleanup(self.__readonly_server.tearDown)
        return self.__readonly_server

    def get_server(self):
        """Get the read/write server instance.

        This is useful for some tests with specific servers that need
        diagnostics.
        """
        if self.__server is None:
            self.__server = self.transport_server()
            self.__server.setUp()
            self.addCleanup(self.__server.tearDown)
        return self.__server

    def get_url(self, relpath=None):
        """Get a URL for the readwrite transport.

        This will either be backed by '.' or to an equivalent non-file based
        facility.
        relpath provides for clients to get a path relative to the base url.
        These should only be downwards relative, not upwards.
        """
        base = self.get_server().get_url()
        if relpath is not None and relpath != '.':
            if not base.endswith('/'):
                base = base + '/'
            base = base + relpath
        return base

    def get_transport(self):
        """Return a writeable transport for the test scratch space"""
        t = get_transport(self.get_url())
        self.assertFalse(t.is_readonly())
        return t

    def get_readonly_transport(self):
        """Return a readonly transport for the test scratch space
        
        This can be used to test that operations which should only need
        readonly access in fact do not try to write.
        """
        t = get_transport(self.get_readonly_url())
        self.assertTrue(t.is_readonly())
        return t

    def make_branch(self, relpath, format=None):
        """Create a branch on the transport at relpath."""
        repo = self.make_repository(relpath, format=format)
        return repo.bzrdir.create_branch()

    def make_bzrdir(self, relpath, format=None):
        try:
            url = self.get_url(relpath)
            segments = relpath.split('/')
            if segments and segments[-1] not in ('', '.'):
                parent = self.get_url('/'.join(segments[:-1]))
                t = get_transport(parent)
                try:
                    t.mkdir(segments[-1])
                except errors.FileExists:
                    pass
            if format is None:
                format=bzrlib.bzrdir.BzrDirFormat.get_default_format()
            # FIXME: make this use a single transport someday. RBC 20060418
            return format.initialize_on_transport(get_transport(relpath))
        except errors.UninitializableFormat:
            raise TestSkipped("Format %s is not initializable.")

    def make_repository(self, relpath, shared=False, format=None):
        """Create a repository on our default transport at relpath."""
        made_control = self.make_bzrdir(relpath, format=format)
        return made_control.create_repository(shared=shared)

    def make_branch_and_tree(self, relpath, format=None):
        """Create a branch on the transport and a tree locally.

        Returns the tree.
        """
        # TODO: always use the local disk path for the working tree,
        # this obviously requires a format that supports branch references
        # so check for that by checking bzrdir.BzrDirFormat.get_default_format()
        # RBC 20060208
        b = self.make_branch(relpath, format=format)
        try:
            return b.bzrdir.create_workingtree()
        except errors.NotLocalUrl:
            # new formats - catch No tree error and create
            # a branch reference and a checkout.
            # old formats at that point - raise TestSkipped.
            # TODO: rbc 20060208
            return WorkingTreeFormat2().initialize(bzrdir.BzrDir.open(relpath))

    def assertIsDirectory(self, relpath, transport):
        """Assert that relpath within transport is a directory.

        This may not be possible on all transports; in that case it propagates
        a TransportNotPossible.
        """
        try:
            mode = transport.stat(relpath).st_mode
        except errors.NoSuchFile:
            self.fail("path %s is not a directory; no such file"
                      % (relpath))
        if not stat.S_ISDIR(mode):
            self.fail("path %s is not a directory; has mode %#o"
                      % (relpath, mode))


class ChrootedTestCase(TestCaseWithTransport):
    """A support class that provides readonly urls outside the local namespace.

    This is done by checking if self.transport_server is a MemoryServer. if it
    is then we are chrooted already, if it is not then an HttpServer is used
    for readonly urls.

    TODO RBC 20060127: make this an option to TestCaseWithTransport so it can
                       be used without needed to redo it when a different 
                       subclass is in use ?
    """

    def setUp(self):
        super(ChrootedTestCase, self).setUp()
        if not self.transport_server == bzrlib.transport.memory.MemoryServer:
            self.transport_readonly_server = bzrlib.transport.http.HttpServer


def filter_suite_by_re(suite, pattern):
    result = TestSuite()
    filter_re = re.compile(pattern)
    for test in iter_suite_tests(suite):
        if filter_re.search(test.id()):
            result.addTest(test)
    return result


def run_suite(suite, name='test', verbose=False, pattern=".*",
              stop_on_failure=False, keep_output=False,
              transport=None):
    TestCaseInTempDir._TEST_NAME = name
    if verbose:
        verbosity = 2
    else:
        verbosity = 1
    runner = TextTestRunner(stream=sys.stdout,
                            descriptions=0,
                            verbosity=verbosity)
    runner.stop_on_failure=stop_on_failure
    if pattern != '.*':
        suite = filter_suite_by_re(suite, pattern)
    result = runner.run(suite)
    # This is still a little bogus, 
    # but only a little. Folk not using our testrunner will
    # have to delete their temp directories themselves.
    test_root = TestCaseInTempDir.TEST_ROOT
    if result.wasSuccessful() or not keep_output:
        if test_root is not None:
            print 'Deleting test root %s...' % test_root
            try:
                shutil.rmtree(test_root)
            finally:
                print
    else:
        print "Failed tests working directories are in '%s'\n" % TestCaseInTempDir.TEST_ROOT
    return result.wasSuccessful()


def selftest(verbose=False, pattern=".*", stop_on_failure=True,
             keep_output=False,
             transport=None):
    """Run the whole test suite under the enhanced runner"""
    global default_transport
    if transport is None:
        transport = default_transport
    old_transport = default_transport
    default_transport = transport
    suite = test_suite()
    try:
        return run_suite(suite, 'testbzr', verbose=verbose, pattern=pattern,
                     stop_on_failure=stop_on_failure, keep_output=keep_output,
                     transport=transport)
    finally:
        default_transport = old_transport



def test_suite():
    """Build and return TestSuite for the whole program."""
    from doctest import DocTestSuite

    global MODULES_TO_DOCTEST

    testmod_names = [ \
                   'bzrlib.tests.test_ancestry',
                   'bzrlib.tests.test_annotate',
                   'bzrlib.tests.test_api',
                   'bzrlib.tests.test_bad_files',
                   'bzrlib.tests.test_branch',
                   'bzrlib.tests.test_bzrdir',
                   'bzrlib.tests.test_command',
                   'bzrlib.tests.test_commit',
                   'bzrlib.tests.test_commit_merge',
                   'bzrlib.tests.test_config',
                   'bzrlib.tests.test_conflicts',
                   'bzrlib.tests.test_decorators',
                   'bzrlib.tests.test_diff',
                   'bzrlib.tests.test_doc_generate',
                   'bzrlib.tests.test_errors',
                   'bzrlib.tests.test_escaped_store',
                   'bzrlib.tests.test_fetch',
                   'bzrlib.tests.test_gpg',
                   'bzrlib.tests.test_graph',
                   'bzrlib.tests.test_hashcache',
                   'bzrlib.tests.test_http',
                   'bzrlib.tests.test_identitymap',
                   'bzrlib.tests.test_inv',
                   'bzrlib.tests.test_knit',
                   'bzrlib.tests.test_lockdir',
                   'bzrlib.tests.test_lockable_files',
                   'bzrlib.tests.test_log',
                   'bzrlib.tests.test_merge',
                   'bzrlib.tests.test_merge3',
                   'bzrlib.tests.test_merge_core',
                   'bzrlib.tests.test_missing',
                   'bzrlib.tests.test_msgeditor',
                   'bzrlib.tests.test_nonascii',
                   'bzrlib.tests.test_options',
                   'bzrlib.tests.test_osutils',
                   'bzrlib.tests.test_patch',
                   'bzrlib.tests.test_permissions',
                   'bzrlib.tests.test_plugins',
                   'bzrlib.tests.test_progress',
                   'bzrlib.tests.test_reconcile',
                   'bzrlib.tests.test_repository',
                   'bzrlib.tests.test_revision',
                   'bzrlib.tests.test_revisionnamespaces',
                   'bzrlib.tests.test_revprops',
                   'bzrlib.tests.test_rio',
                   'bzrlib.tests.test_sampler',
                   'bzrlib.tests.test_selftest',
                   'bzrlib.tests.test_setup',
                   'bzrlib.tests.test_sftp_transport',
                   'bzrlib.tests.test_smart_add',
                   'bzrlib.tests.test_source',
                   'bzrlib.tests.test_store',
                   'bzrlib.tests.test_symbol_versioning',
                   'bzrlib.tests.test_testament',
<<<<<<< HEAD
=======
                   'bzrlib.tests.test_textfile',
>>>>>>> 9352eb9b
                   'bzrlib.tests.test_textmerge',
                   'bzrlib.tests.test_trace',
                   'bzrlib.tests.test_transactions',
                   'bzrlib.tests.test_transform',
                   'bzrlib.tests.test_transport',
                   'bzrlib.tests.test_tsort',
                   'bzrlib.tests.test_tuned_gzip',
                   'bzrlib.tests.test_ui',
                   'bzrlib.tests.test_upgrade',
                   'bzrlib.tests.test_versionedfile',
                   'bzrlib.tests.test_weave',
                   'bzrlib.tests.test_whitebox',
                   'bzrlib.tests.test_workingtree',
                   'bzrlib.tests.test_xml',
                   ]
    test_transport_implementations = [
        'bzrlib.tests.test_transport_implementations']

    TestCase.BZRPATH = osutils.pathjoin(
            osutils.realpath(osutils.dirname(bzrlib.__path__[0])), 'bzr')
    print '%10s: %s' % ('bzr', osutils.realpath(sys.argv[0]))
    print '%10s: %s' % ('bzrlib', bzrlib.__path__[0])
    print
    suite = TestSuite()
    # python2.4's TestLoader.loadTestsFromNames gives very poor 
    # errors if it fails to load a named module - no indication of what's
    # actually wrong, just "no such module".  We should probably override that
    # class, but for the moment just load them ourselves. (mbp 20051202)
    loader = TestLoader()
    from bzrlib.transport import TransportTestProviderAdapter
    adapter = TransportTestProviderAdapter()
    adapt_modules(test_transport_implementations, adapter, loader, suite)
    for mod_name in testmod_names:
        mod = _load_module_by_name(mod_name)
        suite.addTest(loader.loadTestsFromModule(mod))
    for package in packages_to_test():
        suite.addTest(package.test_suite())
    for m in MODULES_TO_TEST:
        suite.addTest(loader.loadTestsFromModule(m))
    for m in (MODULES_TO_DOCTEST):
        suite.addTest(DocTestSuite(m))
    for name, plugin in bzrlib.plugin.all_plugins().items():
        if getattr(plugin, 'test_suite', None) is not None:
            suite.addTest(plugin.test_suite())
    return suite


def adapt_modules(mods_list, adapter, loader, suite):
    """Adapt the modules in mods_list using adapter and add to suite."""
    for mod_name in mods_list:
        mod = _load_module_by_name(mod_name)
        for test in iter_suite_tests(loader.loadTestsFromModule(mod)):
            suite.addTests(adapter.adapt(test))


def _load_module_by_name(mod_name):
    parts = mod_name.split('.')
    module = __import__(mod_name)
    del parts[0]
    # for historical reasons python returns the top-level module even though
    # it loads the submodule; we need to walk down to get the one we want.
    while parts:
        module = getattr(module, parts.pop(0))
    return module<|MERGE_RESOLUTION|>--- conflicted
+++ resolved
@@ -995,10 +995,7 @@
                    'bzrlib.tests.test_store',
                    'bzrlib.tests.test_symbol_versioning',
                    'bzrlib.tests.test_testament',
-<<<<<<< HEAD
-=======
                    'bzrlib.tests.test_textfile',
->>>>>>> 9352eb9b
                    'bzrlib.tests.test_textmerge',
                    'bzrlib.tests.test_trace',
                    'bzrlib.tests.test_transactions',
