--- conflicted
+++ resolved
@@ -675,15 +675,8 @@
                    'bzrlib.tests.test_source',
                    'bzrlib.tests.test_status',
                    'bzrlib.tests.test_store',
-<<<<<<< HEAD
-                   'bzrlib.tests.blackbox',
-                   'bzrlib.tests.blackbox.versioning',
-                   'bzrlib.tests.blackbox.test_bound_branch',
-                   'bzrlib.tests.test_sampler',
-=======
                    'bzrlib.tests.test_testament',
                    'bzrlib.tests.test_trace',
->>>>>>> dd77e4f7
                    'bzrlib.tests.test_transactions',
                    'bzrlib.tests.test_transport',
                    'bzrlib.tests.test_tsort',
