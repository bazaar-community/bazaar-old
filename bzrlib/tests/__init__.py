# Copyright (C) 2005, 2006, 2007 Canonical Ltd
#
# This program is free software; you can redistribute it and/or modify
# it under the terms of the GNU General Public License as published by
# the Free Software Foundation; either version 2 of the License, or
# (at your option) any later version.
#
# This program is distributed in the hope that it will be useful,
# but WITHOUT ANY WARRANTY; without even the implied warranty of
# MERCHANTABILITY or FITNESS FOR A PARTICULAR PURPOSE.  See the
# GNU General Public License for more details.
#
# You should have received a copy of the GNU General Public License
# along with this program; if not, write to the Free Software
# Foundation, Inc., 59 Temple Place, Suite 330, Boston, MA  02111-1307  USA


# TODO: Perhaps there should be an API to find out if bzr running under the
# test suite -- some plugins might want to avoid making intrusive changes if
# this is the case.  However, we want behaviour under to test to diverge as
# little as possible, so this should be used rarely if it's added at all.
# (Suggestion from j-a-meinel, 2005-11-24)

# NOTE: Some classes in here use camelCaseNaming() rather than
# underscore_naming().  That's for consistency with unittest; it's not the
# general style of bzrlib.  Please continue that consistency when adding e.g.
# new assertFoo() methods.

import codecs
from cStringIO import StringIO
import difflib
import doctest
import errno
import logging
import os
from pprint import pformat
import random
import re
import shlex
import stat
from subprocess import Popen, PIPE
import sys
import tempfile
import unittest
import time


from bzrlib import (
    bzrdir,
    debug,
    errors,
    memorytree,
    osutils,
    progress,
    ui,
    urlutils,
    )
import bzrlib.branch
import bzrlib.commands
import bzrlib.timestamp
import bzrlib.export
import bzrlib.inventory
import bzrlib.iterablefile
import bzrlib.lockdir
try:
    import bzrlib.lsprof
except ImportError:
    # lsprof not available
    pass
from bzrlib.merge import merge_inner
import bzrlib.merge3
import bzrlib.osutils
import bzrlib.plugin
from bzrlib.revision import common_ancestor
import bzrlib.store
from bzrlib import symbol_versioning
import bzrlib.trace
from bzrlib.transport import get_transport
import bzrlib.transport
from bzrlib.transport.local import LocalURLServer
from bzrlib.transport.memory import MemoryServer
from bzrlib.transport.readonly import ReadonlyServer
from bzrlib.trace import mutter, note
from bzrlib.tests import TestUtil
from bzrlib.tests.HttpServer import HttpServer
from bzrlib.tests.TestUtil import (
                          TestSuite,
                          TestLoader,
                          )
from bzrlib.tests.treeshape import build_tree_contents
from bzrlib.workingtree import WorkingTree, WorkingTreeFormat2

default_transport = LocalURLServer

MODULES_TO_TEST = []
MODULES_TO_DOCTEST = [
                      bzrlib.timestamp,
                      bzrlib.errors,
                      bzrlib.export,
                      bzrlib.inventory,
                      bzrlib.iterablefile,
                      bzrlib.lockdir,
                      bzrlib.merge3,
                      bzrlib.option,
                      bzrlib.store,
                      ]


def packages_to_test():
    """Return a list of packages to test.

    The packages are not globally imported so that import failures are
    triggered when running selftest, not when importing the command.
    """
    import bzrlib.doc
    import bzrlib.tests.blackbox
    import bzrlib.tests.branch_implementations
    import bzrlib.tests.bzrdir_implementations
    import bzrlib.tests.interrepository_implementations
    import bzrlib.tests.interversionedfile_implementations
    import bzrlib.tests.intertree_implementations
    import bzrlib.tests.per_lock
    import bzrlib.tests.repository_implementations
    import bzrlib.tests.revisionstore_implementations
    import bzrlib.tests.tree_implementations
    import bzrlib.tests.workingtree_implementations
    return [
            bzrlib.doc,
            bzrlib.tests.blackbox,
            bzrlib.tests.branch_implementations,
            bzrlib.tests.bzrdir_implementations,
            bzrlib.tests.interrepository_implementations,
            bzrlib.tests.interversionedfile_implementations,
            bzrlib.tests.intertree_implementations,
            bzrlib.tests.per_lock,
            bzrlib.tests.repository_implementations,
            bzrlib.tests.revisionstore_implementations,
            bzrlib.tests.tree_implementations,
            bzrlib.tests.workingtree_implementations,
            ]


class ExtendedTestResult(unittest._TextTestResult):
    """Accepts, reports and accumulates the results of running tests.

    Compared to this unittest version this class adds support for profiling,
    benchmarking, stopping as soon as a test fails,  and skipping tests.
    There are further-specialized subclasses for different types of display.
    """

    stop_early = False
    
    def __init__(self, stream, descriptions, verbosity,
                 bench_history=None,
                 num_tests=None,
                 use_numbered_dirs=False,
                 ):
        """Construct new TestResult.

        :param bench_history: Optionally, a writable file object to accumulate
            benchmark results.
        """
        unittest._TextTestResult.__init__(self, stream, descriptions, verbosity)
        if bench_history is not None:
            from bzrlib.version import _get_bzr_source_tree
            src_tree = _get_bzr_source_tree()
            if src_tree:
                try:
                    revision_id = src_tree.get_parent_ids()[0]
                except IndexError:
                    # XXX: if this is a brand new tree, do the same as if there
                    # is no branch.
                    revision_id = ''
            else:
                # XXX: If there's no branch, what should we do?
                revision_id = ''
            bench_history.write("--date %s %s\n" % (time.time(), revision_id))
        self._bench_history = bench_history
        self.ui = ui.ui_factory
        self.num_tests = num_tests
        self.error_count = 0
        self.failure_count = 0
        self.known_failure_count = 0
        self.skip_count = 0
        self.unsupported = {}
        self.count = 0
        self.use_numbered_dirs = use_numbered_dirs
        self._overall_start_time = time.time()
    
    def extractBenchmarkTime(self, testCase):
        """Add a benchmark time for the current test case."""
        self._benchmarkTime = getattr(testCase, "_benchtime", None)
    
    def _elapsedTestTimeString(self):
        """Return a time string for the overall time the current test has taken."""
        return self._formatTime(time.time() - self._start_time)

    def _testTimeString(self):
        if self._benchmarkTime is not None:
            return "%s/%s" % (
                self._formatTime(self._benchmarkTime),
                self._elapsedTestTimeString())
        else:
            return "           %s" % self._elapsedTestTimeString()

    def _formatTime(self, seconds):
        """Format seconds as milliseconds with leading spaces."""
        # some benchmarks can take thousands of seconds to run, so we need 8
        # places
        return "%8dms" % (1000 * seconds)

    def _shortened_test_description(self, test):
        what = test.id()
        what = re.sub(r'^bzrlib\.(tests|benchmarks)\.', '', what)
        return what

    def startTest(self, test):
        unittest.TestResult.startTest(self, test)
        self.report_test_start(test)
        test.number = self.count
        self._recordTestStartTime()

    def _recordTestStartTime(self):
        """Record that a test has started."""
        self._start_time = time.time()

    def _cleanupLogFile(self, test):
        # We can only do this if we have one of our TestCases, not if
        # we have a doctest.
        setKeepLogfile = getattr(test, 'setKeepLogfile', None)
        if setKeepLogfile is not None:
            setKeepLogfile()

    def addError(self, test, err):
        self.extractBenchmarkTime(test)
        self._cleanupLogFile(test)
        if isinstance(err[1], TestSkipped):
            return self.addSkipped(test, err)
        elif isinstance(err[1], UnavailableFeature):
            return self.addNotSupported(test, err[1].args[0])
        unittest.TestResult.addError(self, test, err)
        self.error_count += 1
        self.report_error(test, err)
        if self.stop_early:
            self.stop()

    def addFailure(self, test, err):
        self._cleanupLogFile(test)
        self.extractBenchmarkTime(test)
        if isinstance(err[1], KnownFailure):
            return self.addKnownFailure(test, err)
        unittest.TestResult.addFailure(self, test, err)
        self.failure_count += 1
        self.report_failure(test, err)
        if self.stop_early:
            self.stop()

    def addKnownFailure(self, test, err):
        self.known_failure_count += 1
        self.report_known_failure(test, err)

    def addNotSupported(self, test, feature):
        self.unsupported.setdefault(str(feature), 0)
        self.unsupported[str(feature)] += 1
        self.report_unsupported(test, feature)

    def addSuccess(self, test):
        self.extractBenchmarkTime(test)
        if self._bench_history is not None:
            if self._benchmarkTime is not None:
                self._bench_history.write("%s %s\n" % (
                    self._formatTime(self._benchmarkTime),
                    test.id()))
        self.report_success(test)
        unittest.TestResult.addSuccess(self, test)

    def addSkipped(self, test, skip_excinfo):
        self.report_skip(test, skip_excinfo)
        # seems best to treat this as success from point-of-view of unittest
        # -- it actually does nothing so it barely matters :)
        try:
            test.tearDown()
        except KeyboardInterrupt:
            raise
        except:
            self.addError(test, test.__exc_info())
        else:
            unittest.TestResult.addSuccess(self, test)

    def printErrorList(self, flavour, errors):
        for test, err in errors:
            self.stream.writeln(self.separator1)
            self.stream.write("%s: " % flavour)
            if self.use_numbered_dirs:
                self.stream.write('#%d ' % test.number)
            self.stream.writeln(self.getDescription(test))
            if getattr(test, '_get_log', None) is not None:
                print >>self.stream
                print >>self.stream, \
                        ('vvvv[log from %s]' % test.id()).ljust(78,'-')
                print >>self.stream, test._get_log()
                print >>self.stream, \
                        ('^^^^[log from %s]' % test.id()).ljust(78,'-')
            self.stream.writeln(self.separator2)
            self.stream.writeln("%s" % err)

    def finished(self):
        pass

    def report_cleaning_up(self):
        pass

    def report_success(self, test):
        pass


class TextTestResult(ExtendedTestResult):
    """Displays progress and results of tests in text form"""

    def __init__(self, stream, descriptions, verbosity,
                 bench_history=None,
                 num_tests=None,
                 pb=None,
                 use_numbered_dirs=False,
                 ):
        ExtendedTestResult.__init__(self, stream, descriptions, verbosity,
            bench_history, num_tests, use_numbered_dirs)
        if pb is None:
            self.pb = self.ui.nested_progress_bar()
            self._supplied_pb = False
        else:
            self.pb = pb
            self._supplied_pb = True
        self.pb.show_pct = False
        self.pb.show_spinner = False
        self.pb.show_eta = False,
        self.pb.show_count = False
        self.pb.show_bar = False

    def report_starting(self):
        self.pb.update('[test 0/%d] starting...' % (self.num_tests))

    def _progress_prefix_text(self):
        a = '[%d' % self.count
        if self.num_tests is not None:
            a +='/%d' % self.num_tests
        a += ' in %ds' % (time.time() - self._overall_start_time)
        if self.error_count:
            a += ', %d errors' % self.error_count
        if self.failure_count:
            a += ', %d failed' % self.failure_count
        if self.known_failure_count:
            a += ', %d known failures' % self.known_failure_count
        if self.skip_count:
            a += ', %d skipped' % self.skip_count
        if self.unsupported:
            a += ', %d missing features' % len(self.unsupported)
        a += ']'
        return a

    def report_test_start(self, test):
        self.count += 1
        self.pb.update(
                self._progress_prefix_text()
                + ' ' 
                + self._shortened_test_description(test))

    def _test_description(self, test):
        if self.use_numbered_dirs:
            return '#%d %s' % (self.count,
                               self._shortened_test_description(test))
        else:
            return self._shortened_test_description(test)

    def report_error(self, test, err):
        self.pb.note('ERROR: %s\n    %s\n', 
            self._test_description(test),
            err[1],
            )

    def report_failure(self, test, err):
        self.pb.note('FAIL: %s\n    %s\n', 
            self._test_description(test),
            err[1],
            )

    def report_known_failure(self, test, err):
        self.pb.note('XFAIL: %s\n%s\n',
            self._test_description(test), err[1])

    def report_skip(self, test, skip_excinfo):
        self.skip_count += 1
        if False:
            # at the moment these are mostly not things we can fix
            # and so they just produce stipple; use the verbose reporter
            # to see them.
            if False:
                # show test and reason for skip
                self.pb.note('SKIP: %s\n    %s\n', 
                    self._shortened_test_description(test),
                    skip_excinfo[1])
            else:
                # since the class name was left behind in the still-visible
                # progress bar...
                self.pb.note('SKIP: %s', skip_excinfo[1])

    def report_unsupported(self, test, feature):
        """test cannot be run because feature is missing."""
                  
    def report_cleaning_up(self):
        self.pb.update('cleaning up...')

    def finished(self):
        if not self._supplied_pb:
            self.pb.finished()


class VerboseTestResult(ExtendedTestResult):
    """Produce long output, with one line per test run plus times"""

    def _ellipsize_to_right(self, a_string, final_width):
        """Truncate and pad a string, keeping the right hand side"""
        if len(a_string) > final_width:
            result = '...' + a_string[3-final_width:]
        else:
            result = a_string
        return result.ljust(final_width)

    def report_starting(self):
        self.stream.write('running %d tests...\n' % self.num_tests)

    def report_test_start(self, test):
        self.count += 1
        name = self._shortened_test_description(test)
        # width needs space for 6 char status, plus 1 for slash, plus 2 10-char
        # numbers, plus a trailing blank
        # when NUMBERED_DIRS: plus 5 chars on test number, plus 1 char on space
        if self.use_numbered_dirs:
            self.stream.write('%5d ' % self.count)
            self.stream.write(self._ellipsize_to_right(name,
                                osutils.terminal_width()-36))
        else:
            self.stream.write(self._ellipsize_to_right(name,
                                osutils.terminal_width()-30))
        self.stream.flush()

    def _error_summary(self, err):
        indent = ' ' * 4
        if self.use_numbered_dirs:
            indent += ' ' * 6
        return '%s%s' % (indent, err[1])

    def report_error(self, test, err):
        self.stream.writeln('ERROR %s\n%s'
                % (self._testTimeString(),
                   self._error_summary(err)))

    def report_failure(self, test, err):
        self.stream.writeln(' FAIL %s\n%s'
                % (self._testTimeString(),
                   self._error_summary(err)))

    def report_known_failure(self, test, err):
        self.stream.writeln('XFAIL %s\n%s'
                % (self._testTimeString(),
                   self._error_summary(err)))

    def report_success(self, test):
        self.stream.writeln('   OK %s' % self._testTimeString())
        for bench_called, stats in getattr(test, '_benchcalls', []):
            self.stream.writeln('LSProf output for %s(%s, %s)' % bench_called)
            stats.pprint(file=self.stream)
        # flush the stream so that we get smooth output. This verbose mode is
        # used to show the output in PQM.
        self.stream.flush()

    def report_skip(self, test, skip_excinfo):
        self.skip_count += 1
        self.stream.writeln(' SKIP %s\n%s'
                % (self._testTimeString(),
                   self._error_summary(skip_excinfo)))

    def report_unsupported(self, test, feature):
        """test cannot be run because feature is missing."""
        self.stream.writeln("NODEP %s\n    The feature '%s' is not available."
                %(self._testTimeString(), feature))
                  


class TextTestRunner(object):
    stop_on_failure = False

    def __init__(self,
                 stream=sys.stderr,
                 descriptions=0,
                 verbosity=1,
                 keep_output=False,
                 bench_history=None,
<<<<<<< HEAD
                 use_numbered_dirs=False,
                 ):
=======
                 list_only=False):
>>>>>>> 7a0bf3ca
        self.stream = unittest._WritelnDecorator(stream)
        self.descriptions = descriptions
        self.verbosity = verbosity
        self.keep_output = keep_output
        self._bench_history = bench_history
<<<<<<< HEAD
        self.use_numbered_dirs = use_numbered_dirs
=======
        self.list_only = list_only
>>>>>>> 7a0bf3ca

    def run(self, test):
        "Run the given test case or test suite."
        startTime = time.time()
        if self.verbosity == 1:
            result_class = TextTestResult
        elif self.verbosity >= 2:
            result_class = VerboseTestResult
        result = result_class(self.stream,
                              self.descriptions,
                              self.verbosity,
                              bench_history=self._bench_history,
                              num_tests=test.countTestCases(),
                              use_numbered_dirs=self.use_numbered_dirs,
                              )
        result.stop_early = self.stop_on_failure
        result.report_starting()
        if self.list_only:
            if self.verbosity >= 2:
                self.stream.writeln("Listing tests only ...\n")
            run = 0
            for t in iter_suite_tests(test):
                self.stream.writeln("%s" % (t.id()))
                run += 1
            actionTaken = "Listed"
        else: 
            test.run(result)
            run = result.testsRun
            actionTaken = "Ran"
        stopTime = time.time()
        timeTaken = stopTime - startTime
        result.printErrors()
        self.stream.writeln(result.separator2)
        self.stream.writeln("%s %d test%s in %.3fs" % (actionTaken,
                            run, run != 1 and "s" or "", timeTaken))
        self.stream.writeln()
        if not result.wasSuccessful():
            self.stream.write("FAILED (")
            failed, errored = map(len, (result.failures, result.errors))
            if failed:
                self.stream.write("failures=%d" % failed)
            if errored:
                if failed: self.stream.write(", ")
                self.stream.write("errors=%d" % errored)
            if result.known_failure_count:
                if failed or errored: self.stream.write(", ")
                self.stream.write("known_failure_count=%d" %
                    result.known_failure_count)
            self.stream.writeln(")")
        else:
            if result.known_failure_count:
                self.stream.writeln("OK (known_failures=%d)" %
                    result.known_failure_count)
            else:
                self.stream.writeln("OK")
        if result.skip_count > 0:
            skipped = result.skip_count
            self.stream.writeln('%d test%s skipped' %
                                (skipped, skipped != 1 and "s" or ""))
        if result.unsupported:
            for feature, count in sorted(result.unsupported.items()):
                self.stream.writeln("Missing feature '%s' skipped %d tests." %
                    (feature, count))
        result.report_cleaning_up()
        # This is still a little bogus, 
        # but only a little. Folk not using our testrunner will
        # have to delete their temp directories themselves.
        test_root = TestCaseWithMemoryTransport.TEST_ROOT
        if result.wasSuccessful() or not self.keep_output:
            if test_root is not None:
                # If LANG=C we probably have created some bogus paths
                # which rmtree(unicode) will fail to delete
                # so make sure we are using rmtree(str) to delete everything
                # except on win32, where rmtree(str) will fail
                # since it doesn't have the property of byte-stream paths
                # (they are either ascii or mbcs)
                if sys.platform == 'win32':
                    # make sure we are using the unicode win32 api
                    test_root = unicode(test_root)
                else:
                    test_root = test_root.encode(
                        sys.getfilesystemencoding())
                _rmtree_temp_dir(test_root)
        else:
            note("Failed tests working directories are in '%s'\n", test_root)
        TestCaseWithMemoryTransport.TEST_ROOT = None
        result.finished()
        return result


def iter_suite_tests(suite):
    """Return all tests in a suite, recursing through nested suites"""
    for item in suite._tests:
        if isinstance(item, unittest.TestCase):
            yield item
        elif isinstance(item, unittest.TestSuite):
            for r in iter_suite_tests(item):
                yield r
        else:
            raise Exception('unknown object %r inside test suite %r'
                            % (item, suite))


class TestSkipped(Exception):
    """Indicates that a test was intentionally skipped, rather than failing."""


class KnownFailure(AssertionError):
    """Indicates that a test failed in a precisely expected manner.

    Such failures dont block the whole test suite from passing because they are
    indicators of partially completed code or of future work. We have an
    explicit error for them so that we can ensure that they are always visible:
    KnownFailures are always shown in the output of bzr selftest.
    """


class UnavailableFeature(Exception):
    """A feature required for this test was not available.

    The feature should be used to construct the exception.
    """


class CommandFailed(Exception):
    pass


class StringIOWrapper(object):
    """A wrapper around cStringIO which just adds an encoding attribute.
    
    Internally we can check sys.stdout to see what the output encoding
    should be. However, cStringIO has no encoding attribute that we can
    set. So we wrap it instead.
    """
    encoding='ascii'
    _cstring = None

    def __init__(self, s=None):
        if s is not None:
            self.__dict__['_cstring'] = StringIO(s)
        else:
            self.__dict__['_cstring'] = StringIO()

    def __getattr__(self, name, getattr=getattr):
        return getattr(self.__dict__['_cstring'], name)

    def __setattr__(self, name, val):
        if name == 'encoding':
            self.__dict__['encoding'] = val
        else:
            return setattr(self._cstring, name, val)


class TestUIFactory(ui.CLIUIFactory):
    """A UI Factory for testing.

    Hide the progress bar but emit note()s.
    Redirect stdin.
    Allows get_password to be tested without real tty attached.
    """

    def __init__(self,
                 stdout=None,
                 stderr=None,
                 stdin=None):
        super(TestUIFactory, self).__init__()
        if stdin is not None:
            # We use a StringIOWrapper to be able to test various
            # encodings, but the user is still responsible to
            # encode the string and to set the encoding attribute
            # of StringIOWrapper.
            self.stdin = StringIOWrapper(stdin)
        if stdout is None:
            self.stdout = sys.stdout
        else:
            self.stdout = stdout
        if stderr is None:
            self.stderr = sys.stderr
        else:
            self.stderr = stderr

    def clear(self):
        """See progress.ProgressBar.clear()."""

    def clear_term(self):
        """See progress.ProgressBar.clear_term()."""

    def clear_term(self):
        """See progress.ProgressBar.clear_term()."""

    def finished(self):
        """See progress.ProgressBar.finished()."""

    def note(self, fmt_string, *args, **kwargs):
        """See progress.ProgressBar.note()."""
        self.stdout.write((fmt_string + "\n") % args)

    def progress_bar(self):
        return self

    def nested_progress_bar(self):
        return self

    def update(self, message, count=None, total=None):
        """See progress.ProgressBar.update()."""

    def get_non_echoed_password(self, prompt):
        """Get password from stdin without trying to handle the echo mode"""
        if prompt:
            self.stdout.write(prompt)
        password = self.stdin.readline()
        if not password:
            raise EOFError
        if password[-1] == '\n':
            password = password[:-1]
        return password


class TestCase(unittest.TestCase):
    """Base class for bzr unit tests.
    
    Tests that need access to disk resources should subclass 
    TestCaseInTempDir not TestCase.

    Error and debug log messages are redirected from their usual
    location into a temporary file, the contents of which can be
    retrieved by _get_log().  We use a real OS file, not an in-memory object,
    so that it can also capture file IO.  When the test completes this file
    is read into memory and removed from disk.
       
    There are also convenience functions to invoke bzr's command-line
    routine, and to build and check bzr trees.
   
    In addition to the usual method of overriding tearDown(), this class also
    allows subclasses to register functions into the _cleanups list, which is
    run in order as the object is torn down.  It's less likely this will be
    accidentally overlooked.
    """

    _log_file_name = None
    _log_contents = ''
    _keep_log_file = False
    # record lsprof data when performing benchmark calls.
    _gather_lsprof_in_benchmarks = False

    def __init__(self, methodName='testMethod'):
        super(TestCase, self).__init__(methodName)
        self._cleanups = []

    def setUp(self):
        unittest.TestCase.setUp(self)
        self._cleanEnvironment()
        bzrlib.trace.disable_default_logging()
        self._silenceUI()
        self._startLogFile()
        self._benchcalls = []
        self._benchtime = None
        # prevent hooks affecting tests
        self._preserved_hooks = {
            bzrlib.branch.Branch:bzrlib.branch.Branch.hooks,
            bzrlib.smart.server.SmartTCPServer:bzrlib.smart.server.SmartTCPServer.hooks,
            }
        self.addCleanup(self._restoreHooks)
        # this list of hooks must be kept in sync with the defaults
        # in branch.py
        bzrlib.branch.Branch.hooks = bzrlib.branch.BranchHooks()

    def _silenceUI(self):
        """Turn off UI for duration of test"""
        # by default the UI is off; tests can turn it on if they want it.
        saved = ui.ui_factory
        def _restore():
            ui.ui_factory = saved
        ui.ui_factory = ui.SilentUIFactory()
        self.addCleanup(_restore)

    def _ndiff_strings(self, a, b):
        """Return ndiff between two strings containing lines.
        
        A trailing newline is added if missing to make the strings
        print properly."""
        if b and b[-1] != '\n':
            b += '\n'
        if a and a[-1] != '\n':
            a += '\n'
        difflines = difflib.ndiff(a.splitlines(True),
                                  b.splitlines(True),
                                  linejunk=lambda x: False,
                                  charjunk=lambda x: False)
        return ''.join(difflines)

    def assertEqual(self, a, b, message=''):
        try:
            if a == b:
                return
        except UnicodeError, e:
            # If we can't compare without getting a UnicodeError, then
            # obviously they are different
            mutter('UnicodeError: %s', e)
        if message:
            message += '\n'
        raise AssertionError("%snot equal:\na = %s\nb = %s\n"
            % (message,
               pformat(a, indent=4), pformat(b, indent=4)))

    assertEquals = assertEqual

    def assertEqualDiff(self, a, b, message=None):
        """Assert two texts are equal, if not raise an exception.
        
        This is intended for use with multi-line strings where it can 
        be hard to find the differences by eye.
        """
        # TODO: perhaps override assertEquals to call this for strings?
        if a == b:
            return
        if message is None:
            message = "texts not equal:\n"
        raise AssertionError(message + 
                             self._ndiff_strings(a, b))      
        
    def assertEqualMode(self, mode, mode_test):
        self.assertEqual(mode, mode_test,
                         'mode mismatch %o != %o' % (mode, mode_test))

    def assertStartsWith(self, s, prefix):
        if not s.startswith(prefix):
            raise AssertionError('string %r does not start with %r' % (s, prefix))

    def assertEndsWith(self, s, suffix):
        """Asserts that s ends with suffix."""
        if not s.endswith(suffix):
            raise AssertionError('string %r does not end with %r' % (s, suffix))

    def assertContainsRe(self, haystack, needle_re):
        """Assert that a contains something matching a regular expression."""
        if not re.search(needle_re, haystack):
            raise AssertionError('pattern "%r" not found in "%r"'
                    % (needle_re, haystack))

    def assertNotContainsRe(self, haystack, needle_re):
        """Assert that a does not match a regular expression"""
        if re.search(needle_re, haystack):
            raise AssertionError('pattern "%s" found in "%s"'
                    % (needle_re, haystack))

    def assertSubset(self, sublist, superlist):
        """Assert that every entry in sublist is present in superlist."""
        missing = []
        for entry in sublist:
            if entry not in superlist:
                missing.append(entry)
        if len(missing) > 0:
            raise AssertionError("value(s) %r not present in container %r" % 
                                 (missing, superlist))

    def assertListRaises(self, excClass, func, *args, **kwargs):
        """Fail unless excClass is raised when the iterator from func is used.
        
        Many functions can return generators this makes sure
        to wrap them in a list() call to make sure the whole generator
        is run, and that the proper exception is raised.
        """
        try:
            list(func(*args, **kwargs))
        except excClass:
            return
        else:
            if getattr(excClass,'__name__', None) is not None:
                excName = excClass.__name__
            else:
                excName = str(excClass)
            raise self.failureException, "%s not raised" % excName

    def assertRaises(self, excClass, func, *args, **kwargs):
        """Assert that a callable raises a particular exception.

        :param excClass: As for the except statement, this may be either an
        exception class, or a tuple of classes.

        Returns the exception so that you can examine it.
        """
        try:
            func(*args, **kwargs)
        except excClass, e:
            return e
        else:
            if getattr(excClass,'__name__', None) is not None:
                excName = excClass.__name__
            else:
                # probably a tuple
                excName = str(excClass)
            raise self.failureException, "%s not raised" % excName

    def assertIs(self, left, right, message=None):
        if not (left is right):
            if message is not None:
                raise AssertionError(message)
            else:
                raise AssertionError("%r is not %r." % (left, right))

    def assertIsNot(self, left, right, message=None):
        if (left is right):
            if message is not None:
                raise AssertionError(message)
            else:
                raise AssertionError("%r is %r." % (left, right))

    def assertTransportMode(self, transport, path, mode):
        """Fail if a path does not have mode mode.
        
        If modes are not supported on this transport, the assertion is ignored.
        """
        if not transport._can_roundtrip_unix_modebits():
            return
        path_stat = transport.stat(path)
        actual_mode = stat.S_IMODE(path_stat.st_mode)
        self.assertEqual(mode, actual_mode,
            'mode of %r incorrect (%o != %o)' % (path, mode, actual_mode))

    def assertIsInstance(self, obj, kls):
        """Fail if obj is not an instance of kls"""
        if not isinstance(obj, kls):
            self.fail("%r is an instance of %s rather than %s" % (
                obj, obj.__class__, kls))

    def expectFailure(self, reason, assertion, *args, **kwargs):
        """Invoke a test, expecting it to fail for the given reason.

        This is for assertions that ought to succeed, but currently fail.
        (The failure is *expected* but not *wanted*.)  Please be very precise
        about the failure you're expecting.  If a new bug is introduced,
        AssertionError should be raised, not KnownFailure.

        Frequently, expectFailure should be followed by an opposite assertion.
        See example below.

        Intended to be used with a callable that raises AssertionError as the
        'assertion' parameter.  args and kwargs are passed to the 'assertion'.

        Raises KnownFailure if the test fails.  Raises AssertionError if the
        test succeeds.

        example usage::

          self.expectFailure('Math is broken', self.assertNotEqual, 54,
                             dynamic_val)
          self.assertEqual(42, dynamic_val)

          This means that a dynamic_val of 54 will cause the test to raise
          a KnownFailure.  Once math is fixed and the expectFailure is removed,
          only a dynamic_val of 42 will allow the test to pass.  Anything other
          than 54 or 42 will cause an AssertionError.
        """
        try:
            assertion(*args, **kwargs)
        except AssertionError:
            raise KnownFailure(reason)
        else:
            self.fail('Unexpected success.  Should have failed: %s' % reason)

    def _capture_warnings(self, a_callable, *args, **kwargs):
        """A helper for callDeprecated and applyDeprecated.

        :param a_callable: A callable to call.
        :param args: The positional arguments for the callable
        :param kwargs: The keyword arguments for the callable
        :return: A tuple (warnings, result). result is the result of calling
            a_callable(*args, **kwargs).
        """
        local_warnings = []
        def capture_warnings(msg, cls=None, stacklevel=None):
            # we've hooked into a deprecation specific callpath,
            # only deprecations should getting sent via it.
            self.assertEqual(cls, DeprecationWarning)
            local_warnings.append(msg)
        original_warning_method = symbol_versioning.warn
        symbol_versioning.set_warning_method(capture_warnings)
        try:
            result = a_callable(*args, **kwargs)
        finally:
            symbol_versioning.set_warning_method(original_warning_method)
        return (local_warnings, result)

    def applyDeprecated(self, deprecation_format, a_callable, *args, **kwargs):
        """Call a deprecated callable without warning the user.

        :param deprecation_format: The deprecation format that the callable
            should have been deprecated with. This is the same type as the 
            parameter to deprecated_method/deprecated_function. If the 
            callable is not deprecated with this format, an assertion error
            will be raised.
        :param a_callable: A callable to call. This may be a bound method or
            a regular function. It will be called with *args and **kwargs.
        :param args: The positional arguments for the callable
        :param kwargs: The keyword arguments for the callable
        :return: The result of a_callable(*args, **kwargs)
        """
        call_warnings, result = self._capture_warnings(a_callable,
            *args, **kwargs)
        expected_first_warning = symbol_versioning.deprecation_string(
            a_callable, deprecation_format)
        if len(call_warnings) == 0:
            self.fail("No deprecation warning generated by call to %s" %
                a_callable)
        self.assertEqual(expected_first_warning, call_warnings[0])
        return result

    def callDeprecated(self, expected, callable, *args, **kwargs):
        """Assert that a callable is deprecated in a particular way.

        This is a very precise test for unusual requirements. The 
        applyDeprecated helper function is probably more suited for most tests
        as it allows you to simply specify the deprecation format being used
        and will ensure that that is issued for the function being called.

        :param expected: a list of the deprecation warnings expected, in order
        :param callable: The callable to call
        :param args: The positional arguments for the callable
        :param kwargs: The keyword arguments for the callable
        """
        call_warnings, result = self._capture_warnings(callable,
            *args, **kwargs)
        self.assertEqual(expected, call_warnings)
        return result

    def _startLogFile(self):
        """Send bzr and test log messages to a temporary file.

        The file is removed as the test is torn down.
        """
        fileno, name = tempfile.mkstemp(suffix='.log', prefix='testbzr')
        self._log_file = os.fdopen(fileno, 'w+')
        self._log_nonce = bzrlib.trace.enable_test_log(self._log_file)
        self._log_file_name = name
        self.addCleanup(self._finishLogFile)

    def _finishLogFile(self):
        """Finished with the log file.

        Close the file and delete it, unless setKeepLogfile was called.
        """
        if self._log_file is None:
            return
        bzrlib.trace.disable_test_log(self._log_nonce)
        self._log_file.close()
        self._log_file = None
        if not self._keep_log_file:
            os.remove(self._log_file_name)
            self._log_file_name = None

    def setKeepLogfile(self):
        """Make the logfile not be deleted when _finishLogFile is called."""
        self._keep_log_file = True

    def addCleanup(self, callable):
        """Arrange to run a callable when this case is torn down.

        Callables are run in the reverse of the order they are registered, 
        ie last-in first-out.
        """
        if callable in self._cleanups:
            raise ValueError("cleanup function %r already registered on %s" 
                    % (callable, self))
        self._cleanups.append(callable)

    def _cleanEnvironment(self):
        new_env = {
            'BZR_HOME': None, # Don't inherit BZR_HOME to all the tests.
            'HOME': os.getcwd(),
            'APPDATA': None,  # bzr now use Win32 API and don't rely on APPDATA
            'BZR_EMAIL': None,
            'BZREMAIL': None, # may still be present in the environment
            'EMAIL': None,
            'BZR_PROGRESS_BAR': None,
            # Proxies
            'http_proxy': None,
            'HTTP_PROXY': None,
            'https_proxy': None,
            'HTTPS_PROXY': None,
            'no_proxy': None,
            'NO_PROXY': None,
            'all_proxy': None,
            'ALL_PROXY': None,
            # Nobody cares about these ones AFAIK. So far at
            # least. If you do (care), please update this comment
            # -- vila 20061212
            'ftp_proxy': None,
            'FTP_PROXY': None,
        }
        self.__old_env = {}
        self.addCleanup(self._restoreEnvironment)
        for name, value in new_env.iteritems():
            self._captureVar(name, value)

    def _captureVar(self, name, newvalue):
        """Set an environment variable, and reset it when finished."""
        self.__old_env[name] = osutils.set_or_unset_env(name, newvalue)

    def _restoreEnvironment(self):
        for name, value in self.__old_env.iteritems():
            osutils.set_or_unset_env(name, value)

    def _restoreHooks(self):
        for klass, hooks in self._preserved_hooks.items():
            setattr(klass, 'hooks', hooks)

    def knownFailure(self, reason):
        """This test has failed for some known reason."""
        raise KnownFailure(reason)

    def run(self, result=None):
        if result is None: result = self.defaultTestResult()
        for feature in getattr(self, '_test_needs_features', []):
            if not feature.available():
                result.startTest(self)
                if getattr(result, 'addNotSupported', None):
                    result.addNotSupported(self, feature)
                else:
                    result.addSuccess(self)
                result.stopTest(self)
                return
        return unittest.TestCase.run(self, result)

    def tearDown(self):
        self._runCleanups()
        unittest.TestCase.tearDown(self)

    def time(self, callable, *args, **kwargs):
        """Run callable and accrue the time it takes to the benchmark time.
        
        If lsprofiling is enabled (i.e. by --lsprof-time to bzr selftest) then
        this will cause lsprofile statistics to be gathered and stored in
        self._benchcalls.
        """
        if self._benchtime is None:
            self._benchtime = 0
        start = time.time()
        try:
            if not self._gather_lsprof_in_benchmarks:
                return callable(*args, **kwargs)
            else:
                # record this benchmark
                ret, stats = bzrlib.lsprof.profile(callable, *args, **kwargs)
                stats.sort()
                self._benchcalls.append(((callable, args, kwargs), stats))
                return ret
        finally:
            self._benchtime += time.time() - start

    def _runCleanups(self):
        """Run registered cleanup functions. 

        This should only be called from TestCase.tearDown.
        """
        # TODO: Perhaps this should keep running cleanups even if 
        # one of them fails?

        # Actually pop the cleanups from the list so tearDown running
        # twice is safe (this happens for skipped tests).
        while self._cleanups:
            self._cleanups.pop()()

    def log(self, *args):
        mutter(*args)

    def _get_log(self, keep_log_file=False):
        """Return as a string the log for this test. If the file is still
        on disk and keep_log_file=False, delete the log file and store the
        content in self._log_contents."""
        # flush the log file, to get all content
        import bzrlib.trace
        bzrlib.trace._trace_file.flush()
        if self._log_contents:
            return self._log_contents
        if self._log_file_name is not None:
            logfile = open(self._log_file_name)
            try:
                log_contents = logfile.read()
            finally:
                logfile.close()
            if not keep_log_file:
                self._log_contents = log_contents
                try:
                    os.remove(self._log_file_name)
                except OSError, e:
                    if sys.platform == 'win32' and e.errno == errno.EACCES:
                        print >>sys.stderr, ('Unable to delete log file '
                                             ' %r' % self._log_file_name)
                    else:
                        raise
            return log_contents
        else:
            return "DELETED log file to reduce memory footprint"

    def capture(self, cmd, retcode=0):
        """Shortcut that splits cmd into words, runs, and returns stdout"""
        return self.run_bzr_captured(cmd.split(), retcode=retcode)[0]

    def requireFeature(self, feature):
        """This test requires a specific feature is available.

        :raises UnavailableFeature: When feature is not available.
        """
        if not feature.available():
            raise UnavailableFeature(feature)

    def run_bzr_captured(self, argv, retcode=0, encoding=None, stdin=None,
                         working_dir=None):
        """Invoke bzr and return (stdout, stderr).

        Useful for code that wants to check the contents of the
        output, the way error messages are presented, etc.

        This should be the main method for tests that want to exercise the
        overall behavior of the bzr application (rather than a unit test
        or a functional test of the library.)

        Much of the old code runs bzr by forking a new copy of Python, but
        that is slower, harder to debug, and generally not necessary.

        This runs bzr through the interface that catches and reports
        errors, and with logging set to something approximating the
        default, so that error reporting can be checked.

        :param argv: arguments to invoke bzr
        :param retcode: expected return code, or None for don't-care.
        :param encoding: encoding for sys.stdout and sys.stderr
        :param stdin: A string to be used as stdin for the command.
        :param working_dir: Change to this directory before running
        """
        if encoding is None:
            encoding = bzrlib.user_encoding
        stdout = StringIOWrapper()
        stderr = StringIOWrapper()
        stdout.encoding = encoding
        stderr.encoding = encoding

        self.log('run bzr: %r', argv)
        # FIXME: don't call into logging here
        handler = logging.StreamHandler(stderr)
        handler.setLevel(logging.INFO)
        logger = logging.getLogger('')
        logger.addHandler(handler)
        old_ui_factory = ui.ui_factory
        ui.ui_factory = TestUIFactory(stdin=stdin, stdout=stdout, stderr=stderr)

        cwd = None
        if working_dir is not None:
            cwd = osutils.getcwd()
            os.chdir(working_dir)

        try:
            saved_debug_flags = frozenset(debug.debug_flags)
            debug.debug_flags.clear()
            try:
                result = self.apply_redirected(ui.ui_factory.stdin,
                                               stdout, stderr,
                                               bzrlib.commands.run_bzr_catch_errors,
                                               argv)
            finally:
                debug.debug_flags.update(saved_debug_flags)
        finally:
            logger.removeHandler(handler)
            ui.ui_factory = old_ui_factory
            if cwd is not None:
                os.chdir(cwd)

        out = stdout.getvalue()
        err = stderr.getvalue()
        if out:
            self.log('output:\n%r', out)
        if err:
            self.log('errors:\n%r', err)
        if retcode is not None:
            self.assertEquals(retcode, result)
        return out, err

    def run_bzr(self, *args, **kwargs):
        """Invoke bzr, as if it were run from the command line.

        This should be the main method for tests that want to exercise the
        overall behavior of the bzr application (rather than a unit test
        or a functional test of the library.)

        This sends the stdout/stderr results into the test's log,
        where it may be useful for debugging.  See also run_captured.

        :param stdin: A string to be used as stdin for the command.
        :param retcode: The status code the command should return
        :param working_dir: The directory to run the command in
        """
        retcode = kwargs.pop('retcode', 0)
        encoding = kwargs.pop('encoding', None)
        stdin = kwargs.pop('stdin', None)
        working_dir = kwargs.pop('working_dir', None)
        return self.run_bzr_captured(args, retcode=retcode, encoding=encoding,
                                     stdin=stdin, working_dir=working_dir)

    def run_bzr_decode(self, *args, **kwargs):
        if 'encoding' in kwargs:
            encoding = kwargs['encoding']
        else:
            encoding = bzrlib.user_encoding
        return self.run_bzr(*args, **kwargs)[0].decode(encoding)

    def run_bzr_error(self, error_regexes, *args, **kwargs):
        """Run bzr, and check that stderr contains the supplied regexes
        
        :param error_regexes: Sequence of regular expressions which 
            must each be found in the error output. The relative ordering
            is not enforced.
        :param args: command-line arguments for bzr
        :param kwargs: Keyword arguments which are interpreted by run_bzr
            This function changes the default value of retcode to be 3,
            since in most cases this is run when you expect bzr to fail.
        :return: (out, err) The actual output of running the command (in case you
                 want to do more inspection)

        Examples of use:
            # Make sure that commit is failing because there is nothing to do
            self.run_bzr_error(['no changes to commit'],
                               'commit', '-m', 'my commit comment')
            # Make sure --strict is handling an unknown file, rather than
            # giving us the 'nothing to do' error
            self.build_tree(['unknown'])
            self.run_bzr_error(['Commit refused because there are unknown files'],
                               'commit', '--strict', '-m', 'my commit comment')
        """
        kwargs.setdefault('retcode', 3)
        out, err = self.run_bzr(*args, **kwargs)
        for regex in error_regexes:
            self.assertContainsRe(err, regex)
        return out, err

    def run_bzr_subprocess(self, *args, **kwargs):
        """Run bzr in a subprocess for testing.

        This starts a new Python interpreter and runs bzr in there. 
        This should only be used for tests that have a justifiable need for
        this isolation: e.g. they are testing startup time, or signal
        handling, or early startup code, etc.  Subprocess code can't be 
        profiled or debugged so easily.

        :param retcode: The status code that is expected.  Defaults to 0.  If
            None is supplied, the status code is not checked.
        :param env_changes: A dictionary which lists changes to environment
            variables. A value of None will unset the env variable.
            The values must be strings. The change will only occur in the
            child, so you don't need to fix the environment after running.
        :param universal_newlines: Convert CRLF => LF
        :param allow_plugins: By default the subprocess is run with
            --no-plugins to ensure test reproducibility. Also, it is possible
            for system-wide plugins to create unexpected output on stderr,
            which can cause unnecessary test failures.
        """
        env_changes = kwargs.get('env_changes', {})
        working_dir = kwargs.get('working_dir', None)
        allow_plugins = kwargs.get('allow_plugins', False)
        process = self.start_bzr_subprocess(args, env_changes=env_changes,
                                            working_dir=working_dir,
                                            allow_plugins=allow_plugins)
        # We distinguish between retcode=None and retcode not passed.
        supplied_retcode = kwargs.get('retcode', 0)
        return self.finish_bzr_subprocess(process, retcode=supplied_retcode,
            universal_newlines=kwargs.get('universal_newlines', False),
            process_args=args)

    def start_bzr_subprocess(self, process_args, env_changes=None,
                             skip_if_plan_to_signal=False,
                             working_dir=None,
                             allow_plugins=False):
        """Start bzr in a subprocess for testing.

        This starts a new Python interpreter and runs bzr in there.
        This should only be used for tests that have a justifiable need for
        this isolation: e.g. they are testing startup time, or signal
        handling, or early startup code, etc.  Subprocess code can't be
        profiled or debugged so easily.

        :param process_args: a list of arguments to pass to the bzr executable,
            for example `['--version']`.
        :param env_changes: A dictionary which lists changes to environment
            variables. A value of None will unset the env variable.
            The values must be strings. The change will only occur in the
            child, so you don't need to fix the environment after running.
        :param skip_if_plan_to_signal: raise TestSkipped when true and os.kill
            is not available.
        :param allow_plugins: If False (default) pass --no-plugins to bzr.

        :returns: Popen object for the started process.
        """
        if skip_if_plan_to_signal:
            if not getattr(os, 'kill', None):
                raise TestSkipped("os.kill not available.")

        if env_changes is None:
            env_changes = {}
        old_env = {}

        def cleanup_environment():
            for env_var, value in env_changes.iteritems():
                old_env[env_var] = osutils.set_or_unset_env(env_var, value)

        def restore_environment():
            for env_var, value in old_env.iteritems():
                osutils.set_or_unset_env(env_var, value)

        bzr_path = self.get_bzr_path()

        cwd = None
        if working_dir is not None:
            cwd = osutils.getcwd()
            os.chdir(working_dir)

        try:
            # win32 subprocess doesn't support preexec_fn
            # so we will avoid using it on all platforms, just to
            # make sure the code path is used, and we don't break on win32
            cleanup_environment()
            command = [sys.executable, bzr_path]
            if not allow_plugins:
                command.append('--no-plugins')
            command.extend(process_args)
            process = self._popen(command, stdin=PIPE, stdout=PIPE, stderr=PIPE)
        finally:
            restore_environment()
            if cwd is not None:
                os.chdir(cwd)

        return process

    def _popen(self, *args, **kwargs):
        """Place a call to Popen.

        Allows tests to override this method to intercept the calls made to
        Popen for introspection.
        """
        return Popen(*args, **kwargs)

    def get_bzr_path(self):
        """Return the path of the 'bzr' executable for this test suite."""
        bzr_path = os.path.dirname(os.path.dirname(bzrlib.__file__))+'/bzr'
        if not os.path.isfile(bzr_path):
            # We are probably installed. Assume sys.argv is the right file
            bzr_path = sys.argv[0]
        return bzr_path

    def finish_bzr_subprocess(self, process, retcode=0, send_signal=None,
                              universal_newlines=False, process_args=None):
        """Finish the execution of process.

        :param process: the Popen object returned from start_bzr_subprocess.
        :param retcode: The status code that is expected.  Defaults to 0.  If
            None is supplied, the status code is not checked.
        :param send_signal: an optional signal to send to the process.
        :param universal_newlines: Convert CRLF => LF
        :returns: (stdout, stderr)
        """
        if send_signal is not None:
            os.kill(process.pid, send_signal)
        out, err = process.communicate()

        if universal_newlines:
            out = out.replace('\r\n', '\n')
            err = err.replace('\r\n', '\n')

        if retcode is not None and retcode != process.returncode:
            if process_args is None:
                process_args = "(unknown args)"
            mutter('Output of bzr %s:\n%s', process_args, out)
            mutter('Error for bzr %s:\n%s', process_args, err)
            self.fail('Command bzr %s failed with retcode %s != %s'
                      % (process_args, retcode, process.returncode))
        return [out, err]

    def check_inventory_shape(self, inv, shape):
        """Compare an inventory to a list of expected names.

        Fail if they are not precisely equal.
        """
        extras = []
        shape = list(shape)             # copy
        for path, ie in inv.entries():
            name = path.replace('\\', '/')
            if ie.kind == 'dir':
                name = name + '/'
            if name in shape:
                shape.remove(name)
            else:
                extras.append(name)
        if shape:
            self.fail("expected paths not found in inventory: %r" % shape)
        if extras:
            self.fail("unexpected paths found in inventory: %r" % extras)

    def apply_redirected(self, stdin=None, stdout=None, stderr=None,
                         a_callable=None, *args, **kwargs):
        """Call callable with redirected std io pipes.

        Returns the return code."""
        if not callable(a_callable):
            raise ValueError("a_callable must be callable.")
        if stdin is None:
            stdin = StringIO("")
        if stdout is None:
            if getattr(self, "_log_file", None) is not None:
                stdout = self._log_file
            else:
                stdout = StringIO()
        if stderr is None:
            if getattr(self, "_log_file", None is not None):
                stderr = self._log_file
            else:
                stderr = StringIO()
        real_stdin = sys.stdin
        real_stdout = sys.stdout
        real_stderr = sys.stderr
        try:
            sys.stdout = stdout
            sys.stderr = stderr
            sys.stdin = stdin
            return a_callable(*args, **kwargs)
        finally:
            sys.stdout = real_stdout
            sys.stderr = real_stderr
            sys.stdin = real_stdin

    @symbol_versioning.deprecated_method(symbol_versioning.zero_eleven)
    def merge(self, branch_from, wt_to):
        """A helper for tests to do a ui-less merge.

        This should move to the main library when someone has time to integrate
        it in.
        """
        # minimal ui-less merge.
        wt_to.branch.fetch(branch_from)
        base_rev = common_ancestor(branch_from.last_revision(),
                                   wt_to.branch.last_revision(),
                                   wt_to.branch.repository)
        merge_inner(wt_to.branch, branch_from.basis_tree(),
                    wt_to.branch.repository.revision_tree(base_rev),
                    this_tree=wt_to)
        wt_to.add_parent_tree_id(branch_from.last_revision())

    def reduceLockdirTimeout(self):
        """Reduce the default lock timeout for the duration of the test, so that
        if LockContention occurs during a test, it does so quickly.

        Tests that expect to provoke LockContention errors should call this.
        """
        orig_timeout = bzrlib.lockdir._DEFAULT_TIMEOUT_SECONDS
        def resetTimeout():
            bzrlib.lockdir._DEFAULT_TIMEOUT_SECONDS = orig_timeout
        self.addCleanup(resetTimeout)
        bzrlib.lockdir._DEFAULT_TIMEOUT_SECONDS = 0

BzrTestBase = TestCase


class TestCaseWithMemoryTransport(TestCase):
    """Common test class for tests that do not need disk resources.

    Tests that need disk resources should derive from TestCaseWithTransport.

    TestCaseWithMemoryTransport sets the TEST_ROOT variable for all bzr tests.

    For TestCaseWithMemoryTransport the test_home_dir is set to the name of
    a directory which does not exist. This serves to help ensure test isolation
    is preserved. test_dir is set to the TEST_ROOT, as is cwd, because they
    must exist. However, TestCaseWithMemoryTransport does not offer local
    file defaults for the transport in tests, nor does it obey the command line
    override, so tests that accidentally write to the common directory should
    be rare.
    """

    TEST_ROOT = None
    _TEST_NAME = 'test'


    def __init__(self, methodName='runTest'):
        # allow test parameterisation after test construction and before test
        # execution. Variables that the parameteriser sets need to be 
        # ones that are not set by setUp, or setUp will trash them.
        super(TestCaseWithMemoryTransport, self).__init__(methodName)
        self.vfs_transport_factory = default_transport
        self.transport_server = None
        self.transport_readonly_server = None
        self.__vfs_server = None

    def get_transport(self):
        """Return a writeable transport for the test scratch space"""
        t = get_transport(self.get_url())
        self.assertFalse(t.is_readonly())
        return t

    def get_readonly_transport(self):
        """Return a readonly transport for the test scratch space
        
        This can be used to test that operations which should only need
        readonly access in fact do not try to write.
        """
        t = get_transport(self.get_readonly_url())
        self.assertTrue(t.is_readonly())
        return t

    def create_transport_readonly_server(self):
        """Create a transport server from class defined at init.

        This is mostly a hook for daughter classes.
        """
        return self.transport_readonly_server()

    def get_readonly_server(self):
        """Get the server instance for the readonly transport

        This is useful for some tests with specific servers to do diagnostics.
        """
        if self.__readonly_server is None:
            if self.transport_readonly_server is None:
                # readonly decorator requested
                # bring up the server
                self.__readonly_server = ReadonlyServer()
                self.__readonly_server.setUp(self.get_vfs_only_server())
            else:
                self.__readonly_server = self.create_transport_readonly_server()
                self.__readonly_server.setUp(self.get_vfs_only_server())
            self.addCleanup(self.__readonly_server.tearDown)
        return self.__readonly_server

    def get_readonly_url(self, relpath=None):
        """Get a URL for the readonly transport.

        This will either be backed by '.' or a decorator to the transport 
        used by self.get_url()
        relpath provides for clients to get a path relative to the base url.
        These should only be downwards relative, not upwards.
        """
        base = self.get_readonly_server().get_url()
        if relpath is not None:
            if not base.endswith('/'):
                base = base + '/'
            base = base + relpath
        return base

    def get_vfs_only_server(self):
        """Get the vfs only read/write server instance.

        This is useful for some tests with specific servers that need
        diagnostics.

        For TestCaseWithMemoryTransport this is always a MemoryServer, and there
        is no means to override it.
        """
        if self.__vfs_server is None:
            self.__vfs_server = MemoryServer()
            self.__vfs_server.setUp()
            self.addCleanup(self.__vfs_server.tearDown)
        return self.__vfs_server

    def get_server(self):
        """Get the read/write server instance.

        This is useful for some tests with specific servers that need
        diagnostics.

        This is built from the self.transport_server factory. If that is None,
        then the self.get_vfs_server is returned.
        """
        if self.__server is None:
            if self.transport_server is None or self.transport_server is self.vfs_transport_factory:
                return self.get_vfs_only_server()
            else:
                # bring up a decorated means of access to the vfs only server.
                self.__server = self.transport_server()
                try:
                    self.__server.setUp(self.get_vfs_only_server())
                except TypeError, e:
                    # This should never happen; the try:Except here is to assist
                    # developers having to update code rather than seeing an
                    # uninformative TypeError.
                    raise Exception, "Old server API in use: %s, %s" % (self.__server, e)
            self.addCleanup(self.__server.tearDown)
        return self.__server

    def _adjust_url(self, base, relpath):
        """Get a URL (or maybe a path) for the readwrite transport.

        This will either be backed by '.' or to an equivalent non-file based
        facility.
        relpath provides for clients to get a path relative to the base url.
        These should only be downwards relative, not upwards.
        """
        if relpath is not None and relpath != '.':
            if not base.endswith('/'):
                base = base + '/'
            # XXX: Really base should be a url; we did after all call
            # get_url()!  But sometimes it's just a path (from
            # LocalAbspathServer), and it'd be wrong to append urlescaped data
            # to a non-escaped local path.
            if base.startswith('./') or base.startswith('/'):
                base += relpath
            else:
                base += urlutils.escape(relpath)
        return base

    def get_url(self, relpath=None):
        """Get a URL (or maybe a path) for the readwrite transport.

        This will either be backed by '.' or to an equivalent non-file based
        facility.
        relpath provides for clients to get a path relative to the base url.
        These should only be downwards relative, not upwards.
        """
        base = self.get_server().get_url()
        return self._adjust_url(base, relpath)

    def get_vfs_only_url(self, relpath=None):
        """Get a URL (or maybe a path for the plain old vfs transport.

        This will never be a smart protocol.
        :param relpath: provides for clients to get a path relative to the base
            url.  These should only be downwards relative, not upwards.
        """
        base = self.get_vfs_only_server().get_url()
        return self._adjust_url(base, relpath)

    def _make_test_root(self):
        if TestCaseWithMemoryTransport.TEST_ROOT is not None:
            return
        i = 0
        while True:
            root = u'test%04d.tmp' % i
            try:
                os.mkdir(root)
            except OSError, e:
                if e.errno == errno.EEXIST:
                    i += 1
                    continue
                else:
                    raise
            # successfully created
            TestCaseWithMemoryTransport.TEST_ROOT = osutils.abspath(root)
            break
        # make a fake bzr directory there to prevent any tests propagating
        # up onto the source directory's real branch
        bzrdir.BzrDir.create_standalone_workingtree(
            TestCaseWithMemoryTransport.TEST_ROOT)

    def makeAndChdirToTestDir(self):
        """Create a temporary directories for this one test.
        
        This must set self.test_home_dir and self.test_dir and chdir to
        self.test_dir.
        
        For TestCaseWithMemoryTransport we chdir to the TEST_ROOT for this test.
        """
        os.chdir(TestCaseWithMemoryTransport.TEST_ROOT)
        self.test_dir = TestCaseWithMemoryTransport.TEST_ROOT
        self.test_home_dir = self.test_dir + "/MemoryTransportMissingHomeDir"
        
    def make_branch(self, relpath, format=None):
        """Create a branch on the transport at relpath."""
        repo = self.make_repository(relpath, format=format)
        return repo.bzrdir.create_branch()

    def make_bzrdir(self, relpath, format=None):
        try:
            # might be a relative or absolute path
            maybe_a_url = self.get_url(relpath)
            segments = maybe_a_url.rsplit('/', 1)
            t = get_transport(maybe_a_url)
            if len(segments) > 1 and segments[-1] not in ('', '.'):
                try:
                    t.mkdir('.')
                except errors.FileExists:
                    pass
            if format is None:
                format = 'default'
            if isinstance(format, basestring):
                format = bzrdir.format_registry.make_bzrdir(format)
            return format.initialize_on_transport(t)
        except errors.UninitializableFormat:
            raise TestSkipped("Format %s is not initializable." % format)

    def make_repository(self, relpath, shared=False, format=None):
        """Create a repository on our default transport at relpath."""
        made_control = self.make_bzrdir(relpath, format=format)
        return made_control.create_repository(shared=shared)

    def make_branch_and_memory_tree(self, relpath, format=None):
        """Create a branch on the default transport and a MemoryTree for it."""
        b = self.make_branch(relpath, format=format)
        return memorytree.MemoryTree.create_on_branch(b)

    def overrideEnvironmentForTesting(self):
        os.environ['HOME'] = self.test_home_dir
        os.environ['BZR_HOME'] = self.test_home_dir
        
    def setUp(self):
        super(TestCaseWithMemoryTransport, self).setUp()
        self._make_test_root()
        _currentdir = os.getcwdu()
        def _leaveDirectory():
            os.chdir(_currentdir)
        self.addCleanup(_leaveDirectory)
        self.makeAndChdirToTestDir()
        self.overrideEnvironmentForTesting()
        self.__readonly_server = None
        self.__server = None
        self.reduceLockdirTimeout()

     
class TestCaseInTempDir(TestCaseWithMemoryTransport):
    """Derived class that runs a test within a temporary directory.

    This is useful for tests that need to create a branch, etc.

    The directory is created in a slightly complex way: for each
    Python invocation, a new temporary top-level directory is created.
    All test cases create their own directory within that.  If the
    tests complete successfully, the directory is removed.

    InTempDir is an old alias for FunctionalTestCase.
    """

    OVERRIDE_PYTHON = 'python'
    use_numbered_dirs = False

    def check_file_contents(self, filename, expect):
        self.log("check contents of file %s" % filename)
        contents = file(filename, 'r').read()
        if contents != expect:
            self.log("expected: %r" % expect)
            self.log("actually: %r" % contents)
            self.fail("contents of %s not as expected" % filename)

    def makeAndChdirToTestDir(self):
        """See TestCaseWithMemoryTransport.makeAndChdirToTestDir().
        
        For TestCaseInTempDir we create a temporary directory based on the test
        name and then create two subdirs - test and home under it.
        """
        if self.use_numbered_dirs:  # strongly recommended on Windows
                                    # due the path length limitation (260 ch.)
            candidate_dir = '%s/%dK/%05d' % (self.TEST_ROOT,
                                             int(self.number/1000),
                                             self.number)
            os.makedirs(candidate_dir)
            self.test_home_dir = candidate_dir + '/home'
            os.mkdir(self.test_home_dir)
            self.test_dir = candidate_dir + '/work'
            os.mkdir(self.test_dir)
            os.chdir(self.test_dir)
            # put name of test inside
            f = file(candidate_dir + '/name', 'w')
            f.write(self.id())
            f.close()
            return
        # Else NAMED DIRS
        # shorten the name, to avoid test failures due to path length
        short_id = self.id().replace('bzrlib.tests.', '') \
                   .replace('__main__.', '')[-100:]
        # it's possible the same test class is run several times for
        # parameterized tests, so make sure the names don't collide.  
        i = 0
        while True:
            if i > 0:
                candidate_dir = '%s/%s.%d' % (self.TEST_ROOT, short_id, i)
            else:
                candidate_dir = '%s/%s' % (self.TEST_ROOT, short_id)
            if os.path.exists(candidate_dir):
                i = i + 1
                continue
            else:
                os.mkdir(candidate_dir)
                self.test_home_dir = candidate_dir + '/home'
                os.mkdir(self.test_home_dir)
                self.test_dir = candidate_dir + '/work'
                os.mkdir(self.test_dir)
                os.chdir(self.test_dir)
                break

    def build_tree(self, shape, line_endings='binary', transport=None):
        """Build a test tree according to a pattern.

        shape is a sequence of file specifications.  If the final
        character is '/', a directory is created.

        This assumes that all the elements in the tree being built are new.

        This doesn't add anything to a branch.
        :param line_endings: Either 'binary' or 'native'
                             in binary mode, exact contents are written
                             in native mode, the line endings match the
                             default platform endings.

        :param transport: A transport to write to, for building trees on 
                          VFS's. If the transport is readonly or None,
                          "." is opened automatically.
        """
        # It's OK to just create them using forward slashes on windows.
        if transport is None or transport.is_readonly():
            transport = get_transport(".")
        for name in shape:
            self.assert_(isinstance(name, basestring))
            if name[-1] == '/':
                transport.mkdir(urlutils.escape(name[:-1]))
            else:
                if line_endings == 'binary':
                    end = '\n'
                elif line_endings == 'native':
                    end = os.linesep
                else:
                    raise errors.BzrError(
                        'Invalid line ending request %r' % line_endings)
                content = "contents of %s%s" % (name.encode('utf-8'), end)
                transport.put_bytes_non_atomic(urlutils.escape(name), content)

    def build_tree_contents(self, shape):
        build_tree_contents(shape)

    def assertFileEqual(self, content, path):
        """Fail if path does not contain 'content'."""
        self.failUnlessExists(path)
        # TODO: jam 20060427 Shouldn't this be 'rb'?
        f = file(path, 'r')
        try:
            s = f.read()
        finally:
            f.close()
        self.assertEqualDiff(content, s)

    def failUnlessExists(self, path):
        """Fail unless path, which may be abs or relative, exists."""
        self.failUnless(osutils.lexists(path),path+" does not exist")

    def failIfExists(self, path):
        """Fail if path, which may be abs or relative, exists."""
        self.failIf(osutils.lexists(path),path+" exists")


class TestCaseWithTransport(TestCaseInTempDir):
    """A test case that provides get_url and get_readonly_url facilities.

    These back onto two transport servers, one for readonly access and one for
    read write access.

    If no explicit class is provided for readonly access, a
    ReadonlyTransportDecorator is used instead which allows the use of non disk
    based read write transports.

    If an explicit class is provided for readonly access, that server and the 
    readwrite one must both define get_url() as resolving to os.getcwd().
    """

    def get_vfs_only_server(self):
        """See TestCaseWithMemoryTransport.

        This is useful for some tests with specific servers that need
        diagnostics.
        """
        if self.__vfs_server is None:
            self.__vfs_server = self.vfs_transport_factory()
            self.__vfs_server.setUp()
            self.addCleanup(self.__vfs_server.tearDown)
        return self.__vfs_server

    def make_branch_and_tree(self, relpath, format=None):
        """Create a branch on the transport and a tree locally.

        If the transport is not a LocalTransport, the Tree can't be created on
        the transport.  In that case if the vfs_transport_factory is
        LocalURLServer the working tree is created in the local
        directory backing the transport, and the returned tree's branch and
        repository will also be accessed locally. Otherwise a lightweight
        checkout is created and returned.

        :param format: The BzrDirFormat.
        :returns: the WorkingTree.
        """
        # TODO: always use the local disk path for the working tree,
        # this obviously requires a format that supports branch references
        # so check for that by checking bzrdir.BzrDirFormat.get_default_format()
        # RBC 20060208
        b = self.make_branch(relpath, format=format)
        try:
            return b.bzrdir.create_workingtree()
        except errors.NotLocalUrl:
            # We can only make working trees locally at the moment.  If the
            # transport can't support them, then we keep the non-disk-backed
            # branch and create a local checkout.
            if self.vfs_transport_factory is LocalURLServer:
                # the branch is colocated on disk, we cannot create a checkout.
                # hopefully callers will expect this.
                local_controldir= bzrdir.BzrDir.open(self.get_vfs_only_url(relpath))
                return local_controldir.create_workingtree()
            else:
                return b.create_checkout(relpath, lightweight=True)

    def assertIsDirectory(self, relpath, transport):
        """Assert that relpath within transport is a directory.

        This may not be possible on all transports; in that case it propagates
        a TransportNotPossible.
        """
        try:
            mode = transport.stat(relpath).st_mode
        except errors.NoSuchFile:
            self.fail("path %s is not a directory; no such file"
                      % (relpath))
        if not stat.S_ISDIR(mode):
            self.fail("path %s is not a directory; has mode %#o"
                      % (relpath, mode))

    def assertTreesEqual(self, left, right):
        """Check that left and right have the same content and properties."""
        # we use a tree delta to check for equality of the content, and we
        # manually check for equality of other things such as the parents list.
        self.assertEqual(left.get_parent_ids(), right.get_parent_ids())
        differences = left.changes_from(right)
        self.assertFalse(differences.has_changed(),
            "Trees %r and %r are different: %r" % (left, right, differences))

    def setUp(self):
        super(TestCaseWithTransport, self).setUp()
        self.__vfs_server = None


class ChrootedTestCase(TestCaseWithTransport):
    """A support class that provides readonly urls outside the local namespace.

    This is done by checking if self.transport_server is a MemoryServer. if it
    is then we are chrooted already, if it is not then an HttpServer is used
    for readonly urls.

    TODO RBC 20060127: make this an option to TestCaseWithTransport so it can
                       be used without needed to redo it when a different 
                       subclass is in use ?
    """

    def setUp(self):
        super(ChrootedTestCase, self).setUp()
        if not self.vfs_transport_factory == MemoryServer:
            self.transport_readonly_server = HttpServer


def filter_suite_by_re(suite, pattern, exclude_pattern=None,
                       random_order=False):
    """Create a test suite by filtering another one.
    
    :param suite:           the source suite
    :param pattern:         pattern that names must match
    :param exclude_pattern: pattern that names must not match, if any
    :param random_order:    if True, tests in the new suite will be put in
                            random order
    :returns: the newly created suite
    """ 
    return sort_suite_by_re(suite, pattern, exclude_pattern,
        random_order, False)


def sort_suite_by_re(suite, pattern, exclude_pattern=None,
                     random_order=False, append_rest=True):
    """Create a test suite by sorting another one.
    
    :param suite:           the source suite
    :param pattern:         pattern that names must match in order to go
                            first in the new suite
    :param exclude_pattern: pattern that names must not match, if any
    :param random_order:    if True, tests in the new suite will be put in
                            random order
    :param append_rest:     if False, pattern is a strict filter and not
                            just an ordering directive
    :returns: the newly created suite
    """ 
    first = []
    second = []
    filter_re = re.compile(pattern)
    if exclude_pattern is not None:
        exclude_re = re.compile(exclude_pattern)
    for test in iter_suite_tests(suite):
        test_id = test.id()
        if exclude_pattern is None or not exclude_re.search(test_id):
            if filter_re.search(test_id):
                first.append(test)
            elif append_rest:
                second.append(test)
    if random_order:
        random.shuffle(first)
        random.shuffle(second)
    return TestUtil.TestSuite(first + second)


def run_suite(suite, name='test', verbose=False, pattern=".*",
              stop_on_failure=False, keep_output=False,
              transport=None, lsprof_timed=None, bench_history=None,
              matching_tests_first=None,
<<<<<<< HEAD
              numbered_dirs=None):
    use_numbered_dirs = bool(numbered_dirs)
=======
              numbered_dirs=None,
              list_only=False,
              random_seed=None,
              exclude_pattern=None):
    global NUMBERED_DIRS
    if numbered_dirs is not None:
        NUMBERED_DIRS = bool(numbered_dirs)
>>>>>>> 7a0bf3ca

    TestCase._gather_lsprof_in_benchmarks = lsprof_timed
    if numbered_dirs is not None:
        TestCaseInTempDir.use_numbered_dirs = use_numbered_dirs
    if verbose:
        verbosity = 2
    else:
        verbosity = 1
    runner = TextTestRunner(stream=sys.stdout,
                            descriptions=0,
                            verbosity=verbosity,
                            keep_output=keep_output,
                            bench_history=bench_history,
<<<<<<< HEAD
                            use_numbered_dirs=use_numbered_dirs,
                            )
=======
                            list_only=list_only)
>>>>>>> 7a0bf3ca
    runner.stop_on_failure=stop_on_failure
    # Initialise the random number generator and display the seed used.
    # We convert the seed to a long to make it reuseable across invocations.
    random_order = False
    if random_seed is not None:
        random_order = True
        if random_seed == "now":
            random_seed = long(time.time())
        else:
            # Convert the seed to a long if we can
            try:
                random_seed = long(random_seed)
            except:
                pass
        runner.stream.writeln("Randomizing test order using seed %s\n" %
            (random_seed))
        random.seed(random_seed)
    # Customise the list of tests if requested
    if pattern != '.*' or exclude_pattern is not None or random_order:
        if matching_tests_first:
            suite = sort_suite_by_re(suite, pattern, exclude_pattern,
                random_order)
        else:
            suite = filter_suite_by_re(suite, pattern, exclude_pattern,
                random_order)
    result = runner.run(suite)
    return result.wasSuccessful()


def selftest(verbose=False, pattern=".*", stop_on_failure=True,
             keep_output=False,
             transport=None,
             test_suite_factory=None,
             lsprof_timed=None,
             bench_history=None,
             matching_tests_first=None,
             numbered_dirs=None,
             list_only=False,
             random_seed=None,
             exclude_pattern=None):
    """Run the whole test suite under the enhanced runner"""
    # XXX: Very ugly way to do this...
    # Disable warning about old formats because we don't want it to disturb
    # any blackbox tests.
    from bzrlib import repository
    repository._deprecation_warning_done = True

    global default_transport
    if transport is None:
        transport = default_transport
    old_transport = default_transport
    default_transport = transport
    try:
        if test_suite_factory is None:
            suite = test_suite()
        else:
            suite = test_suite_factory()
        return run_suite(suite, 'testbzr', verbose=verbose, pattern=pattern,
                     stop_on_failure=stop_on_failure, keep_output=keep_output,
                     transport=transport,
                     lsprof_timed=lsprof_timed,
                     bench_history=bench_history,
                     matching_tests_first=matching_tests_first,
                     numbered_dirs=numbered_dirs,
                     list_only=list_only,
                     random_seed=random_seed,
                     exclude_pattern=exclude_pattern)
    finally:
        default_transport = old_transport


def test_suite():
    """Build and return TestSuite for the whole of bzrlib.
    
    This function can be replaced if you need to change the default test
    suite on a global basis, but it is not encouraged.
    """
    testmod_names = [
                   'bzrlib.tests.test_ancestry',
                   'bzrlib.tests.test_annotate',
                   'bzrlib.tests.test_api',
                   'bzrlib.tests.test_atomicfile',
                   'bzrlib.tests.test_bad_files',
                   'bzrlib.tests.test_branch',
                   'bzrlib.tests.test_bundle',
                   'bzrlib.tests.test_bzrdir',
                   'bzrlib.tests.test_cache_utf8',
                   'bzrlib.tests.test_commands',
                   'bzrlib.tests.test_commit',
                   'bzrlib.tests.test_commit_merge',
                   'bzrlib.tests.test_config',
                   'bzrlib.tests.test_conflicts',
                   'bzrlib.tests.test_decorators',
                   'bzrlib.tests.test_delta',
                   'bzrlib.tests.test_diff',
                   'bzrlib.tests.test_dirstate',
                   'bzrlib.tests.test_doc_generate',
                   'bzrlib.tests.test_errors',
                   'bzrlib.tests.test_escaped_store',
                   'bzrlib.tests.test_extract',
                   'bzrlib.tests.test_fetch',
                   'bzrlib.tests.test_ftp_transport',
                   'bzrlib.tests.test_generate_docs',
                   'bzrlib.tests.test_generate_ids',
                   'bzrlib.tests.test_globbing',
                   'bzrlib.tests.test_gpg',
                   'bzrlib.tests.test_graph',
                   'bzrlib.tests.test_hashcache',
                   'bzrlib.tests.test_http',
                   'bzrlib.tests.test_http_response',
                   'bzrlib.tests.test_https_ca_bundle',
                   'bzrlib.tests.test_identitymap',
                   'bzrlib.tests.test_ignores',
                   'bzrlib.tests.test_inv',
                   'bzrlib.tests.test_knit',
                   'bzrlib.tests.test_lazy_import',
                   'bzrlib.tests.test_lazy_regex',
                   'bzrlib.tests.test_lockdir',
                   'bzrlib.tests.test_lockable_files',
                   'bzrlib.tests.test_log',
                   'bzrlib.tests.test_memorytree',
                   'bzrlib.tests.test_merge',
                   'bzrlib.tests.test_merge3',
                   'bzrlib.tests.test_merge_core',
                   'bzrlib.tests.test_merge_directive',
                   'bzrlib.tests.test_missing',
                   'bzrlib.tests.test_msgeditor',
                   'bzrlib.tests.test_nonascii',
                   'bzrlib.tests.test_options',
                   'bzrlib.tests.test_osutils',
                   'bzrlib.tests.test_osutils_encodings',
                   'bzrlib.tests.test_patch',
                   'bzrlib.tests.test_patches',
                   'bzrlib.tests.test_permissions',
                   'bzrlib.tests.test_plugins',
                   'bzrlib.tests.test_progress',
                   'bzrlib.tests.test_reconcile',
                   'bzrlib.tests.test_registry',
                   'bzrlib.tests.test_repository',
                   'bzrlib.tests.test_revert',
                   'bzrlib.tests.test_revision',
                   'bzrlib.tests.test_revisionnamespaces',
                   'bzrlib.tests.test_revisiontree',
                   'bzrlib.tests.test_rio',
                   'bzrlib.tests.test_sampler',
                   'bzrlib.tests.test_selftest',
                   'bzrlib.tests.test_setup',
                   'bzrlib.tests.test_sftp_transport',
                   'bzrlib.tests.test_smart_add',
                   'bzrlib.tests.test_smart_transport',
                   'bzrlib.tests.test_source',
                   'bzrlib.tests.test_ssh_transport',
                   'bzrlib.tests.test_status',
                   'bzrlib.tests.test_store',
                   'bzrlib.tests.test_strace',
                   'bzrlib.tests.test_subsume',
                   'bzrlib.tests.test_symbol_versioning',
                   'bzrlib.tests.test_tag',
                   'bzrlib.tests.test_testament',
                   'bzrlib.tests.test_textfile',
                   'bzrlib.tests.test_textmerge',
                   'bzrlib.tests.test_timestamp',
                   'bzrlib.tests.test_trace',
                   'bzrlib.tests.test_transactions',
                   'bzrlib.tests.test_transform',
                   'bzrlib.tests.test_transport',
                   'bzrlib.tests.test_tree',
                   'bzrlib.tests.test_treebuilder',
                   'bzrlib.tests.test_tsort',
                   'bzrlib.tests.test_tuned_gzip',
                   'bzrlib.tests.test_ui',
                   'bzrlib.tests.test_upgrade',
                   'bzrlib.tests.test_urlutils',
                   'bzrlib.tests.test_versionedfile',
                   'bzrlib.tests.test_version',
                   'bzrlib.tests.test_version_info',
                   'bzrlib.tests.test_weave',
                   'bzrlib.tests.test_whitebox',
                   'bzrlib.tests.test_workingtree',
                   'bzrlib.tests.test_workingtree_4',
                   'bzrlib.tests.test_wsgi',
                   'bzrlib.tests.test_xml',
                   ]
    test_transport_implementations = [
        'bzrlib.tests.test_transport_implementations',
        'bzrlib.tests.test_read_bundle',
        ]
    suite = TestUtil.TestSuite()
    loader = TestUtil.TestLoader()
    suite.addTest(loader.loadTestsFromModuleNames(testmod_names))
    from bzrlib.transport import TransportTestProviderAdapter
    adapter = TransportTestProviderAdapter()
    adapt_modules(test_transport_implementations, adapter, loader, suite)
    for package in packages_to_test():
        suite.addTest(package.test_suite())
    for m in MODULES_TO_TEST:
        suite.addTest(loader.loadTestsFromModule(m))
    for m in MODULES_TO_DOCTEST:
        try:
            suite.addTest(doctest.DocTestSuite(m))
        except ValueError, e:
            print '**failed to get doctest for: %s\n%s' %(m,e)
            raise
    for name, plugin in bzrlib.plugin.all_plugins().items():
        if getattr(plugin, 'test_suite', None) is not None:
            default_encoding = sys.getdefaultencoding()
            try:
                plugin_suite = plugin.test_suite()
            except ImportError, e:
                bzrlib.trace.warning(
                    'Unable to test plugin "%s": %s', name, e)
            else:
                suite.addTest(plugin_suite)
            if default_encoding != sys.getdefaultencoding():
                bzrlib.trace.warning(
                    'Plugin "%s" tried to reset default encoding to: %s', name,
                    sys.getdefaultencoding())
                reload(sys)
                sys.setdefaultencoding(default_encoding)
    return suite


def adapt_modules(mods_list, adapter, loader, suite):
    """Adapt the modules in mods_list using adapter and add to suite."""
    for test in iter_suite_tests(loader.loadTestsFromModuleNames(mods_list)):
        suite.addTests(adapter.adapt(test))


def _rmtree_temp_dir(dirname):
    try:
        osutils.rmtree(dirname)
    except OSError, e:
        if sys.platform == 'win32' and e.errno == errno.EACCES:
            print >>sys.stderr, ('Permission denied: '
                                 'unable to remove testing dir '
                                 '%s' % os.path.basename(test_root))
        else:
            raise


def clean_selftest_output(root=None, quiet=False):
    """Remove all selftest output directories from root directory.

    :param  root:   root directory for clean
                    (if ommitted or None then clean current directory).
    :param  quiet:  suppress report about deleting directories
    """
    import re
    import shutil

    re_dir = re.compile(r'''test\d\d\d\d\.tmp''')
    if root is None:
        root = u'.'
    for i in os.listdir(root):
        if os.path.isdir(i) and re_dir.match(i):
            if not quiet:
                print 'delete directory:', i
            _rmtree_temp_dir(i)


class Feature(object):
    """An operating system Feature."""

    def __init__(self):
        self._available = None

    def available(self):
        """Is the feature available?

        :return: True if the feature is available.
        """
        if self._available is None:
            self._available = self._probe()
        return self._available

    def _probe(self):
        """Implement this method in concrete features.

        :return: True if the feature is available.
        """
        raise NotImplementedError

    def __str__(self):
        if getattr(self, 'feature_name', None):
            return self.feature_name()
        return self.__class__.__name__<|MERGE_RESOLUTION|>--- conflicted
+++ resolved
@@ -496,22 +496,16 @@
                  verbosity=1,
                  keep_output=False,
                  bench_history=None,
-<<<<<<< HEAD
                  use_numbered_dirs=False,
+                 list_only=False
                  ):
-=======
-                 list_only=False):
->>>>>>> 7a0bf3ca
         self.stream = unittest._WritelnDecorator(stream)
         self.descriptions = descriptions
         self.verbosity = verbosity
         self.keep_output = keep_output
         self._bench_history = bench_history
-<<<<<<< HEAD
         self.use_numbered_dirs = use_numbered_dirs
-=======
         self.list_only = list_only
->>>>>>> 7a0bf3ca
 
     def run(self, test):
         "Run the given test case or test suite."
@@ -2111,18 +2105,12 @@
               stop_on_failure=False, keep_output=False,
               transport=None, lsprof_timed=None, bench_history=None,
               matching_tests_first=None,
-<<<<<<< HEAD
-              numbered_dirs=None):
-    use_numbered_dirs = bool(numbered_dirs)
-=======
               numbered_dirs=None,
               list_only=False,
               random_seed=None,
-              exclude_pattern=None):
-    global NUMBERED_DIRS
-    if numbered_dirs is not None:
-        NUMBERED_DIRS = bool(numbered_dirs)
->>>>>>> 7a0bf3ca
+              exclude_pattern=None,
+              ):
+    use_numbered_dirs = bool(numbered_dirs)
 
     TestCase._gather_lsprof_in_benchmarks = lsprof_timed
     if numbered_dirs is not None:
@@ -2136,12 +2124,9 @@
                             verbosity=verbosity,
                             keep_output=keep_output,
                             bench_history=bench_history,
-<<<<<<< HEAD
                             use_numbered_dirs=use_numbered_dirs,
+                            list_only=list_only,
                             )
-=======
-                            list_only=list_only)
->>>>>>> 7a0bf3ca
     runner.stop_on_failure=stop_on_failure
     # Initialise the random number generator and display the seed used.
     # We convert the seed to a long to make it reuseable across invocations.
