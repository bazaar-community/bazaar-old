--- conflicted
+++ resolved
@@ -53,11 +53,8 @@
 from bzrlib import (
     branchbuilder,
     bzrdir,
-<<<<<<< HEAD
+    chk_map,
     config,
-=======
-    chk_map,
->>>>>>> 0766c824
     debug,
     errors,
     hooks,
