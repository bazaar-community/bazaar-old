--- conflicted
+++ resolved
@@ -1,8 +1,4 @@
-<<<<<<< HEAD
-# Copyright (C) 2005, 2006, 2007, 2008, 2009, 2010 Canonical Ltd
-=======
 # Copyright (C) 2005-2010 Canonical Ltd
->>>>>>> 60e3a275
 #
 # This program is free software; you can redistribute it and/or modify
 # it under the terms of the GNU General Public License as published by
@@ -105,15 +101,11 @@
     deprecated_passed,
     )
 import bzrlib.trace
-<<<<<<< HEAD
-from bzrlib.transport import get_transport, pathfilter
-=======
 from bzrlib.transport import (
     get_transport,
     memory,
     pathfilter,
     )
->>>>>>> 60e3a275
 import bzrlib.transport
 from bzrlib.trace import mutter, note
 from bzrlib.tests import (
@@ -142,10 +134,6 @@
 _unitialized_attr = object()
 """A sentinel needed to act as a default value in a method signature."""
 
-
-# Subunit result codes, defined here to prevent a hard dependency on subunit.
-SUBUNIT_SEEK_SET = 0
-SUBUNIT_SEEK_CUR = 1
 
 # Subunit result codes, defined here to prevent a hard dependency on subunit.
 SUBUNIT_SEEK_SET = 0
@@ -454,19 +442,11 @@
         self.pb.clear()
         self.pb.finished()
         super(TextTestResult, self).stopTestRun()
-<<<<<<< HEAD
 
     def startTestRun(self):
         super(TextTestResult, self).startTestRun()
         self.pb.update('[test 0/%d] Starting' % (self.num_tests))
 
-=======
-
-    def startTestRun(self):
-        super(TextTestResult, self).startTestRun()
-        self.pb.update('[test 0/%d] Starting' % (self.num_tests))
-
->>>>>>> 60e3a275
     def printErrors(self):
         # clear the pb to make room for the error listing
         self.pb.clear()
@@ -509,21 +489,13 @@
         return self._shortened_test_description(test)
 
     def report_error(self, test, err):
-<<<<<<< HEAD
-        ui.ui_factory.note('ERROR: %s\n    %s\n' % (
-=======
         self.ui.note('ERROR: %s\n    %s\n' % (
->>>>>>> 60e3a275
             self._test_description(test),
             err[1],
             ))
 
     def report_failure(self, test, err):
-<<<<<<< HEAD
-        ui.ui_factory.note('FAIL: %s\n    %s\n' % (
-=======
         self.ui.note('FAIL: %s\n    %s\n' % (
->>>>>>> 60e3a275
             self._test_description(test),
             err[1],
             ))
@@ -889,10 +861,6 @@
             debug.debug_flags.clear()
         if 'disable_lock_checks' not in selftest_debug_flags:
             debug.debug_flags.add('strict_locks')
-<<<<<<< HEAD
-        self.addCleanup(self._restore_debug_flags)
-=======
->>>>>>> 60e3a275
 
     def _clear_hooks(self):
         # prevent hooks affecting tests
@@ -1099,183 +1067,6 @@
         bzrdir.BzrDir.hooks.install_named_hook("pre_open",
             self._preopen_isolate_transport, "Check bzr directories are safe.")
 
-    def _check_locks(self):
-        """Check that all lock take/release actions have been paired."""
-        # We always check for mismatched locks. If a mismatch is found, we
-        # fail unless -Edisable_lock_checks is supplied to selftest, in which
-        # case we just print a warning.
-        # unhook:
-        acquired_locks = [lock for action, lock in self._lock_actions
-                          if action == 'acquired']
-        released_locks = [lock for action, lock in self._lock_actions
-                          if action == 'released']
-        broken_locks = [lock for action, lock in self._lock_actions
-                        if action == 'broken']
-        # trivially, given the tests for lock acquistion and release, if we
-        # have as many in each list, it should be ok. Some lock tests also
-        # break some locks on purpose and should be taken into account by
-        # considering that breaking a lock is just a dirty way of releasing it.
-        if len(acquired_locks) != (len(released_locks) + len(broken_locks)):
-            message = ('Different number of acquired and '
-                       'released or broken locks. (%s, %s + %s)' %
-                       (acquired_locks, released_locks, broken_locks))
-            if not self._lock_check_thorough:
-                # Rather than fail, just warn
-                print "Broken test %s: %s" % (self, message)
-                return
-            self.fail(message)
-
-    def _track_locks(self):
-        """Track lock activity during tests."""
-        self._lock_actions = []
-        if 'disable_lock_checks' in selftest_debug_flags:
-            self._lock_check_thorough = False
-        else:
-            self._lock_check_thorough = True
-            
-        self.addCleanup(self._check_locks)
-        _mod_lock.Lock.hooks.install_named_hook('lock_acquired',
-                                                self._lock_acquired, None)
-        _mod_lock.Lock.hooks.install_named_hook('lock_released',
-                                                self._lock_released, None)
-        _mod_lock.Lock.hooks.install_named_hook('lock_broken',
-                                                self._lock_broken, None)
-
-    def _lock_acquired(self, result):
-        self._lock_actions.append(('acquired', result))
-
-    def _lock_released(self, result):
-        self._lock_actions.append(('released', result))
-
-    def _lock_broken(self, result):
-        self._lock_actions.append(('broken', result))
-
-    def permit_dir(self, name):
-        """Permit a directory to be used by this test. See permit_url."""
-        name_transport = get_transport(name)
-        self.permit_url(name)
-        self.permit_url(name_transport.base)
-
-    def permit_url(self, url):
-        """Declare that url is an ok url to use in this test.
-        
-        Do this for memory transports, temporary test directory etc.
-        
-        Do not do this for the current working directory, /tmp, or any other
-        preexisting non isolated url.
-        """
-        if not url.endswith('/'):
-            url += '/'
-        self._bzr_selftest_roots.append(url)
-
-    def permit_source_tree_branch_repo(self):
-        """Permit the source tree bzr is running from to be opened.
-
-        Some code such as bzrlib.version attempts to read from the bzr branch
-        that bzr is executing from (if any). This method permits that directory
-        to be used in the test suite.
-        """
-        path = self.get_source_path()
-        self.record_directory_isolation()
-        try:
-            try:
-                workingtree.WorkingTree.open(path)
-            except (errors.NotBranchError, errors.NoWorkingTree):
-                return
-        finally:
-            self.enable_directory_isolation()
-
-    def _preopen_isolate_transport(self, transport):
-        """Check that all transport openings are done in the test work area."""
-        while isinstance(transport, pathfilter.PathFilteringTransport):
-            # Unwrap pathfiltered transports
-            transport = transport.server.backing_transport.clone(
-                transport._filter('.'))
-        url = transport.base
-        # ReadonlySmartTCPServer_for_testing decorates the backing transport
-        # urls it is given by prepending readonly+. This is appropriate as the
-        # client shouldn't know that the server is readonly (or not readonly).
-        # We could register all servers twice, with readonly+ prepending, but
-        # that makes for a long list; this is about the same but easier to
-        # read.
-        if url.startswith('readonly+'):
-            url = url[len('readonly+'):]
-        self._preopen_isolate_url(url)
-
-    def _preopen_isolate_url(self, url):
-        if not self._directory_isolation:
-            return
-        if self._directory_isolation == 'record':
-            self._bzr_selftest_roots.append(url)
-            return
-        # This prevents all transports, including e.g. sftp ones backed on disk
-        # from working unless they are explicitly granted permission. We then
-        # depend on the code that sets up test transports to check that they are
-        # appropriately isolated and enable their use by calling
-        # self.permit_transport()
-        if not osutils.is_inside_any(self._bzr_selftest_roots, url):
-            raise errors.BzrError("Attempt to escape test isolation: %r %r"
-                % (url, self._bzr_selftest_roots))
-
-    def record_directory_isolation(self):
-        """Gather accessed directories to permit later access.
-        
-        This is used for tests that access the branch bzr is running from.
-        """
-        self._directory_isolation = "record"
-
-    def start_server(self, transport_server, backing_server=None):
-        """Start transport_server for this test.
-
-        This starts the server, registers a cleanup for it and permits the
-        server's urls to be used.
-        """
-        if backing_server is None:
-            transport_server.start_server()
-        else:
-            transport_server.start_server(backing_server)
-        self.addCleanup(transport_server.stop_server)
-        # Obtain a real transport because if the server supplies a password, it
-        # will be hidden from the base on the client side.
-        t = get_transport(transport_server.get_url())
-        # Some transport servers effectively chroot the backing transport;
-        # others like SFTPServer don't - users of the transport can walk up the
-        # transport to read the entire backing transport. This wouldn't matter
-        # except that the workdir tests are given - and that they expect the
-        # server's url to point at - is one directory under the safety net. So
-        # Branch operations into the transport will attempt to walk up one
-        # directory. Chrooting all servers would avoid this but also mean that
-        # we wouldn't be testing directly against non-root urls. Alternatively
-        # getting the test framework to start the server with a backing server
-        # at the actual safety net directory would work too, but this then
-        # means that the self.get_url/self.get_transport methods would need
-        # to transform all their results. On balance its cleaner to handle it
-        # here, and permit a higher url when we have one of these transports.
-        if t.base.endswith('/work/'):
-            # we have safety net/test root/work
-            t = t.clone('../..')
-        elif isinstance(transport_server, server.SmartTCPServer_for_testing):
-            # The smart server adds a path similar to work, which is traversed
-            # up from by the client. But the server is chrooted - the actual
-            # backing transport is not escaped from, and VFS requests to the
-            # root will error (because they try to escape the chroot).
-            t2 = t.clone('..')
-            while t2.base != t.base:
-                t = t2
-                t2 = t.clone('..')
-        self.permit_url(t.base)
-
-    def _track_transports(self):
-        """Install checks for transport usage."""
-        # TestCase has no safe place it can write to.
-        self._bzr_selftest_roots = []
-        # Currently the easiest way to be sure that nothing is going on is to
-        # hook into bzr dir opening. This leaves a small window of error for
-        # transport tests, but they are well known, and we can improve on this
-        # step.
-        bzrdir.BzrDir.hooks.install_named_hook("pre_open",
-            self._preopen_isolate_transport, "Check bzr directories are safe.")
-
     def _ndiff_strings(self, a, b):
         """Return ndiff between two strings containing lines.
 
@@ -1728,11 +1519,8 @@
             'BZR_PROGRESS_BAR': None,
             'BZR_LOG': None,
             'BZR_PLUGIN_PATH': None,
-<<<<<<< HEAD
-=======
             'BZR_DISABLE_PLUGINS': None,
             'BZR_PLUGINS_AT': None,
->>>>>>> 60e3a275
             'BZR_CONCURRENCY': None,
             # Make sure that any text ui tests are consistent regardless of
             # the environment the test case is run in; you may want tests that
@@ -1885,9 +1673,6 @@
                 unicodestr = log_contents.decode('utf8', 'replace')
                 log_contents = unicodestr.encode('utf8')
             if not keep_log_file:
-<<<<<<< HEAD
-                self._log_file.close()
-=======
                 close_attempts = 0
                 max_close_attempts = 100
                 first_close_error = None
@@ -1915,7 +1700,6 @@
                         sys.stderr.write(
                             'Unable to close log file after %d attempts.\n'
                             % (max_close_attempts,))
->>>>>>> 60e3a275
                 self._log_file = None
                 # Permit multiple calls to get_log until we clean it up in
                 # finishLogFile
@@ -2327,13 +2111,7 @@
         request_handlers = request.request_handlers
         orig_method = request_handlers.get(verb)
         request_handlers.remove(verb)
-<<<<<<< HEAD
-        def restoreVerb():
-            request_handlers.register(verb, orig_method)
-        self.addCleanup(restoreVerb)
-=======
         self.addCleanup(request_handlers.register, verb, orig_method)
->>>>>>> 60e3a275
 
 
 class CapturedCall(object):
@@ -2430,11 +2208,7 @@
         if self.__readonly_server is None:
             if self.transport_readonly_server is None:
                 # readonly decorator requested
-<<<<<<< HEAD
-                self.__readonly_server = ReadonlyServer()
-=======
                 self.__readonly_server = test_server.ReadonlyServer()
->>>>>>> 60e3a275
             else:
                 # explicit readonly transport.
                 self.__readonly_server = self.create_transport_readonly_server()
@@ -2463,11 +2237,7 @@
         is no means to override it.
         """
         if self.__vfs_server is None:
-<<<<<<< HEAD
-            self.__vfs_server = MemoryServer()
-=======
             self.__vfs_server = memory.MemoryServer()
->>>>>>> 60e3a275
             self.start_server(self.__vfs_server)
         return self.__vfs_server
 
@@ -2630,11 +2400,7 @@
         return made_control.create_repository(shared=shared)
 
     def make_smart_server(self, path):
-<<<<<<< HEAD
-        smart_server = server.SmartTCPServer_for_testing()
-=======
         smart_server = test_server.SmartTCPServer_for_testing()
->>>>>>> 60e3a275
         self.start_server(smart_server, self.get_server())
         remote_transport = get_transport(smart_server.get_url()).clone(path)
         return remote_transport
@@ -3556,7 +3322,6 @@
 
     def addSuccess(self, test):
         self.result.addSuccess(test)
-<<<<<<< HEAD
 
     def addError(self, test, err):
         self.result.addError(test, err)
@@ -3593,44 +3358,6 @@
         calls.append(((test.id(), "", ""), stats))
         ForwardingResult.addSuccess(self, test)
 
-=======
-
-    def addError(self, test, err):
-        self.result.addError(test, err)
-
-    def addFailure(self, test, err):
-        self.result.addFailure(test, err)
-ForwardingResult = testtools.ExtendedToOriginalDecorator
-
-
-class ProfileResult(ForwardingResult):
-    """Generate profiling data for all activity between start and success.
-    
-    The profile data is appended to the test's _benchcalls attribute and can
-    be accessed by the forwarded-to TestResult.
-
-    While it might be cleaner do accumulate this in stopTest, addSuccess is
-    where our existing output support for lsprof is, and this class aims to
-    fit in with that: while it could be moved it's not necessary to accomplish
-    test profiling, nor would it be dramatically cleaner.
-    """
-
-    def startTest(self, test):
-        self.profiler = bzrlib.lsprof.BzrProfiler()
-        self.profiler.start()
-        ForwardingResult.startTest(self, test)
-
-    def addSuccess(self, test):
-        stats = self.profiler.stop()
-        try:
-            calls = test._benchcalls
-        except AttributeError:
-            test._benchcalls = []
-            calls = test._benchcalls
-        calls.append(((test.id(), "", ""), stats))
-        ForwardingResult.addSuccess(self, test)
-
->>>>>>> 60e3a275
     def stopTest(self, test):
         ForwardingResult.stopTest(self, test)
         self.profiler = None
@@ -3929,10 +3656,7 @@
         'bzrlib.tests.test_chunk_writer',
         'bzrlib.tests.test_clean_tree',
         'bzrlib.tests.test_cleanup',
-<<<<<<< HEAD
-=======
         'bzrlib.tests.test_cmdline',
->>>>>>> 60e3a275
         'bzrlib.tests.test_commands',
         'bzrlib.tests.test_commit',
         'bzrlib.tests.test_commit_merge',
@@ -3972,10 +3696,7 @@
         'bzrlib.tests.test_identitymap',
         'bzrlib.tests.test_ignores',
         'bzrlib.tests.test_index',
-<<<<<<< HEAD
-=======
         'bzrlib.tests.test_import_tariff',
->>>>>>> 60e3a275
         'bzrlib.tests.test_info',
         'bzrlib.tests.test_inv',
         'bzrlib.tests.test_inventory_delta',
@@ -4212,21 +3933,12 @@
 
 def multiply_tests(tests, scenarios, result):
     """Multiply tests_list by scenarios into result.
-<<<<<<< HEAD
 
     This is the core workhorse for test parameterisation.
 
     Typically the load_tests() method for a per-implementation test suite will
     call multiply_tests and return the result.
 
-=======
-
-    This is the core workhorse for test parameterisation.
-
-    Typically the load_tests() method for a per-implementation test suite will
-    call multiply_tests and return the result.
-
->>>>>>> 60e3a275
     :param tests: The tests to parameterise.
     :param scenarios: The scenarios to apply: pairs of (scenario_name,
         scenario_param_dict).
@@ -4458,13 +4170,6 @@
     should really use a different feature.
     """
 
-<<<<<<< HEAD
-    def __init__(self, module, name, this_name, dep_version):
-        super(_CompatabilityThunkFeature, self).__init__()
-        self._module = module
-        self._name = name
-        self._this_name = this_name
-=======
     def __init__(self, dep_version, module, name,
                  replacement_name, replacement_module=None):
         super(_CompatabilityThunkFeature, self).__init__()
@@ -4474,59 +4179,11 @@
         self._replacement_module = replacement_module
         self._name = name
         self._replacement_name = replacement_name
->>>>>>> 60e3a275
         self._dep_version = dep_version
         self._feature = None
 
     def _ensure(self):
         if self._feature is None:
-<<<<<<< HEAD
-            msg = (self._dep_version % self._this_name) + (
-                   ' Use %s.%s instead.' % (self._module, self._name))
-            symbol_versioning.warn(msg, DeprecationWarning)
-            mod = __import__(self._module, {}, {}, [self._name])
-            self._feature = getattr(mod, self._name)
-
-    def _probe(self):
-        self._ensure()
-        return self._feature._probe()
-
-
-class ModuleAvailableFeature(Feature):
-    """This is a feature than describes a module we want to be available.
-
-    Declare the name of the module in __init__(), and then after probing, the
-    module will be available as 'self.module'.
-
-    :ivar module: The module if it is available, else None.
-    """
-
-    def __init__(self, module_name):
-        super(ModuleAvailableFeature, self).__init__()
-        self.module_name = module_name
-
-    def _probe(self):
-        try:
-            self._module = __import__(self.module_name, {}, {}, [''])
-            return True
-        except ImportError:
-            return False
-
-    @property
-    def module(self):
-        if self.available(): # Make sure the probe has been done
-            return self._module
-        return None
-    
-    def feature_name(self):
-        return self.module_name
-
-
-# This is kept here for compatibility, it is recommended to use
-# 'bzrlib.tests.feature.paramiko' instead
-ParamikoFeature = _CompatabilityThunkFeature('bzrlib.tests.features',
-    'paramiko', 'bzrlib.tests.ParamikoFeature', deprecated_in((2,1,0)))
-=======
             depr_msg = self._dep_version % ('%s.%s'
                                             % (self._module, self._name))
             use_msg = ' Use %s.%s instead.' % (self._replacement_module,
@@ -4578,7 +4235,6 @@
 ParamikoFeature = _CompatabilityThunkFeature(
     deprecated_in((2,1,0)),
     'bzrlib.tests.features', 'ParamikoFeature', 'paramiko')
->>>>>>> 60e3a275
 
 
 def probe_unicode_in_user_encoding():
@@ -4745,11 +4401,6 @@
 CaseInsensitiveFilesystemFeature = _CaseInsensitiveFilesystemFeature()
 
 
-<<<<<<< HEAD
-# Kept for compatibility, use bzrlib.tests.features.subunit instead
-SubUnitFeature = _CompatabilityThunkFeature('bzrlib.tests.features', 'subunit',
-    'bzrlib.tests.SubUnitFeature', deprecated_in((2,1,0)))
-=======
 class _CaseSensitiveFilesystemFeature(Feature):
 
     def _probe(self):
@@ -4771,7 +4422,6 @@
 SubUnitFeature = _CompatabilityThunkFeature(
     deprecated_in((2,1,0)),
     'bzrlib.tests.features', 'SubUnitFeature', 'subunit')
->>>>>>> 60e3a275
 # Only define SubUnitBzrRunner if subunit is available.
 try:
     from subunit import TestProtocolClient
