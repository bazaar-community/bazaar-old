# Copyright (C) 2005, 2006 by Canonical Ltd
#
# This program is free software; you can redistribute it and/or modify
# it under the terms of the GNU General Public License as published by
# the Free Software Foundation; either version 2 of the License, or
# (at your option) any later version.
#
# This program is distributed in the hope that it will be useful,
# but WITHOUT ANY WARRANTY; without even the implied warranty of
# MERCHANTABILITY or FITNESS FOR A PARTICULAR PURPOSE.  See the
# GNU General Public License for more details.
#
# You should have received a copy of the GNU General Public License
# along with this program; if not, write to the Free Software
# Foundation, Inc., 59 Temple Place, Suite 330, Boston, MA  02111-1307  USA


# TODO: Perhaps there should be an API to find out if bzr running under the
# test suite -- some plugins might want to avoid making intrusive changes if
# this is the case.  However, we want behaviour under to test to diverge as
# little as possible, so this should be used rarely if it's added at all.
# (Suggestion from j-a-meinel, 2005-11-24)

# NOTE: Some classes in here use camelCaseNaming() rather than
# underscore_naming().  That's for consistency with unittest; it's not the
# general style of bzrlib.  Please continue that consistency when adding e.g.
# new assertFoo() methods.

import codecs
from cStringIO import StringIO
import difflib
import doctest
import errno
import logging
import os
import re
import shlex
import stat
from subprocess import Popen, PIPE
import sys
import tempfile
import unittest
import time


from bzrlib import memorytree
import bzrlib.branch
import bzrlib.bzrdir as bzrdir
import bzrlib.commands
import bzrlib.bundle.serializer
import bzrlib.errors as errors
import bzrlib.inventory
import bzrlib.iterablefile
import bzrlib.lockdir
try:
    import bzrlib.lsprof
except ImportError:
    # lsprof not available
    pass
from bzrlib.merge import merge_inner
import bzrlib.merge3
import bzrlib.osutils
import bzrlib.osutils as osutils
import bzrlib.plugin
import bzrlib.progress as progress
from bzrlib.revision import common_ancestor
import bzrlib.store
from bzrlib import symbol_versioning
import bzrlib.trace
from bzrlib.transport import get_transport
import bzrlib.transport
from bzrlib.transport.local import LocalRelpathServer
from bzrlib.transport.readonly import ReadonlyServer
from bzrlib.trace import mutter
from bzrlib.tests import TestUtil
from bzrlib.tests.TestUtil import (
                          TestSuite,
                          TestLoader,
                          )
from bzrlib.tests.treeshape import build_tree_contents
import bzrlib.urlutils as urlutils
from bzrlib.workingtree import WorkingTree, WorkingTreeFormat2

default_transport = LocalRelpathServer

MODULES_TO_TEST = []
MODULES_TO_DOCTEST = [
                      bzrlib.branch,
                      bzrlib.bundle.serializer,
                      bzrlib.commands,
                      bzrlib.errors,
                      bzrlib.inventory,
                      bzrlib.iterablefile,
                      bzrlib.lockdir,
                      bzrlib.merge3,
                      bzrlib.option,
                      bzrlib.osutils,
                      bzrlib.store
                      ]


def packages_to_test():
    """Return a list of packages to test.

    The packages are not globally imported so that import failures are
    triggered when running selftest, not when importing the command.
    """
    import bzrlib.doc
    import bzrlib.tests.blackbox
    import bzrlib.tests.branch_implementations
    import bzrlib.tests.bzrdir_implementations
    import bzrlib.tests.interrepository_implementations
    import bzrlib.tests.interversionedfile_implementations
    import bzrlib.tests.intertree_implementations
    import bzrlib.tests.repository_implementations
    import bzrlib.tests.revisionstore_implementations
    import bzrlib.tests.tree_implementations
    import bzrlib.tests.workingtree_implementations
    return [
            bzrlib.doc,
            bzrlib.tests.blackbox,
            bzrlib.tests.branch_implementations,
            bzrlib.tests.bzrdir_implementations,
            bzrlib.tests.interrepository_implementations,
            bzrlib.tests.interversionedfile_implementations,
            bzrlib.tests.intertree_implementations,
            bzrlib.tests.repository_implementations,
            bzrlib.tests.revisionstore_implementations,
            bzrlib.tests.tree_implementations,
            bzrlib.tests.workingtree_implementations,
            ]


class _MyResult(unittest._TextTestResult):
    """Custom TestResult.

    Shows output in a different format, including displaying runtime for tests.
    """
    stop_early = False
    
    def __init__(self, stream, descriptions, verbosity, pb=None,
                 bench_history=None):
        """Construct new TestResult.

        :param bench_history: Optionally, a writable file object to accumulate
            benchmark results.
        """
        unittest._TextTestResult.__init__(self, stream, descriptions, verbosity)
        self.pb = pb
        if bench_history is not None:
            from bzrlib.version import _get_bzr_source_tree
            src_tree = _get_bzr_source_tree()
            if src_tree:
                try:
                    revision_id = src_tree.get_parent_ids()[0]
                except IndexError:
                    # XXX: if this is a brand new tree, do the same as if there
                    # is no branch.
                    revision_id = ''
            else:
                # XXX: If there's no branch, what should we do?
                revision_id = ''
            bench_history.write("--date %s %s\n" % (time.time(), revision_id))
        self._bench_history = bench_history
    
    def extractBenchmarkTime(self, testCase):
        """Add a benchmark time for the current test case."""
        self._benchmarkTime = getattr(testCase, "_benchtime", None)
    
    def _elapsedTestTimeString(self):
        """Return a time string for the overall time the current test has taken."""
        return self._formatTime(time.time() - self._start_time)

    def _testTimeString(self):
        if self._benchmarkTime is not None:
            return "%s/%s" % (
                self._formatTime(self._benchmarkTime),
                self._elapsedTestTimeString())
        else:
            return "      %s" % self._elapsedTestTimeString()

    def _formatTime(self, seconds):
        """Format seconds as milliseconds with leading spaces."""
        return "%5dms" % (1000 * seconds)

    def _ellipsise_unimportant_words(self, a_string, final_width,
                                   keep_start=False):
        """Add ellipses (sp?) for overly long strings.
        
        :param keep_start: If true preserve the start of a_string rather
                           than the end of it.
        """
        if keep_start:
            if len(a_string) > final_width:
                result = a_string[:final_width-3] + '...'
            else:
                result = a_string
        else:
            if len(a_string) > final_width:
                result = '...' + a_string[3-final_width:]
            else:
                result = a_string
        return result.ljust(final_width)

    def startTest(self, test):
        unittest.TestResult.startTest(self, test)
        # In a short description, the important words are in
        # the beginning, but in an id, the important words are
        # at the end
        SHOW_DESCRIPTIONS = False

        if not self.showAll and self.dots and self.pb is not None:
            final_width = 13
        else:
            final_width = osutils.terminal_width()
            final_width = final_width - 15 - 8
        what = None
        if SHOW_DESCRIPTIONS:
            what = test.shortDescription()
            if what:
                what = self._ellipsise_unimportant_words(what, final_width, keep_start=True)
        if what is None:
            what = test.id()
            if what.startswith('bzrlib.tests.'):
                what = what[13:]
            what = self._ellipsise_unimportant_words(what, final_width)
        if self.showAll:
            self.stream.write(what)
        elif self.dots and self.pb is not None:
            self.pb.update(what, self.testsRun - 1, None)
        self.stream.flush()
        self._recordTestStartTime()

    def _recordTestStartTime(self):
        """Record that a test has started."""
        self._start_time = time.time()

    def addError(self, test, err):
        if isinstance(err[1], TestSkipped):
            return self.addSkipped(test, err)    
        unittest.TestResult.addError(self, test, err)
        self.extractBenchmarkTime(test)
        if self.showAll:
            self.stream.writeln("ERROR %s" % self._testTimeString())
        elif self.dots and self.pb is None:
            self.stream.write('E')
        elif self.dots:
            self.pb.update(self._ellipsise_unimportant_words('ERROR', 13), self.testsRun, None)
            self.pb.note(self._ellipsise_unimportant_words(
                            test.id() + ': ERROR',
                            osutils.terminal_width()))
        self.stream.flush()
        if self.stop_early:
            self.stop()

    def addFailure(self, test, err):
        unittest.TestResult.addFailure(self, test, err)
        self.extractBenchmarkTime(test)
        if self.showAll:
            self.stream.writeln(" FAIL %s" % self._testTimeString())
        elif self.dots and self.pb is None:
            self.stream.write('F')
        elif self.dots:
            self.pb.update(self._ellipsise_unimportant_words('FAIL', 13), self.testsRun, None)
            self.pb.note(self._ellipsise_unimportant_words(
                            test.id() + ': FAIL',
                            osutils.terminal_width()))
        self.stream.flush()
        if self.stop_early:
            self.stop()

    def addSuccess(self, test):
        self.extractBenchmarkTime(test)
        if self._bench_history is not None:
            if self._benchmarkTime is not None:
                self._bench_history.write("%s %s\n" % (
                    self._formatTime(self._benchmarkTime),
                    test.id()))
        if self.showAll:
            self.stream.writeln('   OK %s' % self._testTimeString())
            for bench_called, stats in getattr(test, '_benchcalls', []):
                self.stream.writeln('LSProf output for %s(%s, %s)' % bench_called)
                stats.pprint(file=self.stream)
        elif self.dots and self.pb is None:
            self.stream.write('~')
        elif self.dots:
            self.pb.update(self._ellipsise_unimportant_words('OK', 13), self.testsRun, None)
        self.stream.flush()
        unittest.TestResult.addSuccess(self, test)

    def addSkipped(self, test, skip_excinfo):
        self.extractBenchmarkTime(test)
        if self.showAll:
            print >>self.stream, ' SKIP %s' % self._testTimeString()
            print >>self.stream, '     %s' % skip_excinfo[1]
        elif self.dots and self.pb is None:
            self.stream.write('S')
        elif self.dots:
            self.pb.update(self._ellipsise_unimportant_words('SKIP', 13), self.testsRun, None)
        self.stream.flush()
        # seems best to treat this as success from point-of-view of unittest
        # -- it actually does nothing so it barely matters :)
        try:
            test.tearDown()
        except KeyboardInterrupt:
            raise
        except:
            self.addError(test, test.__exc_info())
        else:
            unittest.TestResult.addSuccess(self, test)

    def printErrorList(self, flavour, errors):
        for test, err in errors:
            self.stream.writeln(self.separator1)
            self.stream.writeln("%s: %s" % (flavour, self.getDescription(test)))
            if getattr(test, '_get_log', None) is not None:
                print >>self.stream
                print >>self.stream, \
                        ('vvvv[log from %s]' % test.id()).ljust(78,'-')
                print >>self.stream, test._get_log()
                print >>self.stream, \
                        ('^^^^[log from %s]' % test.id()).ljust(78,'-')
            self.stream.writeln(self.separator2)
            self.stream.writeln("%s" % err)


class TextTestRunner(object):
    stop_on_failure = False

    def __init__(self,
                 stream=sys.stderr,
                 descriptions=0,
                 verbosity=1,
                 keep_output=False,
                 pb=None,
                 bench_history=None):
        self.stream = unittest._WritelnDecorator(stream)
        self.descriptions = descriptions
        self.verbosity = verbosity
        self.keep_output = keep_output
        self.pb = pb
        self._bench_history = bench_history

    def _makeResult(self):
        result = _MyResult(self.stream,
                           self.descriptions,
                           self.verbosity,
                           pb=self.pb,
                           bench_history=self._bench_history)
        result.stop_early = self.stop_on_failure
        return result

    def run(self, test):
        "Run the given test case or test suite."
        result = self._makeResult()
        startTime = time.time()
        if self.pb is not None:
            self.pb.update('Running tests', 0, test.countTestCases())
        test.run(result)
        stopTime = time.time()
        timeTaken = stopTime - startTime
        result.printErrors()
        self.stream.writeln(result.separator2)
        run = result.testsRun
        self.stream.writeln("Ran %d test%s in %.3fs" %
                            (run, run != 1 and "s" or "", timeTaken))
        self.stream.writeln()
        if not result.wasSuccessful():
            self.stream.write("FAILED (")
            failed, errored = map(len, (result.failures, result.errors))
            if failed:
                self.stream.write("failures=%d" % failed)
            if errored:
                if failed: self.stream.write(", ")
                self.stream.write("errors=%d" % errored)
            self.stream.writeln(")")
        else:
            self.stream.writeln("OK")
        if self.pb is not None:
            self.pb.update('Cleaning up', 0, 1)
        # This is still a little bogus, 
        # but only a little. Folk not using our testrunner will
        # have to delete their temp directories themselves.
        test_root = TestCaseInTempDir.TEST_ROOT
        if result.wasSuccessful() or not self.keep_output:
            if test_root is not None:
                # If LANG=C we probably have created some bogus paths
                # which rmtree(unicode) will fail to delete
                # so make sure we are using rmtree(str) to delete everything
                # except on win32, where rmtree(str) will fail
                # since it doesn't have the property of byte-stream paths
                # (they are either ascii or mbcs)
                if sys.platform == 'win32':
                    # make sure we are using the unicode win32 api
                    test_root = unicode(test_root)
                else:
                    test_root = test_root.encode(
                        sys.getfilesystemencoding())
                osutils.rmtree(test_root)
        else:
            if self.pb is not None:
                self.pb.note("Failed tests working directories are in '%s'\n",
                             test_root)
            else:
                self.stream.writeln(
                    "Failed tests working directories are in '%s'\n" %
                    test_root)
        TestCaseInTempDir.TEST_ROOT = None
        if self.pb is not None:
            self.pb.clear()
        return result


def iter_suite_tests(suite):
    """Return all tests in a suite, recursing through nested suites"""
    for item in suite._tests:
        if isinstance(item, unittest.TestCase):
            yield item
        elif isinstance(item, unittest.TestSuite):
            for r in iter_suite_tests(item):
                yield r
        else:
            raise Exception('unknown object %r inside test suite %r'
                            % (item, suite))


class TestSkipped(Exception):
    """Indicates that a test was intentionally skipped, rather than failing."""


class CommandFailed(Exception):
    pass


class StringIOWrapper(object):
    """A wrapper around cStringIO which just adds an encoding attribute.
    
    Internally we can check sys.stdout to see what the output encoding
    should be. However, cStringIO has no encoding attribute that we can
    set. So we wrap it instead.
    """
    encoding='ascii'
    _cstring = None

    def __init__(self, s=None):
        if s is not None:
            self.__dict__['_cstring'] = StringIO(s)
        else:
            self.__dict__['_cstring'] = StringIO()

    def __getattr__(self, name, getattr=getattr):
        return getattr(self.__dict__['_cstring'], name)

    def __setattr__(self, name, val):
        if name == 'encoding':
            self.__dict__['encoding'] = val
        else:
            return setattr(self._cstring, name, val)


class TestCase(unittest.TestCase):
    """Base class for bzr unit tests.
    
    Tests that need access to disk resources should subclass 
    TestCaseInTempDir not TestCase.

    Error and debug log messages are redirected from their usual
    location into a temporary file, the contents of which can be
    retrieved by _get_log().  We use a real OS file, not an in-memory object,
    so that it can also capture file IO.  When the test completes this file
    is read into memory and removed from disk.
       
    There are also convenience functions to invoke bzr's command-line
    routine, and to build and check bzr trees.
   
    In addition to the usual method of overriding tearDown(), this class also
    allows subclasses to register functions into the _cleanups list, which is
    run in order as the object is torn down.  It's less likely this will be
    accidentally overlooked.
    """

    _log_file_name = None
    _log_contents = ''
    # record lsprof data when performing benchmark calls.
    _gather_lsprof_in_benchmarks = False

    def __init__(self, methodName='testMethod'):
        super(TestCase, self).__init__(methodName)
        self._cleanups = []

    def setUp(self):
        unittest.TestCase.setUp(self)
        self._cleanEnvironment()
        bzrlib.trace.disable_default_logging()
        self._startLogFile()
        self._benchcalls = []
        self._benchtime = None

    def _ndiff_strings(self, a, b):
        """Return ndiff between two strings containing lines.
        
        A trailing newline is added if missing to make the strings
        print properly."""
        if b and b[-1] != '\n':
            b += '\n'
        if a and a[-1] != '\n':
            a += '\n'
        difflines = difflib.ndiff(a.splitlines(True),
                                  b.splitlines(True),
                                  linejunk=lambda x: False,
                                  charjunk=lambda x: False)
        return ''.join(difflines)

    def assertEqualDiff(self, a, b, message=None):
        """Assert two texts are equal, if not raise an exception.
        
        This is intended for use with multi-line strings where it can 
        be hard to find the differences by eye.
        """
        # TODO: perhaps override assertEquals to call this for strings?
        if a == b:
            return
        if message is None:
            message = "texts not equal:\n"
        raise AssertionError(message + 
                             self._ndiff_strings(a, b))      
        
    def assertEqualMode(self, mode, mode_test):
        self.assertEqual(mode, mode_test,
                         'mode mismatch %o != %o' % (mode, mode_test))

    def assertStartsWith(self, s, prefix):
        if not s.startswith(prefix):
            raise AssertionError('string %r does not start with %r' % (s, prefix))

    def assertEndsWith(self, s, suffix):
        """Asserts that s ends with suffix."""
        if not s.endswith(suffix):
            raise AssertionError('string %r does not end with %r' % (s, suffix))

    def assertContainsRe(self, haystack, needle_re):
        """Assert that a contains something matching a regular expression."""
        if not re.search(needle_re, haystack):
            raise AssertionError('pattern "%s" not found in "%s"'
                    % (needle_re, haystack))

    def assertNotContainsRe(self, haystack, needle_re):
        """Assert that a does not match a regular expression"""
        if re.search(needle_re, haystack):
            raise AssertionError('pattern "%s" found in "%s"'
                    % (needle_re, haystack))

    def assertSubset(self, sublist, superlist):
        """Assert that every entry in sublist is present in superlist."""
        missing = []
        for entry in sublist:
            if entry not in superlist:
                missing.append(entry)
        if len(missing) > 0:
            raise AssertionError("value(s) %r not present in container %r" % 
                                 (missing, superlist))

    def assertIs(self, left, right):
        if not (left is right):
            raise AssertionError("%r is not %r." % (left, right))

    def assertTransportMode(self, transport, path, mode):
        """Fail if a path does not have mode mode.
        
        If modes are not supported on this transport, the assertion is ignored.
        """
        if not transport._can_roundtrip_unix_modebits():
            return
        path_stat = transport.stat(path)
        actual_mode = stat.S_IMODE(path_stat.st_mode)
        self.assertEqual(mode, actual_mode,
            'mode of %r incorrect (%o != %o)' % (path, mode, actual_mode))

    def assertIsInstance(self, obj, kls):
        """Fail if obj is not an instance of kls"""
        if not isinstance(obj, kls):
            self.fail("%r is an instance of %s rather than %s" % (
                obj, obj.__class__, kls))

    def _capture_warnings(self, a_callable, *args, **kwargs):
        """A helper for callDeprecated and applyDeprecated.

        :param a_callable: A callable to call.
        :param args: The positional arguments for the callable
        :param kwargs: The keyword arguments for the callable
        :return: A tuple (warnings, result). result is the result of calling
            a_callable(*args, **kwargs).
        """
        local_warnings = []
        def capture_warnings(msg, cls, stacklevel=None):
            # we've hooked into a deprecation specific callpath,
            # only deprecations should getting sent via it.
            self.assertEqual(cls, DeprecationWarning)
            local_warnings.append(msg)
        original_warning_method = symbol_versioning.warn
        symbol_versioning.set_warning_method(capture_warnings)
        try:
            result = a_callable(*args, **kwargs)
        finally:
            symbol_versioning.set_warning_method(original_warning_method)
        return (local_warnings, result)

    def applyDeprecated(self, deprecation_format, a_callable, *args, **kwargs):
        """Call a deprecated callable without warning the user.

        :param deprecation_format: The deprecation format that the callable
            should have been deprecated with. This is the same type as the 
            parameter to deprecated_method/deprecated_function. If the 
            callable is not deprecated with this format, an assertion error
            will be raised.
        :param a_callable: A callable to call. This may be a bound method or
            a regular function. It will be called with *args and **kwargs.
        :param args: The positional arguments for the callable
        :param kwargs: The keyword arguments for the callable
        :return: The result of a_callable(*args, **kwargs)
        """
        call_warnings, result = self._capture_warnings(a_callable,
            *args, **kwargs)
        expected_first_warning = symbol_versioning.deprecation_string(
            a_callable, deprecation_format)
        if len(call_warnings) == 0:
            self.fail("No assertion generated by call to %s" %
                a_callable)
        self.assertEqual(expected_first_warning, call_warnings[0])
        return result

    def callDeprecated(self, expected, callable, *args, **kwargs):
        """Assert that a callable is deprecated in a particular way.

        This is a very precise test for unusual requirements. The 
        applyDeprecated helper function is probably more suited for most tests
        as it allows you to simply specify the deprecation format being used
        and will ensure that that is issued for the function being called.

        :param expected: a list of the deprecation warnings expected, in order
        :param callable: The callable to call
        :param args: The positional arguments for the callable
        :param kwargs: The keyword arguments for the callable
        """
        call_warnings, result = self._capture_warnings(callable,
            *args, **kwargs)
        self.assertEqual(expected, call_warnings)
        return result

    def _startLogFile(self):
        """Send bzr and test log messages to a temporary file.

        The file is removed as the test is torn down.
        """
        fileno, name = tempfile.mkstemp(suffix='.log', prefix='testbzr')
        self._log_file = os.fdopen(fileno, 'w+')
        self._log_nonce = bzrlib.trace.enable_test_log(self._log_file)
        self._log_file_name = name
        self.addCleanup(self._finishLogFile)

    def _finishLogFile(self):
        """Finished with the log file.

        Read contents into memory, close, and delete.
        """
        if self._log_file is None:
            return
        bzrlib.trace.disable_test_log(self._log_nonce)
        self._log_file.seek(0)
        self._log_contents = self._log_file.read()
        self._log_file.close()
        os.remove(self._log_file_name)
        self._log_file = self._log_file_name = None

    def addCleanup(self, callable):
        """Arrange to run a callable when this case is torn down.

        Callables are run in the reverse of the order they are registered, 
        ie last-in first-out.
        """
        if callable in self._cleanups:
            raise ValueError("cleanup function %r already registered on %s" 
                    % (callable, self))
        self._cleanups.append(callable)

    def _cleanEnvironment(self):
        new_env = {
            'HOME': os.getcwd(),
            'APPDATA': os.getcwd(),
            'BZR_EMAIL': None,
            'BZREMAIL': None, # may still be present in the environment
            'EMAIL': None,
            'BZR_PROGRESS_BAR': None,
        }
        self.__old_env = {}
        self.addCleanup(self._restoreEnvironment)
        for name, value in new_env.iteritems():
            self._captureVar(name, value)

    def _captureVar(self, name, newvalue):
        """Set an environment variable, and reset it when finished."""
        self.__old_env[name] = osutils.set_or_unset_env(name, newvalue)

    def _restoreEnvironment(self):
        for name, value in self.__old_env.iteritems():
            osutils.set_or_unset_env(name, value)

    def tearDown(self):
        self._runCleanups()
        unittest.TestCase.tearDown(self)

    def time(self, callable, *args, **kwargs):
        """Run callable and accrue the time it takes to the benchmark time.
        
        If lsprofiling is enabled (i.e. by --lsprof-time to bzr selftest) then
        this will cause lsprofile statistics to be gathered and stored in
        self._benchcalls.
        """
        if self._benchtime is None:
            self._benchtime = 0
        start = time.time()
        try:
            if not self._gather_lsprof_in_benchmarks:
                return callable(*args, **kwargs)
            else:
                # record this benchmark
                ret, stats = bzrlib.lsprof.profile(callable, *args, **kwargs)
                stats.sort()
                self._benchcalls.append(((callable, args, kwargs), stats))
                return ret
        finally:
            self._benchtime += time.time() - start

    def _runCleanups(self):
        """Run registered cleanup functions. 

        This should only be called from TestCase.tearDown.
        """
        # TODO: Perhaps this should keep running cleanups even if 
        # one of them fails?
        for cleanup_fn in reversed(self._cleanups):
            cleanup_fn()

    def log(self, *args):
        mutter(*args)

    def _get_log(self):
        """Return as a string the log for this test"""
        if self._log_file_name:
            return open(self._log_file_name).read()
        else:
            return self._log_contents
        # TODO: Delete the log after it's been read in

    def capture(self, cmd, retcode=0):
        """Shortcut that splits cmd into words, runs, and returns stdout"""
        return self.run_bzr_captured(cmd.split(), retcode=retcode)[0]

    def run_bzr_captured(self, argv, retcode=0, encoding=None, stdin=None):
        """Invoke bzr and return (stdout, stderr).

        Useful for code that wants to check the contents of the
        output, the way error messages are presented, etc.

        This should be the main method for tests that want to exercise the
        overall behavior of the bzr application (rather than a unit test
        or a functional test of the library.)

        Much of the old code runs bzr by forking a new copy of Python, but
        that is slower, harder to debug, and generally not necessary.

        This runs bzr through the interface that catches and reports
        errors, and with logging set to something approximating the
        default, so that error reporting can be checked.

        :param argv: arguments to invoke bzr
        :param retcode: expected return code, or None for don't-care.
        :param encoding: encoding for sys.stdout and sys.stderr
        :param stdin: A string to be used as stdin for the command.
        """
        if encoding is None:
            encoding = bzrlib.user_encoding
        if stdin is not None:
            stdin = StringIO(stdin)
        stdout = StringIOWrapper()
        stderr = StringIOWrapper()
        stdout.encoding = encoding
        stderr.encoding = encoding

        self.log('run bzr: %r', argv)
        # FIXME: don't call into logging here
        handler = logging.StreamHandler(stderr)
        handler.setLevel(logging.INFO)
        logger = logging.getLogger('')
        logger.addHandler(handler)
        old_ui_factory = bzrlib.ui.ui_factory
        bzrlib.ui.ui_factory = bzrlib.tests.blackbox.TestUIFactory(
            stdout=stdout,
            stderr=stderr)
        bzrlib.ui.ui_factory.stdin = stdin
        try:
            result = self.apply_redirected(stdin, stdout, stderr,
                                           bzrlib.commands.run_bzr_catch_errors,
                                           argv)
        finally:
            logger.removeHandler(handler)
            bzrlib.ui.ui_factory = old_ui_factory

        out = stdout.getvalue()
        err = stderr.getvalue()
        if out:
            self.log('output:\n%r', out)
        if err:
            self.log('errors:\n%r', err)
        if retcode is not None:
            self.assertEquals(retcode, result)
        return out, err

    def run_bzr(self, *args, **kwargs):
        """Invoke bzr, as if it were run from the command line.

        This should be the main method for tests that want to exercise the
        overall behavior of the bzr application (rather than a unit test
        or a functional test of the library.)

        This sends the stdout/stderr results into the test's log,
        where it may be useful for debugging.  See also run_captured.

        :param stdin: A string to be used as stdin for the command.
        """
        retcode = kwargs.pop('retcode', 0)
        encoding = kwargs.pop('encoding', None)
        stdin = kwargs.pop('stdin', None)
        return self.run_bzr_captured(args, retcode=retcode, encoding=encoding, stdin=stdin)

    def run_bzr_decode(self, *args, **kwargs):
        if 'encoding' in kwargs:
            encoding = kwargs['encoding']
        else:
            encoding = bzrlib.user_encoding
        return self.run_bzr(*args, **kwargs)[0].decode(encoding)

    def run_bzr_error(self, error_regexes, *args, **kwargs):
        """Run bzr, and check that stderr contains the supplied regexes
        
        :param error_regexes: Sequence of regular expressions which 
            must each be found in the error output. The relative ordering
            is not enforced.
        :param args: command-line arguments for bzr
        :param kwargs: Keyword arguments which are interpreted by run_bzr
            This function changes the default value of retcode to be 3,
            since in most cases this is run when you expect bzr to fail.
        :return: (out, err) The actual output of running the command (in case you
                 want to do more inspection)

        Examples of use:
            # Make sure that commit is failing because there is nothing to do
            self.run_bzr_error(['no changes to commit'],
                               'commit', '-m', 'my commit comment')
            # Make sure --strict is handling an unknown file, rather than
            # giving us the 'nothing to do' error
            self.build_tree(['unknown'])
            self.run_bzr_error(['Commit refused because there are unknown files'],
                               'commit', '--strict', '-m', 'my commit comment')
        """
        kwargs.setdefault('retcode', 3)
        out, err = self.run_bzr(*args, **kwargs)
        for regex in error_regexes:
            self.assertContainsRe(err, regex)
        return out, err

    def run_bzr_subprocess(self, *args, **kwargs):
        """Run bzr in a subprocess for testing.

        This starts a new Python interpreter and runs bzr in there. 
        This should only be used for tests that have a justifiable need for
        this isolation: e.g. they are testing startup time, or signal
        handling, or early startup code, etc.  Subprocess code can't be 
        profiled or debugged so easily.

        :param retcode: The status code that is expected.  Defaults to 0.  If
            None is supplied, the status code is not checked.
        :param env_changes: A dictionary which lists changes to environment
            variables. A value of None will unset the env variable.
            The values must be strings. The change will only occur in the
            child, so you don't need to fix the environment after running.
        :param universal_newlines: Convert CRLF => LF
        """
        env_changes = kwargs.get('env_changes', {})

        old_env = {}

        def cleanup_environment():
            for env_var, value in env_changes.iteritems():
                old_env[env_var] = osutils.set_or_unset_env(env_var, value)

        def restore_environment():
            for env_var, value in old_env.iteritems():
                osutils.set_or_unset_env(env_var, value)

        bzr_path = os.path.dirname(os.path.dirname(bzrlib.__file__))+'/bzr'
        if not os.path.isfile(bzr_path):
            # We are probably installed. Assume sys.argv is the right file
            bzr_path = sys.argv[0]
        args = list(args)

        try:
            # win32 subprocess doesn't support preexec_fn
            # so we will avoid using it on all platforms, just to
            # make sure the code path is used, and we don't break on win32
            cleanup_environment()
            process = Popen([sys.executable, bzr_path]+args,
                             stdout=PIPE, stderr=PIPE)
        finally:
            restore_environment()
            
        out = process.stdout.read()
        err = process.stderr.read()

        if kwargs.get('universal_newlines', False):
            out = out.replace('\r\n', '\n')
            err = err.replace('\r\n', '\n')

        retcode = process.wait()
        supplied_retcode = kwargs.get('retcode', 0)
        if supplied_retcode is not None:
            if supplied_retcode != retcode:
                mutter('Output of bzr %s:\n%s', args, out)
                mutter('Error for bzr %s:\n%s', args, err)
                self.fail('Command bzr %s failed with retcode %s != %s'
                          % (args, supplied_retcode, retcode))
        return [out, err]

    def check_inventory_shape(self, inv, shape):
        """Compare an inventory to a list of expected names.

        Fail if they are not precisely equal.
        """
        extras = []
        shape = list(shape)             # copy
        for path, ie in inv.entries():
            name = path.replace('\\', '/')
            if ie.kind == 'dir':
                name = name + '/'
            if name in shape:
                shape.remove(name)
            else:
                extras.append(name)
        if shape:
            self.fail("expected paths not found in inventory: %r" % shape)
        if extras:
            self.fail("unexpected paths found in inventory: %r" % extras)

    def apply_redirected(self, stdin=None, stdout=None, stderr=None,
                         a_callable=None, *args, **kwargs):
        """Call callable with redirected std io pipes.

        Returns the return code."""
        if not callable(a_callable):
            raise ValueError("a_callable must be callable.")
        if stdin is None:
            stdin = StringIO("")
        if stdout is None:
            if getattr(self, "_log_file", None) is not None:
                stdout = self._log_file
            else:
                stdout = StringIO()
        if stderr is None:
            if getattr(self, "_log_file", None is not None):
                stderr = self._log_file
            else:
                stderr = StringIO()
        real_stdin = sys.stdin
        real_stdout = sys.stdout
        real_stderr = sys.stderr
        try:
            sys.stdout = stdout
            sys.stderr = stderr
            sys.stdin = stdin
            return a_callable(*args, **kwargs)
        finally:
            sys.stdout = real_stdout
            sys.stderr = real_stderr
            sys.stdin = real_stdin

    @symbol_versioning.deprecated_method(symbol_versioning.zero_eleven)
    def merge(self, branch_from, wt_to):
        """A helper for tests to do a ui-less merge.

        This should move to the main library when someone has time to integrate
        it in.
        """
        # minimal ui-less merge.
        wt_to.branch.fetch(branch_from)
        base_rev = common_ancestor(branch_from.last_revision(),
                                   wt_to.branch.last_revision(),
                                   wt_to.branch.repository)
        merge_inner(wt_to.branch, branch_from.basis_tree(),
                    wt_to.branch.repository.revision_tree(base_rev),
                    this_tree=wt_to)
        wt_to.add_parent_tree_id(branch_from.last_revision())


BzrTestBase = TestCase

     
class TestCaseInTempDir(TestCase):
    """Derived class that runs a test within a temporary directory.

    This is useful for tests that need to create a branch, etc.

    The directory is created in a slightly complex way: for each
    Python invocation, a new temporary top-level directory is created.
    All test cases create their own directory within that.  If the
    tests complete successfully, the directory is removed.

    InTempDir is an old alias for FunctionalTestCase.
    """

    TEST_ROOT = None
    _TEST_NAME = 'test'
    OVERRIDE_PYTHON = 'python'

    def check_file_contents(self, filename, expect):
        self.log("check contents of file %s" % filename)
        contents = file(filename, 'r').read()
        if contents != expect:
            self.log("expected: %r" % expect)
            self.log("actually: %r" % contents)
            self.fail("contents of %s not as expected" % filename)

    def _make_test_root(self):
        if TestCaseInTempDir.TEST_ROOT is not None:
            return
        i = 0
        while True:
            root = u'test%04d.tmp' % i
            try:
                os.mkdir(root)
            except OSError, e:
                if e.errno == errno.EEXIST:
                    i += 1
                    continue
                else:
                    raise
            # successfully created
            TestCaseInTempDir.TEST_ROOT = osutils.abspath(root)
            break
        # make a fake bzr directory there to prevent any tests propagating
        # up onto the source directory's real branch
        bzrdir.BzrDir.create_standalone_workingtree(TestCaseInTempDir.TEST_ROOT)

    def setUp(self):
        super(TestCaseInTempDir, self).setUp()
        self._make_test_root()
        _currentdir = os.getcwdu()
        # shorten the name, to avoid test failures due to path length
        short_id = self.id().replace('bzrlib.tests.', '') \
                   .replace('__main__.', '')[-100:]
        # it's possible the same test class is run several times for
        # parameterized tests, so make sure the names don't collide.  
        i = 0
        while True:
            if i > 0:
                candidate_dir = '%s/%s.%d' % (self.TEST_ROOT, short_id, i)
            else:
                candidate_dir = '%s/%s' % (self.TEST_ROOT, short_id)
            if os.path.exists(candidate_dir):
                i = i + 1
                continue
            else:
                os.mkdir(candidate_dir)
                self.test_home_dir = candidate_dir + '/home'
                os.mkdir(self.test_home_dir)
                self.test_dir = candidate_dir + '/work'
                os.mkdir(self.test_dir)
                os.chdir(self.test_dir)
                break
        os.environ['HOME'] = self.test_home_dir
        os.environ['APPDATA'] = self.test_home_dir
        def _leaveDirectory():
            os.chdir(_currentdir)
        self.addCleanup(_leaveDirectory)
        
    def build_tree(self, shape, line_endings='native', transport=None):
        """Build a test tree according to a pattern.

        shape is a sequence of file specifications.  If the final
        character is '/', a directory is created.

        This assumes that all the elements in the tree being built are new.

        This doesn't add anything to a branch.
        :param line_endings: Either 'binary' or 'native'
                             in binary mode, exact contents are written
                             in native mode, the line endings match the
                             default platform endings.

        :param transport: A transport to write to, for building trees on 
                          VFS's. If the transport is readonly or None,
                          "." is opened automatically.
        """
        # It's OK to just create them using forward slashes on windows.
        if transport is None or transport.is_readonly():
            transport = get_transport(".")
        for name in shape:
            self.assert_(isinstance(name, basestring))
            if name[-1] == '/':
                transport.mkdir(urlutils.escape(name[:-1]))
            else:
                if line_endings == 'binary':
                    end = '\n'
                elif line_endings == 'native':
                    end = os.linesep
                else:
                    raise errors.BzrError('Invalid line ending request %r' % (line_endings,))
                content = "contents of %s%s" % (name.encode('utf-8'), end)
                # Technically 'put()' is the right command. However, put
                # uses an AtomicFile, which requires an extra rename into place
                # As long as the files didn't exist in the past, append() will
                # do the same thing as put()
                # On jam's machine, make_kernel_like_tree is:
                #   put:    4.5-7.5s (averaging 6s)
                #   append: 2.9-4.5s
                #   put_non_atomic: 2.9-4.5s
                transport.put_bytes_non_atomic(urlutils.escape(name), content)

    def build_tree_contents(self, shape):
        build_tree_contents(shape)

    def failUnlessExists(self, path):
        """Fail unless path, which may be abs or relative, exists."""
        self.failUnless(osutils.lexists(path))

    def failIfExists(self, path):
        """Fail if path, which may be abs or relative, exists."""
        self.failIf(osutils.lexists(path))
        
    def assertFileEqual(self, content, path):
        """Fail if path does not contain 'content'."""
        self.failUnless(osutils.lexists(path))
        # TODO: jam 20060427 Shouldn't this be 'rb'?
        self.assertEqualDiff(content, open(path, 'r').read())


class TestCaseWithTransport(TestCaseInTempDir):
    """A test case that provides get_url and get_readonly_url facilities.

    These back onto two transport servers, one for readonly access and one for
    read write access.

    If no explicit class is provided for readonly access, a
    ReadonlyTransportDecorator is used instead which allows the use of non disk
    based read write transports.

    If an explicit class is provided for readonly access, that server and the 
    readwrite one must both define get_url() as resolving to os.getcwd().
    """

    def __init__(self, methodName='testMethod'):
        super(TestCaseWithTransport, self).__init__(methodName)
        self.__readonly_server = None
        self.__server = None
        self.transport_server = default_transport
        self.transport_readonly_server = None

    def get_readonly_url(self, relpath=None):
        """Get a URL for the readonly transport.

        This will either be backed by '.' or a decorator to the transport 
        used by self.get_url()
        relpath provides for clients to get a path relative to the base url.
        These should only be downwards relative, not upwards.
        """
        base = self.get_readonly_server().get_url()
        if relpath is not None:
            if not base.endswith('/'):
                base = base + '/'
            base = base + relpath
        return base

    def get_readonly_server(self):
        """Get the server instance for the readonly transport

        This is useful for some tests with specific servers to do diagnostics.
        """
        if self.__readonly_server is None:
            if self.transport_readonly_server is None:
                # readonly decorator requested
                # bring up the server
                self.get_url()
                self.__readonly_server = ReadonlyServer()
                self.__readonly_server.setUp(self.__server)
            else:
                self.__readonly_server = self.transport_readonly_server()
                self.__readonly_server.setUp()
            self.addCleanup(self.__readonly_server.tearDown)
        return self.__readonly_server

    def get_server(self):
        """Get the read/write server instance.

        This is useful for some tests with specific servers that need
        diagnostics.
        """
        if self.__server is None:
            self.__server = self.transport_server()
            self.__server.setUp()
            self.addCleanup(self.__server.tearDown)
        return self.__server

    def get_url(self, relpath=None):
        """Get a URL (or maybe a path) for the readwrite transport.

        This will either be backed by '.' or to an equivalent non-file based
        facility.
        relpath provides for clients to get a path relative to the base url.
        These should only be downwards relative, not upwards.
        """
        base = self.get_server().get_url()
        if relpath is not None and relpath != '.':
            if not base.endswith('/'):
                base = base + '/'
            # XXX: Really base should be a url; we did after all call
            # get_url()!  But sometimes it's just a path (from
            # LocalAbspathServer), and it'd be wrong to append urlescaped data
            # to a non-escaped local path.
            if base.startswith('./') or base.startswith('/'):
                base += relpath
            else:
                base += urlutils.escape(relpath)
        return base

    def get_transport(self):
        """Return a writeable transport for the test scratch space"""
        t = get_transport(self.get_url())
        self.assertFalse(t.is_readonly())
        return t

    def get_readonly_transport(self):
        """Return a readonly transport for the test scratch space
        
        This can be used to test that operations which should only need
        readonly access in fact do not try to write.
        """
        t = get_transport(self.get_readonly_url())
        self.assertTrue(t.is_readonly())
        return t

    def make_branch(self, relpath, format=None):
        """Create a branch on the transport at relpath."""
        repo = self.make_repository(relpath, format=format)
        return repo.bzrdir.create_branch()

    def make_bzrdir(self, relpath, format=None):
        try:
            # might be a relative or absolute path
            maybe_a_url = self.get_url(relpath)
<<<<<<< HEAD
            segments = maybe_a_url.split('/')
            t = get_transport(maybe_a_url)
            if segments and segments[-1] not in ('', '.'):
=======
            segments = maybe_a_url.rsplit('/', 1)
            t = get_transport(maybe_a_url)
            if len(segments) > 1 and segments[-1] not in ('', '.'):
>>>>>>> f9695908
                try:
                    t.mkdir('.')
                except errors.FileExists:
                    pass
            if format is None:
                format = bzrlib.bzrdir.BzrDirFormat.get_default_format()
            return format.initialize_on_transport(t)
        except errors.UninitializableFormat:
            raise TestSkipped("Format %s is not initializable." % format)

    def make_repository(self, relpath, shared=False, format=None):
        """Create a repository on our default transport at relpath."""
        made_control = self.make_bzrdir(relpath, format=format)
        return made_control.create_repository(shared=shared)

    def make_branch_and_memory_tree(self, relpath):
        """Create a branch on the default transport and a MemoryTree for it."""
        b = self.make_branch(relpath)
        return memorytree.MemoryTree.create_on_branch(b)

    def make_branch_and_tree(self, relpath, format=None):
        """Create a branch on the transport and a tree locally.

        If the transport is not a LocalTransport, the Tree can't be created on
        the transport.  In that case the working tree is created in the local
        directory, and the returned tree's branch and repository will also be
        accessed locally.

        This will fail if the original default transport for this test
        case wasn't backed by the working directory, as the branch won't
        be on disk for us to open it.  

        :param format: The BzrDirFormat.
        :returns: the WorkingTree.
        """
        # TODO: always use the local disk path for the working tree,
        # this obviously requires a format that supports branch references
        # so check for that by checking bzrdir.BzrDirFormat.get_default_format()
        # RBC 20060208
        b = self.make_branch(relpath, format=format)
        try:
            return b.bzrdir.create_workingtree()
        except errors.NotLocalUrl:
            # We can only make working trees locally at the moment.  If the
            # transport can't support them, then reopen the branch on a local
            # transport, and create the working tree there.  
            #
            # Possibly we should instead keep
            # the non-disk-backed branch and create a local checkout?
            bd = bzrdir.BzrDir.open(relpath)
            return bd.create_workingtree()

    def assertIsDirectory(self, relpath, transport):
        """Assert that relpath within transport is a directory.

        This may not be possible on all transports; in that case it propagates
        a TransportNotPossible.
        """
        try:
            mode = transport.stat(relpath).st_mode
        except errors.NoSuchFile:
            self.fail("path %s is not a directory; no such file"
                      % (relpath))
        if not stat.S_ISDIR(mode):
            self.fail("path %s is not a directory; has mode %#o"
                      % (relpath, mode))


class ChrootedTestCase(TestCaseWithTransport):
    """A support class that provides readonly urls outside the local namespace.

    This is done by checking if self.transport_server is a MemoryServer. if it
    is then we are chrooted already, if it is not then an HttpServer is used
    for readonly urls.

    TODO RBC 20060127: make this an option to TestCaseWithTransport so it can
                       be used without needed to redo it when a different 
                       subclass is in use ?
    """

    def setUp(self):
        super(ChrootedTestCase, self).setUp()
        if not self.transport_server == bzrlib.transport.memory.MemoryServer:
            self.transport_readonly_server = bzrlib.transport.http.HttpServer


def filter_suite_by_re(suite, pattern):
    result = TestUtil.TestSuite()
    filter_re = re.compile(pattern)
    for test in iter_suite_tests(suite):
        if filter_re.search(test.id()):
            result.addTest(test)
    return result


def run_suite(suite, name='test', verbose=False, pattern=".*",
              stop_on_failure=False, keep_output=False,
              transport=None, lsprof_timed=None, bench_history=None):
    TestCaseInTempDir._TEST_NAME = name
    TestCase._gather_lsprof_in_benchmarks = lsprof_timed
    if verbose:
        verbosity = 2
        pb = None
    else:
        verbosity = 1
        pb = progress.ProgressBar()
    runner = TextTestRunner(stream=sys.stdout,
                            descriptions=0,
                            verbosity=verbosity,
                            keep_output=keep_output,
                            pb=pb,
                            bench_history=bench_history)
    runner.stop_on_failure=stop_on_failure
    if pattern != '.*':
        suite = filter_suite_by_re(suite, pattern)
    result = runner.run(suite)
    return result.wasSuccessful()


def selftest(verbose=False, pattern=".*", stop_on_failure=True,
             keep_output=False,
             transport=None,
             test_suite_factory=None,
             lsprof_timed=None,
             bench_history=None):
    """Run the whole test suite under the enhanced runner"""
    # XXX: Very ugly way to do this...
    # Disable warning about old formats because we don't want it to disturb
    # any blackbox tests.
    from bzrlib import repository
    repository._deprecation_warning_done = True

    global default_transport
    if transport is None:
        transport = default_transport
    old_transport = default_transport
    default_transport = transport
    try:
        if test_suite_factory is None:
            suite = test_suite()
        else:
            suite = test_suite_factory()
        return run_suite(suite, 'testbzr', verbose=verbose, pattern=pattern,
                     stop_on_failure=stop_on_failure, keep_output=keep_output,
                     transport=transport,
                     lsprof_timed=lsprof_timed,
                     bench_history=bench_history)
    finally:
        default_transport = old_transport


def test_suite():
    """Build and return TestSuite for the whole of bzrlib.
    
    This function can be replaced if you need to change the default test
    suite on a global basis, but it is not encouraged.
    """
    testmod_names = [
                   'bzrlib.tests.test_ancestry',
                   'bzrlib.tests.test_api',
                   'bzrlib.tests.test_atomicfile',
                   'bzrlib.tests.test_bad_files',
                   'bzrlib.tests.test_branch',
                   'bzrlib.tests.test_bundle',
                   'bzrlib.tests.test_bzrdir',
                   'bzrlib.tests.test_cache_utf8',
                   'bzrlib.tests.test_command',
                   'bzrlib.tests.test_commit',
                   'bzrlib.tests.test_commit_merge',
                   'bzrlib.tests.test_config',
                   'bzrlib.tests.test_conflicts',
                   'bzrlib.tests.test_decorators',
                   'bzrlib.tests.test_diff',
                   'bzrlib.tests.test_doc_generate',
                   'bzrlib.tests.test_errors',
                   'bzrlib.tests.test_escaped_store',
                   'bzrlib.tests.test_fetch',
                   'bzrlib.tests.test_gpg',
                   'bzrlib.tests.test_graph',
                   'bzrlib.tests.test_hashcache',
                   'bzrlib.tests.test_http',
                   'bzrlib.tests.test_http_response',
                   'bzrlib.tests.test_identitymap',
                   'bzrlib.tests.test_ignores',
                   'bzrlib.tests.test_inv',
                   'bzrlib.tests.test_knit',
                   'bzrlib.tests.test_lazy_import',
                   'bzrlib.tests.test_lockdir',
                   'bzrlib.tests.test_lockable_files',
                   'bzrlib.tests.test_log',
                   'bzrlib.tests.test_memorytree',
                   'bzrlib.tests.test_merge',
                   'bzrlib.tests.test_merge3',
                   'bzrlib.tests.test_merge_core',
                   'bzrlib.tests.test_missing',
                   'bzrlib.tests.test_msgeditor',
                   'bzrlib.tests.test_nonascii',
                   'bzrlib.tests.test_options',
                   'bzrlib.tests.test_osutils',
                   'bzrlib.tests.test_patch',
                   'bzrlib.tests.test_patches',
                   'bzrlib.tests.test_permissions',
                   'bzrlib.tests.test_plugins',
                   'bzrlib.tests.test_progress',
                   'bzrlib.tests.test_reconcile',
                   'bzrlib.tests.test_repository',
                   'bzrlib.tests.test_revert',
                   'bzrlib.tests.test_revision',
                   'bzrlib.tests.test_revisionnamespaces',
                   'bzrlib.tests.test_revisiontree',
                   'bzrlib.tests.test_rio',
                   'bzrlib.tests.test_sampler',
                   'bzrlib.tests.test_selftest',
                   'bzrlib.tests.test_setup',
                   'bzrlib.tests.test_sftp_transport',
                   'bzrlib.tests.test_ftp_transport',
                   'bzrlib.tests.test_smart_add',
                   'bzrlib.tests.test_source',
                   'bzrlib.tests.test_status',
                   'bzrlib.tests.test_store',
                   'bzrlib.tests.test_symbol_versioning',
                   'bzrlib.tests.test_testament',
                   'bzrlib.tests.test_textfile',
                   'bzrlib.tests.test_textmerge',
                   'bzrlib.tests.test_trace',
                   'bzrlib.tests.test_transactions',
                   'bzrlib.tests.test_transform',
                   'bzrlib.tests.test_transport',
                   'bzrlib.tests.test_tree',
                   'bzrlib.tests.test_treebuilder',
                   'bzrlib.tests.test_tsort',
                   'bzrlib.tests.test_tuned_gzip',
                   'bzrlib.tests.test_ui',
                   'bzrlib.tests.test_upgrade',
                   'bzrlib.tests.test_urlutils',
                   'bzrlib.tests.test_versionedfile',
                   'bzrlib.tests.test_version',
                   'bzrlib.tests.test_weave',
                   'bzrlib.tests.test_whitebox',
                   'bzrlib.tests.test_workingtree',
                   'bzrlib.tests.test_xml',
                   ]
    test_transport_implementations = [
        'bzrlib.tests.test_transport_implementations',
        'bzrlib.tests.test_read_bundle',
        ]
    suite = TestUtil.TestSuite()
    loader = TestUtil.TestLoader()
    suite.addTest(loader.loadTestsFromModuleNames(testmod_names))
    from bzrlib.transport import TransportTestProviderAdapter
    adapter = TransportTestProviderAdapter()
    adapt_modules(test_transport_implementations, adapter, loader, suite)
    for package in packages_to_test():
        suite.addTest(package.test_suite())
    for m in MODULES_TO_TEST:
        suite.addTest(loader.loadTestsFromModule(m))
    for m in MODULES_TO_DOCTEST:
        suite.addTest(doctest.DocTestSuite(m))
    for name, plugin in bzrlib.plugin.all_plugins().items():
        if getattr(plugin, 'test_suite', None) is not None:
            suite.addTest(plugin.test_suite())
    return suite


def adapt_modules(mods_list, adapter, loader, suite):
    """Adapt the modules in mods_list using adapter and add to suite."""
    for test in iter_suite_tests(loader.loadTestsFromModuleNames(mods_list)):
        suite.addTests(adapter.adapt(test))<|MERGE_RESOLUTION|>--- conflicted
+++ resolved
@@ -1256,15 +1256,9 @@
         try:
             # might be a relative or absolute path
             maybe_a_url = self.get_url(relpath)
-<<<<<<< HEAD
-            segments = maybe_a_url.split('/')
-            t = get_transport(maybe_a_url)
-            if segments and segments[-1] not in ('', '.'):
-=======
             segments = maybe_a_url.rsplit('/', 1)
             t = get_transport(maybe_a_url)
             if len(segments) > 1 and segments[-1] not in ('', '.'):
->>>>>>> f9695908
                 try:
                     t.mkdir('.')
                 except errors.FileExists:
