--- conflicted
+++ resolved
@@ -397,22 +397,12 @@
                  strict=None,
                  ):
         ExtendedTestResult.__init__(self, stream, descriptions, verbosity,
-<<<<<<< HEAD
-            bench_history, num_tests, strict)
+            bench_history, strict)
         # We no longer pass them around, but just rely on the UIFactory stack
         # for state
         if pb is not None:
             warnings.warn("Passing pb to TextTestResult is deprecated")
         self.pb = self.ui.nested_progress_bar()
-=======
-            bench_history, strict)
-        if pb is None:
-            self.pb = self.ui.nested_progress_bar()
-            self._supplied_pb = False
-        else:
-            self.pb = pb
-            self._supplied_pb = True
->>>>>>> 16e293ff
         self.pb.show_pct = False
         self.pb.show_spinner = False
         self.pb.show_eta = False,
