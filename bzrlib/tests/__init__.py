--- conflicted
+++ resolved
@@ -2805,11 +2805,8 @@
                    'bzrlib.tests.test_errors',
                    'bzrlib.tests.test_extract',
                    'bzrlib.tests.test_fetch',
-<<<<<<< HEAD
+                   'bzrlib.tests.test_fifo_cache',
                    'bzrlib.tests.test_filters',
-=======
-                   'bzrlib.tests.test_fifo_cache',
->>>>>>> 76f70c14
                    'bzrlib.tests.test_ftp_transport',
                    'bzrlib.tests.test_foreign',
                    'bzrlib.tests.test_generate_docs',
