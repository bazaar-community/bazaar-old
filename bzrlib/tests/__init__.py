--- conflicted
+++ resolved
@@ -34,11 +34,7 @@
 import logging
 import os
 import re
-<<<<<<< HEAD
-import shutil
-=======
 import shlex
->>>>>>> a887752d
 import stat
 from subprocess import Popen, PIPE
 import sys
