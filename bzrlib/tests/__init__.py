# Copyright (C) 2005, 2006 by Canonical Ltd
#
# This program is free software; you can redistribute it and/or modify
# it under the terms of the GNU General Public License as published by
# the Free Software Foundation; either version 2 of the License, or
# (at your option) any later version.
#
# This program is distributed in the hope that it will be useful,
# but WITHOUT ANY WARRANTY; without even the implied warranty of
# MERCHANTABILITY or FITNESS FOR A PARTICULAR PURPOSE.  See the
# GNU General Public License for more details.
#
# You should have received a copy of the GNU General Public License
# along with this program; if not, write to the Free Software
# Foundation, Inc., 59 Temple Place, Suite 330, Boston, MA  02111-1307  USA


# TODO: Perhaps there should be an API to find out if bzr running under the
# test suite -- some plugins might want to avoid making intrusive changes if
# this is the case.  However, we want behaviour under to test to diverge as
# little as possible, so this should be used rarely if it's added at all.
# (Suggestion from j-a-meinel, 2005-11-24)

# NOTE: Some classes in here use camelCaseNaming() rather than
# underscore_naming().  That's for consistency with unittest; it's not the
# general style of bzrlib.  Please continue that consistency when adding e.g.
# new assertFoo() methods.

import codecs
from cStringIO import StringIO
import difflib
import doctest
import errno
import logging
import os
import re
import shlex
import stat
from subprocess import Popen, PIPE
import sys
import tempfile
import unittest
import time


import bzrlib.branch
import bzrlib.bzrdir as bzrdir
import bzrlib.commands
import bzrlib.bundle.serializer
import bzrlib.errors as errors
import bzrlib.inventory
import bzrlib.iterablefile
import bzrlib.lockdir
try:
    import bzrlib.lsprof
except ImportError:
    # lsprof not available
    pass
from bzrlib.merge import merge_inner
import bzrlib.merge3
import bzrlib.osutils
import bzrlib.osutils as osutils
import bzrlib.plugin
import bzrlib.progress as progress
from bzrlib.revision import common_ancestor
import bzrlib.store
from bzrlib import symbol_versioning
import bzrlib.trace
from bzrlib.transport import get_transport
import bzrlib.transport
from bzrlib.transport.local import LocalRelpathServer
from bzrlib.transport.readonly import ReadonlyServer
from bzrlib.trace import mutter
from bzrlib.tests import TestUtil
from bzrlib.tests.TestUtil import (
                          TestSuite,
                          TestLoader,
                          )
from bzrlib.tests.treeshape import build_tree_contents
import bzrlib.urlutils as urlutils
from bzrlib.workingtree import WorkingTree, WorkingTreeFormat2

default_transport = LocalRelpathServer

MODULES_TO_TEST = []
MODULES_TO_DOCTEST = [
                      bzrlib.branch,
                      bzrlib.bundle.serializer,
                      bzrlib.commands,
                      bzrlib.errors,
                      bzrlib.inventory,
                      bzrlib.iterablefile,
                      bzrlib.lockdir,
                      bzrlib.merge3,
                      bzrlib.option,
                      bzrlib.osutils,
                      bzrlib.store
                      ]


def packages_to_test():
    """Return a list of packages to test.

    The packages are not globally imported so that import failures are
    triggered when running selftest, not when importing the command.
    """
    import bzrlib.doc
    import bzrlib.tests.blackbox
    import bzrlib.tests.branch_implementations
    import bzrlib.tests.bzrdir_implementations
    import bzrlib.tests.interrepository_implementations
    import bzrlib.tests.interversionedfile_implementations
    import bzrlib.tests.intertree_implementations
    import bzrlib.tests.repository_implementations
    import bzrlib.tests.revisionstore_implementations
    import bzrlib.tests.tree_implementations
    import bzrlib.tests.workingtree_implementations
    return [
            bzrlib.doc,
            bzrlib.tests.blackbox,
            bzrlib.tests.branch_implementations,
            bzrlib.tests.bzrdir_implementations,
            bzrlib.tests.interrepository_implementations,
            bzrlib.tests.interversionedfile_implementations,
            bzrlib.tests.intertree_implementations,
            bzrlib.tests.repository_implementations,
            bzrlib.tests.revisionstore_implementations,
            bzrlib.tests.tree_implementations,
            bzrlib.tests.workingtree_implementations,
            ]


class _MyResult(unittest._TextTestResult):
    """Custom TestResult.

    Shows output in a different format, including displaying runtime for tests.
    """
    stop_early = False
    
    def __init__(self, stream, descriptions, verbosity, pb=None,
                 bench_history=None):
        """Construct new TestResult.

        :param bench_history: Optionally, a writable file object to accumulate
            benchmark results.
        """
        unittest._TextTestResult.__init__(self, stream, descriptions, verbosity)
        self.pb = pb
        if bench_history is not None:
            from bzrlib.version import _get_bzr_source_tree
            src_tree = _get_bzr_source_tree()
            if src_tree:
                revision_id = src_tree.last_revision()
            else:
                # XXX: If there's no branch, what should we do?
                revision_id = ''
            bench_history.write("--date %s %s\n" % (time.time(), revision_id))
        self._bench_history = bench_history
    
    def extractBenchmarkTime(self, testCase):
        """Add a benchmark time for the current test case."""
        self._benchmarkTime = getattr(testCase, "_benchtime", None)
    
    def _elapsedTestTimeString(self):
        """Return a time string for the overall time the current test has taken."""
        return self._formatTime(time.time() - self._start_time)

    def _testTimeString(self):
        if self._benchmarkTime is not None:
            return "%s/%s" % (
                self._formatTime(self._benchmarkTime),
                self._elapsedTestTimeString())
        else:
            return "      %s" % self._elapsedTestTimeString()

    def _formatTime(self, seconds):
        """Format seconds as milliseconds with leading spaces."""
        return "%5dms" % (1000 * seconds)

    def _ellipsise_unimportant_words(self, a_string, final_width,
                                   keep_start=False):
        """Add ellipses (sp?) for overly long strings.
        
        :param keep_start: If true preserve the start of a_string rather
                           than the end of it.
        """
        if keep_start:
            if len(a_string) > final_width:
                result = a_string[:final_width-3] + '...'
            else:
                result = a_string
        else:
            if len(a_string) > final_width:
                result = '...' + a_string[3-final_width:]
            else:
                result = a_string
        return result.ljust(final_width)

    def startTest(self, test):
        unittest.TestResult.startTest(self, test)
        # In a short description, the important words are in
        # the beginning, but in an id, the important words are
        # at the end
        SHOW_DESCRIPTIONS = False

        if not self.showAll and self.dots and self.pb is not None:
            final_width = 13
        else:
            final_width = osutils.terminal_width()
            final_width = final_width - 15 - 8
        what = None
        if SHOW_DESCRIPTIONS:
            what = test.shortDescription()
            if what:
                what = self._ellipsise_unimportant_words(what, final_width, keep_start=True)
        if what is None:
            what = test.id()
            if what.startswith('bzrlib.tests.'):
                what = what[13:]
            what = self._ellipsise_unimportant_words(what, final_width)
        if self.showAll:
            self.stream.write(what)
        elif self.dots and self.pb is not None:
            self.pb.update(what, self.testsRun - 1, None)
        self.stream.flush()
        self._recordTestStartTime()

    def _recordTestStartTime(self):
        """Record that a test has started."""
        self._start_time = time.time()

    def addError(self, test, err):
        if isinstance(err[1], TestSkipped):
            return self.addSkipped(test, err)    
        unittest.TestResult.addError(self, test, err)
        self.extractBenchmarkTime(test)
        if self.showAll:
            self.stream.writeln("ERROR %s" % self._testTimeString())
        elif self.dots and self.pb is None:
            self.stream.write('E')
        elif self.dots:
            self.pb.update(self._ellipsise_unimportant_words('ERROR', 13), self.testsRun, None)
            self.pb.note(self._ellipsise_unimportant_words(
                            test.id() + ': ERROR',
                            osutils.terminal_width()))
        self.stream.flush()
        if self.stop_early:
            self.stop()

    def addFailure(self, test, err):
        unittest.TestResult.addFailure(self, test, err)
        self.extractBenchmarkTime(test)
        if self.showAll:
            self.stream.writeln(" FAIL %s" % self._testTimeString())
        elif self.dots and self.pb is None:
            self.stream.write('F')
        elif self.dots:
            self.pb.update(self._ellipsise_unimportant_words('FAIL', 13), self.testsRun, None)
            self.pb.note(self._ellipsise_unimportant_words(
                            test.id() + ': FAIL',
                            osutils.terminal_width()))
        self.stream.flush()
        if self.stop_early:
            self.stop()

    def addSuccess(self, test):
        self.extractBenchmarkTime(test)
        if self._bench_history is not None:
            if self._benchmarkTime is not None:
                self._bench_history.write("%s %s\n" % (
                    self._formatTime(self._benchmarkTime),
                    test.id()))
        if self.showAll:
            self.stream.writeln('   OK %s' % self._testTimeString())
            for bench_called, stats in getattr(test, '_benchcalls', []):
                self.stream.writeln('LSProf output for %s(%s, %s)' % bench_called)
                stats.pprint(file=self.stream)
        elif self.dots and self.pb is None:
            self.stream.write('~')
        elif self.dots:
            self.pb.update(self._ellipsise_unimportant_words('OK', 13), self.testsRun, None)
        self.stream.flush()
        unittest.TestResult.addSuccess(self, test)

    def addSkipped(self, test, skip_excinfo):
        self.extractBenchmarkTime(test)
        if self.showAll:
            print >>self.stream, ' SKIP %s' % self._testTimeString()
            print >>self.stream, '     %s' % skip_excinfo[1]
        elif self.dots and self.pb is None:
            self.stream.write('S')
        elif self.dots:
            self.pb.update(self._ellipsise_unimportant_words('SKIP', 13), self.testsRun, None)
        self.stream.flush()
        # seems best to treat this as success from point-of-view of unittest
        # -- it actually does nothing so it barely matters :)
        try:
            test.tearDown()
        except KeyboardInterrupt:
            raise
        except:
            self.addError(test, test.__exc_info())
        else:
            unittest.TestResult.addSuccess(self, test)

    def printErrorList(self, flavour, errors):
        for test, err in errors:
            self.stream.writeln(self.separator1)
            self.stream.writeln("%s: %s" % (flavour, self.getDescription(test)))
            if getattr(test, '_get_log', None) is not None:
                print >>self.stream
                print >>self.stream, \
                        ('vvvv[log from %s]' % test.id()).ljust(78,'-')
                print >>self.stream, test._get_log()
                print >>self.stream, \
                        ('^^^^[log from %s]' % test.id()).ljust(78,'-')
            self.stream.writeln(self.separator2)
            self.stream.writeln("%s" % err)


class TextTestRunner(object):
    stop_on_failure = False

    def __init__(self,
                 stream=sys.stderr,
                 descriptions=0,
                 verbosity=1,
                 keep_output=False,
                 pb=None,
                 bench_history=None):
        self.stream = unittest._WritelnDecorator(stream)
        self.descriptions = descriptions
        self.verbosity = verbosity
        self.keep_output = keep_output
        self.pb = pb
        self._bench_history = bench_history

    def _makeResult(self):
        result = _MyResult(self.stream,
                           self.descriptions,
                           self.verbosity,
                           pb=self.pb,
                           bench_history=self._bench_history)
        result.stop_early = self.stop_on_failure
        return result

    def run(self, test):
        "Run the given test case or test suite."
        result = self._makeResult()
        startTime = time.time()
        if self.pb is not None:
            self.pb.update('Running tests', 0, test.countTestCases())
        test.run(result)
        stopTime = time.time()
        timeTaken = stopTime - startTime
        result.printErrors()
        self.stream.writeln(result.separator2)
        run = result.testsRun
        self.stream.writeln("Ran %d test%s in %.3fs" %
                            (run, run != 1 and "s" or "", timeTaken))
        self.stream.writeln()
        if not result.wasSuccessful():
            self.stream.write("FAILED (")
            failed, errored = map(len, (result.failures, result.errors))
            if failed:
                self.stream.write("failures=%d" % failed)
            if errored:
                if failed: self.stream.write(", ")
                self.stream.write("errors=%d" % errored)
            self.stream.writeln(")")
        else:
            self.stream.writeln("OK")
        if self.pb is not None:
            self.pb.update('Cleaning up', 0, 1)
        # This is still a little bogus, 
        # but only a little. Folk not using our testrunner will
        # have to delete their temp directories themselves.
        test_root = TestCaseInTempDir.TEST_ROOT
        if result.wasSuccessful() or not self.keep_output:
            if test_root is not None:
                # If LANG=C we probably have created some bogus paths
                # which rmtree(unicode) will fail to delete
                # so make sure we are using rmtree(str) to delete everything
                # except on win32, where rmtree(str) will fail
                # since it doesn't have the property of byte-stream paths
                # (they are either ascii or mbcs)
                if sys.platform == 'win32':
                    # make sure we are using the unicode win32 api
                    test_root = unicode(test_root)
                else:
                    test_root = test_root.encode(
                        sys.getfilesystemencoding())
                osutils.rmtree(test_root)
        else:
            if self.pb is not None:
                self.pb.note("Failed tests working directories are in '%s'\n",
                             test_root)
            else:
                self.stream.writeln(
                    "Failed tests working directories are in '%s'\n" %
                    test_root)
        TestCaseInTempDir.TEST_ROOT = None
        if self.pb is not None:
            self.pb.clear()
        return result


def iter_suite_tests(suite):
    """Return all tests in a suite, recursing through nested suites"""
    for item in suite._tests:
        if isinstance(item, unittest.TestCase):
            yield item
        elif isinstance(item, unittest.TestSuite):
            for r in iter_suite_tests(item):
                yield r
        else:
            raise Exception('unknown object %r inside test suite %r'
                            % (item, suite))


class TestSkipped(Exception):
    """Indicates that a test was intentionally skipped, rather than failing."""


class CommandFailed(Exception):
    pass


class StringIOWrapper(object):
    """A wrapper around cStringIO which just adds an encoding attribute.
    
    Internally we can check sys.stdout to see what the output encoding
    should be. However, cStringIO has no encoding attribute that we can
    set. So we wrap it instead.
    """
    encoding='ascii'
    _cstring = None

    def __init__(self, s=None):
        if s is not None:
            self.__dict__['_cstring'] = StringIO(s)
        else:
            self.__dict__['_cstring'] = StringIO()

    def __getattr__(self, name, getattr=getattr):
        return getattr(self.__dict__['_cstring'], name)

    def __setattr__(self, name, val):
        if name == 'encoding':
            self.__dict__['encoding'] = val
        else:
            return setattr(self._cstring, name, val)


class TestCase(unittest.TestCase):
    """Base class for bzr unit tests.
    
    Tests that need access to disk resources should subclass 
    TestCaseInTempDir not TestCase.

    Error and debug log messages are redirected from their usual
    location into a temporary file, the contents of which can be
    retrieved by _get_log().  We use a real OS file, not an in-memory object,
    so that it can also capture file IO.  When the test completes this file
    is read into memory and removed from disk.
       
    There are also convenience functions to invoke bzr's command-line
    routine, and to build and check bzr trees.
   
    In addition to the usual method of overriding tearDown(), this class also
    allows subclasses to register functions into the _cleanups list, which is
    run in order as the object is torn down.  It's less likely this will be
    accidentally overlooked.
    """

    _log_file_name = None
    _log_contents = ''
    # record lsprof data when performing benchmark calls.
    _gather_lsprof_in_benchmarks = False

    def __init__(self, methodName='testMethod'):
        super(TestCase, self).__init__(methodName)
        self._cleanups = []

    def setUp(self):
        unittest.TestCase.setUp(self)
        self._cleanEnvironment()
        bzrlib.trace.disable_default_logging()
        self._startLogFile()
        self._benchcalls = []
        self._benchtime = None

    def _ndiff_strings(self, a, b):
        """Return ndiff between two strings containing lines.
        
        A trailing newline is added if missing to make the strings
        print properly."""
        if b and b[-1] != '\n':
            b += '\n'
        if a and a[-1] != '\n':
            a += '\n'
        difflines = difflib.ndiff(a.splitlines(True),
                                  b.splitlines(True),
                                  linejunk=lambda x: False,
                                  charjunk=lambda x: False)
        return ''.join(difflines)

    def assertEqualDiff(self, a, b, message=None):
        """Assert two texts are equal, if not raise an exception.
        
        This is intended for use with multi-line strings where it can 
        be hard to find the differences by eye.
        """
        # TODO: perhaps override assertEquals to call this for strings?
        if a == b:
            return
        if message is None:
            message = "texts not equal:\n"
        raise AssertionError(message + 
                             self._ndiff_strings(a, b))      
        
    def assertEqualMode(self, mode, mode_test):
        self.assertEqual(mode, mode_test,
                         'mode mismatch %o != %o' % (mode, mode_test))

    def assertStartsWith(self, s, prefix):
        if not s.startswith(prefix):
            raise AssertionError('string %r does not start with %r' % (s, prefix))

    def assertEndsWith(self, s, suffix):
        """Asserts that s ends with suffix."""
        if not s.endswith(suffix):
            raise AssertionError('string %r does not end with %r' % (s, suffix))

    def assertContainsRe(self, haystack, needle_re):
        """Assert that a contains something matching a regular expression."""
        if not re.search(needle_re, haystack):
            raise AssertionError('pattern "%s" not found in "%s"'
                    % (needle_re, haystack))

    def assertNotContainsRe(self, haystack, needle_re):
        """Assert that a does not match a regular expression"""
        if re.search(needle_re, haystack):
            raise AssertionError('pattern "%s" found in "%s"'
                    % (needle_re, haystack))

    def assertSubset(self, sublist, superlist):
        """Assert that every entry in sublist is present in superlist."""
        missing = []
        for entry in sublist:
            if entry not in superlist:
                missing.append(entry)
        if len(missing) > 0:
            raise AssertionError("value(s) %r not present in container %r" % 
                                 (missing, superlist))

    def assertIs(self, left, right):
        if not (left is right):
            raise AssertionError("%r is not %r." % (left, right))

    def assertTransportMode(self, transport, path, mode):
        """Fail if a path does not have mode mode.
        
        If modes are not supported on this transport, the assertion is ignored.
        """
        if not transport._can_roundtrip_unix_modebits():
            return
        path_stat = transport.stat(path)
        actual_mode = stat.S_IMODE(path_stat.st_mode)
        self.assertEqual(mode, actual_mode,
            'mode of %r incorrect (%o != %o)' % (path, mode, actual_mode))

    def assertIsInstance(self, obj, kls):
        """Fail if obj is not an instance of kls"""
        if not isinstance(obj, kls):
            self.fail("%r is an instance of %s rather than %s" % (
                obj, obj.__class__, kls))

    def callDeprecated(self, expected, callable, *args, **kwargs):
        """Assert that a callable is deprecated in a particular way.

        :param expected: a list of the deprecation warnings expected, in order
        :param callable: The callable to call
        :param args: The positional arguments for the callable
        :param kwargs: The keyword arguments for the callable
        """
        local_warnings = []
        def capture_warnings(msg, cls, stacklevel=None):
            self.assertEqual(cls, DeprecationWarning)
            local_warnings.append(msg)
        method = symbol_versioning.warn
        symbol_versioning.set_warning_method(capture_warnings)
        try:
            result = callable(*args, **kwargs)
        finally:
            symbol_versioning.set_warning_method(method)
        self.assertEqual(expected, local_warnings)
        return result

    def _startLogFile(self):
        """Send bzr and test log messages to a temporary file.

        The file is removed as the test is torn down.
        """
        fileno, name = tempfile.mkstemp(suffix='.log', prefix='testbzr')
        self._log_file = os.fdopen(fileno, 'w+')
        self._log_nonce = bzrlib.trace.enable_test_log(self._log_file)
        self._log_file_name = name
        self.addCleanup(self._finishLogFile)

    def _finishLogFile(self):
        """Finished with the log file.

        Read contents into memory, close, and delete.
        """
        if self._log_file is None:
            return
        bzrlib.trace.disable_test_log(self._log_nonce)
        self._log_file.seek(0)
        self._log_contents = self._log_file.read()
        self._log_file.close()
        os.remove(self._log_file_name)
        self._log_file = self._log_file_name = None

    def addCleanup(self, callable):
        """Arrange to run a callable when this case is torn down.

        Callables are run in the reverse of the order they are registered, 
        ie last-in first-out.
        """
        if callable in self._cleanups:
            raise ValueError("cleanup function %r already registered on %s" 
                    % (callable, self))
        self._cleanups.append(callable)

    def _cleanEnvironment(self):
        new_env = {
            'HOME': os.getcwd(),
            'APPDATA': os.getcwd(),
            'BZR_EMAIL': None,
            'BZREMAIL': None, # may still be present in the environment
            'EMAIL': None,
        }
        self.__old_env = {}
        self.addCleanup(self._restoreEnvironment)
        for name, value in new_env.iteritems():
            self._captureVar(name, value)


    def _captureVar(self, name, newvalue):
        """Set an environment variable, preparing it to be reset when finished."""
        self.__old_env[name] = os.environ.get(name, None)
        if newvalue is None:
            if name in os.environ:
                del os.environ[name]
        else:
            os.environ[name] = newvalue

    @staticmethod
    def _restoreVar(name, value):
        if value is None:
            if name in os.environ:
                del os.environ[name]
        else:
            os.environ[name] = value

    def _restoreEnvironment(self):
        for name, value in self.__old_env.iteritems():
            self._restoreVar(name, value)

    def tearDown(self):
        self._runCleanups()
        unittest.TestCase.tearDown(self)

    def time(self, callable, *args, **kwargs):
        """Run callable and accrue the time it takes to the benchmark time.
        
        If lsprofiling is enabled (i.e. by --lsprof-time to bzr selftest) then
        this will cause lsprofile statistics to be gathered and stored in
        self._benchcalls.
        """
        if self._benchtime is None:
            self._benchtime = 0
        start = time.time()
        try:
            if not self._gather_lsprof_in_benchmarks:
                return callable(*args, **kwargs)
            else:
                # record this benchmark
                ret, stats = bzrlib.lsprof.profile(callable, *args, **kwargs)
                stats.sort()
                self._benchcalls.append(((callable, args, kwargs), stats))
                return ret
        finally:
            self._benchtime += time.time() - start

    def _runCleanups(self):
        """Run registered cleanup functions. 

        This should only be called from TestCase.tearDown.
        """
        # TODO: Perhaps this should keep running cleanups even if 
        # one of them fails?
        for cleanup_fn in reversed(self._cleanups):
            cleanup_fn()

    def log(self, *args):
        mutter(*args)

    def _get_log(self):
        """Return as a string the log for this test"""
        if self._log_file_name:
            return open(self._log_file_name).read()
        else:
            return self._log_contents
        # TODO: Delete the log after it's been read in

    def capture(self, cmd, retcode=0):
        """Shortcut that splits cmd into words, runs, and returns stdout"""
        return self.run_bzr_captured(cmd.split(), retcode=retcode)[0]

    def run_bzr_captured(self, argv, retcode=0, encoding=None, stdin=None):
        """Invoke bzr and return (stdout, stderr).

        Useful for code that wants to check the contents of the
        output, the way error messages are presented, etc.

        This should be the main method for tests that want to exercise the
        overall behavior of the bzr application (rather than a unit test
        or a functional test of the library.)

        Much of the old code runs bzr by forking a new copy of Python, but
        that is slower, harder to debug, and generally not necessary.

        This runs bzr through the interface that catches and reports
        errors, and with logging set to something approximating the
        default, so that error reporting can be checked.

        :param argv: arguments to invoke bzr
        :param retcode: expected return code, or None for don't-care.
        :param encoding: encoding for sys.stdout and sys.stderr
        :param stdin: A string to be used as stdin for the command.
        """
        if encoding is None:
            encoding = bzrlib.user_encoding
        if stdin is not None:
            stdin = StringIO(stdin)
        stdout = StringIOWrapper()
        stderr = StringIOWrapper()
        stdout.encoding = encoding
        stderr.encoding = encoding

        self.log('run bzr: %r', argv)
        # FIXME: don't call into logging here
        handler = logging.StreamHandler(stderr)
        handler.setLevel(logging.INFO)
        logger = logging.getLogger('')
        logger.addHandler(handler)
        old_ui_factory = bzrlib.ui.ui_factory
        bzrlib.ui.ui_factory = bzrlib.tests.blackbox.TestUIFactory(
            stdout=stdout,
            stderr=stderr)
        bzrlib.ui.ui_factory.stdin = stdin
        try:
            result = self.apply_redirected(stdin, stdout, stderr,
                                           bzrlib.commands.run_bzr_catch_errors,
                                           argv)
        finally:
            logger.removeHandler(handler)
            bzrlib.ui.ui_factory = old_ui_factory

        out = stdout.getvalue()
        err = stderr.getvalue()
        if out:
            self.log('output:\n%r', out)
        if err:
            self.log('errors:\n%r', err)
        if retcode is not None:
            self.assertEquals(retcode, result)
        return out, err

    def run_bzr(self, *args, **kwargs):
        """Invoke bzr, as if it were run from the command line.

        This should be the main method for tests that want to exercise the
        overall behavior of the bzr application (rather than a unit test
        or a functional test of the library.)

        This sends the stdout/stderr results into the test's log,
        where it may be useful for debugging.  See also run_captured.

        :param stdin: A string to be used as stdin for the command.
        """
        retcode = kwargs.pop('retcode', 0)
        encoding = kwargs.pop('encoding', None)
        stdin = kwargs.pop('stdin', None)
        return self.run_bzr_captured(args, retcode=retcode, encoding=encoding, stdin=stdin)

    def run_bzr_decode(self, *args, **kwargs):
        if 'encoding' in kwargs:
            encoding = kwargs['encoding']
        else:
            encoding = bzrlib.user_encoding
        return self.run_bzr(*args, **kwargs)[0].decode(encoding)

    def run_bzr_error(self, error_regexes, *args, **kwargs):
        """Run bzr, and check that stderr contains the supplied regexes
        
        :param error_regexes: Sequence of regular expressions which 
            must each be found in the error output. The relative ordering
            is not enforced.
        :param args: command-line arguments for bzr
        :param kwargs: Keyword arguments which are interpreted by run_bzr
            This function changes the default value of retcode to be 3,
            since in most cases this is run when you expect bzr to fail.
        :return: (out, err) The actual output of running the command (in case you
                 want to do more inspection)

        Examples of use:
            # Make sure that commit is failing because there is nothing to do
            self.run_bzr_error(['no changes to commit'],
                               'commit', '-m', 'my commit comment')
            # Make sure --strict is handling an unknown file, rather than
            # giving us the 'nothing to do' error
            self.build_tree(['unknown'])
            self.run_bzr_error(['Commit refused because there are unknown files'],
                               'commit', '--strict', '-m', 'my commit comment')
        """
        kwargs.setdefault('retcode', 3)
        out, err = self.run_bzr(*args, **kwargs)
        for regex in error_regexes:
            self.assertContainsRe(err, regex)
        return out, err

    def run_bzr_subprocess(self, *args, **kwargs):
        """Run bzr in a subprocess for testing.

        This starts a new Python interpreter and runs bzr in there. 
        This should only be used for tests that have a justifiable need for
        this isolation: e.g. they are testing startup time, or signal
        handling, or early startup code, etc.  Subprocess code can't be 
        profiled or debugged so easily.

        :param retcode: The status code that is expected.  Defaults to 0.  If
            None is supplied, the status code is not checked.
        :param env_changes: A dictionary which lists changes to environment
            variables. A value of None will unset the env variable.
            The values must be strings. The change will only occur in the
            child, so you don't need to fix the environment after running.
        """
        env_changes = kwargs.get('env_changes', {})
        def cleanup_environment():
            for env_var, value in env_changes.iteritems():
                if value is None:
                    del os.environ[env_var]
                else:
                    os.environ[env_var] = value

        bzr_path = os.path.dirname(os.path.dirname(bzrlib.__file__))+'/bzr'
        args = list(args)
        process = Popen([sys.executable, bzr_path]+args,
                         stdout=PIPE, stderr=PIPE,
                         preexec_fn=cleanup_environment)
        out = process.stdout.read()
        err = process.stderr.read()
        retcode = process.wait()
        supplied_retcode = kwargs.get('retcode', 0)
        if supplied_retcode is not None:
            assert supplied_retcode == retcode
        return [out, err]

    def check_inventory_shape(self, inv, shape):
        """Compare an inventory to a list of expected names.

        Fail if they are not precisely equal.
        """
        extras = []
        shape = list(shape)             # copy
        for path, ie in inv.entries():
            name = path.replace('\\', '/')
            if ie.kind == 'dir':
                name = name + '/'
            if name in shape:
                shape.remove(name)
            else:
                extras.append(name)
        if shape:
            self.fail("expected paths not found in inventory: %r" % shape)
        if extras:
            self.fail("unexpected paths found in inventory: %r" % extras)

    def apply_redirected(self, stdin=None, stdout=None, stderr=None,
                         a_callable=None, *args, **kwargs):
        """Call callable with redirected std io pipes.

        Returns the return code."""
        if not callable(a_callable):
            raise ValueError("a_callable must be callable.")
        if stdin is None:
            stdin = StringIO("")
        if stdout is None:
            if getattr(self, "_log_file", None) is not None:
                stdout = self._log_file
            else:
                stdout = StringIO()
        if stderr is None:
            if getattr(self, "_log_file", None is not None):
                stderr = self._log_file
            else:
                stderr = StringIO()
        real_stdin = sys.stdin
        real_stdout = sys.stdout
        real_stderr = sys.stderr
        try:
            sys.stdout = stdout
            sys.stderr = stderr
            sys.stdin = stdin
            return a_callable(*args, **kwargs)
        finally:
            sys.stdout = real_stdout
            sys.stderr = real_stderr
            sys.stdin = real_stdin

    def merge(self, branch_from, wt_to):
        """A helper for tests to do a ui-less merge.

        This should move to the main library when someone has time to integrate
        it in.
        """
        # minimal ui-less merge.
        wt_to.branch.fetch(branch_from)
        base_rev = common_ancestor(branch_from.last_revision(),
                                   wt_to.branch.last_revision(),
                                   wt_to.branch.repository)
        merge_inner(wt_to.branch, branch_from.basis_tree(),
                    wt_to.branch.repository.revision_tree(base_rev),
                    this_tree=wt_to)
        wt_to.add_parent_tree_id(branch_from.last_revision())


BzrTestBase = TestCase

     
class TestCaseInTempDir(TestCase):
    """Derived class that runs a test within a temporary directory.

    This is useful for tests that need to create a branch, etc.

    The directory is created in a slightly complex way: for each
    Python invocation, a new temporary top-level directory is created.
    All test cases create their own directory within that.  If the
    tests complete successfully, the directory is removed.

    InTempDir is an old alias for FunctionalTestCase.
    """

    TEST_ROOT = None
    _TEST_NAME = 'test'
    OVERRIDE_PYTHON = 'python'

    def check_file_contents(self, filename, expect):
        self.log("check contents of file %s" % filename)
        contents = file(filename, 'r').read()
        if contents != expect:
            self.log("expected: %r" % expect)
            self.log("actually: %r" % contents)
            self.fail("contents of %s not as expected" % filename)

    def _make_test_root(self):
        if TestCaseInTempDir.TEST_ROOT is not None:
            return
        i = 0
        while True:
            root = u'test%04d.tmp' % i
            try:
                os.mkdir(root)
            except OSError, e:
                if e.errno == errno.EEXIST:
                    i += 1
                    continue
                else:
                    raise
            # successfully created
            TestCaseInTempDir.TEST_ROOT = osutils.abspath(root)
            break
        # make a fake bzr directory there to prevent any tests propagating
        # up onto the source directory's real branch
        bzrdir.BzrDir.create_standalone_workingtree(TestCaseInTempDir.TEST_ROOT)

    def setUp(self):
        super(TestCaseInTempDir, self).setUp()
        self._make_test_root()
        _currentdir = os.getcwdu()
        # shorten the name, to avoid test failures due to path length
        short_id = self.id().replace('bzrlib.tests.', '') \
                   .replace('__main__.', '')[-100:]
        # it's possible the same test class is run several times for
        # parameterized tests, so make sure the names don't collide.  
        i = 0
        while True:
            if i > 0:
                candidate_dir = '%s/%s.%d' % (self.TEST_ROOT, short_id, i)
            else:
                candidate_dir = '%s/%s' % (self.TEST_ROOT, short_id)
            if os.path.exists(candidate_dir):
                i = i + 1
                continue
            else:
                self.test_dir = candidate_dir
                os.mkdir(self.test_dir)
                os.chdir(self.test_dir)
                break
        os.environ['HOME'] = self.test_dir
        os.environ['APPDATA'] = self.test_dir
        def _leaveDirectory():
            os.chdir(_currentdir)
        self.addCleanup(_leaveDirectory)
        
    def build_tree(self, shape, line_endings='native', transport=None):
        """Build a test tree according to a pattern.

        shape is a sequence of file specifications.  If the final
        character is '/', a directory is created.

        This assumes that all the elements in the tree being built are new.

        This doesn't add anything to a branch.
        :param line_endings: Either 'binary' or 'native'
                             in binary mode, exact contents are written
                             in native mode, the line endings match the
                             default platform endings.

        :param transport: A transport to write to, for building trees on 
                          VFS's. If the transport is readonly or None,
                          "." is opened automatically.
        """
        # It's OK to just create them using forward slashes on windows.
        if transport is None or transport.is_readonly():
            transport = get_transport(".")
        for name in shape:
            self.assert_(isinstance(name, basestring))
            if name[-1] == '/':
                transport.mkdir(urlutils.escape(name[:-1]))
            else:
                if line_endings == 'binary':
                    end = '\n'
                elif line_endings == 'native':
                    end = os.linesep
                else:
                    raise errors.BzrError('Invalid line ending request %r' % (line_endings,))
                content = "contents of %s%s" % (name.encode('utf-8'), end)
                # Technically 'put()' is the right command. However, put
                # uses an AtomicFile, which requires an extra rename into place
                # As long as the files didn't exist in the past, append() will
                # do the same thing as put()
                # On jam's machine, make_kernel_like_tree is:
                #   put:    4.5-7.5s (averaging 6s)
                #   append: 2.9-4.5s
                transport.append(urlutils.escape(name), StringIO(content))

    def build_tree_contents(self, shape):
        build_tree_contents(shape)

    def failUnlessExists(self, path):
        """Fail unless path, which may be abs or relative, exists."""
        self.failUnless(osutils.lexists(path))

    def failIfExists(self, path):
        """Fail if path, which may be abs or relative, exists."""
        self.failIf(osutils.lexists(path))
        
    def assertFileEqual(self, content, path):
        """Fail if path does not contain 'content'."""
        self.failUnless(osutils.lexists(path))
        # TODO: jam 20060427 Shouldn't this be 'rb'?
        self.assertEqualDiff(content, open(path, 'r').read())


class TestCaseWithTransport(TestCaseInTempDir):
    """A test case that provides get_url and get_readonly_url facilities.

    These back onto two transport servers, one for readonly access and one for
    read write access.

    If no explicit class is provided for readonly access, a
    ReadonlyTransportDecorator is used instead which allows the use of non disk
    based read write transports.

    If an explicit class is provided for readonly access, that server and the 
    readwrite one must both define get_url() as resolving to os.getcwd().
    """

    def __init__(self, methodName='testMethod'):
        super(TestCaseWithTransport, self).__init__(methodName)
        self.__readonly_server = None
        self.__server = None
        self.transport_server = default_transport
        self.transport_readonly_server = None

    def get_readonly_url(self, relpath=None):
        """Get a URL for the readonly transport.

        This will either be backed by '.' or a decorator to the transport 
        used by self.get_url()
        relpath provides for clients to get a path relative to the base url.
        These should only be downwards relative, not upwards.
        """
        base = self.get_readonly_server().get_url()
        if relpath is not None:
            if not base.endswith('/'):
                base = base + '/'
            base = base + relpath
        return base

    def get_readonly_server(self):
        """Get the server instance for the readonly transport

        This is useful for some tests with specific servers to do diagnostics.
        """
        if self.__readonly_server is None:
            if self.transport_readonly_server is None:
                # readonly decorator requested
                # bring up the server
                self.get_url()
                self.__readonly_server = ReadonlyServer()
                self.__readonly_server.setUp(self.__server)
            else:
                self.__readonly_server = self.transport_readonly_server()
                self.__readonly_server.setUp()
            self.addCleanup(self.__readonly_server.tearDown)
        return self.__readonly_server

    def get_server(self):
        """Get the read/write server instance.

        This is useful for some tests with specific servers that need
        diagnostics.
        """
        if self.__server is None:
            self.__server = self.transport_server()
            self.__server.setUp()
            self.addCleanup(self.__server.tearDown)
        return self.__server

    def get_url(self, relpath=None):
        """Get a URL for the readwrite transport.

        This will either be backed by '.' or to an equivalent non-file based
        facility.
        relpath provides for clients to get a path relative to the base url.
        These should only be downwards relative, not upwards.
        """
        base = self.get_server().get_url()
        if relpath is not None and relpath != '.':
            if not base.endswith('/'):
                base = base + '/'
            base = base + urlutils.escape(relpath)
        return base

    def get_transport(self):
        """Return a writeable transport for the test scratch space"""
        t = get_transport(self.get_url())
        self.assertFalse(t.is_readonly())
        return t

    def get_readonly_transport(self):
        """Return a readonly transport for the test scratch space
        
        This can be used to test that operations which should only need
        readonly access in fact do not try to write.
        """
        t = get_transport(self.get_readonly_url())
        self.assertTrue(t.is_readonly())
        return t

    def make_branch(self, relpath, format=None):
        """Create a branch on the transport at relpath."""
        repo = self.make_repository(relpath, format=format)
        return repo.bzrdir.create_branch()

    def make_bzrdir(self, relpath, format=None):
        try:
            url = self.get_url(relpath)
            mutter('relpath %r => url %r', relpath, url)
            segments = url.split('/')
            if segments and segments[-1] not in ('', '.'):
                parent = '/'.join(segments[:-1])
                t = get_transport(parent)
                try:
                    t.mkdir(segments[-1])
                except errors.FileExists:
                    pass
            if format is None:
                format=bzrlib.bzrdir.BzrDirFormat.get_default_format()
            # FIXME: make this use a single transport someday. RBC 20060418
            return format.initialize_on_transport(get_transport(relpath))
        except errors.UninitializableFormat:
            raise TestSkipped("Format %s is not initializable." % format)

    def make_repository(self, relpath, shared=False, format=None):
        """Create a repository on our default transport at relpath."""
        made_control = self.make_bzrdir(relpath, format=format)
        return made_control.create_repository(shared=shared)

    def make_branch_and_tree(self, relpath, format=None):
        """Create a branch on the transport and a tree locally.

        Returns the tree.
        """
        # TODO: always use the local disk path for the working tree,
        # this obviously requires a format that supports branch references
        # so check for that by checking bzrdir.BzrDirFormat.get_default_format()
        # RBC 20060208
        b = self.make_branch(relpath, format=format)
        try:
            return b.bzrdir.create_workingtree()
        except errors.NotLocalUrl:
            # new formats - catch No tree error and create
            # a branch reference and a checkout.
            # old formats at that point - raise TestSkipped.
            # TODO: rbc 20060208
            return WorkingTreeFormat2().initialize(bzrdir.BzrDir.open(relpath))

    def assertIsDirectory(self, relpath, transport):
        """Assert that relpath within transport is a directory.

        This may not be possible on all transports; in that case it propagates
        a TransportNotPossible.
        """
        try:
            mode = transport.stat(relpath).st_mode
        except errors.NoSuchFile:
            self.fail("path %s is not a directory; no such file"
                      % (relpath))
        if not stat.S_ISDIR(mode):
            self.fail("path %s is not a directory; has mode %#o"
                      % (relpath, mode))


class ChrootedTestCase(TestCaseWithTransport):
    """A support class that provides readonly urls outside the local namespace.

    This is done by checking if self.transport_server is a MemoryServer. if it
    is then we are chrooted already, if it is not then an HttpServer is used
    for readonly urls.

    TODO RBC 20060127: make this an option to TestCaseWithTransport so it can
                       be used without needed to redo it when a different 
                       subclass is in use ?
    """

    def setUp(self):
        super(ChrootedTestCase, self).setUp()
        if not self.transport_server == bzrlib.transport.memory.MemoryServer:
            self.transport_readonly_server = bzrlib.transport.http.HttpServer


def filter_suite_by_re(suite, pattern):
    result = TestUtil.TestSuite()
    filter_re = re.compile(pattern)
    for test in iter_suite_tests(suite):
        if filter_re.search(test.id()):
            result.addTest(test)
    return result


def run_suite(suite, name='test', verbose=False, pattern=".*",
              stop_on_failure=False, keep_output=False,
              transport=None, lsprof_timed=None, bench_history=None):
    TestCaseInTempDir._TEST_NAME = name
    TestCase._gather_lsprof_in_benchmarks = lsprof_timed
    if verbose:
        verbosity = 2
        pb = None
    else:
        verbosity = 1
        pb = progress.ProgressBar()
    runner = TextTestRunner(stream=sys.stdout,
                            descriptions=0,
                            verbosity=verbosity,
                            keep_output=keep_output,
                            pb=pb,
                            bench_history=bench_history)
    runner.stop_on_failure=stop_on_failure
    if pattern != '.*':
        suite = filter_suite_by_re(suite, pattern)
    result = runner.run(suite)
    return result.wasSuccessful()


def selftest(verbose=False, pattern=".*", stop_on_failure=True,
             keep_output=False,
             transport=None,
             test_suite_factory=None,
             lsprof_timed=None,
             bench_history=None):
    """Run the whole test suite under the enhanced runner"""
    # XXX: Very ugly way to do this...
    # Disable warning about old formats because we don't want it to disturb
    # any blackbox tests.
    from bzrlib import repository
    repository._deprecation_warning_done = True

    global default_transport
    if transport is None:
        transport = default_transport
    old_transport = default_transport
    default_transport = transport
    try:
        if test_suite_factory is None:
            suite = test_suite()
        else:
            suite = test_suite_factory()
        return run_suite(suite, 'testbzr', verbose=verbose, pattern=pattern,
                     stop_on_failure=stop_on_failure, keep_output=keep_output,
                     transport=transport,
                     lsprof_timed=lsprof_timed,
                     bench_history=bench_history)
    finally:
        default_transport = old_transport


def test_suite():
    """Build and return TestSuite for the whole of bzrlib.
    
    This function can be replaced if you need to change the default test
    suite on a global basis, but it is not encouraged.
    """
    testmod_names = [
                   'bzrlib.tests.test_ancestry',
                   'bzrlib.tests.test_api',
                   'bzrlib.tests.test_atomicfile',
                   'bzrlib.tests.test_bad_files',
                   'bzrlib.tests.test_branch',
                   'bzrlib.tests.test_bundle',
                   'bzrlib.tests.test_bzrdir',
                   'bzrlib.tests.test_cache_utf8',
                   'bzrlib.tests.test_command',
                   'bzrlib.tests.test_commit',
                   'bzrlib.tests.test_commit_merge',
                   'bzrlib.tests.test_config',
                   'bzrlib.tests.test_conflicts',
                   'bzrlib.tests.test_decorators',
                   'bzrlib.tests.test_diff',
                   'bzrlib.tests.test_doc_generate',
                   'bzrlib.tests.test_errors',
                   'bzrlib.tests.test_escaped_store',
                   'bzrlib.tests.test_fetch',
                   'bzrlib.tests.test_gpg',
                   'bzrlib.tests.test_graph',
                   'bzrlib.tests.test_hashcache',
                   'bzrlib.tests.test_http',
                   'bzrlib.tests.test_http_response',
                   'bzrlib.tests.test_identitymap',
                   'bzrlib.tests.test_ignores',
                   'bzrlib.tests.test_inv',
                   'bzrlib.tests.test_knit',
<<<<<<< HEAD
                   'bzrlib.tests.test_lazy_factory',
=======
                   'bzrlib.tests.test_registry',
>>>>>>> 7766d12e
                   'bzrlib.tests.test_lockdir',
                   'bzrlib.tests.test_lockable_files',
                   'bzrlib.tests.test_log',
                   'bzrlib.tests.test_merge',
                   'bzrlib.tests.test_merge3',
                   'bzrlib.tests.test_merge_core',
                   'bzrlib.tests.test_missing',
                   'bzrlib.tests.test_msgeditor',
                   'bzrlib.tests.test_nonascii',
                   'bzrlib.tests.test_options',
                   'bzrlib.tests.test_osutils',
                   'bzrlib.tests.test_patch',
                   'bzrlib.tests.test_patches',
                   'bzrlib.tests.test_permissions',
                   'bzrlib.tests.test_plugins',
                   'bzrlib.tests.test_progress',
                   'bzrlib.tests.test_reconcile',
                   'bzrlib.tests.test_repository',
                   'bzrlib.tests.test_revert',
                   'bzrlib.tests.test_revision',
                   'bzrlib.tests.test_revisionnamespaces',
                   'bzrlib.tests.test_revisiontree',
                   'bzrlib.tests.test_rio',
                   'bzrlib.tests.test_sampler',
                   'bzrlib.tests.test_selftest',
                   'bzrlib.tests.test_setup',
                   'bzrlib.tests.test_sftp_transport',
                   'bzrlib.tests.test_ftp_transport',
                   'bzrlib.tests.test_smart_add',
                   'bzrlib.tests.test_source',
                   'bzrlib.tests.test_status',
                   'bzrlib.tests.test_store',
                   'bzrlib.tests.test_symbol_versioning',
                   'bzrlib.tests.test_testament',
                   'bzrlib.tests.test_textfile',
                   'bzrlib.tests.test_textmerge',
                   'bzrlib.tests.test_trace',
                   'bzrlib.tests.test_transactions',
                   'bzrlib.tests.test_transform',
                   'bzrlib.tests.test_transport',
                   'bzrlib.tests.test_tree',
                   'bzrlib.tests.test_tsort',
                   'bzrlib.tests.test_tuned_gzip',
                   'bzrlib.tests.test_ui',
                   'bzrlib.tests.test_upgrade',
                   'bzrlib.tests.test_urlutils',
                   'bzrlib.tests.test_versionedfile',
                   'bzrlib.tests.test_version',
                   'bzrlib.tests.test_weave',
                   'bzrlib.tests.test_whitebox',
                   'bzrlib.tests.test_workingtree',
                   'bzrlib.tests.test_xml',
                   ]
    test_transport_implementations = [
        'bzrlib.tests.test_transport_implementations',
        'bzrlib.tests.test_read_bundle',
        ]
    suite = TestUtil.TestSuite()
    loader = TestUtil.TestLoader()
    suite.addTest(loader.loadTestsFromModuleNames(testmod_names))
    from bzrlib.transport import TransportTestProviderAdapter
    adapter = TransportTestProviderAdapter()
    adapt_modules(test_transport_implementations, adapter, loader, suite)
    for package in packages_to_test():
        suite.addTest(package.test_suite())
    for m in MODULES_TO_TEST:
        suite.addTest(loader.loadTestsFromModule(m))
    for m in MODULES_TO_DOCTEST:
        suite.addTest(doctest.DocTestSuite(m))
    for name, plugin in bzrlib.plugin.all_plugins().items():
        if getattr(plugin, 'test_suite', None) is not None:
            suite.addTest(plugin.test_suite())
    return suite


def adapt_modules(mods_list, adapter, loader, suite):
    """Adapt the modules in mods_list using adapter and add to suite."""
    for test in iter_suite_tests(loader.loadTestsFromModuleNames(mods_list)):
        suite.addTests(adapter.adapt(test))<|MERGE_RESOLUTION|>--- conflicted
+++ resolved
@@ -1355,11 +1355,6 @@
                    'bzrlib.tests.test_ignores',
                    'bzrlib.tests.test_inv',
                    'bzrlib.tests.test_knit',
-<<<<<<< HEAD
-                   'bzrlib.tests.test_lazy_factory',
-=======
-                   'bzrlib.tests.test_registry',
->>>>>>> 7766d12e
                    'bzrlib.tests.test_lockdir',
                    'bzrlib.tests.test_lockable_files',
                    'bzrlib.tests.test_log',
@@ -1377,6 +1372,7 @@
                    'bzrlib.tests.test_plugins',
                    'bzrlib.tests.test_progress',
                    'bzrlib.tests.test_reconcile',
+                   'bzrlib.tests.test_registry',
                    'bzrlib.tests.test_repository',
                    'bzrlib.tests.test_revert',
                    'bzrlib.tests.test_revision',
