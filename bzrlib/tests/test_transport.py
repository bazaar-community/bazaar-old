# Copyright (C) 2004, 2005, 2006 Canonical Ltd
#
# This program is free software; you can redistribute it and/or modify
# it under the terms of the GNU General Public License as published by
# the Free Software Foundation; either version 2 of the License, or
# (at your option) any later version.
#
# This program is distributed in the hope that it will be useful,
# but WITHOUT ANY WARRANTY; without even the implied warranty of
# MERCHANTABILITY or FITNESS FOR A PARTICULAR PURPOSE.  See the
# GNU General Public License for more details.
#
# You should have received a copy of the GNU General Public License
# along with this program; if not, write to the Free Software
# Foundation, Inc., 59 Temple Place, Suite 330, Boston, MA  02111-1307  USA


import os
import sys
import stat
from cStringIO import StringIO

import bzrlib
<<<<<<< HEAD
from bzrlib.errors import (
    ConnectionError,
    DependencyNotPresent,
    FileExists,
    NoSuchFile,
    PathNotChild,
    TransportNotPossible,
    UnsupportedProtocol,
    )
=======
from bzrlib import urlutils
from bzrlib.errors import (NoSuchFile, FileExists,
                           TransportNotPossible,
                           ConnectionError,
                           DependencyNotPresent,
                           UnsupportedProtocol,
                           )
>>>>>>> c24056a0
from bzrlib.tests import TestCase, TestCaseInTempDir
from bzrlib.transport import (_CoalescedOffset,
                              _get_protocol_handlers,
                              _get_transport_modules,
                              get_transport,
                              register_lazy_transport,
                              _set_protocol_handlers,
                              Transport,
                              )
from bzrlib.transport.memory import MemoryTransport
from bzrlib.transport.local import LocalTransport


# TODO: Should possibly split transport-specific tests into their own files.


class TestTransport(TestCase):
    """Test the non transport-concrete class functionality."""

    def test__get_set_protocol_handlers(self):
        handlers = _get_protocol_handlers()
        self.assertNotEqual({}, handlers)
        try:
            _set_protocol_handlers({})
            self.assertEqual({}, _get_protocol_handlers())
        finally:
            _set_protocol_handlers(handlers)

    def test_get_transport_modules(self):
        handlers = _get_protocol_handlers()
        class SampleHandler(object):
            """I exist, isnt that enough?"""
        try:
            my_handlers = {}
            _set_protocol_handlers(my_handlers)
            register_lazy_transport('foo', 'bzrlib.tests.test_transport', 'TestTransport.SampleHandler')
            register_lazy_transport('bar', 'bzrlib.tests.test_transport', 'TestTransport.SampleHandler')
            self.assertEqual([SampleHandler.__module__],
                             _get_transport_modules())
        finally:
            _set_protocol_handlers(handlers)

    def test_transport_dependency(self):
        """Transport with missing dependency causes no error"""
        saved_handlers = _get_protocol_handlers()
        try:
            register_lazy_transport('foo', 'bzrlib.tests.test_transport',
                    'BadTransportHandler')
            try:
                get_transport('foo://fooserver/foo')
            except UnsupportedProtocol, e:
                e_str = str(e)
                self.assertEquals('Unsupported protocol'
                                  ' for url "foo://fooserver/foo":'
                                  ' Unable to import library "some_lib":'
                                  ' testing missing dependency', str(e))
            else:
                self.fail('Did not raise UnsupportedProtocol')
        finally:
            # restore original values
            _set_protocol_handlers(saved_handlers)
            
    def test_transport_fallback(self):
        """Transport with missing dependency causes no error"""
        saved_handlers = _get_protocol_handlers()
        try:
            _set_protocol_handlers({})
            register_lazy_transport('foo', 'bzrlib.tests.test_transport',
                    'BackupTransportHandler')
            register_lazy_transport('foo', 'bzrlib.tests.test_transport',
                    'BadTransportHandler')
            t = get_transport('foo://fooserver/foo')
            self.assertTrue(isinstance(t, BackupTransportHandler))
        finally:
            _set_protocol_handlers(saved_handlers)

    def test__combine_paths(self):
        t = Transport('/')
        self.assertEqual('/home/sarah/project/foo',
                         t._combine_paths('/home/sarah', 'project/foo'))
        self.assertEqual('/etc',
                         t._combine_paths('/home/sarah', '../../etc'))
        self.assertEqual('/etc',
                         t._combine_paths('/home/sarah', '../../../etc'))
        self.assertEqual('/etc',
                         t._combine_paths('/home/sarah', '/etc'))


class TestCoalesceOffsets(TestCase):
    
    def check(self, expected, offsets, limit=0, fudge=0):
        coalesce = Transport._coalesce_offsets
        exp = [_CoalescedOffset(*x) for x in expected]
        out = list(coalesce(offsets, limit=limit, fudge_factor=fudge))
        self.assertEqual(exp, out)

    def test_coalesce_empty(self):
        self.check([], [])

    def test_coalesce_simple(self):
        self.check([(0, 10, [(0, 10)])], [(0, 10)])

    def test_coalesce_unrelated(self):
        self.check([(0, 10, [(0, 10)]),
                    (20, 10, [(0, 10)]),
                   ], [(0, 10), (20, 10)])
            
    def test_coalesce_unsorted(self):
        self.check([(20, 10, [(0, 10)]),
                    (0, 10, [(0, 10)]),
                   ], [(20, 10), (0, 10)])

    def test_coalesce_nearby(self):
        self.check([(0, 20, [(0, 10), (10, 10)])],
                   [(0, 10), (10, 10)])

    def test_coalesce_overlapped(self):
        self.check([(0, 15, [(0, 10), (5, 10)])],
                   [(0, 10), (5, 10)])

    def test_coalesce_limit(self):
        self.check([(10, 50, [(0, 10), (10, 10), (20, 10),
                              (30, 10), (40, 10)]),
                    (60, 50, [(0, 10), (10, 10), (20, 10),
                              (30, 10), (40, 10)]),
                   ], [(10, 10), (20, 10), (30, 10), (40, 10),
                       (50, 10), (60, 10), (70, 10), (80, 10),
                       (90, 10), (100, 10)],
                    limit=5)

    def test_coalesce_no_limit(self):
        self.check([(10, 100, [(0, 10), (10, 10), (20, 10),
                               (30, 10), (40, 10), (50, 10),
                               (60, 10), (70, 10), (80, 10),
                               (90, 10)]),
                   ], [(10, 10), (20, 10), (30, 10), (40, 10),
                       (50, 10), (60, 10), (70, 10), (80, 10),
                       (90, 10), (100, 10)])

    def test_coalesce_fudge(self):
        self.check([(10, 30, [(0, 10), (20, 10)]),
                    (100, 10, [(0, 10),]),
                   ], [(10, 10), (30, 10), (100, 10)],
                   fudge=10
                  )


class TestMemoryTransport(TestCase):

    def test_get_transport(self):
        MemoryTransport()

    def test_clone(self):
        transport = MemoryTransport()
        self.assertTrue(isinstance(transport, MemoryTransport))
        self.assertEqual("memory:///", transport.clone("/").base)

    def test_abspath(self):
        transport = MemoryTransport()
        self.assertEqual("memory:///relpath", transport.abspath('relpath'))

    def test_abspath_of_root(self):
        transport = MemoryTransport()
        self.assertEqual("memory:///", transport.base)
        self.assertEqual("memory:///", transport.abspath('/'))

    def test_abspath_of_relpath_starting_at_root(self):
        transport = MemoryTransport()
        self.assertEqual("memory:///foo", transport.abspath('/foo'))

    def test_append_and_get(self):
        transport = MemoryTransport()
        transport.append_bytes('path', 'content')
        self.assertEqual(transport.get('path').read(), 'content')
        transport.append_file('path', StringIO('content'))
        self.assertEqual(transport.get('path').read(), 'contentcontent')

    def test_put_and_get(self):
        transport = MemoryTransport()
        transport.put_file('path', StringIO('content'))
        self.assertEqual(transport.get('path').read(), 'content')
        transport.put_bytes('path', 'content')
        self.assertEqual(transport.get('path').read(), 'content')

    def test_append_without_dir_fails(self):
        transport = MemoryTransport()
        self.assertRaises(NoSuchFile,
                          transport.append_bytes, 'dir/path', 'content')

    def test_put_without_dir_fails(self):
        transport = MemoryTransport()
        self.assertRaises(NoSuchFile,
                          transport.put_file, 'dir/path', StringIO('content'))

    def test_get_missing(self):
        transport = MemoryTransport()
        self.assertRaises(NoSuchFile, transport.get, 'foo')

    def test_has_missing(self):
        transport = MemoryTransport()
        self.assertEquals(False, transport.has('foo'))

    def test_has_present(self):
        transport = MemoryTransport()
        transport.append_bytes('foo', 'content')
        self.assertEquals(True, transport.has('foo'))

    def test_list_dir(self):
        transport = MemoryTransport()
        transport.put_bytes('foo', 'content')
        transport.mkdir('dir')
        transport.put_bytes('dir/subfoo', 'content')
        transport.put_bytes('dirlike', 'content')

        self.assertEquals(['dir', 'dirlike', 'foo'], sorted(transport.list_dir('.')))
        self.assertEquals(['subfoo'], sorted(transport.list_dir('dir')))

    def test_mkdir(self):
        transport = MemoryTransport()
        transport.mkdir('dir')
        transport.append_bytes('dir/path', 'content')
        self.assertEqual(transport.get('dir/path').read(), 'content')

    def test_mkdir_missing_parent(self):
        transport = MemoryTransport()
        self.assertRaises(NoSuchFile,
                          transport.mkdir, 'dir/dir')

    def test_mkdir_twice(self):
        transport = MemoryTransport()
        transport.mkdir('dir')
        self.assertRaises(FileExists, transport.mkdir, 'dir')

    def test_parameters(self):
        transport = MemoryTransport()
        self.assertEqual(True, transport.listable())
        self.assertEqual(False, transport.should_cache())
        self.assertEqual(False, transport.is_readonly())

    def test_iter_files_recursive(self):
        transport = MemoryTransport()
        transport.mkdir('dir')
        transport.put_bytes('dir/foo', 'content')
        transport.put_bytes('dir/bar', 'content')
        transport.put_bytes('bar', 'content')
        paths = set(transport.iter_files_recursive())
        self.assertEqual(set(['dir/foo', 'dir/bar', 'bar']), paths)

    def test_stat(self):
        transport = MemoryTransport()
        transport.put_bytes('foo', 'content')
        transport.put_bytes('bar', 'phowar')
        self.assertEqual(7, transport.stat('foo').st_size)
        self.assertEqual(6, transport.stat('bar').st_size)


class ChrootDecoratorTransportTest(TestCase):
    """Chroot decoration specific tests."""

    def test_construct(self):
        from bzrlib.transport import chroot
        transport = chroot.ChrootTransportDecorator('chroot+memory:///pathA/')
        self.assertEqual('memory:///pathA/', transport.chroot_url)

        transport = chroot.ChrootTransportDecorator(
            'chroot+memory:///path/B', chroot='memory:///path/')
        self.assertEqual('memory:///path/', transport.chroot_url)

    def test_append_file(self):
        transport = get_transport('chroot+file:///foo/bar')
        self.assertRaises(PathNotChild, transport.append_file, '/foo', None)

    def test_append_bytes(self):
        transport = get_transport('chroot+file:///foo/bar')
        self.assertRaises(PathNotChild, transport.append_bytes, '/foo', 'bytes')

    def test_clone(self):
        transport = get_transport('chroot+file:///foo/bar')
        self.assertRaises(PathNotChild, transport.clone, '/foo')

    def test_delete(self):
        transport = get_transport('chroot+file:///foo/bar')
        self.assertRaises(PathNotChild, transport.delete, '/foo')

    def test_delete_tree(self):
        transport = get_transport('chroot+file:///foo/bar')
        self.assertRaises(PathNotChild, transport.delete_tree, '/foo')

    def test_get(self):
        transport = get_transport('chroot+file:///foo/bar')
        self.assertRaises(PathNotChild, transport.get, '/foo')

    def test_get_bytes(self):
        transport = get_transport('chroot+file:///foo/bar')
        self.assertRaises(PathNotChild, transport.get_bytes, '/foo')

    def test_has(self):
        transport = get_transport('chroot+file:///foo/bar')
        self.assertRaises(PathNotChild, transport.has, '/foo')

    def test_list_dir(self):
        transport = get_transport('chroot+file:///foo/bar')
        self.assertRaises(PathNotChild, transport.list_dir, '/foo')

    def test_lock_read(self):
        transport = get_transport('chroot+file:///foo/bar')
        self.assertRaises(PathNotChild, transport.lock_read, '/foo')

    def test_lock_write(self):
        transport = get_transport('chroot+file:///foo/bar')
        self.assertRaises(PathNotChild, transport.lock_write, '/foo')

    def test_mkdir(self):
        transport = get_transport('chroot+file:///foo/bar')
        self.assertRaises(PathNotChild, transport.mkdir, '/foo')

    def test_put_bytes(self):
        transport = get_transport('chroot+file:///foo/bar')
        self.assertRaises(PathNotChild, transport.put_bytes, '/foo', 'bytes')

    def test_put_file(self):
        transport = get_transport('chroot+file:///foo/bar')
        self.assertRaises(PathNotChild, transport.put_file, '/foo', None)

    def test_rename(self):
        transport = get_transport('chroot+file:///foo/bar')
        self.assertRaises(PathNotChild, transport.rename, '/aaa', 'bbb')
        self.assertRaises(PathNotChild, transport.rename, 'ccc', '/d')

    def test_rmdir(self):
        transport = get_transport('chroot+file:///foo/bar')
        self.assertRaises(PathNotChild, transport.rmdir, '/foo')

    def test_stat(self):
        transport = get_transport('chroot+file:///foo/bar')
        self.assertRaises(PathNotChild, transport.stat, '/foo')

        
class ReadonlyDecoratorTransportTest(TestCase):
    """Readonly decoration specific tests."""

    def test_local_parameters(self):
        import bzrlib.transport.readonly as readonly
        # connect to . in readonly mode
        transport = readonly.ReadonlyTransportDecorator('readonly+.')
        self.assertEqual(True, transport.listable())
        self.assertEqual(False, transport.should_cache())
        self.assertEqual(True, transport.is_readonly())

    def test_http_parameters(self):
        import bzrlib.transport.readonly as readonly
        from bzrlib.transport.http import HttpServer
        # connect to . via http which is not listable
        server = HttpServer()
        server.setUp()
        try:
            transport = get_transport('readonly+' + server.get_url())
            self.failUnless(isinstance(transport,
                                       readonly.ReadonlyTransportDecorator))
            self.assertEqual(False, transport.listable())
            self.assertEqual(True, transport.should_cache())
            self.assertEqual(True, transport.is_readonly())
        finally:
            server.tearDown()


class FakeNFSDecoratorTests(TestCaseInTempDir):
    """NFS decorator specific tests."""

    def get_nfs_transport(self, url):
        import bzrlib.transport.fakenfs as fakenfs
        # connect to url with nfs decoration
        return fakenfs.FakeNFSTransportDecorator('fakenfs+' + url)

    def test_local_parameters(self):
        # the listable, should_cache and is_readonly parameters
        # are not changed by the fakenfs decorator
        transport = self.get_nfs_transport('.')
        self.assertEqual(True, transport.listable())
        self.assertEqual(False, transport.should_cache())
        self.assertEqual(False, transport.is_readonly())

    def test_http_parameters(self):
        # the listable, should_cache and is_readonly parameters
        # are not changed by the fakenfs decorator
        from bzrlib.transport.http import HttpServer
        # connect to . via http which is not listable
        server = HttpServer()
        server.setUp()
        try:
            transport = self.get_nfs_transport(server.get_url())
            self.assertIsInstance(
                transport, bzrlib.transport.fakenfs.FakeNFSTransportDecorator)
            self.assertEqual(False, transport.listable())
            self.assertEqual(True, transport.should_cache())
            self.assertEqual(True, transport.is_readonly())
        finally:
            server.tearDown()

    def test_fakenfs_server_default(self):
        # a FakeNFSServer() should bring up a local relpath server for itself
        import bzrlib.transport.fakenfs as fakenfs
        server = fakenfs.FakeNFSServer()
        server.setUp()
        try:
            # the url should be decorated appropriately
            self.assertStartsWith(server.get_url(), 'fakenfs+')
            # and we should be able to get a transport for it
            transport = get_transport(server.get_url())
            # which must be a FakeNFSTransportDecorator instance.
            self.assertIsInstance(
                transport, fakenfs.FakeNFSTransportDecorator)
        finally:
            server.tearDown()

    def test_fakenfs_rename_semantics(self):
        # a FakeNFS transport must mangle the way rename errors occur to
        # look like NFS problems.
        transport = self.get_nfs_transport('.')
        self.build_tree(['from/', 'from/foo', 'to/', 'to/bar'],
                        transport=transport)
        self.assertRaises(bzrlib.errors.ResourceBusy,
                          transport.rename, 'from', 'to')


class FakeVFATDecoratorTests(TestCaseInTempDir):
    """Tests for simulation of VFAT restrictions"""

    def get_vfat_transport(self, url):
        """Return vfat-backed transport for test directory"""
        from bzrlib.transport.fakevfat import FakeVFATTransportDecorator
        return FakeVFATTransportDecorator('vfat+' + url)

    def test_transport_creation(self):
        from bzrlib.transport.fakevfat import FakeVFATTransportDecorator
        transport = self.get_vfat_transport('.')
        self.assertIsInstance(transport, FakeVFATTransportDecorator)

    def test_transport_mkdir(self):
        transport = self.get_vfat_transport('.')
        transport.mkdir('HELLO')
        self.assertTrue(transport.has('hello'))
        self.assertTrue(transport.has('Hello'))

    def test_forbidden_chars(self):
        transport = self.get_vfat_transport('.')
        self.assertRaises(ValueError, transport.has, "<NU>")


class BadTransportHandler(Transport):
    def __init__(self, base_url):
        raise DependencyNotPresent('some_lib', 'testing missing dependency')


class BackupTransportHandler(Transport):
    """Test transport that works as a backup for the BadTransportHandler"""
    pass


class TestTransportImplementation(TestCaseInTempDir):
    """Implementation verification for transports.
    
    To verify a transport we need a server factory, which is a callable
    that accepts no parameters and returns an implementation of
    bzrlib.transport.Server.
    
    That Server is then used to construct transport instances and test
    the transport via loopback activity.

    Currently this assumes that the Transport object is connected to the 
    current working directory.  So that whatever is done 
    through the transport, should show up in the working 
    directory, and vice-versa. This is a bug, because its possible to have
    URL schemes which provide access to something that may not be 
    result in storage on the local disk, i.e. due to file system limits, or 
    due to it being a database or some other non-filesystem tool.

    This also tests to make sure that the functions work with both
    generators and lists (assuming iter(list) is effectively a generator)
    """
    
    def setUp(self):
        super(TestTransportImplementation, self).setUp()
        self._server = self.transport_server()
        self._server.setUp()

    def tearDown(self):
        super(TestTransportImplementation, self).tearDown()
        self._server.tearDown()
        
    def get_transport(self):
        """Return a connected transport to the local directory."""
        base_url = self._server.get_url()
        # try getting the transport via the regular interface:
        t = get_transport(base_url)
        if not isinstance(t, self.transport_class):
            # we did not get the correct transport class type. Override the
            # regular connection behaviour by direct construction.
            t = self.transport_class(base_url)
        return t


class TestLocalTransports(TestCase):

    def test_get_transport_from_abspath(self):
        here = os.path.abspath('.')
        t = get_transport(here)
        self.assertIsInstance(t, LocalTransport)
        self.assertEquals(t.base, urlutils.local_path_to_url(here) + '/')

    def test_get_transport_from_relpath(self):
        here = os.path.abspath('.')
        t = get_transport('.')
        self.assertIsInstance(t, LocalTransport)
        self.assertEquals(t.base, urlutils.local_path_to_url('.') + '/')

    def test_get_transport_from_local_url(self):
        here = os.path.abspath('.')
        here_url = urlutils.local_path_to_url(here) + '/'
        t = get_transport(here_url)
        self.assertIsInstance(t, LocalTransport)
        self.assertEquals(t.base, here_url)<|MERGE_RESOLUTION|>--- conflicted
+++ resolved
@@ -21,25 +21,14 @@
 from cStringIO import StringIO
 
 import bzrlib
-<<<<<<< HEAD
-from bzrlib.errors import (
-    ConnectionError,
-    DependencyNotPresent,
-    FileExists,
-    NoSuchFile,
-    PathNotChild,
-    TransportNotPossible,
-    UnsupportedProtocol,
-    )
-=======
 from bzrlib import urlutils
 from bzrlib.errors import (NoSuchFile, FileExists,
                            TransportNotPossible,
                            ConnectionError,
                            DependencyNotPresent,
                            UnsupportedProtocol,
+                           PathNotChild,
                            )
->>>>>>> c24056a0
 from bzrlib.tests import TestCase, TestCaseInTempDir
 from bzrlib.transport import (_CoalescedOffset,
                               _get_protocol_handlers,
