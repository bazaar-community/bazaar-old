--- conflicted
+++ resolved
@@ -264,46 +264,6 @@
         self.assertTrue(found_bzrdir)
         self.assertEqual(expected_dirblocks,
             [[line[0:3] for line in block] for block in result])
-<<<<<<< HEAD
-
-
-class TestTerminalEncoding(TestCase):
-    """Test the auto-detection of proper terminal encoding."""
-
-    def setUp(self):
-        self._stdout = sys.stdout
-        self._stderr = sys.stderr
-        self._stdin = sys.stdin
-        self._user_encoding = bzrlib.user_encoding
-
-        self.addCleanup(self._reset)
-
-        sys.stdout = StringIOWrapper()
-        sys.stdout.encoding = 'stdout_encoding'
-        sys.stderr = StringIOWrapper()
-        sys.stderr.encoding = 'stderr_encoding'
-        sys.stdin = StringIOWrapper()
-        sys.stdin.encoding = 'stdin_encoding'
-        bzrlib.user_encoding = 'user_encoding'
-
-    def _reset(self):
-        sys.stdout = self._stdout
-        sys.stderr = self._stderr
-        sys.stdin = self._stdin
-        bzrlib.user_encoding = self._user_encoding
-
-    def test_get_terminal_encoding(self):
-        # first preference is stdout encoding
-        self.assertEqual('stdout_encoding', osutils.get_terminal_encoding())
-
-        sys.stdout.encoding = None
-        # if sys.stdout is None, fall back to sys.stdin
-        self.assertEqual('stdin_encoding', osutils.get_terminal_encoding())
-
-        sys.stdin.encoding = None
-        # and in the worst case, use bzrlib.user_encoding
-        self.assertEqual('user_encoding', osutils.get_terminal_encoding())
-=======
         # you can search a subdir only, with a supplied prefix.
         result = []
         for dirblock in osutils.walkdirs('1dir', '1dir'):
@@ -387,4 +347,41 @@
         self.assertEqual(
             dir_sorted_paths,
             sorted(original_paths, cmp=osutils.compare_paths_prefix_order))
->>>>>>> 7e5ec20c
+
+
+class TestTerminalEncoding(TestCase):
+    """Test the auto-detection of proper terminal encoding."""
+
+    def setUp(self):
+        self._stdout = sys.stdout
+        self._stderr = sys.stderr
+        self._stdin = sys.stdin
+        self._user_encoding = bzrlib.user_encoding
+
+        self.addCleanup(self._reset)
+
+        sys.stdout = StringIOWrapper()
+        sys.stdout.encoding = 'stdout_encoding'
+        sys.stderr = StringIOWrapper()
+        sys.stderr.encoding = 'stderr_encoding'
+        sys.stdin = StringIOWrapper()
+        sys.stdin.encoding = 'stdin_encoding'
+        bzrlib.user_encoding = 'user_encoding'
+
+    def _reset(self):
+        sys.stdout = self._stdout
+        sys.stderr = self._stderr
+        sys.stdin = self._stdin
+        bzrlib.user_encoding = self._user_encoding
+
+    def test_get_terminal_encoding(self):
+        # first preference is stdout encoding
+        self.assertEqual('stdout_encoding', osutils.get_terminal_encoding())
+
+        sys.stdout.encoding = None
+        # if sys.stdout is None, fall back to sys.stdin
+        self.assertEqual('stdin_encoding', osutils.get_terminal_encoding())
+
+        sys.stdin.encoding = None
+        # and in the worst case, use bzrlib.user_encoding
+        self.assertEqual('user_encoding', osutils.get_terminal_encoding())
