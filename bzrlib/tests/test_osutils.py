# Copyright (C) 2005-2011 Canonical Ltd
#
# This program is free software; you can redistribute it and/or modify
# it under the terms of the GNU General Public License as published by
# the Free Software Foundation; either version 2 of the License, or
# (at your option) any later version.
#
# This program is distributed in the hope that it will be useful,
# but WITHOUT ANY WARRANTY; without even the implied warranty of
# MERCHANTABILITY or FITNESS FOR A PARTICULAR PURPOSE.  See the
# GNU General Public License for more details.
#
# You should have received a copy of the GNU General Public License
# along with this program; if not, write to the Free Software
# Foundation, Inc., 51 Franklin Street, Fifth Floor, Boston, MA 02110-1301 USA

"""Tests for the osutils wrapper."""

from cStringIO import StringIO
import errno
import os
import re
import select
import socket
import sys
import time

from bzrlib import (
    errors,
    lazy_regex,
    osutils,
    symbol_versioning,
    tests,
    trace,
    win32utils,
    )
from bzrlib.tests import (
    features,
    file_utils,
    test__walkdirs_win32,
    )
from bzrlib.tests.scenarios import load_tests_apply_scenarios


class _UTF8DirReaderFeature(features.Feature):

    def _probe(self):
        try:
            from bzrlib import _readdir_pyx
            self.reader = _readdir_pyx.UTF8DirReader
            return True
        except ImportError:
            return False

    def feature_name(self):
        return 'bzrlib._readdir_pyx'

UTF8DirReaderFeature = features.ModuleAvailableFeature('bzrlib._readdir_pyx')

term_ios_feature = features.ModuleAvailableFeature('termios')


def _already_unicode(s):
    return s


def _utf8_to_unicode(s):
    return s.decode('UTF-8')


def dir_reader_scenarios():
    # For each dir reader we define:

    # - native_to_unicode: a function converting the native_abspath as returned
    #   by DirReader.read_dir to its unicode representation

    # UnicodeDirReader is the fallback, it should be tested on all platforms.
    scenarios = [('unicode',
                  dict(_dir_reader_class=osutils.UnicodeDirReader,
                       _native_to_unicode=_already_unicode))]
    # Some DirReaders are platform specific and even there they may not be
    # available.
    if UTF8DirReaderFeature.available():
        from bzrlib import _readdir_pyx
        scenarios.append(('utf8',
                          dict(_dir_reader_class=_readdir_pyx.UTF8DirReader,
                               _native_to_unicode=_utf8_to_unicode)))

    if test__walkdirs_win32.win32_readdir_feature.available():
        try:
            from bzrlib import _walkdirs_win32
            scenarios.append(
                ('win32',
                 dict(_dir_reader_class=_walkdirs_win32.Win32ReadDir,
                      _native_to_unicode=_already_unicode)))
        except ImportError:
            pass
    return scenarios


load_tests = load_tests_apply_scenarios


class TestContainsWhitespace(tests.TestCase):

    def test_contains_whitespace(self):
        self.assertTrue(osutils.contains_whitespace(u' '))
        self.assertTrue(osutils.contains_whitespace(u'hello there'))
        self.assertTrue(osutils.contains_whitespace(u'hellothere\n'))
        self.assertTrue(osutils.contains_whitespace(u'hello\nthere'))
        self.assertTrue(osutils.contains_whitespace(u'hello\rthere'))
        self.assertTrue(osutils.contains_whitespace(u'hello\tthere'))

        # \xa0 is "Non-breaking-space" which on some python locales thinks it
        # is whitespace, but we do not.
        self.assertFalse(osutils.contains_whitespace(u''))
        self.assertFalse(osutils.contains_whitespace(u'hellothere'))
        self.assertFalse(osutils.contains_whitespace(u'hello\xa0there'))


class TestRename(tests.TestCaseInTempDir):

    def create_file(self, filename, content):
        f = open(filename, 'wb')
        try:
            f.write(content)
        finally:
            f.close()

    def _fancy_rename(self, a, b):
        osutils.fancy_rename(a, b, rename_func=os.rename,
                             unlink_func=os.unlink)

    def test_fancy_rename(self):
        # This should work everywhere
        self.create_file('a', 'something in a\n')
        self._fancy_rename('a', 'b')
        self.assertPathDoesNotExist('a')
        self.assertPathExists('b')
        self.check_file_contents('b', 'something in a\n')

        self.create_file('a', 'new something in a\n')
        self._fancy_rename('b', 'a')

        self.check_file_contents('a', 'something in a\n')

    def test_fancy_rename_fails_source_missing(self):
        # An exception should be raised, and the target should be left in place
        self.create_file('target', 'data in target\n')
        self.assertRaises((IOError, OSError), self._fancy_rename,
                          'missingsource', 'target')
        self.assertPathExists('target')
        self.check_file_contents('target', 'data in target\n')

    def test_fancy_rename_fails_if_source_and_target_missing(self):
        self.assertRaises((IOError, OSError), self._fancy_rename,
                          'missingsource', 'missingtarget')

    def test_rename(self):
        # Rename should be semi-atomic on all platforms
        self.create_file('a', 'something in a\n')
        osutils.rename('a', 'b')
        self.assertPathDoesNotExist('a')
        self.assertPathExists('b')
        self.check_file_contents('b', 'something in a\n')

        self.create_file('a', 'new something in a\n')
        osutils.rename('b', 'a')

        self.check_file_contents('a', 'something in a\n')

    # TODO: test fancy_rename using a MemoryTransport

    def test_rename_change_case(self):
        # on Windows we should be able to change filename case by rename
        self.build_tree(['a', 'b/'])
        osutils.rename('a', 'A')
        osutils.rename('b', 'B')
        # we can't use failUnlessExists on case-insensitive filesystem
        # so try to check shape of the tree
        shape = sorted(os.listdir('.'))
        self.assertEquals(['A', 'B'], shape)


class TestRandChars(tests.TestCase):

    def test_01_rand_chars_empty(self):
        result = osutils.rand_chars(0)
        self.assertEqual(result, '')

    def test_02_rand_chars_100(self):
        result = osutils.rand_chars(100)
        self.assertEqual(len(result), 100)
        self.assertEqual(type(result), str)
        self.assertContainsRe(result, r'^[a-z0-9]{100}$')


class TestIsInside(tests.TestCase):

    def test_is_inside(self):
        is_inside = osutils.is_inside
        self.assertTrue(is_inside('src', 'src/foo.c'))
        self.assertFalse(is_inside('src', 'srccontrol'))
        self.assertTrue(is_inside('src', 'src/a/a/a/foo.c'))
        self.assertTrue(is_inside('foo.c', 'foo.c'))
        self.assertFalse(is_inside('foo.c', ''))
        self.assertTrue(is_inside('', 'foo.c'))

    def test_is_inside_any(self):
        SRC_FOO_C = osutils.pathjoin('src', 'foo.c')
        for dirs, fn in [(['src', 'doc'], SRC_FOO_C),
                         (['src'], SRC_FOO_C),
                         (['src'], 'src'),
                         ]:
            self.assert_(osutils.is_inside_any(dirs, fn))
        for dirs, fn in [(['src'], 'srccontrol'),
                         (['src'], 'srccontrol/foo')]:
            self.assertFalse(osutils.is_inside_any(dirs, fn))

    def test_is_inside_or_parent_of_any(self):
        for dirs, fn in [(['src', 'doc'], 'src/foo.c'),
                         (['src'], 'src/foo.c'),
                         (['src/bar.c'], 'src'),
                         (['src/bar.c', 'bla/foo.c'], 'src'),
                         (['src'], 'src'),
                         ]:
            self.assert_(osutils.is_inside_or_parent_of_any(dirs, fn))

        for dirs, fn in [(['src'], 'srccontrol'),
                         (['srccontrol/foo.c'], 'src'),
                         (['src'], 'srccontrol/foo')]:
            self.assertFalse(osutils.is_inside_or_parent_of_any(dirs, fn))


class TestLstat(tests.TestCaseInTempDir):

    def test_lstat_matches_fstat(self):
        # On Windows, lstat and fstat don't always agree, primarily in the
        # 'st_ino' and 'st_dev' fields. So we force them to be '0' in our
        # custom implementation.
        if sys.platform == 'win32':
            # We only have special lstat/fstat if we have the extension.
            # Without it, we may end up re-reading content when we don't have
            # to, but otherwise it doesn't effect correctness.
            self.requireFeature(test__walkdirs_win32.win32_readdir_feature)
        f = open('test-file.txt', 'wb')
        self.addCleanup(f.close)
        f.write('some content\n')
        f.flush()
        self.assertEqualStat(osutils.fstat(f.fileno()),
                             osutils.lstat('test-file.txt'))


class TestRmTree(tests.TestCaseInTempDir):

    def test_rmtree(self):
        # Check to remove tree with read-only files/dirs
        os.mkdir('dir')
        f = file('dir/file', 'w')
        f.write('spam')
        f.close()
        # would like to also try making the directory readonly, but at the
        # moment python shutil.rmtree doesn't handle that properly - it would
        # need to chmod the directory before removing things inside it - deferred
        # for now -- mbp 20060505
        # osutils.make_readonly('dir')
        osutils.make_readonly('dir/file')

        osutils.rmtree('dir')

        self.assertPathDoesNotExist('dir/file')
        self.assertPathDoesNotExist('dir')


class TestDeleteAny(tests.TestCaseInTempDir):

    def test_delete_any_readonly(self):
        # from <https://bugs.launchpad.net/bzr/+bug/218206>
        self.build_tree(['d/', 'f'])
        osutils.make_readonly('d')
        osutils.make_readonly('f')

        osutils.delete_any('f')
        osutils.delete_any('d')


class TestKind(tests.TestCaseInTempDir):

    def test_file_kind(self):
        self.build_tree(['file', 'dir/'])
        self.assertEquals('file', osutils.file_kind('file'))
        self.assertEquals('directory', osutils.file_kind('dir/'))
        if osutils.has_symlinks():
            os.symlink('symlink', 'symlink')
            self.assertEquals('symlink', osutils.file_kind('symlink'))

        # TODO: jam 20060529 Test a block device
        try:
            os.lstat('/dev/null')
        except OSError, e:
            if e.errno not in (errno.ENOENT,):
                raise
        else:
            self.assertEquals('chardev', osutils.file_kind('/dev/null'))

        mkfifo = getattr(os, 'mkfifo', None)
        if mkfifo:
            mkfifo('fifo')
            try:
                self.assertEquals('fifo', osutils.file_kind('fifo'))
            finally:
                os.remove('fifo')

        AF_UNIX = getattr(socket, 'AF_UNIX', None)
        if AF_UNIX:
            s = socket.socket(AF_UNIX)
            s.bind('socket')
            try:
                self.assertEquals('socket', osutils.file_kind('socket'))
            finally:
                os.remove('socket')

    def test_kind_marker(self):
        self.assertEqual("", osutils.kind_marker("file"))
        self.assertEqual("/", osutils.kind_marker('directory'))
        self.assertEqual("/", osutils.kind_marker(osutils._directory_kind))
        self.assertEqual("@", osutils.kind_marker("symlink"))
        self.assertEqual("+", osutils.kind_marker("tree-reference"))
        self.assertEqual("", osutils.kind_marker("fifo"))
        self.assertEqual("", osutils.kind_marker("socket"))
        self.assertEqual("", osutils.kind_marker("unknown"))


class TestUmask(tests.TestCaseInTempDir):

    def test_get_umask(self):
        if sys.platform == 'win32':
            # umask always returns '0', no way to set it
            self.assertEqual(0, osutils.get_umask())
            return

        orig_umask = osutils.get_umask()
        self.addCleanup(os.umask, orig_umask)
        os.umask(0222)
        self.assertEqual(0222, osutils.get_umask())
        os.umask(0022)
        self.assertEqual(0022, osutils.get_umask())
        os.umask(0002)
        self.assertEqual(0002, osutils.get_umask())
        os.umask(0027)
        self.assertEqual(0027, osutils.get_umask())


class TestDateTime(tests.TestCase):

    def assertFormatedDelta(self, expected, seconds):
        """Assert osutils.format_delta formats as expected"""
        actual = osutils.format_delta(seconds)
        self.assertEqual(expected, actual)

    def test_format_delta(self):
        self.assertFormatedDelta('0 seconds ago', 0)
        self.assertFormatedDelta('1 second ago', 1)
        self.assertFormatedDelta('10 seconds ago', 10)
        self.assertFormatedDelta('59 seconds ago', 59)
        self.assertFormatedDelta('89 seconds ago', 89)
        self.assertFormatedDelta('1 minute, 30 seconds ago', 90)
        self.assertFormatedDelta('3 minutes, 0 seconds ago', 180)
        self.assertFormatedDelta('3 minutes, 1 second ago', 181)
        self.assertFormatedDelta('10 minutes, 15 seconds ago', 615)
        self.assertFormatedDelta('30 minutes, 59 seconds ago', 1859)
        self.assertFormatedDelta('31 minutes, 0 seconds ago', 1860)
        self.assertFormatedDelta('60 minutes, 0 seconds ago', 3600)
        self.assertFormatedDelta('89 minutes, 59 seconds ago', 5399)
        self.assertFormatedDelta('1 hour, 30 minutes ago', 5400)
        self.assertFormatedDelta('2 hours, 30 minutes ago', 9017)
        self.assertFormatedDelta('10 hours, 0 minutes ago', 36000)
        self.assertFormatedDelta('24 hours, 0 minutes ago', 86400)
        self.assertFormatedDelta('35 hours, 59 minutes ago', 129599)
        self.assertFormatedDelta('36 hours, 0 minutes ago', 129600)
        self.assertFormatedDelta('36 hours, 0 minutes ago', 129601)
        self.assertFormatedDelta('36 hours, 1 minute ago', 129660)
        self.assertFormatedDelta('36 hours, 1 minute ago', 129661)
        self.assertFormatedDelta('84 hours, 10 minutes ago', 303002)

        # We handle when time steps the wrong direction because computers
        # don't have synchronized clocks.
        self.assertFormatedDelta('84 hours, 10 minutes in the future', -303002)
        self.assertFormatedDelta('1 second in the future', -1)
        self.assertFormatedDelta('2 seconds in the future', -2)

    def test_format_date(self):
        self.assertRaises(errors.UnsupportedTimezoneFormat,
            osutils.format_date, 0, timezone='foo')
        self.assertIsInstance(osutils.format_date(0), str)
        self.assertIsInstance(osutils.format_local_date(0), unicode)
        # Testing for the actual value of the local weekday without
        # duplicating the code from format_date is difficult.
        # Instead blackbox.test_locale should check for localized
        # dates once they do occur in output strings.

    def test_format_date_with_offset_in_original_timezone(self):
        self.assertEqual("Thu 1970-01-01 00:00:00 +0000",
            osutils.format_date_with_offset_in_original_timezone(0))
        self.assertEqual("Fri 1970-01-02 03:46:40 +0000",
            osutils.format_date_with_offset_in_original_timezone(100000))
        self.assertEqual("Fri 1970-01-02 05:46:40 +0200",
            osutils.format_date_with_offset_in_original_timezone(100000, 7200))

    def test_local_time_offset(self):
        """Test that local_time_offset() returns a sane value."""
        offset = osutils.local_time_offset()
        self.assertTrue(isinstance(offset, int))
        # Test that the offset is no more than a eighteen hours in
        # either direction.
        # Time zone handling is system specific, so it is difficult to
        # do more specific tests, but a value outside of this range is
        # probably wrong.
        eighteen_hours = 18 * 3600
        self.assertTrue(-eighteen_hours < offset < eighteen_hours)

    def test_local_time_offset_with_timestamp(self):
        """Test that local_time_offset() works with a timestamp."""
        offset = osutils.local_time_offset(1000000000.1234567)
        self.assertTrue(isinstance(offset, int))
        eighteen_hours = 18 * 3600
        self.assertTrue(-eighteen_hours < offset < eighteen_hours)


class TestLinks(tests.TestCaseInTempDir):

    def test_dereference_path(self):
        self.requireFeature(features.SymlinkFeature)
        cwd = osutils.realpath('.')
        os.mkdir('bar')
        bar_path = osutils.pathjoin(cwd, 'bar')
        # Using './' to avoid bug #1213894 (first path component not
        # dereferenced) in Python 2.4.1 and earlier
        self.assertEqual(bar_path, osutils.realpath('./bar'))
        os.symlink('bar', 'foo')
        self.assertEqual(bar_path, osutils.realpath('./foo'))

        # Does not dereference terminal symlinks
        foo_path = osutils.pathjoin(cwd, 'foo')
        self.assertEqual(foo_path, osutils.dereference_path('./foo'))

        # Dereferences parent symlinks
        os.mkdir('bar/baz')
        baz_path = osutils.pathjoin(bar_path, 'baz')
        self.assertEqual(baz_path, osutils.dereference_path('./foo/baz'))

        # Dereferences parent symlinks that are the first path element
        self.assertEqual(baz_path, osutils.dereference_path('foo/baz'))

        # Dereferences parent symlinks in absolute paths
        foo_baz_path = osutils.pathjoin(foo_path, 'baz')
        self.assertEqual(baz_path, osutils.dereference_path(foo_baz_path))

    def test_changing_access(self):
        f = file('file', 'w')
        f.write('monkey')
        f.close()

        # Make a file readonly
        osutils.make_readonly('file')
        mode = os.lstat('file').st_mode
        self.assertEqual(mode, mode & 0777555)

        # Make a file writable
        osutils.make_writable('file')
        mode = os.lstat('file').st_mode
        self.assertEqual(mode, mode | 0200)

        if osutils.has_symlinks():
            # should not error when handed a symlink
            os.symlink('nonexistent', 'dangling')
            osutils.make_readonly('dangling')
            osutils.make_writable('dangling')

    def test_host_os_dereferences_symlinks(self):
        osutils.host_os_dereferences_symlinks()


class TestCanonicalRelPath(tests.TestCaseInTempDir):

    _test_needs_features = [features.CaseInsCasePresFilenameFeature]

    def test_canonical_relpath_simple(self):
        f = file('MixedCaseName', 'w')
        f.close()
        actual = osutils.canonical_relpath(self.test_base_dir, 'mixedcasename')
        self.assertEqual('work/MixedCaseName', actual)

    def test_canonical_relpath_missing_tail(self):
        os.mkdir('MixedCaseParent')
        actual = osutils.canonical_relpath(self.test_base_dir,
                                           'mixedcaseparent/nochild')
        self.assertEqual('work/MixedCaseParent/nochild', actual)


class Test_CICPCanonicalRelpath(tests.TestCaseWithTransport):

    def assertRelpath(self, expected, base, path):
        actual = osutils._cicp_canonical_relpath(base, path)
        self.assertEqual(expected, actual)

    def test_simple(self):
        self.build_tree(['MixedCaseName'])
        base = osutils.realpath(self.get_transport('.').local_abspath('.'))
        self.assertRelpath('MixedCaseName', base, 'mixedcAsename')

    def test_subdir_missing_tail(self):
        self.build_tree(['MixedCaseParent/', 'MixedCaseParent/a_child'])
        base = osutils.realpath(self.get_transport('.').local_abspath('.'))
        self.assertRelpath('MixedCaseParent/a_child', base,
                           'MixedCaseParent/a_child')
        self.assertRelpath('MixedCaseParent/a_child', base,
                           'MixedCaseParent/A_Child')
        self.assertRelpath('MixedCaseParent/not_child', base,
                           'MixedCaseParent/not_child')

    def test_at_root_slash(self):
        # We can't test this on Windows, because it has a 'MIN_ABS_PATHLENGTH'
        # check...
        if osutils.MIN_ABS_PATHLENGTH > 1:
            raise tests.TestSkipped('relpath requires %d chars'
                                    % osutils.MIN_ABS_PATHLENGTH)
        self.assertRelpath('foo', '/', '/foo')

    def test_at_root_drive(self):
        if sys.platform != 'win32':
            raise tests.TestNotApplicable('we can only test drive-letter relative'
                                          ' paths on Windows where we have drive'
                                          ' letters.')
        # see bug #322807
        # The specific issue is that when at the root of a drive, 'abspath'
        # returns "C:/" or just "/". However, the code assumes that abspath
        # always returns something like "C:/foo" or "/foo" (no trailing slash).
        self.assertRelpath('foo', 'C:/', 'C:/foo')
        self.assertRelpath('foo', 'X:/', 'X:/foo')
        self.assertRelpath('foo', 'X:/', 'X://foo')


class TestPumpFile(tests.TestCase):
    """Test pumpfile method."""

    def setUp(self):
        tests.TestCase.setUp(self)
        # create a test datablock
        self.block_size = 512
        pattern = '0123456789ABCDEF'
        self.test_data = pattern * (3 * self.block_size / len(pattern))
        self.test_data_len = len(self.test_data)

    def test_bracket_block_size(self):
        """Read data in blocks with the requested read size bracketing the
        block size."""
        # make sure test data is larger than max read size
        self.assertTrue(self.test_data_len > self.block_size)

        from_file = file_utils.FakeReadFile(self.test_data)
        to_file = StringIO()

        # read (max / 2) bytes and verify read size wasn't affected
        num_bytes_to_read = self.block_size / 2
        osutils.pumpfile(from_file, to_file, num_bytes_to_read, self.block_size)
        self.assertEqual(from_file.get_max_read_size(), num_bytes_to_read)
        self.assertEqual(from_file.get_read_count(), 1)

        # read (max) bytes and verify read size wasn't affected
        num_bytes_to_read = self.block_size
        from_file.reset_read_count()
        osutils.pumpfile(from_file, to_file, num_bytes_to_read, self.block_size)
        self.assertEqual(from_file.get_max_read_size(), num_bytes_to_read)
        self.assertEqual(from_file.get_read_count(), 1)

        # read (max + 1) bytes and verify read size was limited
        num_bytes_to_read = self.block_size + 1
        from_file.reset_read_count()
        osutils.pumpfile(from_file, to_file, num_bytes_to_read, self.block_size)
        self.assertEqual(from_file.get_max_read_size(), self.block_size)
        self.assertEqual(from_file.get_read_count(), 2)

        # finish reading the rest of the data
        num_bytes_to_read = self.test_data_len - to_file.tell()
        osutils.pumpfile(from_file, to_file, num_bytes_to_read, self.block_size)

        # report error if the data wasn't equal (we only report the size due
        # to the length of the data)
        response_data = to_file.getvalue()
        if response_data != self.test_data:
            message = "Data not equal.  Expected %d bytes, received %d."
            self.fail(message % (len(response_data), self.test_data_len))

    def test_specified_size(self):
        """Request a transfer larger than the maximum block size and verify
        that the maximum read doesn't exceed the block_size."""
        # make sure test data is larger than max read size
        self.assertTrue(self.test_data_len > self.block_size)

        # retrieve data in blocks
        from_file = file_utils.FakeReadFile(self.test_data)
        to_file = StringIO()
        osutils.pumpfile(from_file, to_file, self.test_data_len,
                         self.block_size)

        # verify read size was equal to the maximum read size
        self.assertTrue(from_file.get_max_read_size() > 0)
        self.assertEqual(from_file.get_max_read_size(), self.block_size)
        self.assertEqual(from_file.get_read_count(), 3)

        # report error if the data wasn't equal (we only report the size due
        # to the length of the data)
        response_data = to_file.getvalue()
        if response_data != self.test_data:
            message = "Data not equal.  Expected %d bytes, received %d."
            self.fail(message % (len(response_data), self.test_data_len))

    def test_to_eof(self):
        """Read to end-of-file and verify that the reads are not larger than
        the maximum read size."""
        # make sure test data is larger than max read size
        self.assertTrue(self.test_data_len > self.block_size)

        # retrieve data to EOF
        from_file = file_utils.FakeReadFile(self.test_data)
        to_file = StringIO()
        osutils.pumpfile(from_file, to_file, -1, self.block_size)

        # verify read size was equal to the maximum read size
        self.assertEqual(from_file.get_max_read_size(), self.block_size)
        self.assertEqual(from_file.get_read_count(), 4)

        # report error if the data wasn't equal (we only report the size due
        # to the length of the data)
        response_data = to_file.getvalue()
        if response_data != self.test_data:
            message = "Data not equal.  Expected %d bytes, received %d."
            self.fail(message % (len(response_data), self.test_data_len))

    def test_defaults(self):
        """Verifies that the default arguments will read to EOF -- this
        test verifies that any existing usages of pumpfile will not be broken
        with this new version."""
        # retrieve data using default (old) pumpfile method
        from_file = file_utils.FakeReadFile(self.test_data)
        to_file = StringIO()
        osutils.pumpfile(from_file, to_file)

        # report error if the data wasn't equal (we only report the size due
        # to the length of the data)
        response_data = to_file.getvalue()
        if response_data != self.test_data:
            message = "Data not equal.  Expected %d bytes, received %d."
            self.fail(message % (len(response_data), self.test_data_len))

    def test_report_activity(self):
        activity = []
        def log_activity(length, direction):
            activity.append((length, direction))
        from_file = StringIO(self.test_data)
        to_file = StringIO()
        osutils.pumpfile(from_file, to_file, buff_size=500,
                         report_activity=log_activity, direction='read')
        self.assertEqual([(500, 'read'), (500, 'read'), (500, 'read'),
                          (36, 'read')], activity)

        from_file = StringIO(self.test_data)
        to_file = StringIO()
        del activity[:]
        osutils.pumpfile(from_file, to_file, buff_size=500,
                         report_activity=log_activity, direction='write')
        self.assertEqual([(500, 'write'), (500, 'write'), (500, 'write'),
                          (36, 'write')], activity)

        # And with a limited amount of data
        from_file = StringIO(self.test_data)
        to_file = StringIO()
        del activity[:]
        osutils.pumpfile(from_file, to_file, buff_size=500, read_length=1028,
                         report_activity=log_activity, direction='read')
        self.assertEqual([(500, 'read'), (500, 'read'), (28, 'read')], activity)



class TestPumpStringFile(tests.TestCase):

    def test_empty(self):
        output = StringIO()
        osutils.pump_string_file("", output)
        self.assertEqual("", output.getvalue())

    def test_more_than_segment_size(self):
        output = StringIO()
        osutils.pump_string_file("123456789", output, 2)
        self.assertEqual("123456789", output.getvalue())

    def test_segment_size(self):
        output = StringIO()
        osutils.pump_string_file("12", output, 2)
        self.assertEqual("12", output.getvalue())

    def test_segment_size_multiple(self):
        output = StringIO()
        osutils.pump_string_file("1234", output, 2)
        self.assertEqual("1234", output.getvalue())


class TestRelpath(tests.TestCase):

    def test_simple_relpath(self):
        cwd = osutils.getcwd()
        subdir = cwd + '/subdir'
        self.assertEqual('subdir', osutils.relpath(cwd, subdir))

    def test_deep_relpath(self):
        cwd = osutils.getcwd()
        subdir = cwd + '/sub/subsubdir'
        self.assertEqual('sub/subsubdir', osutils.relpath(cwd, subdir))

    def test_not_relative(self):
        self.assertRaises(errors.PathNotChild,
                          osutils.relpath, 'C:/path', 'H:/path')
        self.assertRaises(errors.PathNotChild,
                          osutils.relpath, 'C:/', 'H:/path')


class TestSafeUnicode(tests.TestCase):

    def test_from_ascii_string(self):
        self.assertEqual(u'foobar', osutils.safe_unicode('foobar'))

    def test_from_unicode_string_ascii_contents(self):
        self.assertEqual(u'bargam', osutils.safe_unicode(u'bargam'))

    def test_from_unicode_string_unicode_contents(self):
        self.assertEqual(u'bargam\xae', osutils.safe_unicode(u'bargam\xae'))

    def test_from_utf8_string(self):
        self.assertEqual(u'foo\xae', osutils.safe_unicode('foo\xc2\xae'))

    def test_bad_utf8_string(self):
        self.assertRaises(errors.BzrBadParameterNotUnicode,
                          osutils.safe_unicode,
                          '\xbb\xbb')


class TestSafeUtf8(tests.TestCase):

    def test_from_ascii_string(self):
        f = 'foobar'
        self.assertEqual('foobar', osutils.safe_utf8(f))

    def test_from_unicode_string_ascii_contents(self):
        self.assertEqual('bargam', osutils.safe_utf8(u'bargam'))

    def test_from_unicode_string_unicode_contents(self):
        self.assertEqual('bargam\xc2\xae', osutils.safe_utf8(u'bargam\xae'))

    def test_from_utf8_string(self):
        self.assertEqual('foo\xc2\xae', osutils.safe_utf8('foo\xc2\xae'))

    def test_bad_utf8_string(self):
        self.assertRaises(errors.BzrBadParameterNotUnicode,
                          osutils.safe_utf8, '\xbb\xbb')


class TestSafeRevisionId(tests.TestCase):

    def test_from_ascii_string(self):
        # this shouldn't give a warning because it's getting an ascii string
        self.assertEqual('foobar', osutils.safe_revision_id('foobar'))

    def test_from_unicode_string_ascii_contents(self):
        self.assertEqual('bargam',
                         osutils.safe_revision_id(u'bargam', warn=False))

    def test_from_unicode_deprecated(self):
        self.assertEqual('bargam',
            self.callDeprecated([osutils._revision_id_warning],
                                osutils.safe_revision_id, u'bargam'))

    def test_from_unicode_string_unicode_contents(self):
        self.assertEqual('bargam\xc2\xae',
                         osutils.safe_revision_id(u'bargam\xae', warn=False))

    def test_from_utf8_string(self):
        self.assertEqual('foo\xc2\xae',
                         osutils.safe_revision_id('foo\xc2\xae'))

    def test_none(self):
        """Currently, None is a valid revision_id"""
        self.assertEqual(None, osutils.safe_revision_id(None))


class TestSafeFileId(tests.TestCase):

    def test_from_ascii_string(self):
        self.assertEqual('foobar', osutils.safe_file_id('foobar'))

    def test_from_unicode_string_ascii_contents(self):
        self.assertEqual('bargam', osutils.safe_file_id(u'bargam', warn=False))

    def test_from_unicode_deprecated(self):
        self.assertEqual('bargam',
            self.callDeprecated([osutils._file_id_warning],
                                osutils.safe_file_id, u'bargam'))

    def test_from_unicode_string_unicode_contents(self):
        self.assertEqual('bargam\xc2\xae',
                         osutils.safe_file_id(u'bargam\xae', warn=False))

    def test_from_utf8_string(self):
        self.assertEqual('foo\xc2\xae',
                         osutils.safe_file_id('foo\xc2\xae'))

    def test_none(self):
        """Currently, None is a valid revision_id"""
        self.assertEqual(None, osutils.safe_file_id(None))


<<<<<<< HEAD
class TestSendAll(tests.TestCase):

    def test_send_with_disconnected_socket(self):
        class DisconnectedSocket(object):
            def __init__(self, err):
                self.err = err
            def send(self, content):
                raise self.err
            def close(self):
                pass
        # All of these should be treated as ConnectionReset
        errs = []
        for err_cls in (IOError, socket.error):
            for errnum in osutils._end_of_stream_errors:
                errs.append(err_cls(errnum))
        for err in errs:
            sock = DisconnectedSocket(err)
            self.assertRaises(errors.ConnectionReset,
                osutils.send_all, sock, 'some more content')
=======

class TestSendAll(tests.TestCase):

    def test_send_with_no_progress(self):
        # See https://bugs.launchpad.net/bzr/+bug/1047309
        # It seems that paramiko can get into a state where it doesn't error,
        # but it returns 0 bytes sent for requests over and over again.
        class NoSendingSocket(object):
            def __init__(self):
                self.call_count = 0
            def send(self, bytes):
                self.call_count += 1
                if self.call_count > 100:
                    # Prevent the test suite from hanging
                    raise RuntimeError('too many calls')
                return 0
        sock = NoSendingSocket()
        self.assertRaises(errors.ConnectionReset,
                          osutils.send_all, sock, 'content')
        self.assertEqual(1, sock.call_count)

>>>>>>> 8c9af3cf

class TestPosixFuncs(tests.TestCase):
    """Test that the posix version of normpath returns an appropriate path
       when used with 2 leading slashes."""

    def test_normpath(self):
        self.assertEqual('/etc/shadow', osutils._posix_normpath('/etc/shadow'))
        self.assertEqual('/etc/shadow', osutils._posix_normpath('//etc/shadow'))
        self.assertEqual('/etc/shadow', osutils._posix_normpath('///etc/shadow'))


class TestWin32Funcs(tests.TestCase):
    """Test that _win32 versions of os utilities return appropriate paths."""

    def test_abspath(self):
        self.assertEqual('C:/foo', osutils._win32_abspath('C:\\foo'))
        self.assertEqual('C:/foo', osutils._win32_abspath('C:/foo'))
        self.assertEqual('//HOST/path', osutils._win32_abspath(r'\\HOST\path'))
        self.assertEqual('//HOST/path', osutils._win32_abspath('//HOST/path'))

    def test_realpath(self):
        self.assertEqual('C:/foo', osutils._win32_realpath('C:\\foo'))
        self.assertEqual('C:/foo', osutils._win32_realpath('C:/foo'))

    def test_pathjoin(self):
        self.assertEqual('path/to/foo',
                         osutils._win32_pathjoin('path', 'to', 'foo'))
        self.assertEqual('C:/foo',
                         osutils._win32_pathjoin('path\\to', 'C:\\foo'))
        self.assertEqual('C:/foo',
                         osutils._win32_pathjoin('path/to', 'C:/foo'))
        self.assertEqual('path/to/foo',
                         osutils._win32_pathjoin('path/to/', 'foo'))
        self.assertEqual('/foo',
                         osutils._win32_pathjoin('C:/path/to/', '/foo'))
        self.assertEqual('/foo',
                         osutils._win32_pathjoin('C:\\path\\to\\', '\\foo'))

    def test_normpath(self):
        self.assertEqual('path/to/foo',
                         osutils._win32_normpath(r'path\\from\..\to\.\foo'))
        self.assertEqual('path/to/foo',
                         osutils._win32_normpath('path//from/../to/./foo'))

    def test_getcwd(self):
        cwd = osutils._win32_getcwd()
        os_cwd = os.getcwdu()
        self.assertEqual(os_cwd[1:].replace('\\', '/'), cwd[1:])
        # win32 is inconsistent whether it returns lower or upper case
        # and even if it was consistent the user might type the other
        # so we force it to uppercase
        # running python.exe under cmd.exe return capital C:\\
        # running win32 python inside a cygwin shell returns lowercase
        self.assertEqual(os_cwd[0].upper(), cwd[0])

    def test_fixdrive(self):
        self.assertEqual('H:/foo', osutils._win32_fixdrive('h:/foo'))
        self.assertEqual('H:/foo', osutils._win32_fixdrive('H:/foo'))
        self.assertEqual('C:\\foo', osutils._win32_fixdrive('c:\\foo'))

    def test_win98_abspath(self):
        # absolute path
        self.assertEqual('C:/foo', osutils._win98_abspath('C:\\foo'))
        self.assertEqual('C:/foo', osutils._win98_abspath('C:/foo'))
        # UNC path
        self.assertEqual('//HOST/path', osutils._win98_abspath(r'\\HOST\path'))
        self.assertEqual('//HOST/path', osutils._win98_abspath('//HOST/path'))
        # relative path
        cwd = osutils.getcwd().rstrip('/')
        drive = osutils.ntpath.splitdrive(cwd)[0]
        self.assertEqual(cwd+'/path', osutils._win98_abspath('path'))
        self.assertEqual(drive+'/path', osutils._win98_abspath('/path'))
        # unicode path
        u = u'\u1234'
        self.assertEqual(cwd+'/'+u, osutils._win98_abspath(u))


class TestWin32FuncsDirs(tests.TestCaseInTempDir):
    """Test win32 functions that create files."""

    def test_getcwd(self):
        self.requireFeature(features.UnicodeFilenameFeature)
        os.mkdir(u'mu-\xb5')
        os.chdir(u'mu-\xb5')
        # TODO: jam 20060427 This will probably fail on Mac OSX because
        #       it will change the normalization of B\xe5gfors
        #       Consider using a different unicode character, or make
        #       osutils.getcwd() renormalize the path.
        self.assertEndsWith(osutils._win32_getcwd(), u'mu-\xb5')

    def test_minimum_path_selection(self):
        self.assertEqual(set(),
            osutils.minimum_path_selection([]))
        self.assertEqual(set(['a']),
            osutils.minimum_path_selection(['a']))
        self.assertEqual(set(['a', 'b']),
            osutils.minimum_path_selection(['a', 'b']))
        self.assertEqual(set(['a/', 'b']),
            osutils.minimum_path_selection(['a/', 'b']))
        self.assertEqual(set(['a/', 'b']),
            osutils.minimum_path_selection(['a/c', 'a/', 'b']))
        self.assertEqual(set(['a-b', 'a', 'a0b']),
            osutils.minimum_path_selection(['a-b', 'a/b', 'a0b', 'a']))

    def test_mkdtemp(self):
        tmpdir = osutils._win32_mkdtemp(dir='.')
        self.assertFalse('\\' in tmpdir)

    def test_rename(self):
        a = open('a', 'wb')
        a.write('foo\n')
        a.close()
        b = open('b', 'wb')
        b.write('baz\n')
        b.close()

        osutils._win32_rename('b', 'a')
        self.assertPathExists('a')
        self.assertPathDoesNotExist('b')
        self.assertFileEqual('baz\n', 'a')

    def test_rename_missing_file(self):
        a = open('a', 'wb')
        a.write('foo\n')
        a.close()

        try:
            osutils._win32_rename('b', 'a')
        except (IOError, OSError), e:
            self.assertEqual(errno.ENOENT, e.errno)
        self.assertFileEqual('foo\n', 'a')

    def test_rename_missing_dir(self):
        os.mkdir('a')
        try:
            osutils._win32_rename('b', 'a')
        except (IOError, OSError), e:
            self.assertEqual(errno.ENOENT, e.errno)

    def test_rename_current_dir(self):
        os.mkdir('a')
        os.chdir('a')
        # You can't rename the working directory
        # doing rename non-existant . usually
        # just raises ENOENT, since non-existant
        # doesn't exist.
        try:
            osutils._win32_rename('b', '.')
        except (IOError, OSError), e:
            self.assertEqual(errno.ENOENT, e.errno)

    def test_splitpath(self):
        def check(expected, path):
            self.assertEqual(expected, osutils.splitpath(path))

        check(['a'], 'a')
        check(['a', 'b'], 'a/b')
        check(['a', 'b'], 'a/./b')
        check(['a', '.b'], 'a/.b')
        check(['a', '.b'], 'a\\.b')

        self.assertRaises(errors.BzrError, osutils.splitpath, 'a/../b')


class TestParentDirectories(tests.TestCaseInTempDir):
    """Test osutils.parent_directories()"""

    def test_parent_directories(self):
        self.assertEqual([], osutils.parent_directories('a'))
        self.assertEqual(['a'], osutils.parent_directories('a/b'))
        self.assertEqual(['a/b', 'a'], osutils.parent_directories('a/b/c'))


class TestMacFuncsDirs(tests.TestCaseInTempDir):
    """Test mac special functions that require directories."""

    def test_getcwd(self):
        self.requireFeature(features.UnicodeFilenameFeature)
        os.mkdir(u'B\xe5gfors')
        os.chdir(u'B\xe5gfors')
        self.assertEndsWith(osutils._mac_getcwd(), u'B\xe5gfors')

    def test_getcwd_nonnorm(self):
        self.requireFeature(features.UnicodeFilenameFeature)
        # Test that _mac_getcwd() will normalize this path
        os.mkdir(u'Ba\u030agfors')
        os.chdir(u'Ba\u030agfors')
        self.assertEndsWith(osutils._mac_getcwd(), u'B\xe5gfors')


class TestChunksToLines(tests.TestCase):

    def test_smoketest(self):
        self.assertEqual(['foo\n', 'bar\n', 'baz\n'],
                         osutils.chunks_to_lines(['foo\nbar', '\nbaz\n']))
        self.assertEqual(['foo\n', 'bar\n', 'baz\n'],
                         osutils.chunks_to_lines(['foo\n', 'bar\n', 'baz\n']))

    def test_osutils_binding(self):
        from bzrlib.tests import test__chunks_to_lines
        if test__chunks_to_lines.compiled_chunkstolines_feature.available():
            from bzrlib._chunks_to_lines_pyx import chunks_to_lines
        else:
            from bzrlib._chunks_to_lines_py import chunks_to_lines
        self.assertIs(chunks_to_lines, osutils.chunks_to_lines)


class TestSplitLines(tests.TestCase):

    def test_split_unicode(self):
        self.assertEqual([u'foo\n', u'bar\xae'],
                         osutils.split_lines(u'foo\nbar\xae'))
        self.assertEqual([u'foo\n', u'bar\xae\n'],
                         osutils.split_lines(u'foo\nbar\xae\n'))

    def test_split_with_carriage_returns(self):
        self.assertEqual(['foo\rbar\n'],
                         osutils.split_lines('foo\rbar\n'))


class TestWalkDirs(tests.TestCaseInTempDir):

    def assertExpectedBlocks(self, expected, result):
        self.assertEqual(expected,
                         [(dirinfo, [line[0:3] for line in block])
                          for dirinfo, block in result])

    def test_walkdirs(self):
        tree = [
            '.bzr',
            '0file',
            '1dir/',
            '1dir/0file',
            '1dir/1dir/',
            '2file'
            ]
        self.build_tree(tree)
        expected_dirblocks = [
                (('', '.'),
                 [('0file', '0file', 'file'),
                  ('1dir', '1dir', 'directory'),
                  ('2file', '2file', 'file'),
                 ]
                ),
                (('1dir', './1dir'),
                 [('1dir/0file', '0file', 'file'),
                  ('1dir/1dir', '1dir', 'directory'),
                 ]
                ),
                (('1dir/1dir', './1dir/1dir'),
                 [
                 ]
                ),
            ]
        result = []
        found_bzrdir = False
        for dirdetail, dirblock in osutils.walkdirs('.'):
            if len(dirblock) and dirblock[0][1] == '.bzr':
                # this tests the filtering of selected paths
                found_bzrdir = True
                del dirblock[0]
            result.append((dirdetail, dirblock))

        self.assertTrue(found_bzrdir)
        self.assertExpectedBlocks(expected_dirblocks, result)
        # you can search a subdir only, with a supplied prefix.
        result = []
        for dirblock in osutils.walkdirs('./1dir', '1dir'):
            result.append(dirblock)
        self.assertExpectedBlocks(expected_dirblocks[1:], result)

    def test_walkdirs_os_error(self):
        # <https://bugs.launchpad.net/bzr/+bug/338653>
        # Pyrex readdir didn't raise useful messages if it had an error
        # reading the directory
        if sys.platform == 'win32':
            raise tests.TestNotApplicable(
                "readdir IOError not tested on win32")
        self.requireFeature(features.not_running_as_root)
        os.mkdir("test-unreadable")
        os.chmod("test-unreadable", 0000)
        # must chmod it back so that it can be removed
        self.addCleanup(os.chmod, "test-unreadable", 0700)
        # The error is not raised until the generator is actually evaluated.
        # (It would be ok if it happened earlier but at the moment it
        # doesn't.)
        e = self.assertRaises(OSError, list, osutils._walkdirs_utf8("."))
        self.assertEquals('./test-unreadable', e.filename)
        self.assertEquals(errno.EACCES, e.errno)
        # Ensure the message contains the file name
        self.assertContainsRe(str(e), "\./test-unreadable")


    def test_walkdirs_encoding_error(self):
        # <https://bugs.launchpad.net/bzr/+bug/488519>
        # walkdirs didn't raise a useful message when the filenames
        # are not using the filesystem's encoding

        # require a bytestring based filesystem
        self.requireFeature(features.ByteStringNamedFilesystem)

        tree = [
            '.bzr',
            '0file',
            '1dir/',
            '1dir/0file',
            '1dir/1dir/',
            '1file'
            ]

        self.build_tree(tree)

        # rename the 1file to a latin-1 filename
        os.rename("./1file", "\xe8file")
        if "\xe8file" not in os.listdir("."):
            self.skip("Lack filesystem that preserves arbitrary bytes")

        self._save_platform_info()
        win32utils.winver = None # Avoid the win32 detection code
        osutils._fs_enc = 'UTF-8'

        # this should raise on error
        def attempt():
            for dirdetail, dirblock in osutils.walkdirs('.'):
                pass

        self.assertRaises(errors.BadFilenameEncoding, attempt)

    def test__walkdirs_utf8(self):
        tree = [
            '.bzr',
            '0file',
            '1dir/',
            '1dir/0file',
            '1dir/1dir/',
            '2file'
            ]
        self.build_tree(tree)
        expected_dirblocks = [
                (('', '.'),
                 [('0file', '0file', 'file'),
                  ('1dir', '1dir', 'directory'),
                  ('2file', '2file', 'file'),
                 ]
                ),
                (('1dir', './1dir'),
                 [('1dir/0file', '0file', 'file'),
                  ('1dir/1dir', '1dir', 'directory'),
                 ]
                ),
                (('1dir/1dir', './1dir/1dir'),
                 [
                 ]
                ),
            ]
        result = []
        found_bzrdir = False
        for dirdetail, dirblock in osutils._walkdirs_utf8('.'):
            if len(dirblock) and dirblock[0][1] == '.bzr':
                # this tests the filtering of selected paths
                found_bzrdir = True
                del dirblock[0]
            result.append((dirdetail, dirblock))

        self.assertTrue(found_bzrdir)
        self.assertExpectedBlocks(expected_dirblocks, result)

        # you can search a subdir only, with a supplied prefix.
        result = []
        for dirblock in osutils.walkdirs('./1dir', '1dir'):
            result.append(dirblock)
        self.assertExpectedBlocks(expected_dirblocks[1:], result)

    def _filter_out_stat(self, result):
        """Filter out the stat value from the walkdirs result"""
        for dirdetail, dirblock in result:
            new_dirblock = []
            for info in dirblock:
                # Ignore info[3] which is the stat
                new_dirblock.append((info[0], info[1], info[2], info[4]))
            dirblock[:] = new_dirblock

    def _save_platform_info(self):
        self.overrideAttr(win32utils, 'winver')
        self.overrideAttr(osutils, '_fs_enc')
        self.overrideAttr(osutils, '_selected_dir_reader')

    def assertDirReaderIs(self, expected):
        """Assert the right implementation for _walkdirs_utf8 is chosen."""
        # Force it to redetect
        osutils._selected_dir_reader = None
        # Nothing to list, but should still trigger the selection logic
        self.assertEqual([(('', '.'), [])], list(osutils._walkdirs_utf8('.')))
        self.assertIsInstance(osutils._selected_dir_reader, expected)

    def test_force_walkdirs_utf8_fs_utf8(self):
        self.requireFeature(UTF8DirReaderFeature)
        self._save_platform_info()
        win32utils.winver = None # Avoid the win32 detection code
        osutils._fs_enc = 'utf-8'
        self.assertDirReaderIs(
            UTF8DirReaderFeature.module.UTF8DirReader)

    def test_force_walkdirs_utf8_fs_ascii(self):
        self.requireFeature(UTF8DirReaderFeature)
        self._save_platform_info()
        win32utils.winver = None # Avoid the win32 detection code
        osutils._fs_enc = 'ascii'
        self.assertDirReaderIs(
            UTF8DirReaderFeature.module.UTF8DirReader)

    def test_force_walkdirs_utf8_fs_latin1(self):
        self._save_platform_info()
        win32utils.winver = None # Avoid the win32 detection code
        osutils._fs_enc = 'iso-8859-1'
        self.assertDirReaderIs(osutils.UnicodeDirReader)

    def test_force_walkdirs_utf8_nt(self):
        # Disabled because the thunk of the whole walkdirs api is disabled.
        self.requireFeature(test__walkdirs_win32.win32_readdir_feature)
        self._save_platform_info()
        win32utils.winver = 'Windows NT'
        from bzrlib._walkdirs_win32 import Win32ReadDir
        self.assertDirReaderIs(Win32ReadDir)

    def test_force_walkdirs_utf8_98(self):
        self.requireFeature(test__walkdirs_win32.win32_readdir_feature)
        self._save_platform_info()
        win32utils.winver = 'Windows 98'
        self.assertDirReaderIs(osutils.UnicodeDirReader)

    def test_unicode_walkdirs(self):
        """Walkdirs should always return unicode paths."""
        self.requireFeature(features.UnicodeFilenameFeature)
        name0 = u'0file-\xb6'
        name1 = u'1dir-\u062c\u0648'
        name2 = u'2file-\u0633'
        tree = [
            name0,
            name1 + '/',
            name1 + '/' + name0,
            name1 + '/' + name1 + '/',
            name2,
            ]
        self.build_tree(tree)
        expected_dirblocks = [
                ((u'', u'.'),
                 [(name0, name0, 'file', './' + name0),
                  (name1, name1, 'directory', './' + name1),
                  (name2, name2, 'file', './' + name2),
                 ]
                ),
                ((name1, './' + name1),
                 [(name1 + '/' + name0, name0, 'file', './' + name1
                                                        + '/' + name0),
                  (name1 + '/' + name1, name1, 'directory', './' + name1
                                                            + '/' + name1),
                 ]
                ),
                ((name1 + '/' + name1, './' + name1 + '/' + name1),
                 [
                 ]
                ),
            ]
        result = list(osutils.walkdirs('.'))
        self._filter_out_stat(result)
        self.assertEqual(expected_dirblocks, result)
        result = list(osutils.walkdirs(u'./'+name1, name1))
        self._filter_out_stat(result)
        self.assertEqual(expected_dirblocks[1:], result)

    def test_unicode__walkdirs_utf8(self):
        """Walkdirs_utf8 should always return utf8 paths.

        The abspath portion might be in unicode or utf-8
        """
        self.requireFeature(features.UnicodeFilenameFeature)
        name0 = u'0file-\xb6'
        name1 = u'1dir-\u062c\u0648'
        name2 = u'2file-\u0633'
        tree = [
            name0,
            name1 + '/',
            name1 + '/' + name0,
            name1 + '/' + name1 + '/',
            name2,
            ]
        self.build_tree(tree)
        name0 = name0.encode('utf8')
        name1 = name1.encode('utf8')
        name2 = name2.encode('utf8')

        expected_dirblocks = [
                (('', '.'),
                 [(name0, name0, 'file', './' + name0),
                  (name1, name1, 'directory', './' + name1),
                  (name2, name2, 'file', './' + name2),
                 ]
                ),
                ((name1, './' + name1),
                 [(name1 + '/' + name0, name0, 'file', './' + name1
                                                        + '/' + name0),
                  (name1 + '/' + name1, name1, 'directory', './' + name1
                                                            + '/' + name1),
                 ]
                ),
                ((name1 + '/' + name1, './' + name1 + '/' + name1),
                 [
                 ]
                ),
            ]
        result = []
        # For ease in testing, if walkdirs_utf8 returns Unicode, assert that
        # all abspaths are Unicode, and encode them back into utf8.
        for dirdetail, dirblock in osutils._walkdirs_utf8('.'):
            self.assertIsInstance(dirdetail[0], str)
            if isinstance(dirdetail[1], unicode):
                dirdetail = (dirdetail[0], dirdetail[1].encode('utf8'))
                dirblock = [list(info) for info in dirblock]
                for info in dirblock:
                    self.assertIsInstance(info[4], unicode)
                    info[4] = info[4].encode('utf8')
            new_dirblock = []
            for info in dirblock:
                self.assertIsInstance(info[0], str)
                self.assertIsInstance(info[1], str)
                self.assertIsInstance(info[4], str)
                # Remove the stat information
                new_dirblock.append((info[0], info[1], info[2], info[4]))
            result.append((dirdetail, new_dirblock))
        self.assertEqual(expected_dirblocks, result)

    def test__walkdirs_utf8_with_unicode_fs(self):
        """UnicodeDirReader should be a safe fallback everywhere

        The abspath portion should be in unicode
        """
        self.requireFeature(features.UnicodeFilenameFeature)
        # Use the unicode reader. TODO: split into driver-and-driven unit
        # tests.
        self._save_platform_info()
        osutils._selected_dir_reader = osutils.UnicodeDirReader()
        name0u = u'0file-\xb6'
        name1u = u'1dir-\u062c\u0648'
        name2u = u'2file-\u0633'
        tree = [
            name0u,
            name1u + '/',
            name1u + '/' + name0u,
            name1u + '/' + name1u + '/',
            name2u,
            ]
        self.build_tree(tree)
        name0 = name0u.encode('utf8')
        name1 = name1u.encode('utf8')
        name2 = name2u.encode('utf8')

        # All of the abspaths should be in unicode, all of the relative paths
        # should be in utf8
        expected_dirblocks = [
                (('', '.'),
                 [(name0, name0, 'file', './' + name0u),
                  (name1, name1, 'directory', './' + name1u),
                  (name2, name2, 'file', './' + name2u),
                 ]
                ),
                ((name1, './' + name1u),
                 [(name1 + '/' + name0, name0, 'file', './' + name1u
                                                        + '/' + name0u),
                  (name1 + '/' + name1, name1, 'directory', './' + name1u
                                                            + '/' + name1u),
                 ]
                ),
                ((name1 + '/' + name1, './' + name1u + '/' + name1u),
                 [
                 ]
                ),
            ]
        result = list(osutils._walkdirs_utf8('.'))
        self._filter_out_stat(result)
        self.assertEqual(expected_dirblocks, result)

    def test__walkdirs_utf8_win32readdir(self):
        self.requireFeature(test__walkdirs_win32.win32_readdir_feature)
        self.requireFeature(features.UnicodeFilenameFeature)
        from bzrlib._walkdirs_win32 import Win32ReadDir
        self._save_platform_info()
        osutils._selected_dir_reader = Win32ReadDir()
        name0u = u'0file-\xb6'
        name1u = u'1dir-\u062c\u0648'
        name2u = u'2file-\u0633'
        tree = [
            name0u,
            name1u + '/',
            name1u + '/' + name0u,
            name1u + '/' + name1u + '/',
            name2u,
            ]
        self.build_tree(tree)
        name0 = name0u.encode('utf8')
        name1 = name1u.encode('utf8')
        name2 = name2u.encode('utf8')

        # All of the abspaths should be in unicode, all of the relative paths
        # should be in utf8
        expected_dirblocks = [
                (('', '.'),
                 [(name0, name0, 'file', './' + name0u),
                  (name1, name1, 'directory', './' + name1u),
                  (name2, name2, 'file', './' + name2u),
                 ]
                ),
                ((name1, './' + name1u),
                 [(name1 + '/' + name0, name0, 'file', './' + name1u
                                                        + '/' + name0u),
                  (name1 + '/' + name1, name1, 'directory', './' + name1u
                                                            + '/' + name1u),
                 ]
                ),
                ((name1 + '/' + name1, './' + name1u + '/' + name1u),
                 [
                 ]
                ),
            ]
        result = list(osutils._walkdirs_utf8(u'.'))
        self._filter_out_stat(result)
        self.assertEqual(expected_dirblocks, result)

    def assertStatIsCorrect(self, path, win32stat):
        os_stat = os.stat(path)
        self.assertEqual(os_stat.st_size, win32stat.st_size)
        self.assertAlmostEqual(os_stat.st_mtime, win32stat.st_mtime, places=4)
        self.assertAlmostEqual(os_stat.st_ctime, win32stat.st_ctime, places=4)
        self.assertAlmostEqual(os_stat.st_atime, win32stat.st_atime, places=4)
        self.assertEqual(os_stat.st_dev, win32stat.st_dev)
        self.assertEqual(os_stat.st_ino, win32stat.st_ino)
        self.assertEqual(os_stat.st_mode, win32stat.st_mode)

    def test__walkdirs_utf_win32_find_file_stat_file(self):
        """make sure our Stat values are valid"""
        self.requireFeature(test__walkdirs_win32.win32_readdir_feature)
        self.requireFeature(features.UnicodeFilenameFeature)
        from bzrlib._walkdirs_win32 import Win32ReadDir
        name0u = u'0file-\xb6'
        name0 = name0u.encode('utf8')
        self.build_tree([name0u])
        # I hate to sleep() here, but I'm trying to make the ctime different
        # from the mtime
        time.sleep(2)
        f = open(name0u, 'ab')
        try:
            f.write('just a small update')
        finally:
            f.close()

        result = Win32ReadDir().read_dir('', u'.')
        entry = result[0]
        self.assertEqual((name0, name0, 'file'), entry[:3])
        self.assertEqual(u'./' + name0u, entry[4])
        self.assertStatIsCorrect(entry[4], entry[3])
        self.assertNotEqual(entry[3].st_mtime, entry[3].st_ctime)

    def test__walkdirs_utf_win32_find_file_stat_directory(self):
        """make sure our Stat values are valid"""
        self.requireFeature(test__walkdirs_win32.win32_readdir_feature)
        self.requireFeature(features.UnicodeFilenameFeature)
        from bzrlib._walkdirs_win32 import Win32ReadDir
        name0u = u'0dir-\u062c\u0648'
        name0 = name0u.encode('utf8')
        self.build_tree([name0u + '/'])

        result = Win32ReadDir().read_dir('', u'.')
        entry = result[0]
        self.assertEqual((name0, name0, 'directory'), entry[:3])
        self.assertEqual(u'./' + name0u, entry[4])
        self.assertStatIsCorrect(entry[4], entry[3])

    def assertPathCompare(self, path_less, path_greater):
        """check that path_less and path_greater compare correctly."""
        self.assertEqual(0, osutils.compare_paths_prefix_order(
            path_less, path_less))
        self.assertEqual(0, osutils.compare_paths_prefix_order(
            path_greater, path_greater))
        self.assertEqual(-1, osutils.compare_paths_prefix_order(
            path_less, path_greater))
        self.assertEqual(1, osutils.compare_paths_prefix_order(
            path_greater, path_less))

    def test_compare_paths_prefix_order(self):
        # root before all else
        self.assertPathCompare("/", "/a")
        # alpha within a dir
        self.assertPathCompare("/a", "/b")
        self.assertPathCompare("/b", "/z")
        # high dirs before lower.
        self.assertPathCompare("/z", "/a/a")
        # except if the deeper dir should be output first
        self.assertPathCompare("/a/b/c", "/d/g")
        # lexical betwen dirs of the same height
        self.assertPathCompare("/a/z", "/z/z")
        self.assertPathCompare("/a/c/z", "/a/d/e")

        # this should also be consistent for no leading / paths
        # root before all else
        self.assertPathCompare("", "a")
        # alpha within a dir
        self.assertPathCompare("a", "b")
        self.assertPathCompare("b", "z")
        # high dirs before lower.
        self.assertPathCompare("z", "a/a")
        # except if the deeper dir should be output first
        self.assertPathCompare("a/b/c", "d/g")
        # lexical betwen dirs of the same height
        self.assertPathCompare("a/z", "z/z")
        self.assertPathCompare("a/c/z", "a/d/e")

    def test_path_prefix_sorting(self):
        """Doing a sort on path prefix should match our sample data."""
        original_paths = [
            'a',
            'a/b',
            'a/b/c',
            'b',
            'b/c',
            'd',
            'd/e',
            'd/e/f',
            'd/f',
            'd/g',
            'g',
            ]

        dir_sorted_paths = [
            'a',
            'b',
            'd',
            'g',
            'a/b',
            'a/b/c',
            'b/c',
            'd/e',
            'd/f',
            'd/g',
            'd/e/f',
            ]

        self.assertEqual(
            dir_sorted_paths,
            sorted(original_paths, key=osutils.path_prefix_key))
        # using the comparison routine shoudl work too:
        self.assertEqual(
            dir_sorted_paths,
            sorted(original_paths, cmp=osutils.compare_paths_prefix_order))


class TestCopyTree(tests.TestCaseInTempDir):

    def test_copy_basic_tree(self):
        self.build_tree(['source/', 'source/a', 'source/b/', 'source/b/c'])
        osutils.copy_tree('source', 'target')
        self.assertEqual(['a', 'b'], sorted(os.listdir('target')))
        self.assertEqual(['c'], os.listdir('target/b'))

    def test_copy_tree_target_exists(self):
        self.build_tree(['source/', 'source/a', 'source/b/', 'source/b/c',
                         'target/'])
        osutils.copy_tree('source', 'target')
        self.assertEqual(['a', 'b'], sorted(os.listdir('target')))
        self.assertEqual(['c'], os.listdir('target/b'))

    def test_copy_tree_symlinks(self):
        self.requireFeature(features.SymlinkFeature)
        self.build_tree(['source/'])
        os.symlink('a/generic/path', 'source/lnk')
        osutils.copy_tree('source', 'target')
        self.assertEqual(['lnk'], os.listdir('target'))
        self.assertEqual('a/generic/path', os.readlink('target/lnk'))

    def test_copy_tree_handlers(self):
        processed_files = []
        processed_links = []
        def file_handler(from_path, to_path):
            processed_files.append(('f', from_path, to_path))
        def dir_handler(from_path, to_path):
            processed_files.append(('d', from_path, to_path))
        def link_handler(from_path, to_path):
            processed_links.append((from_path, to_path))
        handlers = {'file':file_handler,
                    'directory':dir_handler,
                    'symlink':link_handler,
                   }

        self.build_tree(['source/', 'source/a', 'source/b/', 'source/b/c'])
        if osutils.has_symlinks():
            os.symlink('a/generic/path', 'source/lnk')
        osutils.copy_tree('source', 'target', handlers=handlers)

        self.assertEqual([('d', 'source', 'target'),
                          ('f', 'source/a', 'target/a'),
                          ('d', 'source/b', 'target/b'),
                          ('f', 'source/b/c', 'target/b/c'),
                         ], processed_files)
        self.assertPathDoesNotExist('target')
        if osutils.has_symlinks():
            self.assertEqual([('source/lnk', 'target/lnk')], processed_links)


class TestSetUnsetEnv(tests.TestCase):
    """Test updating the environment"""

    def setUp(self):
        super(TestSetUnsetEnv, self).setUp()

        self.assertEqual(None, os.environ.get('BZR_TEST_ENV_VAR'),
                         'Environment was not cleaned up properly.'
                         ' Variable BZR_TEST_ENV_VAR should not exist.')
        def cleanup():
            if 'BZR_TEST_ENV_VAR' in os.environ:
                del os.environ['BZR_TEST_ENV_VAR']
        self.addCleanup(cleanup)

    def test_set(self):
        """Test that we can set an env variable"""
        old = osutils.set_or_unset_env('BZR_TEST_ENV_VAR', 'foo')
        self.assertEqual(None, old)
        self.assertEqual('foo', os.environ.get('BZR_TEST_ENV_VAR'))

    def test_double_set(self):
        """Test that we get the old value out"""
        osutils.set_or_unset_env('BZR_TEST_ENV_VAR', 'foo')
        old = osutils.set_or_unset_env('BZR_TEST_ENV_VAR', 'bar')
        self.assertEqual('foo', old)
        self.assertEqual('bar', os.environ.get('BZR_TEST_ENV_VAR'))

    def test_unicode(self):
        """Environment can only contain plain strings

        So Unicode strings must be encoded.
        """
        uni_val, env_val = tests.probe_unicode_in_user_encoding()
        if uni_val is None:
            raise tests.TestSkipped(
                'Cannot find a unicode character that works in encoding %s'
                % (osutils.get_user_encoding(),))

        old = osutils.set_or_unset_env('BZR_TEST_ENV_VAR', uni_val)
        self.assertEqual(env_val, os.environ.get('BZR_TEST_ENV_VAR'))

    def test_unset(self):
        """Test that passing None will remove the env var"""
        osutils.set_or_unset_env('BZR_TEST_ENV_VAR', 'foo')
        old = osutils.set_or_unset_env('BZR_TEST_ENV_VAR', None)
        self.assertEqual('foo', old)
        self.assertEqual(None, os.environ.get('BZR_TEST_ENV_VAR'))
        self.assertFalse('BZR_TEST_ENV_VAR' in os.environ)


class TestSizeShaFile(tests.TestCaseInTempDir):

    def test_sha_empty(self):
        self.build_tree_contents([('foo', '')])
        expected_sha = osutils.sha_string('')
        f = open('foo')
        self.addCleanup(f.close)
        size, sha = osutils.size_sha_file(f)
        self.assertEqual(0, size)
        self.assertEqual(expected_sha, sha)

    def test_sha_mixed_endings(self):
        text = 'test\r\nwith\nall\rpossible line endings\r\n'
        self.build_tree_contents([('foo', text)])
        expected_sha = osutils.sha_string(text)
        f = open('foo', 'rb')
        self.addCleanup(f.close)
        size, sha = osutils.size_sha_file(f)
        self.assertEqual(38, size)
        self.assertEqual(expected_sha, sha)


class TestShaFileByName(tests.TestCaseInTempDir):

    def test_sha_empty(self):
        self.build_tree_contents([('foo', '')])
        expected_sha = osutils.sha_string('')
        self.assertEqual(expected_sha, osutils.sha_file_by_name('foo'))

    def test_sha_mixed_endings(self):
        text = 'test\r\nwith\nall\rpossible line endings\r\n'
        self.build_tree_contents([('foo', text)])
        expected_sha = osutils.sha_string(text)
        self.assertEqual(expected_sha, osutils.sha_file_by_name('foo'))


class TestResourceLoading(tests.TestCaseInTempDir):

    def test_resource_string(self):
        # test resource in bzrlib
        text = osutils.resource_string('bzrlib', 'debug.py')
        self.assertContainsRe(text, "debug_flags = set()")
        # test resource under bzrlib
        text = osutils.resource_string('bzrlib.ui', 'text.py')
        self.assertContainsRe(text, "class TextUIFactory")
        # test unsupported package
        self.assertRaises(errors.BzrError, osutils.resource_string, 'zzzz',
            'yyy.xx')
        # test unknown resource
        self.assertRaises(IOError, osutils.resource_string, 'bzrlib', 'yyy.xx')


class TestReCompile(tests.TestCase):

    def _deprecated_re_compile_checked(self, *args, **kwargs):
        return self.applyDeprecated(symbol_versioning.deprecated_in((2, 2, 0)),
            osutils.re_compile_checked, *args, **kwargs)

    def test_re_compile_checked(self):
        r = self._deprecated_re_compile_checked(r'A*', re.IGNORECASE)
        self.assertTrue(r.match('aaaa'))
        self.assertTrue(r.match('aAaA'))

    def test_re_compile_checked_error(self):
        # like https://bugs.launchpad.net/bzr/+bug/251352

        # Due to possible test isolation error, re.compile is not lazy at
        # this point. We re-install lazy compile.
        lazy_regex.install_lazy_compile()
        err = self.assertRaises(
            errors.BzrCommandError,
            self._deprecated_re_compile_checked, '*', re.IGNORECASE, 'test case')
        self.assertEqual(
            'Invalid regular expression in test case: '
            '"*" nothing to repeat',
            str(err))


class TestDirReader(tests.TestCaseInTempDir):

    scenarios = dir_reader_scenarios()

    # Set by load_tests
    _dir_reader_class = None
    _native_to_unicode = None

    def setUp(self):
        tests.TestCaseInTempDir.setUp(self)
        self.overrideAttr(osutils,
                          '_selected_dir_reader', self._dir_reader_class())

    def _get_ascii_tree(self):
        tree = [
            '0file',
            '1dir/',
            '1dir/0file',
            '1dir/1dir/',
            '2file'
            ]
        expected_dirblocks = [
                (('', '.'),
                 [('0file', '0file', 'file'),
                  ('1dir', '1dir', 'directory'),
                  ('2file', '2file', 'file'),
                 ]
                ),
                (('1dir', './1dir'),
                 [('1dir/0file', '0file', 'file'),
                  ('1dir/1dir', '1dir', 'directory'),
                 ]
                ),
                (('1dir/1dir', './1dir/1dir'),
                 [
                 ]
                ),
            ]
        return tree, expected_dirblocks

    def test_walk_cur_dir(self):
        tree, expected_dirblocks = self._get_ascii_tree()
        self.build_tree(tree)
        result = list(osutils._walkdirs_utf8('.'))
        # Filter out stat and abspath
        self.assertEqual(expected_dirblocks,
                         [(dirinfo, [line[0:3] for line in block])
                          for dirinfo, block in result])

    def test_walk_sub_dir(self):
        tree, expected_dirblocks = self._get_ascii_tree()
        self.build_tree(tree)
        # you can search a subdir only, with a supplied prefix.
        result = list(osutils._walkdirs_utf8('./1dir', '1dir'))
        # Filter out stat and abspath
        self.assertEqual(expected_dirblocks[1:],
                         [(dirinfo, [line[0:3] for line in block])
                          for dirinfo, block in result])

    def _get_unicode_tree(self):
        name0u = u'0file-\xb6'
        name1u = u'1dir-\u062c\u0648'
        name2u = u'2file-\u0633'
        tree = [
            name0u,
            name1u + '/',
            name1u + '/' + name0u,
            name1u + '/' + name1u + '/',
            name2u,
            ]
        name0 = name0u.encode('UTF-8')
        name1 = name1u.encode('UTF-8')
        name2 = name2u.encode('UTF-8')
        expected_dirblocks = [
                (('', '.'),
                 [(name0, name0, 'file', './' + name0u),
                  (name1, name1, 'directory', './' + name1u),
                  (name2, name2, 'file', './' + name2u),
                 ]
                ),
                ((name1, './' + name1u),
                 [(name1 + '/' + name0, name0, 'file', './' + name1u
                                                        + '/' + name0u),
                  (name1 + '/' + name1, name1, 'directory', './' + name1u
                                                            + '/' + name1u),
                 ]
                ),
                ((name1 + '/' + name1, './' + name1u + '/' + name1u),
                 [
                 ]
                ),
            ]
        return tree, expected_dirblocks

    def _filter_out(self, raw_dirblocks):
        """Filter out a walkdirs_utf8 result.

        stat field is removed, all native paths are converted to unicode
        """
        filtered_dirblocks = []
        for dirinfo, block in raw_dirblocks:
            dirinfo = (dirinfo[0], self._native_to_unicode(dirinfo[1]))
            details = []
            for line in block:
                details.append(line[0:3] + (self._native_to_unicode(line[4]), ))
            filtered_dirblocks.append((dirinfo, details))
        return filtered_dirblocks

    def test_walk_unicode_tree(self):
        self.requireFeature(features.UnicodeFilenameFeature)
        tree, expected_dirblocks = self._get_unicode_tree()
        self.build_tree(tree)
        result = list(osutils._walkdirs_utf8('.'))
        self.assertEqual(expected_dirblocks, self._filter_out(result))

    def test_symlink(self):
        self.requireFeature(features.SymlinkFeature)
        self.requireFeature(features.UnicodeFilenameFeature)
        target = u'target\N{Euro Sign}'
        link_name = u'l\N{Euro Sign}nk'
        os.symlink(target, link_name)
        target_utf8 = target.encode('UTF-8')
        link_name_utf8 = link_name.encode('UTF-8')
        expected_dirblocks = [
                (('', '.'),
                 [(link_name_utf8, link_name_utf8,
                   'symlink', './' + link_name),],
                 )]
        result = list(osutils._walkdirs_utf8('.'))
        self.assertEqual(expected_dirblocks, self._filter_out(result))


class TestReadLink(tests.TestCaseInTempDir):
    """Exposes os.readlink() problems and the osutils solution.

    The only guarantee offered by os.readlink(), starting with 2.6, is that a
    unicode string will be returned if a unicode string is passed.

    But prior python versions failed to properly encode the passed unicode
    string.
    """
    _test_needs_features = [features.SymlinkFeature, features.UnicodeFilenameFeature]

    def setUp(self):
        super(tests.TestCaseInTempDir, self).setUp()
        self.link = u'l\N{Euro Sign}ink'
        self.target = u'targe\N{Euro Sign}t'
        os.symlink(self.target, self.link)

    def test_os_readlink_link_encoding(self):
        self.assertEquals(self.target,  os.readlink(self.link))

    def test_os_readlink_link_decoding(self):
        self.assertEquals(self.target.encode(osutils._fs_enc),
                          os.readlink(self.link.encode(osutils._fs_enc)))


class TestConcurrency(tests.TestCase):

    def setUp(self):
        super(TestConcurrency, self).setUp()
        self.overrideAttr(osutils, '_cached_local_concurrency')

    def test_local_concurrency(self):
        concurrency = osutils.local_concurrency()
        self.assertIsInstance(concurrency, int)

    def test_local_concurrency_environment_variable(self):
        self.overrideEnv('BZR_CONCURRENCY', '2')
        self.assertEqual(2, osutils.local_concurrency(use_cache=False))
        self.overrideEnv('BZR_CONCURRENCY', '3')
        self.assertEqual(3, osutils.local_concurrency(use_cache=False))
        self.overrideEnv('BZR_CONCURRENCY', 'foo')
        self.assertEqual(1, osutils.local_concurrency(use_cache=False))

    def test_option_concurrency(self):
        self.overrideEnv('BZR_CONCURRENCY', '1')
        self.run_bzr('rocks --concurrency 42')
        # Command line overrides environment variable
        self.assertEquals('42', os.environ['BZR_CONCURRENCY'])
        self.assertEquals(42, osutils.local_concurrency(use_cache=False))


class TestFailedToLoadExtension(tests.TestCase):

    def _try_loading(self):
        try:
            import bzrlib._fictional_extension_py
        except ImportError, e:
            osutils.failed_to_load_extension(e)
            return True

    def setUp(self):
        super(TestFailedToLoadExtension, self).setUp()
        self.overrideAttr(osutils, '_extension_load_failures', [])

    def test_failure_to_load(self):
        self._try_loading()
        self.assertLength(1, osutils._extension_load_failures)
        self.assertEquals(osutils._extension_load_failures[0],
            "No module named _fictional_extension_py")

    def test_report_extension_load_failures_no_warning(self):
        self.assertTrue(self._try_loading())
        warnings, result = self.callCatchWarnings(osutils.report_extension_load_failures)
        # it used to give a Python warning; it no longer does
        self.assertLength(0, warnings)

    def test_report_extension_load_failures_message(self):
        log = StringIO()
        trace.push_log_file(log)
        self.assertTrue(self._try_loading())
        osutils.report_extension_load_failures()
        self.assertContainsRe(
            log.getvalue(),
            r"bzr: warning: some compiled extensions could not be loaded; "
            "see <https://answers\.launchpad\.net/bzr/\+faq/703>\n"
            )


class TestTerminalWidth(tests.TestCase):

    def setUp(self):
        tests.TestCase.setUp(self)
        self._orig_terminal_size_state = osutils._terminal_size_state
        self._orig_first_terminal_size = osutils._first_terminal_size
        self.addCleanup(self.restore_osutils_globals)
        osutils._terminal_size_state = 'no_data'
        osutils._first_terminal_size = None

    def restore_osutils_globals(self):
        osutils._terminal_size_state = self._orig_terminal_size_state
        osutils._first_terminal_size = self._orig_first_terminal_size

    def replace_stdout(self, new):
        self.overrideAttr(sys, 'stdout', new)

    def replace__terminal_size(self, new):
        self.overrideAttr(osutils, '_terminal_size', new)

    def set_fake_tty(self):

        class I_am_a_tty(object):
            def isatty(self):
                return True

        self.replace_stdout(I_am_a_tty())

    def test_default_values(self):
        self.assertEqual(80, osutils.default_terminal_width)

    def test_defaults_to_BZR_COLUMNS(self):
        # BZR_COLUMNS is set by the test framework
        self.assertNotEqual('12', os.environ['BZR_COLUMNS'])
        self.overrideEnv('BZR_COLUMNS', '12')
        self.assertEqual(12, osutils.terminal_width())

    def test_BZR_COLUMNS_0_no_limit(self):
        self.overrideEnv('BZR_COLUMNS', '0')
        self.assertEqual(None, osutils.terminal_width())

    def test_falls_back_to_COLUMNS(self):
        self.overrideEnv('BZR_COLUMNS', None)
        self.assertNotEqual('42', os.environ['COLUMNS'])
        self.set_fake_tty()
        self.overrideEnv('COLUMNS', '42')
        self.assertEqual(42, osutils.terminal_width())

    def test_tty_default_without_columns(self):
        self.overrideEnv('BZR_COLUMNS', None)
        self.overrideEnv('COLUMNS', None)

        def terminal_size(w, h):
            return 42, 42

        self.set_fake_tty()
        # We need to override the osutils definition as it depends on the
        # running environment that we can't control (PQM running without a
        # controlling terminal is one example).
        self.replace__terminal_size(terminal_size)
        self.assertEqual(42, osutils.terminal_width())

    def test_non_tty_default_without_columns(self):
        self.overrideEnv('BZR_COLUMNS', None)
        self.overrideEnv('COLUMNS', None)
        self.replace_stdout(None)
        self.assertEqual(None, osutils.terminal_width())

    def test_no_TIOCGWINSZ(self):
        self.requireFeature(term_ios_feature)
        termios = term_ios_feature.module
        # bug 63539 is about a termios without TIOCGWINSZ attribute
        try:
            orig = termios.TIOCGWINSZ
        except AttributeError:
            # We won't remove TIOCGWINSZ, because it doesn't exist anyway :)
            pass
        else:
            self.overrideAttr(termios, 'TIOCGWINSZ')
            del termios.TIOCGWINSZ
        self.overrideEnv('BZR_COLUMNS', None)
        self.overrideEnv('COLUMNS', None)
        # Whatever the result is, if we don't raise an exception, it's ok.
        osutils.terminal_width()


class TestCreationOps(tests.TestCaseInTempDir):
    _test_needs_features = [features.chown_feature]

    def setUp(self):
        tests.TestCaseInTempDir.setUp(self)
        self.overrideAttr(os, 'chown', self._dummy_chown)

        # params set by call to _dummy_chown
        self.path = self.uid = self.gid = None

    def _dummy_chown(self, path, uid, gid):
        self.path, self.uid, self.gid = path, uid, gid

    def test_copy_ownership_from_path(self):
        """copy_ownership_from_path test with specified src."""
        ownsrc = '/'
        f = open('test_file', 'wt')
        osutils.copy_ownership_from_path('test_file', ownsrc)

        s = os.stat(ownsrc)
        self.assertEquals(self.path, 'test_file')
        self.assertEquals(self.uid, s.st_uid)
        self.assertEquals(self.gid, s.st_gid)

    def test_copy_ownership_nonesrc(self):
        """copy_ownership_from_path test with src=None."""
        f = open('test_file', 'wt')
        # should use parent dir for permissions
        osutils.copy_ownership_from_path('test_file')

        s = os.stat('..')
        self.assertEquals(self.path, 'test_file')
        self.assertEquals(self.uid, s.st_uid)
        self.assertEquals(self.gid, s.st_gid)


class TestPathFromEnviron(tests.TestCase):

    def test_is_unicode(self):
        self.overrideEnv('BZR_TEST_PATH', './anywhere at all/')
        path = osutils.path_from_environ('BZR_TEST_PATH')
        self.assertIsInstance(path, unicode)
        self.assertEqual(u'./anywhere at all/', path)

    def test_posix_path_env_ascii(self):
        self.overrideEnv('BZR_TEST_PATH', '/tmp')
        home = osutils._posix_path_from_environ('BZR_TEST_PATH')
        self.assertIsInstance(home, unicode)
        self.assertEqual(u'/tmp', home)

    def test_posix_path_env_unicode(self):
        self.requireFeature(features.ByteStringNamedFilesystem)
        self.overrideEnv('BZR_TEST_PATH', '/home/\xa7test')
        self.overrideAttr(osutils, "_fs_enc", "iso8859-1")
        self.assertEqual(u'/home/\xa7test',
            osutils._posix_path_from_environ('BZR_TEST_PATH'))
        osutils._fs_enc = "iso8859-5"
        self.assertEqual(u'/home/\u0407test',
            osutils._posix_path_from_environ('BZR_TEST_PATH'))
        osutils._fs_enc = "utf-8"
        self.assertRaises(errors.BadFilenameEncoding,
            osutils._posix_path_from_environ, 'BZR_TEST_PATH')


class TestGetHomeDir(tests.TestCase):

    def test_is_unicode(self):
        home = osutils._get_home_dir()
        self.assertIsInstance(home, unicode)

    def test_posix_homeless(self):
        self.overrideEnv('HOME', None)
        home = osutils._get_home_dir()
        self.assertIsInstance(home, unicode)

    def test_posix_home_ascii(self):
        self.overrideEnv('HOME', '/home/test')
        home = osutils._posix_get_home_dir()
        self.assertIsInstance(home, unicode)
        self.assertEqual(u'/home/test', home)

    def test_posix_home_unicode(self):
        self.requireFeature(features.ByteStringNamedFilesystem)
        self.overrideEnv('HOME', '/home/\xa7test')
        self.overrideAttr(osutils, "_fs_enc", "iso8859-1")
        self.assertEqual(u'/home/\xa7test', osutils._posix_get_home_dir())
        osutils._fs_enc = "iso8859-5"
        self.assertEqual(u'/home/\u0407test', osutils._posix_get_home_dir())
        osutils._fs_enc = "utf-8"
        self.assertRaises(errors.BadFilenameEncoding,
            osutils._posix_get_home_dir)


class TestGetuserUnicode(tests.TestCase):

    def test_is_unicode(self):
        user = osutils.getuser_unicode()
        self.assertIsInstance(user, unicode)

    def envvar_to_override(self):
        if sys.platform == "win32":
            # Disable use of platform calls on windows so envvar is used
            self.overrideAttr(win32utils, 'has_ctypes', False)
            return 'USERNAME' # only variable used on windows
        return 'LOGNAME' # first variable checked by getpass.getuser()

    def test_ascii_user(self):
        self.overrideEnv(self.envvar_to_override(), 'jrandom')
        self.assertEqual(u'jrandom', osutils.getuser_unicode())

    def test_unicode_user(self):
        ue = osutils.get_user_encoding()
        uni_val, env_val = tests.probe_unicode_in_user_encoding()
        if uni_val is None:
            raise tests.TestSkipped(
                'Cannot find a unicode character that works in encoding %s'
                % (osutils.get_user_encoding(),))
        uni_username = u'jrandom' + uni_val
        encoded_username = uni_username.encode(ue)
        self.overrideEnv(self.envvar_to_override(), encoded_username)
        self.assertEqual(uni_username, osutils.getuser_unicode())


class TestBackupNames(tests.TestCase):

    def setUp(self):
        super(TestBackupNames, self).setUp()
        self.backups = []

    def backup_exists(self, name):
        return name in self.backups

    def available_backup_name(self, name):
        backup_name = osutils.available_backup_name(name, self.backup_exists)
        self.backups.append(backup_name)
        return backup_name

    def assertBackupName(self, expected, name):
        self.assertEqual(expected, self.available_backup_name(name))

    def test_empty(self):
        self.assertBackupName('file.~1~', 'file')

    def test_existing(self):
        self.available_backup_name('file')
        self.available_backup_name('file')
        self.assertBackupName('file.~3~', 'file')
        # Empty slots are found, this is not a strict requirement and may be
        # revisited if we test against all implementations.
        self.backups.remove('file.~2~')
        self.assertBackupName('file.~2~', 'file')


class TestFindExecutableInPath(tests.TestCase):

    def test_windows(self):
        if sys.platform != 'win32':
            raise tests.TestSkipped('test requires win32')
        self.assertTrue(osutils.find_executable_on_path('explorer') is not None)
        self.assertTrue(
            osutils.find_executable_on_path('explorer.exe') is not None)
        self.assertTrue(
            osutils.find_executable_on_path('EXPLORER.EXE') is not None)
        self.assertTrue(
            osutils.find_executable_on_path('THIS SHOULD NOT EXIST') is None)
        self.assertTrue(osutils.find_executable_on_path('file.txt') is None)
        
    def test_windows_app_path(self):
        if sys.platform != 'win32':
            raise tests.TestSkipped('test requires win32')
        # Override PATH env var so that exe can only be found on App Path
        self.overrideEnv('PATH', '')
        # Internt Explorer is always registered in the App Path
        self.assertTrue(osutils.find_executable_on_path('iexplore') is not None)

    def test_other(self):
        if sys.platform == 'win32':
            raise tests.TestSkipped('test requires non-win32')
        self.assertTrue(osutils.find_executable_on_path('sh') is not None)
        self.assertTrue(
            osutils.find_executable_on_path('THIS SHOULD NOT EXIST') is None)


class TestEnvironmentErrors(tests.TestCase):
    """Test handling of environmental errors"""

    def test_is_oserror(self):
        self.assertTrue(osutils.is_environment_error(
            OSError(errno.EINVAL, "Invalid parameter")))

    def test_is_ioerror(self):
        self.assertTrue(osutils.is_environment_error(
            IOError(errno.EINVAL, "Invalid parameter")))

    def test_is_socket_error(self):
        self.assertTrue(osutils.is_environment_error(
            socket.error(errno.EINVAL, "Invalid parameter")))

    def test_is_select_error(self):
        self.assertTrue(osutils.is_environment_error(
            select.error(errno.EINVAL, "Invalid parameter")))

    def test_is_pywintypes_error(self):
        self.requireFeature(features.pywintypes)
        import pywintypes
        self.assertTrue(osutils.is_environment_error(
            pywintypes.error(errno.EINVAL, "Invalid parameter", "Caller")))<|MERGE_RESOLUTION|>--- conflicted
+++ resolved
@@ -819,7 +819,6 @@
         self.assertEqual(None, osutils.safe_file_id(None))
 
 
-<<<<<<< HEAD
 class TestSendAll(tests.TestCase):
 
     def test_send_with_disconnected_socket(self):
@@ -839,9 +838,6 @@
             sock = DisconnectedSocket(err)
             self.assertRaises(errors.ConnectionReset,
                 osutils.send_all, sock, 'some more content')
-=======
-
-class TestSendAll(tests.TestCase):
 
     def test_send_with_no_progress(self):
         # See https://bugs.launchpad.net/bzr/+bug/1047309
@@ -861,7 +857,6 @@
                           osutils.send_all, sock, 'content')
         self.assertEqual(1, sock.call_count)
 
->>>>>>> 8c9af3cf
 
 class TestPosixFuncs(tests.TestCase):
     """Test that the posix version of normpath returns an appropriate path
