# Copyright (C) 2005 Canonical Ltd
#
# This program is free software; you can redistribute it and/or modify
# it under the terms of the GNU General Public License as published by
# the Free Software Foundation; either version 2 of the License, or
# (at your option) any later version.
#
# This program is distributed in the hope that it will be useful,
# but WITHOUT ANY WARRANTY; without even the implied warranty of
# MERCHANTABILITY or FITNESS FOR A PARTICULAR PURPOSE.  See the
# GNU General Public License for more details.
#
# You should have received a copy of the GNU General Public License
# along with this program; if not, write to the Free Software
# Foundation, Inc., 59 Temple Place, Suite 330, Boston, MA  02111-1307  USA

from cStringIO import StringIO
import errno
import re
import socket
import threading
import time
import urllib2
import urlparse


from bzrlib import (
    errors,
    osutils,
    tests,
    )
<<<<<<< HEAD
from bzrlib.osutils import md5
from bzrlib.smart import protocol
=======
from bzrlib.smart import medium, protocol
>>>>>>> 27bb64f3
from bzrlib.tests import http_server
from bzrlib.transport import (
    chroot,
    get_transport,
    )


class HTTPServerWithSmarts(http_server.HttpServer):
    """HTTPServerWithSmarts extends the HttpServer with POST methods that will
    trigger a smart server to execute with a transport rooted at the rootdir of
    the HTTP server.
    """

    def __init__(self, protocol_version=None):
        http_server.HttpServer.__init__(self, SmartRequestHandler,
                                        protocol_version=protocol_version)


class SmartRequestHandler(http_server.TestingHTTPRequestHandler):
    """Extend TestingHTTPRequestHandler to support smart client POSTs.
    
    XXX: This duplicates a fair bit of the logic in bzrlib.transport.http.wsgi.
    """

    def do_POST(self):
        """Hand the request off to a smart server instance."""
        backing = get_transport(self.server.test_case_server._home_dir)
        chroot_server = chroot.ChrootServer(backing)
        chroot_server.setUp()
        try:
            t = get_transport(chroot_server.get_url())
            self.do_POST_inner(t)
        finally:
            chroot_server.tearDown()

    def do_POST_inner(self, chrooted_transport):
        self.send_response(200)
        self.send_header("Content-type", "application/octet-stream")
        if not self.path.endswith('.bzr/smart'):
            raise AssertionError(
                'POST to path not ending in .bzr/smart: %r' % (self.path,))
        t = chrooted_transport.clone(self.path[:-len('.bzr/smart')])
        # if this fails, we should return 400 bad request, but failure is
        # failure for now - RBC 20060919
        data_length = int(self.headers['Content-Length'])
        # TODO: We might like to support streaming responses.  1.0 allows no
        # Content-length in this case, so for integrity we should perform our
        # own chunking within the stream.
        # 1.1 allows chunked responses, and in this case we could chunk using
        # the HTTP chunking as this will allow HTTP persistence safely, even if
        # we have to stop early due to error, but we would also have to use the
        # HTTP trailer facility which may not be widely available.
        request_bytes = self.rfile.read(data_length)
        protocol_factory, unused_bytes = medium._get_protocol_factory_for_bytes(
            request_bytes)
        out_buffer = StringIO()
        smart_protocol_request = protocol_factory(t, out_buffer.write, '/')
        # Perhaps there should be a SmartServerHTTPMedium that takes care of
        # feeding the bytes in the http request to the smart_protocol_request,
        # but for now it's simpler to just feed the bytes directly.
        smart_protocol_request.accept_bytes(unused_bytes)
        if not (smart_protocol_request.next_read_size() == 0):
            raise errors.SmartProtocolError(
                "not finished reading, but all data sent to protocol.")
        self.send_header("Content-Length", str(len(out_buffer.getvalue())))
        self.end_headers()
        self.wfile.write(out_buffer.getvalue())


class TestCaseWithWebserver(tests.TestCaseWithTransport):
    """A support class that provides readonly urls that are http://.

    This is done by forcing the readonly server to be an http
    one. This will currently fail if the primary transport is not
    backed by regular disk files.
    """
    def setUp(self):
        super(TestCaseWithWebserver, self).setUp()
        self.transport_readonly_server = http_server.HttpServer


class TestCaseWithTwoWebservers(TestCaseWithWebserver):
    """A support class providing readonly urls on two servers that are http://.

    We set up two webservers to allows various tests involving
    proxies or redirections from one server to the other.
    """
    def setUp(self):
        super(TestCaseWithTwoWebservers, self).setUp()
        self.transport_secondary_server = http_server.HttpServer
        self.__secondary_server = None

    def create_transport_secondary_server(self):
        """Create a transport server from class defined at init.

        This is mostly a hook for daughter classes.
        """
        return self.transport_secondary_server()

    def get_secondary_server(self):
        """Get the server instance for the secondary transport."""
        if self.__secondary_server is None:
            self.__secondary_server = self.create_transport_secondary_server()
            self.__secondary_server.setUp()
            self.addCleanup(self.__secondary_server.tearDown)
        return self.__secondary_server


class ProxyServer(http_server.HttpServer):
    """A proxy test server for http transports."""

    proxy_requests = True


class RedirectRequestHandler(http_server.TestingHTTPRequestHandler):
    """Redirect all request to the specified server"""

    def parse_request(self):
        """Redirect a single HTTP request to another host"""
        valid = http_server.TestingHTTPRequestHandler.parse_request(self)
        if valid:
            tcs = self.server.test_case_server
            code, target = tcs.is_redirected(self.path)
            if code is not None and target is not None:
                # Redirect as instructed
                self.send_response(code)
                self.send_header('Location', target)
                # We do not send a body
                self.send_header('Content-Length', '0')
                self.end_headers()
                return False # The job is done
            else:
                # We leave the parent class serve the request
                pass
        return valid


class HTTPServerRedirecting(http_server.HttpServer):
    """An HttpServer redirecting to another server """

    def __init__(self, request_handler=RedirectRequestHandler,
                 protocol_version=None):
        http_server.HttpServer.__init__(self, request_handler,
                                        protocol_version=protocol_version)
        # redirections is a list of tuples (source, target, code)
        # - source is a regexp for the paths requested
        # - target is a replacement for re.sub describing where
        #   the request will be redirected
        # - code is the http error code associated to the
        #   redirection (301 permanent, 302 temporarry, etc
        self.redirections = []

    def redirect_to(self, host, port):
        """Redirect all requests to a specific host:port"""
        self.redirections = [('(.*)',
                              r'http://%s:%s\1' % (host, port) ,
                              301)]

    def is_redirected(self, path):
        """Is the path redirected by this server.

        :param path: the requested relative path

        :returns: a tuple (code, target) if a matching
             redirection is found, (None, None) otherwise.
        """
        code = None
        target = None
        for (rsource, rtarget, rcode) in self.redirections:
            target, match = re.subn(rsource, rtarget, path)
            if match:
                code = rcode
                break # The first match wins
            else:
                target = None
        return code, target


class TestCaseWithRedirectedWebserver(TestCaseWithTwoWebservers):
   """A support class providing redirections from one server to another.

   We set up two webservers to allows various tests involving
   redirections.
   The 'old' server is redirected to the 'new' server.
   """

   def create_transport_secondary_server(self):
       """Create the secondary server redirecting to the primary server"""
       new = self.get_readonly_server()
       redirecting = HTTPServerRedirecting()
       redirecting.redirect_to(new.host, new.port)
       return redirecting

   def setUp(self):
       super(TestCaseWithRedirectedWebserver, self).setUp()
       # The redirections will point to the new server
       self.new_server = self.get_readonly_server()
       # The requests to the old server will be redirected
       self.old_server = self.get_secondary_server()


class AuthRequestHandler(http_server.TestingHTTPRequestHandler):
    """Requires an authentication to process requests.

    This is intended to be used with a server that always and
    only use one authentication scheme (implemented by daughter
    classes).
    """

    # The following attributes should be defined in the server
    # - auth_header_sent: the header name sent to require auth
    # - auth_header_recv: the header received containing auth
    # - auth_error_code: the error code to indicate auth required

    def do_GET(self):
        if self.authorized():
            return http_server.TestingHTTPRequestHandler.do_GET(self)
        else:
            # Note that we must update test_case_server *before*
            # sending the error or the client may try to read it
            # before we have sent the whole error back.
            tcs = self.server.test_case_server
            tcs.auth_required_errors += 1
            self.send_response(tcs.auth_error_code)
            self.send_header_auth_reqed()
            # We do not send a body
            self.send_header('Content-Length', '0')
            self.end_headers()
            return


class BasicAuthRequestHandler(AuthRequestHandler):
    """Implements the basic authentication of a request"""

    def authorized(self):
        tcs = self.server.test_case_server
        if tcs.auth_scheme != 'basic':
            return False

        auth_header = self.headers.get(tcs.auth_header_recv, None)
        if auth_header:
            scheme, raw_auth = auth_header.split(' ', 1)
            if scheme.lower() == tcs.auth_scheme:
                user, password = raw_auth.decode('base64').split(':')
                return tcs.authorized(user, password)

        return False

    def send_header_auth_reqed(self):
        tcs = self.server.test_case_server
        self.send_header(tcs.auth_header_sent,
                         'Basic realm="%s"' % tcs.auth_realm)


# FIXME: We could send an Authentication-Info header too when
# the authentication is succesful

class DigestAuthRequestHandler(AuthRequestHandler):
    """Implements the digest authentication of a request.

    We need persistence for some attributes and that can't be
    achieved here since we get instantiated for each request. We
    rely on the DigestAuthServer to take care of them.
    """

    def authorized(self):
        tcs = self.server.test_case_server
        if tcs.auth_scheme != 'digest':
            return False

        auth_header = self.headers.get(tcs.auth_header_recv, None)
        if auth_header is None:
            return False
        scheme, auth = auth_header.split(None, 1)
        if scheme.lower() == tcs.auth_scheme:
            auth_dict = urllib2.parse_keqv_list(urllib2.parse_http_list(auth))

            return tcs.digest_authorized(auth_dict, self.command)

        return False

    def send_header_auth_reqed(self):
        tcs = self.server.test_case_server
        header = 'Digest realm="%s", ' % tcs.auth_realm
        header += 'nonce="%s", algorithm="%s", qop="auth"' % (tcs.auth_nonce,
                                                              'MD5')
        self.send_header(tcs.auth_header_sent,header)


class AuthServer(http_server.HttpServer):
    """Extends HttpServer with a dictionary of passwords.

    This is used as a base class for various schemes which should
    all use or redefined the associated AuthRequestHandler.

    Note that no users are defined by default, so add_user should
    be called before issuing the first request.
    """

    # The following attributes should be set dy daughter classes
    # and are used by AuthRequestHandler.
    auth_header_sent = None
    auth_header_recv = None
    auth_error_code = None
    auth_realm = "Thou should not pass"

    def __init__(self, request_handler, auth_scheme,
                 protocol_version=None):
        http_server.HttpServer.__init__(self, request_handler,
                                        protocol_version=protocol_version)
        self.auth_scheme = auth_scheme
        self.password_of = {}
        self.auth_required_errors = 0

    def add_user(self, user, password):
        """Declare a user with an associated password.

        password can be empty, use an empty string ('') in that
        case, not None.
        """
        self.password_of[user] = password

    def authorized(self, user, password):
        """Check that the given user provided the right password"""
        expected_password = self.password_of.get(user, None)
        return expected_password is not None and password == expected_password


# FIXME: There is some code duplication with
# _urllib2_wrappers.py.DigestAuthHandler. If that duplication
# grows, it may require a refactoring. Also, we don't implement
# SHA algorithm nor MD5-sess here, but that does not seem worth
# it.
class DigestAuthServer(AuthServer):
    """A digest authentication server"""

    auth_nonce = 'now!'

    def __init__(self, request_handler, auth_scheme,
                 protocol_version=None):
        AuthServer.__init__(self, request_handler, auth_scheme,
                            protocol_version=protocol_version)

    def digest_authorized(self, auth, command):
        nonce = auth['nonce']
        if nonce != self.auth_nonce:
            return False
        realm = auth['realm']
        if realm != self.auth_realm:
            return False
        user = auth['username']
        if not self.password_of.has_key(user):
            return False
        algorithm= auth['algorithm']
        if algorithm != 'MD5':
            return False
        qop = auth['qop']
        if qop != 'auth':
            return False

        password = self.password_of[user]

        # Recalculate the response_digest to compare with the one
        # sent by the client
        A1 = '%s:%s:%s' % (user, realm, password)
        A2 = '%s:%s' % (command, auth['uri'])

<<<<<<< HEAD
        H = lambda x: md5(x).hexdigest()
=======
        H = lambda x: osutils.md5(x).hexdigest()
>>>>>>> 27bb64f3
        KD = lambda secret, data: H("%s:%s" % (secret, data))

        nonce_count = int(auth['nc'], 16)

        ncvalue = '%08x' % nonce_count

        cnonce = auth['cnonce']
        noncebit = '%s:%s:%s:%s:%s' % (nonce, ncvalue, cnonce, qop, H(A2))
        response_digest = KD(H(A1), noncebit)

        return response_digest == auth['response']

class HTTPAuthServer(AuthServer):
    """An HTTP server requiring authentication"""

    def init_http_auth(self):
        self.auth_header_sent = 'WWW-Authenticate'
        self.auth_header_recv = 'Authorization'
        self.auth_error_code = 401


class ProxyAuthServer(AuthServer):
    """A proxy server requiring authentication"""

    def init_proxy_auth(self):
        self.proxy_requests = True
        self.auth_header_sent = 'Proxy-Authenticate'
        self.auth_header_recv = 'Proxy-Authorization'
        self.auth_error_code = 407


class HTTPBasicAuthServer(HTTPAuthServer):
    """An HTTP server requiring basic authentication"""

    def __init__(self, protocol_version=None):
        HTTPAuthServer.__init__(self, BasicAuthRequestHandler, 'basic',
                                protocol_version=protocol_version)
        self.init_http_auth()


class HTTPDigestAuthServer(DigestAuthServer, HTTPAuthServer):
    """An HTTP server requiring digest authentication"""

    def __init__(self, protocol_version=None):
        DigestAuthServer.__init__(self, DigestAuthRequestHandler, 'digest',
                                  protocol_version=protocol_version)
        self.init_http_auth()


class ProxyBasicAuthServer(ProxyAuthServer):
    """A proxy server requiring basic authentication"""

    def __init__(self, protocol_version=None):
        ProxyAuthServer.__init__(self, BasicAuthRequestHandler, 'basic',
                                 protocol_version=protocol_version)
        self.init_proxy_auth()


class ProxyDigestAuthServer(DigestAuthServer, ProxyAuthServer):
    """A proxy server requiring basic authentication"""

    def __init__(self, protocol_version=None):
        ProxyAuthServer.__init__(self, DigestAuthRequestHandler, 'digest',
                                 protocol_version=protocol_version)
        self.init_proxy_auth()

<|MERGE_RESOLUTION|>--- conflicted
+++ resolved
@@ -29,12 +29,7 @@
     osutils,
     tests,
     )
-<<<<<<< HEAD
-from bzrlib.osutils import md5
-from bzrlib.smart import protocol
-=======
 from bzrlib.smart import medium, protocol
->>>>>>> 27bb64f3
 from bzrlib.tests import http_server
 from bzrlib.transport import (
     chroot,
@@ -402,11 +397,7 @@
         A1 = '%s:%s:%s' % (user, realm, password)
         A2 = '%s:%s' % (command, auth['uri'])
 
-<<<<<<< HEAD
-        H = lambda x: md5(x).hexdigest()
-=======
         H = lambda x: osutils.md5(x).hexdigest()
->>>>>>> 27bb64f3
         KD = lambda secret, data: H("%s:%s" % (secret, data))
 
         nonce_count = int(auth['nc'], 16)
