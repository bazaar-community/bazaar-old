--- conflicted
+++ resolved
@@ -67,12 +67,8 @@
             '(?m)^BzrVersion:') # should be in the traceback
         self.assertContainsRe(report, 'my error')
         self.assertContainsRe(report, 'AssertionError')
-<<<<<<< HEAD
         # see https://bugs.launchpad.net/bzr/+bug/528114
         self.assertContainsRe(report, 'ExecutablePath')
-        self.assertContainsRe(report, 'test_apport_report_contents')
-=======
         self.assertContainsRe(report, 'test_apport_report')
->>>>>>> 63fb721f
         # should also be in there
         self.assertContainsRe(report, '(?m)^CommandLine:')