# Copyright (C) 2008, 2009 Canonical Ltd
#
# This program is free software; you can redistribute it and/or modify
# it under the terms of the GNU General Public License as published by
# the Free Software Foundation; either version 2 of the License, or
# (at your option) any later version.
#
# This program is distributed in the hope that it will be useful,
# but WITHOUT ANY WARRANTY; without even the implied warranty of
# MERCHANTABILITY or FITNESS FOR A PARTICULAR PURPOSE.  See the
# GNU General Public License for more details.
#
# You should have received a copy of the GNU General Public License
# along with this program; if not, write to the Free Software
# Foundation, Inc., 51 Franklin Street, Fifth Floor, Boston, MA 02110-1301 USA

"""Tests for maps built on a CHK versionedfiles facility."""

from itertools import izip

from bzrlib import (
    chk_map,
<<<<<<< HEAD
    errors,
=======
    groupcompress,
>>>>>>> db8b8e2c
    osutils,
    tests,
    )
from bzrlib.chk_map import (
    CHKMap,
    InternalNode,
    LeafNode,
    Node,
    )


class TestNode(tests.TestCase):

    def assertCommonPrefix(self, expected_common, prefix, key):
        common = Node.common_prefix(prefix, key)
        self.assertTrue(len(common) <= len(prefix))
        self.assertTrue(len(common) <= len(key))
        self.assertStartsWith(prefix, common)
        self.assertStartsWith(key, common)
        self.assertEquals(expected_common, common)

    def test_common_prefix(self):
        self.assertCommonPrefix('beg', 'beg', 'begin')

    def test_no_common_prefix(self):
        self.assertCommonPrefix('', 'begin', 'end')

    def test_equal(self):
        self.assertCommonPrefix('begin', 'begin', 'begin')

    def test_not_a_prefix(self):
        self.assertCommonPrefix('b', 'begin', 'b')

    def test_empty(self):
        self.assertCommonPrefix('', '', 'end')
        self.assertCommonPrefix('', 'begin', '')
        self.assertCommonPrefix('', '', '')


class TestCaseWithStore(tests.TestCaseWithMemoryTransport):

    def get_chk_bytes(self):
        # The easiest way to get a CHK store is a development6 repository and
        # then work with the chk_bytes attribute directly.
        factory = groupcompress.make_pack_factory(False, False, 1)
        self.chk_bytes = factory(self.get_transport())
        return self.chk_bytes

    def _get_map(self, a_dict, maximum_size=0, chk_bytes=None, key_width=1,
                 search_key_func=None):
        if chk_bytes is None:
            chk_bytes = self.get_chk_bytes()
        root_key = CHKMap.from_dict(chk_bytes, a_dict,
            maximum_size=maximum_size, key_width=key_width,
            search_key_func=search_key_func)
        root_key2 = CHKMap._create_via_map(chk_bytes, a_dict,
            maximum_size=maximum_size, key_width=key_width,
            search_key_func=search_key_func)
        self.assertEqual(root_key, root_key2, "CHKMap.from_dict() did not"
                         " match CHKMap._create_via_map")
        chkmap = CHKMap(chk_bytes, root_key, search_key_func=search_key_func)
        return chkmap

    def read_bytes(self, chk_bytes, key):
        stream = chk_bytes.get_record_stream([key], 'unordered', True)
        record = stream.next()
        if record.storage_kind == 'absent':
            self.fail('Store does not contain the key %s' % (key,))
        return record.get_bytes_as("fulltext")

    def to_dict(self, node, *args):
        return dict(node.iteritems(*args))


class TestCaseWithExampleMaps(TestCaseWithStore):

    def get_chk_bytes(self):
        if getattr(self, '_chk_bytes', None) is None:
            self._chk_bytes = super(TestCaseWithExampleMaps,
                                    self).get_chk_bytes()
        return self._chk_bytes

    def get_map(self, a_dict, maximum_size=100, search_key_func=None):
        c_map = self._get_map(a_dict, maximum_size=maximum_size,
                              chk_bytes=self.get_chk_bytes(),
                              search_key_func=search_key_func)
        return c_map

    def make_root_only_map(self, search_key_func=None):
        return self.get_map({
            ('aaa',): 'initial aaa content',
            ('abb',): 'initial abb content',
        }, search_key_func=search_key_func)

    def make_root_only_aaa_ddd_map(self, search_key_func=None):
        return self.get_map({
            ('aaa',): 'initial aaa content',
            ('ddd',): 'initial ddd content',
        }, search_key_func=search_key_func)

    def make_one_deep_map(self, search_key_func=None):
        # Same as root_only_map, except it forces an InternalNode at the root
        return self.get_map({
            ('aaa',): 'initial aaa content',
            ('abb',): 'initial abb content',
            ('ccc',): 'initial ccc content',
            ('ddd',): 'initial ddd content',
        }, search_key_func=search_key_func)

    def make_two_deep_map(self, search_key_func=None):
        # Carefully chosen so that it creates a 2-deep map for both
        # _search_key_plain and for _search_key_16
        # Also so that things line up with make_one_deep_two_prefix_map
        return self.get_map({
            ('aaa',): 'initial aaa content',
            ('abb',): 'initial abb content',
            ('acc',): 'initial acc content',
            ('ace',): 'initial ace content',
            ('add',): 'initial add content',
            ('adh',): 'initial adh content',
            ('adl',): 'initial adl content',
            ('ccc',): 'initial ccc content',
            ('ddd',): 'initial ddd content',
        }, search_key_func=search_key_func)

    def make_one_deep_two_prefix_map(self, search_key_func=None):
        """Create a map with one internal node, but references are extra long.

        Otherwise has similar content to make_two_deep_map.
        """
        return self.get_map({
            ('aaa',): 'initial aaa content',
            ('add',): 'initial add content',
            ('adh',): 'initial adh content',
            ('adl',): 'initial adl content',
        }, search_key_func=search_key_func)

    def make_one_deep_one_prefix_map(self, search_key_func=None):
        """Create a map with one internal node, but references are extra long.

        Similar to make_one_deep_two_prefix_map, except the split is at the
        first char, rather than the second.
        """
        return self.get_map({
            ('add',): 'initial add content',
            ('adh',): 'initial adh content',
            ('adl',): 'initial adl content',
            ('bbb',): 'initial bbb content',
        }, search_key_func=search_key_func)


class TestTestCaseWithExampleMaps(TestCaseWithExampleMaps):
    """Actual tests for the provided examples."""

    def test_root_only_map_plain(self):
        c_map = self.make_root_only_map()
        self.assertEqualDiff(
            "'' LeafNode\n"
            "      ('aaa',) 'initial aaa content'\n"
            "      ('abb',) 'initial abb content'\n",
            c_map._dump_tree())

    def test_root_only_map_16(self):
        c_map = self.make_root_only_map(search_key_func=chk_map._search_key_16)
        self.assertEqualDiff(
            "'' LeafNode\n"
            "      ('aaa',) 'initial aaa content'\n"
            "      ('abb',) 'initial abb content'\n",
            c_map._dump_tree())

    def test_one_deep_map_plain(self):
        c_map = self.make_one_deep_map()
        self.assertEqualDiff(
            "'' InternalNode\n"
            "  'a' LeafNode\n"
            "      ('aaa',) 'initial aaa content'\n"
            "      ('abb',) 'initial abb content'\n"
            "  'c' LeafNode\n"
            "      ('ccc',) 'initial ccc content'\n"
            "  'd' LeafNode\n"
            "      ('ddd',) 'initial ddd content'\n",
            c_map._dump_tree())

    def test_one_deep_map_16(self):
        c_map = self.make_one_deep_map(search_key_func=chk_map._search_key_16)
        self.assertEqualDiff(
            "'' InternalNode\n"
            "  '2' LeafNode\n"
            "      ('ccc',) 'initial ccc content'\n"
            "  '4' LeafNode\n"
            "      ('abb',) 'initial abb content'\n"
            "  'F' LeafNode\n"
            "      ('aaa',) 'initial aaa content'\n"
            "      ('ddd',) 'initial ddd content'\n",
            c_map._dump_tree())

    def test_root_only_aaa_ddd_plain(self):
        c_map = self.make_root_only_aaa_ddd_map()
        self.assertEqualDiff(
            "'' LeafNode\n"
            "      ('aaa',) 'initial aaa content'\n"
            "      ('ddd',) 'initial ddd content'\n",
            c_map._dump_tree())

    def test_one_deep_map_16(self):
        c_map = self.make_root_only_aaa_ddd_map(
                search_key_func=chk_map._search_key_16)
        # We use 'aaa' and 'ddd' because they happen to map to 'F' when using
        # _search_key_16
        self.assertEqualDiff(
            "'' LeafNode\n"
            "      ('aaa',) 'initial aaa content'\n"
            "      ('ddd',) 'initial ddd content'\n",
            c_map._dump_tree())

    def test_two_deep_map_plain(self):
        c_map = self.make_two_deep_map()
        self.assertEqualDiff(
            "'' InternalNode\n"
            "  'a' InternalNode\n"
            "    'aa' LeafNode\n"
            "      ('aaa',) 'initial aaa content'\n"
            "    'ab' LeafNode\n"
            "      ('abb',) 'initial abb content'\n"
            "    'ac' LeafNode\n"
            "      ('acc',) 'initial acc content'\n"
            "      ('ace',) 'initial ace content'\n"
            "    'ad' LeafNode\n"
            "      ('add',) 'initial add content'\n"
            "      ('adh',) 'initial adh content'\n"
            "      ('adl',) 'initial adl content'\n"
            "  'c' LeafNode\n"
            "      ('ccc',) 'initial ccc content'\n"
            "  'd' LeafNode\n"
            "      ('ddd',) 'initial ddd content'\n",
            c_map._dump_tree())

    def test_two_deep_map_16(self):
        c_map = self.make_two_deep_map(search_key_func=chk_map._search_key_16)
        self.assertEqualDiff(
            "'' InternalNode\n"
            "  '2' LeafNode\n"
            "      ('acc',) 'initial acc content'\n"
            "      ('ccc',) 'initial ccc content'\n"
            "  '4' LeafNode\n"
            "      ('abb',) 'initial abb content'\n"
            "  'C' LeafNode\n"
            "      ('ace',) 'initial ace content'\n"
            "  'F' InternalNode\n"
            "    'F0' LeafNode\n"
            "      ('aaa',) 'initial aaa content'\n"
            "    'F3' LeafNode\n"
            "      ('adl',) 'initial adl content'\n"
            "    'F4' LeafNode\n"
            "      ('adh',) 'initial adh content'\n"
            "    'FB' LeafNode\n"
            "      ('ddd',) 'initial ddd content'\n"
            "    'FD' LeafNode\n"
            "      ('add',) 'initial add content'\n",
            c_map._dump_tree())

    def test_one_deep_two_prefix_map_plain(self):
        c_map = self.make_one_deep_two_prefix_map()
        self.assertEqualDiff(
            "'' InternalNode\n"
            "  'aa' LeafNode\n"
            "      ('aaa',) 'initial aaa content'\n"
            "  'ad' LeafNode\n"
            "      ('add',) 'initial add content'\n"
            "      ('adh',) 'initial adh content'\n"
            "      ('adl',) 'initial adl content'\n",
            c_map._dump_tree())

    def test_one_deep_two_prefix_map_16(self):
        c_map = self.make_one_deep_two_prefix_map(
            search_key_func=chk_map._search_key_16)
        self.assertEqualDiff(
            "'' InternalNode\n"
            "  'F0' LeafNode\n"
            "      ('aaa',) 'initial aaa content'\n"
            "  'F3' LeafNode\n"
            "      ('adl',) 'initial adl content'\n"
            "  'F4' LeafNode\n"
            "      ('adh',) 'initial adh content'\n"
            "  'FD' LeafNode\n"
            "      ('add',) 'initial add content'\n",
            c_map._dump_tree())

    def test_one_deep_one_prefix_map_plain(self):
        c_map = self.make_one_deep_one_prefix_map()
        self.assertEqualDiff(
            "'' InternalNode\n"
            "  'a' LeafNode\n"
            "      ('add',) 'initial add content'\n"
            "      ('adh',) 'initial adh content'\n"
            "      ('adl',) 'initial adl content'\n"
            "  'b' LeafNode\n"
            "      ('bbb',) 'initial bbb content'\n",
            c_map._dump_tree())

    def test_one_deep_one_prefix_map_16(self):
        c_map = self.make_one_deep_one_prefix_map(
            search_key_func=chk_map._search_key_16)
        self.assertEqualDiff(
            "'' InternalNode\n"
            "  '4' LeafNode\n"
            "      ('bbb',) 'initial bbb content'\n"
            "  'F' LeafNode\n"
            "      ('add',) 'initial add content'\n"
            "      ('adh',) 'initial adh content'\n"
            "      ('adl',) 'initial adl content'\n",
            c_map._dump_tree())


class TestMap(TestCaseWithStore):

    def assertHasABMap(self, chk_bytes):
        ab_leaf_bytes = 'chkleaf:\n0\n1\n1\na\n\x001\nb\n'
        ab_sha1 = osutils.sha_string(ab_leaf_bytes)
        self.assertEqual('90986195696b177c8895d48fdb4b7f2366f798a0', ab_sha1)
        root_key = ('sha1:' + ab_sha1,)
        self.assertEqual(ab_leaf_bytes, self.read_bytes(chk_bytes, root_key))
        return root_key

    def assertHasEmptyMap(self, chk_bytes):
        empty_leaf_bytes = 'chkleaf:\n0\n1\n0\n\n'
        empty_sha1 = osutils.sha_string(empty_leaf_bytes)
        self.assertEqual('8571e09bf1bcc5b9621ce31b3d4c93d6e9a1ed26', empty_sha1)
        root_key = ('sha1:' + empty_sha1,)
        self.assertEqual(empty_leaf_bytes, self.read_bytes(chk_bytes, root_key))
        return root_key

    def assertMapLayoutEqual(self, map_one, map_two):
        """Assert that the internal structure is identical between the maps."""
        map_one._ensure_root()
        node_one_stack = [map_one._root_node]
        map_two._ensure_root()
        node_two_stack = [map_two._root_node]
        while node_one_stack:
            node_one = node_one_stack.pop()
            node_two = node_two_stack.pop()
            if node_one.__class__ != node_two.__class__:
                self.assertEqualDiff(map_one._dump_tree(include_keys=True),
                                     map_two._dump_tree(include_keys=True))
            self.assertEqual(node_one._search_prefix,
                             node_two._search_prefix)
            if isinstance(node_one, InternalNode):
                # Internal nodes must have identical references
                self.assertEqual(sorted(node_one._items.keys()),
                                 sorted(node_two._items.keys()))
                node_one_stack.extend([n for n, _ in
                                       node_one._iter_nodes(map_one._store)])
                node_two_stack.extend([n for n, _ in
                                       node_two._iter_nodes(map_two._store)])
            else:
                # Leaf nodes must have identical contents
                self.assertEqual(node_one._items, node_two._items)
        self.assertEquals([], node_two_stack)

    def assertCanonicalForm(self, chkmap):
        """Assert that the chkmap is in 'canonical' form.

        We do this by adding all of the key value pairs from scratch, both in
        forward order and reverse order, and assert that the final tree layout
        is identical.
        """
        items = list(chkmap.iteritems())
        map_forward = chk_map.CHKMap(None, None)
        map_forward._root_node.set_maximum_size(chkmap._root_node.maximum_size)
        for key, value in items:
            map_forward.map(key, value)
        self.assertMapLayoutEqual(map_forward, chkmap)
        map_reverse = chk_map.CHKMap(None, None)
        map_reverse._root_node.set_maximum_size(chkmap._root_node.maximum_size)
        for key, value in reversed(items):
            map_reverse.map(key, value)
        self.assertMapLayoutEqual(map_reverse, chkmap)

    def test_assert_map_layout_equal(self):
        store = self.get_chk_bytes()
        map_one = CHKMap(store, None)
        map_one._root_node.set_maximum_size(20)
        map_two = CHKMap(store, None)
        map_two._root_node.set_maximum_size(20)
        self.assertMapLayoutEqual(map_one, map_two)
        map_one.map('aaa', 'value')
        self.assertRaises(AssertionError,
            self.assertMapLayoutEqual, map_one, map_two)
        map_two.map('aaa', 'value')
        self.assertMapLayoutEqual(map_one, map_two)
        # Split the tree, so we ensure that internal nodes and leaf nodes are
        # properly checked
        map_one.map('aab', 'value')
        self.assertIsInstance(map_one._root_node, InternalNode)
        self.assertRaises(AssertionError,
            self.assertMapLayoutEqual, map_one, map_two)
        map_two.map('aab', 'value')
        self.assertMapLayoutEqual(map_one, map_two)
        map_one.map('aac', 'value')
        self.assertRaises(AssertionError,
            self.assertMapLayoutEqual, map_one, map_two)
        self.assertCanonicalForm(map_one)

    def test_from_dict_empty(self):
        chk_bytes = self.get_chk_bytes()
        root_key = CHKMap.from_dict(chk_bytes, {})
        # Check the data was saved and inserted correctly.
        expected_root_key = self.assertHasEmptyMap(chk_bytes)
        self.assertEqual(expected_root_key, root_key)

    def test_from_dict_ab(self):
        chk_bytes = self.get_chk_bytes()
        root_key = CHKMap.from_dict(chk_bytes, {"a": "b"})
        # Check the data was saved and inserted correctly.
        expected_root_key = self.assertHasABMap(chk_bytes)
        self.assertEqual(expected_root_key, root_key)

    def test_apply_empty_ab(self):
        # applying a delta (None, "a", "b") to an empty chkmap generates the
        # same map as from_dict_ab.
        chk_bytes = self.get_chk_bytes()
        root_key = CHKMap.from_dict(chk_bytes, {})
        chkmap = CHKMap(chk_bytes, root_key)
        new_root = chkmap.apply_delta([(None, "a", "b")])
        # Check the data was saved and inserted correctly.
        expected_root_key = self.assertHasABMap(chk_bytes)
        self.assertEqual(expected_root_key, new_root)
        # The update should have left us with an in memory root node, with an
        # updated key.
        self.assertEqual(new_root, chkmap._root_node._key)

    def test_apply_ab_empty(self):
        # applying a delta ("a", None, None) to a map with 'a' in it generates
        # an empty map.
        chk_bytes = self.get_chk_bytes()
        root_key = CHKMap.from_dict(chk_bytes, {("a",):"b"})
        chkmap = CHKMap(chk_bytes, root_key)
        new_root = chkmap.apply_delta([(("a",), None, None)])
        # Check the data was saved and inserted correctly.
        expected_root_key = self.assertHasEmptyMap(chk_bytes)
        self.assertEqual(expected_root_key, new_root)
        # The update should have left us with an in memory root node, with an
        # updated key.
        self.assertEqual(new_root, chkmap._root_node._key)

    def test_apply_new_keys_must_be_new(self):
        # applying a delta (None, "a", "b") to a map with 'a' in it generates
        # an error.
        chk_bytes = self.get_chk_bytes()
        root_key = CHKMap.from_dict(chk_bytes, {("a",):"b"})
        chkmap = CHKMap(chk_bytes, root_key)
        self.assertRaises(errors.InconsistentDelta, chkmap.apply_delta,
            [(None, ("a",), "b")])
        # As an error occured, the update should have left us without changing
        # anything (the root should be unchanged).
        self.assertEqual(root_key, chkmap._root_node._key)

    def test_apply_delta_is_deterministic(self):
        chk_bytes = self.get_chk_bytes()
        chkmap1 = CHKMap(chk_bytes, None)
        chkmap1._root_node.set_maximum_size(10)
        chkmap1.apply_delta([(None, ('aaa',), 'common'),
                             (None, ('bba',), 'target2'),
                             (None, ('bbb',), 'common')])
        root_key1 = chkmap1._save()
        self.assertCanonicalForm(chkmap1)

        chkmap2 = CHKMap(chk_bytes, None)
        chkmap2._root_node.set_maximum_size(10)
        chkmap2.apply_delta([(None, ('bbb',), 'common'),
                             (None, ('bba',), 'target2'),
                             (None, ('aaa',), 'common')])
        root_key2 = chkmap2._save()
        self.assertEqualDiff(chkmap1._dump_tree(include_keys=True),
                             chkmap2._dump_tree(include_keys=True))
        self.assertEqual(root_key1, root_key2)
        self.assertCanonicalForm(chkmap2)

    def test_stable_splitting(self):
        store = self.get_chk_bytes()
        chkmap = CHKMap(store, None)
        # Should fit 2 keys per LeafNode
        chkmap._root_node.set_maximum_size(35)
        chkmap.map(('aaa',), 'v')
        self.assertEqualDiff("'' LeafNode\n"
                             "      ('aaa',) 'v'\n",
                             chkmap._dump_tree())
        chkmap.map(('aab',), 'v')
        self.assertEqualDiff("'' LeafNode\n"
                             "      ('aaa',) 'v'\n"
                             "      ('aab',) 'v'\n",
                             chkmap._dump_tree())
        self.assertCanonicalForm(chkmap)

        # Creates a new internal node, and splits the others into leaves
        chkmap.map(('aac',), 'v')
        self.assertEqualDiff("'' InternalNode\n"
                             "  'aaa' LeafNode\n"
                             "      ('aaa',) 'v'\n"
                             "  'aab' LeafNode\n"
                             "      ('aab',) 'v'\n"
                             "  'aac' LeafNode\n"
                             "      ('aac',) 'v'\n",
                             chkmap._dump_tree())
        self.assertCanonicalForm(chkmap)

        # Splits again, because it can't fit in the current structure
        chkmap.map(('bbb',), 'v')
        self.assertEqualDiff("'' InternalNode\n"
                             "  'a' InternalNode\n"
                             "    'aaa' LeafNode\n"
                             "      ('aaa',) 'v'\n"
                             "    'aab' LeafNode\n"
                             "      ('aab',) 'v'\n"
                             "    'aac' LeafNode\n"
                             "      ('aac',) 'v'\n"
                             "  'b' LeafNode\n"
                             "      ('bbb',) 'v'\n",
                             chkmap._dump_tree())
        self.assertCanonicalForm(chkmap)

    def test_map_splits_with_longer_key(self):
        store = self.get_chk_bytes()
        chkmap = CHKMap(store, None)
        # Should fit 1 key per LeafNode
        chkmap._root_node.set_maximum_size(10)
        chkmap.map(('aaa',), 'v')
        chkmap.map(('aaaa',), 'v')
        self.assertCanonicalForm(chkmap)
        self.assertIsInstance(chkmap._root_node, InternalNode)

    def test_with_linefeed_in_key(self):
        store = self.get_chk_bytes()
        chkmap = CHKMap(store, None)
        # Should fit 1 key per LeafNode
        chkmap._root_node.set_maximum_size(10)
        chkmap.map(('a\ra',), 'val1')
        chkmap.map(('a\rb',), 'val2')
        chkmap.map(('ac',), 'val3')
        self.assertCanonicalForm(chkmap)
        self.assertEqualDiff("'' InternalNode\n"
                             "  'a\\r' InternalNode\n"
                             "    'a\\ra' LeafNode\n"
                             "      ('a\\ra',) 'val1'\n"
                             "    'a\\rb' LeafNode\n"
                             "      ('a\\rb',) 'val2'\n"
                             "  'ac' LeafNode\n"
                             "      ('ac',) 'val3'\n",
                             chkmap._dump_tree())
        # We should also successfully serialise and deserialise these items
        root_key = chkmap._save()
        chkmap = CHKMap(store, root_key)
        self.assertEqualDiff("'' InternalNode\n"
                             "  'a\\r' InternalNode\n"
                             "    'a\\ra' LeafNode\n"
                             "      ('a\\ra',) 'val1'\n"
                             "    'a\\rb' LeafNode\n"
                             "      ('a\\rb',) 'val2'\n"
                             "  'ac' LeafNode\n"
                             "      ('ac',) 'val3'\n",
                             chkmap._dump_tree())

    def test_deep_splitting(self):
        store = self.get_chk_bytes()
        chkmap = CHKMap(store, None)
        # Should fit 2 keys per LeafNode
        chkmap._root_node.set_maximum_size(40)
        chkmap.map(('aaaaaaaa',), 'v')
        chkmap.map(('aaaaabaa',), 'v')
        self.assertEqualDiff("'' LeafNode\n"
                             "      ('aaaaaaaa',) 'v'\n"
                             "      ('aaaaabaa',) 'v'\n",
                             chkmap._dump_tree())
        chkmap.map(('aaabaaaa',), 'v')
        chkmap.map(('aaababaa',), 'v')
        self.assertEqualDiff("'' InternalNode\n"
                             "  'aaaa' LeafNode\n"
                             "      ('aaaaaaaa',) 'v'\n"
                             "      ('aaaaabaa',) 'v'\n"
                             "  'aaab' LeafNode\n"
                             "      ('aaabaaaa',) 'v'\n"
                             "      ('aaababaa',) 'v'\n",
                             chkmap._dump_tree())
        chkmap.map(('aaabacaa',), 'v')
        chkmap.map(('aaabadaa',), 'v')
        self.assertEqualDiff("'' InternalNode\n"
                             "  'aaaa' LeafNode\n"
                             "      ('aaaaaaaa',) 'v'\n"
                             "      ('aaaaabaa',) 'v'\n"
                             "  'aaab' InternalNode\n"
                             "    'aaabaa' LeafNode\n"
                             "      ('aaabaaaa',) 'v'\n"
                             "    'aaabab' LeafNode\n"
                             "      ('aaababaa',) 'v'\n"
                             "    'aaabac' LeafNode\n"
                             "      ('aaabacaa',) 'v'\n"
                             "    'aaabad' LeafNode\n"
                             "      ('aaabadaa',) 'v'\n",
                             chkmap._dump_tree())
        chkmap.map(('aaababba',), 'val')
        chkmap.map(('aaababca',), 'val')
        self.assertEqualDiff("'' InternalNode\n"
                             "  'aaaa' LeafNode\n"
                             "      ('aaaaaaaa',) 'v'\n"
                             "      ('aaaaabaa',) 'v'\n"
                             "  'aaab' InternalNode\n"
                             "    'aaabaa' LeafNode\n"
                             "      ('aaabaaaa',) 'v'\n"
                             "    'aaabab' InternalNode\n"
                             "      'aaababa' LeafNode\n"
                             "      ('aaababaa',) 'v'\n"
                             "      'aaababb' LeafNode\n"
                             "      ('aaababba',) 'val'\n"
                             "      'aaababc' LeafNode\n"
                             "      ('aaababca',) 'val'\n"
                             "    'aaabac' LeafNode\n"
                             "      ('aaabacaa',) 'v'\n"
                             "    'aaabad' LeafNode\n"
                             "      ('aaabadaa',) 'v'\n",
                             chkmap._dump_tree())
        # Now we add a node that should fit around an existing InternalNode,
        # but has a slightly different key prefix, which causes a new
        # InternalNode split
        chkmap.map(('aaabDaaa',), 'v')
        self.assertEqualDiff("'' InternalNode\n"
                             "  'aaaa' LeafNode\n"
                             "      ('aaaaaaaa',) 'v'\n"
                             "      ('aaaaabaa',) 'v'\n"
                             "  'aaab' InternalNode\n"
                             "    'aaabD' LeafNode\n"
                             "      ('aaabDaaa',) 'v'\n"
                             "    'aaaba' InternalNode\n"
                             "      'aaabaa' LeafNode\n"
                             "      ('aaabaaaa',) 'v'\n"
                             "      'aaabab' InternalNode\n"
                             "        'aaababa' LeafNode\n"
                             "      ('aaababaa',) 'v'\n"
                             "        'aaababb' LeafNode\n"
                             "      ('aaababba',) 'val'\n"
                             "        'aaababc' LeafNode\n"
                             "      ('aaababca',) 'val'\n"
                             "      'aaabac' LeafNode\n"
                             "      ('aaabacaa',) 'v'\n"
                             "      'aaabad' LeafNode\n"
                             "      ('aaabadaa',) 'v'\n",
                             chkmap._dump_tree())

    def test_map_collapses_if_size_changes(self):
        store = self.get_chk_bytes()
        chkmap = CHKMap(store, None)
        # Should fit 2 keys per LeafNode
        chkmap._root_node.set_maximum_size(35)
        chkmap.map(('aaa',), 'v')
        chkmap.map(('aab',), 'very long value that splits')
        self.assertEqualDiff("'' InternalNode\n"
                             "  'aaa' LeafNode\n"
                             "      ('aaa',) 'v'\n"
                             "  'aab' LeafNode\n"
                             "      ('aab',) 'very long value that splits'\n",
                             chkmap._dump_tree())
        self.assertCanonicalForm(chkmap)
        # Now changing the value to something small should cause a rebuild
        chkmap.map(('aab',), 'v')
        self.assertEqualDiff("'' LeafNode\n"
                             "      ('aaa',) 'v'\n"
                             "      ('aab',) 'v'\n",
                             chkmap._dump_tree())
        self.assertCanonicalForm(chkmap)

    def test_map_double_deep_collapses(self):
        store = self.get_chk_bytes()
        chkmap = CHKMap(store, None)
        # Should fit 3 small keys per LeafNode
        chkmap._root_node.set_maximum_size(40)
        chkmap.map(('aaa',), 'v')
        chkmap.map(('aab',), 'very long value that splits')
        chkmap.map(('abc',), 'v')
        self.assertEqualDiff("'' InternalNode\n"
                             "  'aa' InternalNode\n"
                             "    'aaa' LeafNode\n"
                             "      ('aaa',) 'v'\n"
                             "    'aab' LeafNode\n"
                             "      ('aab',) 'very long value that splits'\n"
                             "  'ab' LeafNode\n"
                             "      ('abc',) 'v'\n",
                             chkmap._dump_tree())
        chkmap.map(('aab',), 'v')
        self.assertCanonicalForm(chkmap)
        self.assertEqualDiff("'' LeafNode\n"
                             "      ('aaa',) 'v'\n"
                             "      ('aab',) 'v'\n"
                             "      ('abc',) 'v'\n",
                             chkmap._dump_tree())

    def test_stable_unmap(self):
        store = self.get_chk_bytes()
        chkmap = CHKMap(store, None)
        # Should fit 2 keys per LeafNode
        chkmap._root_node.set_maximum_size(35)
        chkmap.map(('aaa',), 'v')
        chkmap.map(('aab',), 'v')
        self.assertEqualDiff("'' LeafNode\n"
                             "      ('aaa',) 'v'\n"
                             "      ('aab',) 'v'\n",
                             chkmap._dump_tree())
        # Creates a new internal node, and splits the others into leaves
        chkmap.map(('aac',), 'v')
        self.assertEqualDiff("'' InternalNode\n"
                             "  'aaa' LeafNode\n"
                             "      ('aaa',) 'v'\n"
                             "  'aab' LeafNode\n"
                             "      ('aab',) 'v'\n"
                             "  'aac' LeafNode\n"
                             "      ('aac',) 'v'\n",
                             chkmap._dump_tree())
        self.assertCanonicalForm(chkmap)
        # Now lets unmap one of the keys, and assert that we collapse the
        # structures.
        chkmap.unmap(('aac',))
        self.assertEqualDiff("'' LeafNode\n"
                             "      ('aaa',) 'v'\n"
                             "      ('aab',) 'v'\n",
                             chkmap._dump_tree())
        self.assertCanonicalForm(chkmap)

    def test_unmap_double_deep(self):
        store = self.get_chk_bytes()
        chkmap = CHKMap(store, None)
        # Should fit 3 keys per LeafNode
        chkmap._root_node.set_maximum_size(40)
        chkmap.map(('aaa',), 'v')
        chkmap.map(('aaab',), 'v')
        chkmap.map(('aab',), 'very long value')
        chkmap.map(('abc',), 'v')
        self.assertEqualDiff("'' InternalNode\n"
                             "  'aa' InternalNode\n"
                             "    'aaa' LeafNode\n"
                             "      ('aaa',) 'v'\n"
                             "      ('aaab',) 'v'\n"
                             "    'aab' LeafNode\n"
                             "      ('aab',) 'very long value'\n"
                             "  'ab' LeafNode\n"
                             "      ('abc',) 'v'\n",
                             chkmap._dump_tree())
        # Removing the 'aab' key should cause everything to collapse back to a
        # single node
        chkmap.unmap(('aab',))
        self.assertEqualDiff("'' LeafNode\n"
                             "      ('aaa',) 'v'\n"
                             "      ('aaab',) 'v'\n"
                             "      ('abc',) 'v'\n",
                             chkmap._dump_tree())

    def test_unmap_double_deep_non_empty_leaf(self):
        store = self.get_chk_bytes()
        chkmap = CHKMap(store, None)
        # Should fit 3 keys per LeafNode
        chkmap._root_node.set_maximum_size(40)
        chkmap.map(('aaa',), 'v')
        chkmap.map(('aab',), 'long value')
        chkmap.map(('aabb',), 'v')
        chkmap.map(('abc',), 'v')
        self.assertEqualDiff("'' InternalNode\n"
                             "  'aa' InternalNode\n"
                             "    'aaa' LeafNode\n"
                             "      ('aaa',) 'v'\n"
                             "    'aab' LeafNode\n"
                             "      ('aab',) 'long value'\n"
                             "      ('aabb',) 'v'\n"
                             "  'ab' LeafNode\n"
                             "      ('abc',) 'v'\n",
                             chkmap._dump_tree())
        # Removing the 'aab' key should cause everything to collapse back to a
        # single node
        chkmap.unmap(('aab',))
        self.assertEqualDiff("'' LeafNode\n"
                             "      ('aaa',) 'v'\n"
                             "      ('aabb',) 'v'\n"
                             "      ('abc',) 'v'\n",
                             chkmap._dump_tree())

    def test_unmap_with_known_internal_node_doesnt_page(self):
        store = self.get_chk_bytes()
        chkmap = CHKMap(store, None)
        # Should fit 3 keys per LeafNode
        chkmap._root_node.set_maximum_size(30)
        chkmap.map(('aaa',), 'v')
        chkmap.map(('aab',), 'v')
        chkmap.map(('aac',), 'v')
        chkmap.map(('abc',), 'v')
        chkmap.map(('acd',), 'v')
        self.assertEqualDiff("'' InternalNode\n"
                             "  'aa' InternalNode\n"
                             "    'aaa' LeafNode\n"
                             "      ('aaa',) 'v'\n"
                             "    'aab' LeafNode\n"
                             "      ('aab',) 'v'\n"
                             "    'aac' LeafNode\n"
                             "      ('aac',) 'v'\n"
                             "  'ab' LeafNode\n"
                             "      ('abc',) 'v'\n"
                             "  'ac' LeafNode\n"
                             "      ('acd',) 'v'\n",
                             chkmap._dump_tree())
        # Save everything to the map, and start over
        chkmap = CHKMap(store, chkmap._save())
        # Mapping an 'aa' key loads the internal node, but should not map the
        # 'ab' and 'ac' nodes
        chkmap.map(('aad',), 'v')
        self.assertIsInstance(chkmap._root_node._items['aa'], InternalNode)
        self.assertIsInstance(chkmap._root_node._items['ab'], tuple)
        self.assertIsInstance(chkmap._root_node._items['ac'], tuple)
        # Unmapping 'acd' can notice that 'aa' is an InternalNode and not have
        # to map in 'ab'
        chkmap.unmap(('acd',))
        self.assertIsInstance(chkmap._root_node._items['aa'], InternalNode)
        self.assertIsInstance(chkmap._root_node._items['ab'], tuple)

    def test_unmap_without_fitting_doesnt_page_in(self):
        store = self.get_chk_bytes()
        chkmap = CHKMap(store, None)
        # Should fit 2 keys per LeafNode
        chkmap._root_node.set_maximum_size(20)
        chkmap.map(('aaa',), 'v')
        chkmap.map(('aab',), 'v')
        self.assertEqualDiff("'' InternalNode\n"
                             "  'aaa' LeafNode\n"
                             "      ('aaa',) 'v'\n"
                             "  'aab' LeafNode\n"
                             "      ('aab',) 'v'\n",
                             chkmap._dump_tree())
        # Save everything to the map, and start over
        chkmap = CHKMap(store, chkmap._save())
        chkmap.map(('aac',), 'v')
        chkmap.map(('aad',), 'v')
        chkmap.map(('aae',), 'v')
        chkmap.map(('aaf',), 'v')
        # At this point, the previous nodes should not be paged in, but the
        # newly added nodes would be
        self.assertIsInstance(chkmap._root_node._items['aaa'], tuple)
        self.assertIsInstance(chkmap._root_node._items['aab'], tuple)
        self.assertIsInstance(chkmap._root_node._items['aac'], LeafNode)
        self.assertIsInstance(chkmap._root_node._items['aad'], LeafNode)
        self.assertIsInstance(chkmap._root_node._items['aae'], LeafNode)
        self.assertIsInstance(chkmap._root_node._items['aaf'], LeafNode)
        # Now unmapping one of the new nodes will use only the already-paged-in
        # nodes to determine that we don't need to do more.
        chkmap.unmap(('aaf',))
        self.assertIsInstance(chkmap._root_node._items['aaa'], tuple)
        self.assertIsInstance(chkmap._root_node._items['aab'], tuple)
        self.assertIsInstance(chkmap._root_node._items['aac'], LeafNode)
        self.assertIsInstance(chkmap._root_node._items['aad'], LeafNode)
        self.assertIsInstance(chkmap._root_node._items['aae'], LeafNode)

    def test_unmap_pages_in_if_necessary(self):
        store = self.get_chk_bytes()
        chkmap = CHKMap(store, None)
        # Should fit 2 keys per LeafNode
        chkmap._root_node.set_maximum_size(30)
        chkmap.map(('aaa',), 'val')
        chkmap.map(('aab',), 'val')
        chkmap.map(('aac',), 'val')
        self.assertEqualDiff("'' InternalNode\n"
                             "  'aaa' LeafNode\n"
                             "      ('aaa',) 'val'\n"
                             "  'aab' LeafNode\n"
                             "      ('aab',) 'val'\n"
                             "  'aac' LeafNode\n"
                             "      ('aac',) 'val'\n",
                             chkmap._dump_tree())
        root_key = chkmap._save()
        # Save everything to the map, and start over
        chkmap = CHKMap(store, root_key)
        chkmap.map(('aad',), 'v')
        # At this point, the previous nodes should not be paged in, but the
        # newly added node would be
        self.assertIsInstance(chkmap._root_node._items['aaa'], tuple)
        self.assertIsInstance(chkmap._root_node._items['aab'], tuple)
        self.assertIsInstance(chkmap._root_node._items['aac'], tuple)
        self.assertIsInstance(chkmap._root_node._items['aad'], LeafNode)
        # Unmapping the new node will check the existing nodes to see if they
        # would fit.
        # Clear the page cache so we ensure we have to read all the children
        chk_map._page_cache.clear()
        chkmap.unmap(('aad',))
        self.assertIsInstance(chkmap._root_node._items['aaa'], LeafNode)
        self.assertIsInstance(chkmap._root_node._items['aab'], LeafNode)
        self.assertIsInstance(chkmap._root_node._items['aac'], LeafNode)

    def test_unmap_pages_in_from_page_cache(self):
        store = self.get_chk_bytes()
        chkmap = CHKMap(store, None)
        # Should fit 2 keys per LeafNode
        chkmap._root_node.set_maximum_size(30)
        chkmap.map(('aaa',), 'val')
        chkmap.map(('aab',), 'val')
        chkmap.map(('aac',), 'val')
        root_key = chkmap._save()
        # Save everything to the map, and start over
        chkmap = CHKMap(store, root_key)
        chkmap.map(('aad',), 'val')
        self.assertEqualDiff("'' InternalNode\n"
                             "  'aaa' LeafNode\n"
                             "      ('aaa',) 'val'\n"
                             "  'aab' LeafNode\n"
                             "      ('aab',) 'val'\n"
                             "  'aac' LeafNode\n"
                             "      ('aac',) 'val'\n"
                             "  'aad' LeafNode\n"
                             "      ('aad',) 'val'\n",
                             chkmap._dump_tree())
        # Save everything to the map, start over after _dump_tree
        chkmap = CHKMap(store, root_key)
        chkmap.map(('aad',), 'v')
        # At this point, the previous nodes should not be paged in, but the
        # newly added node would be
        self.assertIsInstance(chkmap._root_node._items['aaa'], tuple)
        self.assertIsInstance(chkmap._root_node._items['aab'], tuple)
        self.assertIsInstance(chkmap._root_node._items['aac'], tuple)
        self.assertIsInstance(chkmap._root_node._items['aad'], LeafNode)
        # Now clear the page cache, and only include 2 of the children in the
        # cache
        aab_key = chkmap._root_node._items['aab']
        aab_bytes = chk_map._page_cache[aab_key]
        aac_key = chkmap._root_node._items['aac']
        aac_bytes = chk_map._page_cache[aac_key]
        chk_map._page_cache.clear()
        chk_map._page_cache[aab_key] = aab_bytes
        chk_map._page_cache[aac_key] = aac_bytes

        # Unmapping the new node will check the nodes from the page cache
        # first, and not have to read in 'aaa'
        chkmap.unmap(('aad',))
        self.assertIsInstance(chkmap._root_node._items['aaa'], tuple)
        self.assertIsInstance(chkmap._root_node._items['aab'], LeafNode)
        self.assertIsInstance(chkmap._root_node._items['aac'], LeafNode)

    def test_unmap_uses_existing_items(self):
        store = self.get_chk_bytes()
        chkmap = CHKMap(store, None)
        # Should fit 2 keys per LeafNode
        chkmap._root_node.set_maximum_size(30)
        chkmap.map(('aaa',), 'val')
        chkmap.map(('aab',), 'val')
        chkmap.map(('aac',), 'val')
        root_key = chkmap._save()
        # Save everything to the map, and start over
        chkmap = CHKMap(store, root_key)
        chkmap.map(('aad',), 'val')
        chkmap.map(('aae',), 'val')
        chkmap.map(('aaf',), 'val')
        # At this point, the previous nodes should not be paged in, but the
        # newly added node would be
        self.assertIsInstance(chkmap._root_node._items['aaa'], tuple)
        self.assertIsInstance(chkmap._root_node._items['aab'], tuple)
        self.assertIsInstance(chkmap._root_node._items['aac'], tuple)
        self.assertIsInstance(chkmap._root_node._items['aad'], LeafNode)
        self.assertIsInstance(chkmap._root_node._items['aae'], LeafNode)
        self.assertIsInstance(chkmap._root_node._items['aaf'], LeafNode)

        # Unmapping a new node will see the other nodes that are already in
        # memory, and not need to page in anything else
        chkmap.unmap(('aad',))
        self.assertIsInstance(chkmap._root_node._items['aaa'], tuple)
        self.assertIsInstance(chkmap._root_node._items['aab'], tuple)
        self.assertIsInstance(chkmap._root_node._items['aac'], tuple)
        self.assertIsInstance(chkmap._root_node._items['aae'], LeafNode)
        self.assertIsInstance(chkmap._root_node._items['aaf'], LeafNode)

    def test_iter_changes_empty_ab(self):
        # Asking for changes between an empty dict to a dict with keys returns
        # all the keys.
        basis = self._get_map({}, maximum_size=10)
        target = self._get_map(
            {('a',): 'content here', ('b',): 'more content'},
            chk_bytes=basis._store, maximum_size=10)
        self.assertEqual([(('a',), None, 'content here'),
            (('b',), None, 'more content')],
            sorted(list(target.iter_changes(basis))))

    def test_iter_changes_ab_empty(self):
        # Asking for changes between a dict with keys to an empty dict returns
        # all the keys.
        basis = self._get_map({('a',): 'content here', ('b',): 'more content'},
            maximum_size=10)
        target = self._get_map({}, chk_bytes=basis._store, maximum_size=10)
        self.assertEqual([(('a',), 'content here', None),
            (('b',), 'more content', None)],
            sorted(list(target.iter_changes(basis))))

    def test_iter_changes_empty_empty_is_empty(self):
        basis = self._get_map({}, maximum_size=10)
        target = self._get_map({}, chk_bytes=basis._store, maximum_size=10)
        self.assertEqual([], sorted(list(target.iter_changes(basis))))

    def test_iter_changes_ab_ab_is_empty(self):
        basis = self._get_map({('a',): 'content here', ('b',): 'more content'},
            maximum_size=10)
        target = self._get_map(
            {('a',): 'content here', ('b',): 'more content'},
            chk_bytes=basis._store, maximum_size=10)
        self.assertEqual([], sorted(list(target.iter_changes(basis))))

    def test_iter_changes_ab_ab_nodes_not_loaded(self):
        basis = self._get_map({('a',): 'content here', ('b',): 'more content'},
            maximum_size=10)
        target = self._get_map(
            {('a',): 'content here', ('b',): 'more content'},
            chk_bytes=basis._store, maximum_size=10)
        list(target.iter_changes(basis))
        self.assertIsInstance(target._root_node, tuple)
        self.assertIsInstance(basis._root_node, tuple)

    def test_iter_changes_ab_ab_changed_values_shown(self):
        basis = self._get_map({('a',): 'content here', ('b',): 'more content'},
            maximum_size=10)
        target = self._get_map(
            {('a',): 'content here', ('b',): 'different content'},
            chk_bytes=basis._store, maximum_size=10)
        result = sorted(list(target.iter_changes(basis)))
        self.assertEqual([(('b',), 'more content', 'different content')],
            result)

    def test_iter_changes_mixed_node_length(self):
        # When one side has different node lengths than the other, common
        # but different keys still need to be show, and new-and-old included
        # appropriately.
        # aaa - common unaltered
        # aab - common altered
        # b - basis only
        # at - target only
        # we expect:
        # aaa to be not loaded (later test)
        # aab, b, at to be returned.
        # basis splits at byte 0,1,2, aaa is commonb is basis only
        basis_dict = {('aaa',): 'foo bar',
            ('aab',): 'common altered a', ('b',): 'foo bar b'}
        # target splits at byte 1,2, at is target only
        target_dict = {('aaa',): 'foo bar',
            ('aab',): 'common altered b', ('at',): 'foo bar t'}
        changes = [
            (('aab',), 'common altered a', 'common altered b'),
            (('at',), None, 'foo bar t'),
            (('b',), 'foo bar b', None),
            ]
        basis = self._get_map(basis_dict, maximum_size=10)
        target = self._get_map(target_dict, maximum_size=10,
            chk_bytes=basis._store)
        self.assertEqual(changes, sorted(list(target.iter_changes(basis))))

    def test_iter_changes_common_pages_not_loaded(self):
        # aaa - common unaltered
        # aab - common altered
        # b - basis only
        # at - target only
        # we expect:
        # aaa to be not loaded
        # aaa not to be in result.
        basis_dict = {('aaa',): 'foo bar',
            ('aab',): 'common altered a', ('b',): 'foo bar b'}
        # target splits at byte 1, at is target only
        target_dict = {('aaa',): 'foo bar',
            ('aab',): 'common altered b', ('at',): 'foo bar t'}
        basis = self._get_map(basis_dict, maximum_size=10)
        target = self._get_map(target_dict, maximum_size=10,
            chk_bytes=basis._store)
        basis_get = basis._store.get_record_stream
        def get_record_stream(keys, order, fulltext):
            if ('sha1:1adf7c0d1b9140ab5f33bb64c6275fa78b1580b7',) in keys:
                self.fail("'aaa' pointer was followed %r" % keys)
            return basis_get(keys, order, fulltext)
        basis._store.get_record_stream = get_record_stream
        result = sorted(list(target.iter_changes(basis)))
        for change in result:
            if change[0] == ('aaa',):
                self.fail("Found unexpected change: %s" % change)

    def test_iter_changes_unchanged_keys_in_multi_key_leafs_ignored(self):
        # Within a leaf there are no hash's to exclude keys, make sure multi
        # value leaf nodes are handled well.
        basis_dict = {('aaa',): 'foo bar',
            ('aab',): 'common altered a', ('b',): 'foo bar b'}
        target_dict = {('aaa',): 'foo bar',
            ('aab',): 'common altered b', ('at',): 'foo bar t'}
        changes = [
            (('aab',), 'common altered a', 'common altered b'),
            (('at',), None, 'foo bar t'),
            (('b',), 'foo bar b', None),
            ]
        basis = self._get_map(basis_dict)
        target = self._get_map(target_dict, chk_bytes=basis._store)
        self.assertEqual(changes, sorted(list(target.iter_changes(basis))))

    def test_iteritems_empty(self):
        chk_bytes = self.get_chk_bytes()
        root_key = CHKMap.from_dict(chk_bytes, {})
        chkmap = CHKMap(chk_bytes, root_key)
        self.assertEqual([], list(chkmap.iteritems()))

    def test_iteritems_two_items(self):
        chk_bytes = self.get_chk_bytes()
        root_key = CHKMap.from_dict(chk_bytes,
            {"a":"content here", "b":"more content"})
        chkmap = CHKMap(chk_bytes, root_key)
        self.assertEqual([(("a",), "content here"), (("b",), "more content")],
            sorted(list(chkmap.iteritems())))

    def test_iteritems_selected_one_of_two_items(self):
        chkmap = self._get_map( {("a",):"content here", ("b",):"more content"})
        self.assertEqual({("a",): "content here"},
            self.to_dict(chkmap, [("a",)]))

    def test_iteritems_keys_prefixed_by_2_width_nodes(self):
        chkmap = self._get_map(
            {("a","a"):"content here", ("a", "b",):"more content",
             ("b", ""): 'boring content'},
            maximum_size=10, key_width=2)
        self.assertEqual(
            {("a", "a"): "content here", ("a", "b"): 'more content'},
            self.to_dict(chkmap, [("a",)]))

    def test_iteritems_keys_prefixed_by_2_width_nodes_hashed(self):
        search_key_func = chk_map.search_key_registry.get('hash-16-way')
        self.assertEqual('E8B7BE43\x00E8B7BE43', search_key_func(('a', 'a')))
        self.assertEqual('E8B7BE43\x0071BEEFF9', search_key_func(('a', 'b')))
        self.assertEqual('71BEEFF9\x0000000000', search_key_func(('b', '')))
        chkmap = self._get_map(
            {("a","a"):"content here", ("a", "b",):"more content",
             ("b", ""): 'boring content'},
            maximum_size=10, key_width=2, search_key_func=search_key_func)
        self.assertEqual(
            {("a", "a"): "content here", ("a", "b"): 'more content'},
            self.to_dict(chkmap, [("a",)]))

    def test_iteritems_keys_prefixed_by_2_width_one_leaf(self):
        chkmap = self._get_map(
            {("a","a"):"content here", ("a", "b",):"more content",
             ("b", ""): 'boring content'}, key_width=2)
        self.assertEqual(
            {("a", "a"): "content here", ("a", "b"): 'more content'},
            self.to_dict(chkmap, [("a",)]))

    def test___len__empty(self):
        chkmap = self._get_map({})
        self.assertEqual(0, len(chkmap))

    def test___len__2(self):
        chkmap = self._get_map({("foo",):"bar", ("gam",):"quux"})
        self.assertEqual(2, len(chkmap))

    def test_max_size_100_bytes_new(self):
        # When there is a 100 byte upper node limit, a tree is formed.
        chkmap = self._get_map({("k1"*50,):"v1", ("k2"*50,):"v2"}, maximum_size=100)
        # We expect three nodes:
        # A root, with two children, and with two key prefixes - k1 to one, and
        # k2 to the other as our node splitting is only just being developed.
        # The maximum size should be embedded
        chkmap._ensure_root()
        self.assertEqual(100, chkmap._root_node.maximum_size)
        self.assertEqual(1, chkmap._root_node._key_width)
        # There should be two child nodes, and prefix of 2(bytes):
        self.assertEqual(2, len(chkmap._root_node._items))
        self.assertEqual("k", chkmap._root_node._compute_search_prefix())
        # The actual nodes pointed at will change as serialisers change; so
        # here we test that the key prefix is correct; then load the nodes and
        # check they have the right pointed at key; whether they have the
        # pointed at value inline or not is also unrelated to this test so we
        # don't check that in detail - rather we just check the aggregate
        # value.
        nodes = sorted(chkmap._root_node._items.items())
        ptr1 = nodes[0]
        ptr2 = nodes[1]
        self.assertEqual('k1', ptr1[0])
        self.assertEqual('k2', ptr2[0])
        node1 = chk_map._deserialise(chkmap._read_bytes(ptr1[1]), ptr1[1], None)
        self.assertIsInstance(node1, LeafNode)
        self.assertEqual(1, len(node1))
        self.assertEqual({('k1'*50,): 'v1'}, self.to_dict(node1, chkmap._store))
        node2 = chk_map._deserialise(chkmap._read_bytes(ptr2[1]), ptr2[1], None)
        self.assertIsInstance(node2, LeafNode)
        self.assertEqual(1, len(node2))
        self.assertEqual({('k2'*50,): 'v2'}, self.to_dict(node2, chkmap._store))
        # Having checked we have a good structure, check that the content is
        # still accessible.
        self.assertEqual(2, len(chkmap))
        self.assertEqual({("k1"*50,): "v1", ("k2"*50,): "v2"},
            self.to_dict(chkmap))

    def test_init_root_is_LeafNode_new(self):
        chk_bytes = self.get_chk_bytes()
        chkmap = CHKMap(chk_bytes, None)
        self.assertIsInstance(chkmap._root_node, LeafNode)
        self.assertEqual({}, self.to_dict(chkmap))
        self.assertEqual(0, len(chkmap))

    def test_init_and_save_new(self):
        chk_bytes = self.get_chk_bytes()
        chkmap = CHKMap(chk_bytes, None)
        key = chkmap._save()
        leaf_node = LeafNode()
        self.assertEqual([key], leaf_node.serialise(chk_bytes))

    def test_map_first_item_new(self):
        chk_bytes = self.get_chk_bytes()
        chkmap = CHKMap(chk_bytes, None)
        chkmap.map(("foo,",), "bar")
        self.assertEqual({('foo,',): 'bar'}, self.to_dict(chkmap))
        self.assertEqual(1, len(chkmap))
        key = chkmap._save()
        leaf_node = LeafNode()
        leaf_node.map(chk_bytes, ("foo,",), "bar")
        self.assertEqual([key], leaf_node.serialise(chk_bytes))

    def test_unmap_last_item_root_is_leaf_new(self):
        chkmap = self._get_map({("k1"*50,): "v1", ("k2"*50,): "v2"})
        chkmap.unmap(("k1"*50,))
        chkmap.unmap(("k2"*50,))
        self.assertEqual(0, len(chkmap))
        self.assertEqual({}, self.to_dict(chkmap))
        key = chkmap._save()
        leaf_node = LeafNode()
        self.assertEqual([key], leaf_node.serialise(chkmap._store))

    def test__dump_tree(self):
        chkmap = self._get_map({("aaa",): "value1", ("aab",): "value2",
                                ("bbb",): "value3",},
                               maximum_size=15)
        self.assertEqualDiff("'' InternalNode\n"
                             "  'a' InternalNode\n"
                             "    'aaa' LeafNode\n"
                             "      ('aaa',) 'value1'\n"
                             "    'aab' LeafNode\n"
                             "      ('aab',) 'value2'\n"
                             "  'b' LeafNode\n"
                             "      ('bbb',) 'value3'\n",
                             chkmap._dump_tree())
        self.assertEqualDiff("'' InternalNode\n"
                             "  'a' InternalNode\n"
                             "    'aaa' LeafNode\n"
                             "      ('aaa',) 'value1'\n"
                             "    'aab' LeafNode\n"
                             "      ('aab',) 'value2'\n"
                             "  'b' LeafNode\n"
                             "      ('bbb',) 'value3'\n",
                             chkmap._dump_tree())
        self.assertEqualDiff(
            "'' InternalNode sha1:0690d471eb0a624f359797d0ee4672bd68f4e236\n"
            "  'a' InternalNode sha1:1514c35503da9418d8fd90c1bed553077cb53673\n"
            "    'aaa' LeafNode sha1:4cc5970454d40b4ce297a7f13ddb76f63b88fefb\n"
            "      ('aaa',) 'value1'\n"
            "    'aab' LeafNode sha1:1d68bc90914ef8a3edbcc8bb28b00cb4fea4b5e2\n"
            "      ('aab',) 'value2'\n"
            "  'b' LeafNode sha1:3686831435b5596515353364eab0399dc45d49e7\n"
            "      ('bbb',) 'value3'\n",
            chkmap._dump_tree(include_keys=True))

    def test__dump_tree_in_progress(self):
        chkmap = self._get_map({("aaa",): "value1", ("aab",): "value2"},
                               maximum_size=10)
        chkmap.map(('bbb',), 'value3')
        self.assertEqualDiff("'' InternalNode\n"
                             "  'a' InternalNode\n"
                             "    'aaa' LeafNode\n"
                             "      ('aaa',) 'value1'\n"
                             "    'aab' LeafNode\n"
                             "      ('aab',) 'value2'\n"
                             "  'b' LeafNode\n"
                             "      ('bbb',) 'value3'\n",
                             chkmap._dump_tree())
        # For things that are updated by adding 'bbb', we don't have a sha key
        # for them yet, so they are listed as None
        self.assertEqualDiff(
            "'' InternalNode None\n"
            "  'a' InternalNode sha1:6b0d881dd739a66f733c178b24da64395edfaafd\n"
            "    'aaa' LeafNode sha1:40b39a08d895babce17b20ae5f62d187eaa4f63a\n"
            "      ('aaa',) 'value1'\n"
            "    'aab' LeafNode sha1:ad1dc7c4e801302c95bf1ba7b20bc45e548cd51a\n"
            "      ('aab',) 'value2'\n"
            "  'b' LeafNode None\n"
            "      ('bbb',) 'value3'\n",
            chkmap._dump_tree(include_keys=True))


def _search_key_single(key):
    """A search key function that maps all nodes to the same value"""
    return 'value'

def _test_search_key(key):
    return 'test:' + '\x00'.join(key)


class TestMapSearchKeys(TestCaseWithStore):

    def test_default_chk_map_uses_flat_search_key(self):
        chkmap = chk_map.CHKMap(self.get_chk_bytes(), None)
        self.assertEqual('1',
                         chkmap._search_key_func(('1',)))
        self.assertEqual('1\x002',
                         chkmap._search_key_func(('1', '2')))
        self.assertEqual('1\x002\x003',
                         chkmap._search_key_func(('1', '2', '3')))

    def test_search_key_is_passed_to_root_node(self):
        chkmap = chk_map.CHKMap(self.get_chk_bytes(), None,
                                search_key_func=_test_search_key)
        self.assertIs(_test_search_key, chkmap._search_key_func)
        self.assertEqual('test:1\x002\x003',
                         chkmap._search_key_func(('1', '2', '3')))
        self.assertEqual('test:1\x002\x003',
                         chkmap._root_node._search_key(('1', '2', '3')))

    def test_search_key_passed_via__ensure_root(self):
        chk_bytes = self.get_chk_bytes()
        chkmap = chk_map.CHKMap(chk_bytes, None,
                                search_key_func=_test_search_key)
        root_key = chkmap._save()
        chkmap = chk_map.CHKMap(chk_bytes, root_key,
                                search_key_func=_test_search_key)
        chkmap._ensure_root()
        self.assertEqual('test:1\x002\x003',
                         chkmap._root_node._search_key(('1', '2', '3')))

    def test_search_key_with_internal_node(self):
        chk_bytes = self.get_chk_bytes()
        chkmap = chk_map.CHKMap(chk_bytes, None,
                                search_key_func=_test_search_key)
        chkmap._root_node.set_maximum_size(10)
        chkmap.map(('1',), 'foo')
        chkmap.map(('2',), 'bar')
        chkmap.map(('3',), 'baz')
        self.assertEqualDiff("'' InternalNode\n"
                             "  'test:1' LeafNode\n"
                             "      ('1',) 'foo'\n"
                             "  'test:2' LeafNode\n"
                             "      ('2',) 'bar'\n"
                             "  'test:3' LeafNode\n"
                             "      ('3',) 'baz'\n"
                             , chkmap._dump_tree())
        root_key = chkmap._save()
        chkmap = chk_map.CHKMap(chk_bytes, root_key,
                                search_key_func=_test_search_key)
        self.assertEqualDiff("'' InternalNode\n"
                             "  'test:1' LeafNode\n"
                             "      ('1',) 'foo'\n"
                             "  'test:2' LeafNode\n"
                             "      ('2',) 'bar'\n"
                             "  'test:3' LeafNode\n"
                             "      ('3',) 'baz'\n"
                             , chkmap._dump_tree())

    def test_search_key_16(self):
        chk_bytes = self.get_chk_bytes()
        chkmap = chk_map.CHKMap(chk_bytes, None,
                                search_key_func=chk_map._search_key_16)
        chkmap._root_node.set_maximum_size(10)
        chkmap.map(('1',), 'foo')
        chkmap.map(('2',), 'bar')
        chkmap.map(('3',), 'baz')
        self.assertEqualDiff("'' InternalNode\n"
                             "  '1' LeafNode\n"
                             "      ('2',) 'bar'\n"
                             "  '6' LeafNode\n"
                             "      ('3',) 'baz'\n"
                             "  '8' LeafNode\n"
                             "      ('1',) 'foo'\n"
                             , chkmap._dump_tree())
        root_key = chkmap._save()
        chkmap = chk_map.CHKMap(chk_bytes, root_key,
                                search_key_func=chk_map._search_key_16)
        # We can get the values back correctly
        self.assertEqual([(('1',), 'foo')],
                         list(chkmap.iteritems([('1',)])))
        self.assertEqualDiff("'' InternalNode\n"
                             "  '1' LeafNode\n"
                             "      ('2',) 'bar'\n"
                             "  '6' LeafNode\n"
                             "      ('3',) 'baz'\n"
                             "  '8' LeafNode\n"
                             "      ('1',) 'foo'\n"
                             , chkmap._dump_tree())

    def test_search_key_255(self):
        chk_bytes = self.get_chk_bytes()
        chkmap = chk_map.CHKMap(chk_bytes, None,
                                search_key_func=chk_map._search_key_255)
        chkmap._root_node.set_maximum_size(10)
        chkmap.map(('1',), 'foo')
        chkmap.map(('2',), 'bar')
        chkmap.map(('3',), 'baz')
        self.assertEqualDiff("'' InternalNode\n"
                             "  '\\x1a' LeafNode\n"
                             "      ('2',) 'bar'\n"
                             "  'm' LeafNode\n"
                             "      ('3',) 'baz'\n"
                             "  '\\x83' LeafNode\n"
                             "      ('1',) 'foo'\n"
                             , chkmap._dump_tree())
        root_key = chkmap._save()
        chkmap = chk_map.CHKMap(chk_bytes, root_key,
                                search_key_func=chk_map._search_key_255)
        # We can get the values back correctly
        self.assertEqual([(('1',), 'foo')],
                         list(chkmap.iteritems([('1',)])))
        self.assertEqualDiff("'' InternalNode\n"
                             "  '\\x1a' LeafNode\n"
                             "      ('2',) 'bar'\n"
                             "  'm' LeafNode\n"
                             "      ('3',) 'baz'\n"
                             "  '\\x83' LeafNode\n"
                             "      ('1',) 'foo'\n"
                             , chkmap._dump_tree())

    def test_search_key_collisions(self):
        chkmap = chk_map.CHKMap(self.get_chk_bytes(), None,
                                search_key_func=_search_key_single)
        # The node will want to expand, but it cannot, because it knows that
        # all the keys must map to this node
        chkmap._root_node.set_maximum_size(20)
        chkmap.map(('1',), 'foo')
        chkmap.map(('2',), 'bar')
        chkmap.map(('3',), 'baz')
        self.assertEqualDiff("'' LeafNode\n"
                             "      ('1',) 'foo'\n"
                             "      ('2',) 'bar'\n"
                             "      ('3',) 'baz'\n"
                             , chkmap._dump_tree())


class TestSearchKeyFuncs(tests.TestCase):

    def assertSearchKey16(self, expected, key):
        self.assertEqual(expected, chk_map._search_key_16(key))

    def assertSearchKey255(self, expected, key):
        actual = chk_map._search_key_255(key)
        self.assertEqual(expected, actual, 'actual: %r' % (actual,))

    def test_simple_16(self):
        self.assertSearchKey16('8C736521', ('foo',))
        self.assertSearchKey16('8C736521\x008C736521', ('foo', 'foo'))
        self.assertSearchKey16('8C736521\x0076FF8CAA', ('foo', 'bar'))
        self.assertSearchKey16('ED82CD11', ('abcd',))

    def test_simple_255(self):
        self.assertSearchKey255('\x8cse!', ('foo',))
        self.assertSearchKey255('\x8cse!\x00\x8cse!', ('foo', 'foo'))
        self.assertSearchKey255('\x8cse!\x00v\xff\x8c\xaa', ('foo', 'bar'))
        # The standard mapping for these would include '\n', so it should be
        # mapped to '_'
        self.assertSearchKey255('\xfdm\x93_\x00P_\x1bL', ('<', 'V'))

    def test_255_does_not_include_newline(self):
        # When mapping via _search_key_255, we should never have the '\n'
        # character, but all other 255 values should be present
        chars_used = set()
        for char_in in range(256):
            search_key = chk_map._search_key_255((chr(char_in),))
            chars_used.update(search_key)
        all_chars = set([chr(x) for x in range(256)])
        unused_chars = all_chars.symmetric_difference(chars_used)
        self.assertEqual(set('\n'), unused_chars)


class TestLeafNode(TestCaseWithStore):

    def test_current_size_empty(self):
        node = LeafNode()
        self.assertEqual(16, node._current_size())

    def test_current_size_size_changed(self):
        node = LeafNode()
        node.set_maximum_size(10)
        self.assertEqual(17, node._current_size())

    def test_current_size_width_changed(self):
        node = LeafNode()
        node._key_width = 10
        self.assertEqual(17, node._current_size())

    def test_current_size_items(self):
        node = LeafNode()
        base_size = node._current_size()
        node.map(None, ("foo bar",), "baz")
        self.assertEqual(base_size + 14, node._current_size())

    def test_deserialise_empty(self):
        node = LeafNode.deserialise("chkleaf:\n10\n1\n0\n\n", ("sha1:1234",))
        self.assertEqual(0, len(node))
        self.assertEqual(10, node.maximum_size)
        self.assertEqual(("sha1:1234",), node.key())
        self.assertIs(None, node._search_prefix)
        self.assertIs(None, node._common_serialised_prefix)

    def test_deserialise_items(self):
        node = LeafNode.deserialise(
            "chkleaf:\n0\n1\n2\n\nfoo bar\x001\nbaz\nquux\x001\nblarh\n",
            ("sha1:1234",))
        self.assertEqual(2, len(node))
        self.assertEqual([(("foo bar",), "baz"), (("quux",), "blarh")],
            sorted(node.iteritems(None)))

    def test_deserialise_item_with_null_width_1(self):
        node = LeafNode.deserialise(
            "chkleaf:\n0\n1\n2\n\nfoo\x001\nbar\x00baz\nquux\x001\nblarh\n",
            ("sha1:1234",))
        self.assertEqual(2, len(node))
        self.assertEqual([(("foo",), "bar\x00baz"), (("quux",), "blarh")],
            sorted(node.iteritems(None)))

    def test_deserialise_item_with_null_width_2(self):
        node = LeafNode.deserialise(
            "chkleaf:\n0\n2\n2\n\nfoo\x001\x001\nbar\x00baz\n"
            "quux\x00\x001\nblarh\n",
            ("sha1:1234",))
        self.assertEqual(2, len(node))
        self.assertEqual([(("foo", "1"), "bar\x00baz"), (("quux", ""), "blarh")],
            sorted(node.iteritems(None)))

    def test_iteritems_selected_one_of_two_items(self):
        node = LeafNode.deserialise(
            "chkleaf:\n0\n1\n2\n\nfoo bar\x001\nbaz\nquux\x001\nblarh\n",
            ("sha1:1234",))
        self.assertEqual(2, len(node))
        self.assertEqual([(("quux",), "blarh")],
            sorted(node.iteritems(None, [("quux",), ("qaz",)])))

    def test_deserialise_item_with_common_prefix(self):
        node = LeafNode.deserialise(
            "chkleaf:\n0\n2\n2\nfoo\x00\n1\x001\nbar\x00baz\n2\x001\nblarh\n",
            ("sha1:1234",))
        self.assertEqual(2, len(node))
        self.assertEqual([(("foo", "1"), "bar\x00baz"), (("foo", "2"), "blarh")],
            sorted(node.iteritems(None)))
        self.assertIs(chk_map._unknown, node._search_prefix)
        self.assertEqual('foo\x00', node._common_serialised_prefix)

    def test_deserialise_multi_line(self):
        node = LeafNode.deserialise(
            "chkleaf:\n0\n2\n2\nfoo\x00\n1\x002\nbar\nbaz\n2\x002\nblarh\n\n",
            ("sha1:1234",))
        self.assertEqual(2, len(node))
        self.assertEqual([(("foo", "1"), "bar\nbaz"),
                          (("foo", "2"), "blarh\n"),
                         ], sorted(node.iteritems(None)))
        self.assertIs(chk_map._unknown, node._search_prefix)
        self.assertEqual('foo\x00', node._common_serialised_prefix)

    def test_key_new(self):
        node = LeafNode()
        self.assertEqual(None, node.key())

    def test_key_after_map(self):
        node = LeafNode.deserialise("chkleaf:\n10\n1\n0\n\n", ("sha1:1234",))
        node.map(None, ("foo bar",), "baz quux")
        self.assertEqual(None, node.key())

    def test_key_after_unmap(self):
        node = LeafNode.deserialise(
            "chkleaf:\n0\n1\n2\n\nfoo bar\x001\nbaz\nquux\x001\nblarh\n",
            ("sha1:1234",))
        node.unmap(None, ("foo bar",))
        self.assertEqual(None, node.key())

    def test_map_exceeding_max_size_only_entry_new(self):
        node = LeafNode()
        node.set_maximum_size(10)
        result = node.map(None, ("foo bar",), "baz quux")
        self.assertEqual(("foo bar", [("", node)]), result)
        self.assertTrue(10 < node._current_size())

    def test_map_exceeding_max_size_second_entry_early_difference_new(self):
        node = LeafNode()
        node.set_maximum_size(10)
        node.map(None, ("foo bar",), "baz quux")
        prefix, result = list(node.map(None, ("blue",), "red"))
        self.assertEqual("", prefix)
        self.assertEqual(2, len(result))
        split_chars = set([result[0][0], result[1][0]])
        self.assertEqual(set(["f", "b"]), split_chars)
        nodes = dict(result)
        node = nodes["f"]
        self.assertEqual({("foo bar",): "baz quux"}, self.to_dict(node, None))
        self.assertEqual(10, node.maximum_size)
        self.assertEqual(1, node._key_width)
        node = nodes["b"]
        self.assertEqual({("blue",): "red"}, self.to_dict(node, None))
        self.assertEqual(10, node.maximum_size)
        self.assertEqual(1, node._key_width)

    def test_map_first(self):
        node = LeafNode()
        result = node.map(None, ("foo bar",), "baz quux")
        self.assertEqual(("foo bar", [("", node)]), result)
        self.assertEqual({("foo bar",):"baz quux"}, self.to_dict(node, None))
        self.assertEqual(1, len(node))

    def test_map_second(self):
        node = LeafNode()
        node.map(None, ("foo bar",), "baz quux")
        result = node.map(None, ("bingo",), "bango")
        self.assertEqual(("", [("", node)]), result)
        self.assertEqual({("foo bar",):"baz quux", ("bingo",):"bango"},
            self.to_dict(node, None))
        self.assertEqual(2, len(node))

    def test_map_replacement(self):
        node = LeafNode()
        node.map(None, ("foo bar",), "baz quux")
        result = node.map(None, ("foo bar",), "bango")
        self.assertEqual(("foo bar", [("", node)]), result)
        self.assertEqual({("foo bar",): "bango"},
            self.to_dict(node, None))
        self.assertEqual(1, len(node))

    def test_serialise_empty(self):
        store = self.get_chk_bytes()
        node = LeafNode()
        node.set_maximum_size(10)
        expected_key = ("sha1:f34c3f0634ea3f85953dffa887620c0a5b1f4a51",)
        self.assertEqual([expected_key],
            list(node.serialise(store)))
        self.assertEqual("chkleaf:\n10\n1\n0\n\n", self.read_bytes(store, expected_key))
        self.assertEqual(expected_key, node.key())

    def test_serialise_items(self):
        store = self.get_chk_bytes()
        node = LeafNode()
        node.set_maximum_size(10)
        node.map(None, ("foo bar",), "baz quux")
        expected_key = ("sha1:f89fac7edfc6bdb1b1b54a556012ff0c646ef5e0",)
        self.assertEqual('foo bar', node._common_serialised_prefix)
        self.assertEqual([expected_key],
            list(node.serialise(store)))
        self.assertEqual("chkleaf:\n10\n1\n1\nfoo bar\n\x001\nbaz quux\n",
            self.read_bytes(store, expected_key))
        self.assertEqual(expected_key, node.key())

    def test_unique_serialised_prefix_empty_new(self):
        node = LeafNode()
        self.assertIs(None, node._compute_search_prefix())

    def test_unique_serialised_prefix_one_item_new(self):
        node = LeafNode()
        node.map(None, ("foo bar", "baz"), "baz quux")
        self.assertEqual("foo bar\x00baz", node._compute_search_prefix())

    def test_unmap_missing(self):
        node = LeafNode()
        self.assertRaises(KeyError, node.unmap, None, ("foo bar",))

    def test_unmap_present(self):
        node = LeafNode()
        node.map(None, ("foo bar",), "baz quux")
        result = node.unmap(None, ("foo bar",))
        self.assertEqual(node, result)
        self.assertEqual({}, self.to_dict(node, None))
        self.assertEqual(0, len(node))

    def test_map_maintains_common_prefixes(self):
        node = LeafNode()
        node._key_width = 2
        node.map(None, ("foo bar", "baz"), "baz quux")
        self.assertEqual('foo bar\x00baz', node._search_prefix)
        self.assertEqual('foo bar\x00baz', node._common_serialised_prefix)
        node.map(None, ("foo bar", "bing"), "baz quux")
        self.assertEqual('foo bar\x00b', node._search_prefix)
        self.assertEqual('foo bar\x00b', node._common_serialised_prefix)
        node.map(None, ("fool", "baby"), "baz quux")
        self.assertEqual('foo', node._search_prefix)
        self.assertEqual('foo', node._common_serialised_prefix)
        node.map(None, ("foo bar", "baz"), "replaced")
        self.assertEqual('foo', node._search_prefix)
        self.assertEqual('foo', node._common_serialised_prefix)
        node.map(None, ("very", "different"), "value")
        self.assertEqual('', node._search_prefix)
        self.assertEqual('', node._common_serialised_prefix)

    def test_unmap_maintains_common_prefixes(self):
        node = LeafNode()
        node._key_width = 2
        node.map(None, ("foo bar", "baz"), "baz quux")
        node.map(None, ("foo bar", "bing"), "baz quux")
        node.map(None, ("fool", "baby"), "baz quux")
        node.map(None, ("very", "different"), "value")
        self.assertEqual('', node._search_prefix)
        self.assertEqual('', node._common_serialised_prefix)
        node.unmap(None, ("very", "different"))
        self.assertEqual("foo", node._search_prefix)
        self.assertEqual("foo", node._common_serialised_prefix)
        node.unmap(None, ("fool", "baby"))
        self.assertEqual('foo bar\x00b', node._search_prefix)
        self.assertEqual('foo bar\x00b', node._common_serialised_prefix)
        node.unmap(None, ("foo bar", "baz"))
        self.assertEqual('foo bar\x00bing', node._search_prefix)
        self.assertEqual('foo bar\x00bing', node._common_serialised_prefix)
        node.unmap(None, ("foo bar", "bing"))
        self.assertEqual(None, node._search_prefix)
        self.assertEqual(None, node._common_serialised_prefix)


class TestInternalNode(TestCaseWithStore):

    def test_add_node_empty_new(self):
        node = InternalNode('fo')
        child = LeafNode()
        child.set_maximum_size(100)
        child.map(None, ("foo",), "bar")
        node.add_node("foo", child)
        # Note that node isn't strictly valid now as a tree (only one child),
        # but thats ok for this test.
        # The first child defines the node's width:
        self.assertEqual(3, node._node_width)
        # We should be able to iterate over the contents without doing IO.
        self.assertEqual({('foo',): 'bar'}, self.to_dict(node, None))
        # The length should be known:
        self.assertEqual(1, len(node))
        # serialising the node should serialise the child and the node.
        chk_bytes = self.get_chk_bytes()
        keys = list(node.serialise(chk_bytes))
        child_key = child.serialise(chk_bytes)[0]
        self.assertEqual(
            [child_key, ('sha1:cf67e9997d8228a907c1f5bfb25a8bd9cd916fac',)],
            keys)
        # We should be able to access deserialised content.
        bytes = self.read_bytes(chk_bytes, keys[1])
        node = chk_map._deserialise(bytes, keys[1], None)
        self.assertEqual(1, len(node))
        self.assertEqual({('foo',): 'bar'}, self.to_dict(node, chk_bytes))
        self.assertEqual(3, node._node_width)

    def test_add_node_resets_key_new(self):
        node = InternalNode('fo')
        child = LeafNode()
        child.set_maximum_size(100)
        child.map(None, ("foo",), "bar")
        node.add_node("foo", child)
        chk_bytes = self.get_chk_bytes()
        keys = list(node.serialise(chk_bytes))
        self.assertEqual(keys[1], node._key)
        node.add_node("fos", child)
        self.assertEqual(None, node._key)

#    def test_add_node_empty_oversized_one_ok_new(self):
#    def test_add_node_one_oversized_second_kept_minimum_fan(self):
#    def test_add_node_two_oversized_third_kept_minimum_fan(self):
#    def test_add_node_one_oversized_second_splits_errors(self):

    def test__iter_nodes_no_key_filter(self):
        node = InternalNode('')
        child = LeafNode()
        child.set_maximum_size(100)
        child.map(None, ("foo",), "bar")
        node.add_node("f", child)
        child = LeafNode()
        child.set_maximum_size(100)
        child.map(None, ("bar",), "baz")
        node.add_node("b", child)

        for child, node_key_filter in node._iter_nodes(None, key_filter=None):
            self.assertEqual(None, node_key_filter)

    def test__iter_nodes_splits_key_filter(self):
        node = InternalNode('')
        child = LeafNode()
        child.set_maximum_size(100)
        child.map(None, ("foo",), "bar")
        node.add_node("f", child)
        child = LeafNode()
        child.set_maximum_size(100)
        child.map(None, ("bar",), "baz")
        node.add_node("b", child)

        # foo and bar both match exactly one leaf node, but 'cat' should not
        # match any, and should not be placed in one.
        key_filter = (('foo',), ('bar',), ('cat',))
        for child, node_key_filter in node._iter_nodes(None,
                                                       key_filter=key_filter):
            # each child could only match one key filter, so make sure it was
            # properly filtered
            self.assertEqual(1, len(node_key_filter))

    def test__iter_nodes_with_multiple_matches(self):
        node = InternalNode('')
        child = LeafNode()
        child.set_maximum_size(100)
        child.map(None, ("foo",), "val")
        child.map(None, ("fob",), "val")
        node.add_node("f", child)
        child = LeafNode()
        child.set_maximum_size(100)
        child.map(None, ("bar",), "val")
        child.map(None, ("baz",), "val")
        node.add_node("b", child)

        # Note that 'ram' doesn't match anything, so it should be freely
        # ignored
        key_filter = (('foo',), ('fob',), ('bar',), ('baz',), ('ram',))
        for child, node_key_filter in node._iter_nodes(None,
                                                       key_filter=key_filter):
            # each child could match two key filters, so make sure they were
            # both included.
            self.assertEqual(2, len(node_key_filter))

    def make_fo_fa_node(self):
        node = InternalNode('f')
        child = LeafNode()
        child.set_maximum_size(100)
        child.map(None, ("foo",), "val")
        child.map(None, ("fob",), "val")
        node.add_node('fo', child)
        child = LeafNode()
        child.set_maximum_size(100)
        child.map(None, ("far",), "val")
        child.map(None, ("faz",), "val")
        node.add_node("fa", child)
        return node

    def test__iter_nodes_single_entry(self):
        node = self.make_fo_fa_node()
        key_filter = [('foo',)]
        nodes = list(node._iter_nodes(None, key_filter=key_filter))
        self.assertEqual(1, len(nodes))
        self.assertEqual(key_filter, nodes[0][1])

    def test__iter_nodes_single_entry_misses(self):
        node = self.make_fo_fa_node()
        key_filter = [('bar',)]
        nodes = list(node._iter_nodes(None, key_filter=key_filter))
        self.assertEqual(0, len(nodes))

    def test__iter_nodes_mixed_key_width(self):
        node = self.make_fo_fa_node()
        key_filter = [('foo', 'bar'), ('foo',), ('fo',), ('b',)]
        nodes = list(node._iter_nodes(None, key_filter=key_filter))
        self.assertEqual(1, len(nodes))
        matches = key_filter[:]
        matches.remove(('b',))
        self.assertEqual(sorted(matches), sorted(nodes[0][1]))

    def test__iter_nodes_match_all(self):
        node = self.make_fo_fa_node()
        key_filter = [('foo', 'bar'), ('foo',), ('fo',), ('f',)]
        nodes = list(node._iter_nodes(None, key_filter=key_filter))
        self.assertEqual(2, len(nodes))

    def test__iter_nodes_fixed_widths_and_misses(self):
        node = self.make_fo_fa_node()
        # foo and faa should both match one child, baz should miss
        key_filter = [('foo',), ('faa',), ('baz',)]
        nodes = list(node._iter_nodes(None, key_filter=key_filter))
        self.assertEqual(2, len(nodes))
        for node, matches in nodes:
            self.assertEqual(1, len(matches))

    def test_iteritems_empty_new(self):
        node = InternalNode()
        self.assertEqual([], sorted(node.iteritems(None)))

    def test_iteritems_two_children(self):
        node = InternalNode()
        leaf1 = LeafNode()
        leaf1.map(None, ('foo bar',), 'quux')
        leaf2 = LeafNode()
        leaf2.map(None, ('strange',), 'beast')
        node.add_node("f", leaf1)
        node.add_node("s", leaf2)
        self.assertEqual([(('foo bar',), 'quux'), (('strange',), 'beast')],
            sorted(node.iteritems(None)))

    def test_iteritems_two_children_partial(self):
        node = InternalNode()
        leaf1 = LeafNode()
        leaf1.map(None, ('foo bar',), 'quux')
        leaf2 = LeafNode()
        leaf2.map(None, ('strange',), 'beast')
        node.add_node("f", leaf1)
        # This sets up a path that should not be followed - it will error if
        # the code tries to.
        node._items['f'] = None
        node.add_node("s", leaf2)
        self.assertEqual([(('strange',), 'beast')],
            sorted(node.iteritems(None, [('strange',), ('weird',)])))

    def test_iteritems_two_children_with_hash(self):
        search_key_func = chk_map.search_key_registry.get('hash-255-way')
        node = InternalNode(search_key_func=search_key_func)
        leaf1 = LeafNode(search_key_func=search_key_func)
        leaf1.map(None, ('foo bar',), 'quux')
        leaf2 = LeafNode(search_key_func=search_key_func)
        leaf2.map(None, ('strange',), 'beast')
        self.assertEqual('\xbeF\x014', search_key_func(('foo bar',)))
        self.assertEqual('\x85\xfa\xf7K', search_key_func(('strange',)))
        node.add_node("\xbe", leaf1)
        # This sets up a path that should not be followed - it will error if
        # the code tries to.
        node._items['\xbe'] = None
        node.add_node("\x85", leaf2)
        self.assertEqual([(('strange',), 'beast')],
            sorted(node.iteritems(None, [('strange',), ('weird',)])))

    def test_iteritems_partial_empty(self):
        node = InternalNode()
        self.assertEqual([], sorted(node.iteritems([('missing',)])))

    def test_map_to_new_child_new(self):
        chkmap = self._get_map({('k1',):'foo', ('k2',):'bar'}, maximum_size=10)
        chkmap._ensure_root()
        node = chkmap._root_node
        # Ensure test validity: nothing paged in below the root.
        self.assertEqual(2,
            len([value for value in node._items.values()
                if type(value) == tuple]))
        # now, mapping to k3 should add a k3 leaf
        prefix, nodes = node.map(None, ('k3',), 'quux')
        self.assertEqual("k", prefix)
        self.assertEqual([("", node)], nodes)
        # check new child details
        child = node._items['k3']
        self.assertIsInstance(child, LeafNode)
        self.assertEqual(1, len(child))
        self.assertEqual({('k3',): 'quux'}, self.to_dict(child, None))
        self.assertEqual(None, child._key)
        self.assertEqual(10, child.maximum_size)
        self.assertEqual(1, child._key_width)
        # Check overall structure:
        self.assertEqual(3, len(chkmap))
        self.assertEqual({('k1',): 'foo', ('k2',): 'bar', ('k3',): 'quux'},
            self.to_dict(chkmap))
        # serialising should only serialise the new data - k3 and the internal
        # node.
        keys = list(node.serialise(chkmap._store))
        child_key = child.serialise(chkmap._store)[0]
        self.assertEqual([child_key, keys[1]], keys)

    def test_map_to_child_child_splits_new(self):
        chkmap = self._get_map({('k1',):'foo', ('k22',):'bar'}, maximum_size=10)
        # Check for the canonical root value for this tree:
        self.assertEqualDiff("'' InternalNode\n"
                             "  'k1' LeafNode\n"
                             "      ('k1',) 'foo'\n"
                             "  'k2' LeafNode\n"
                             "      ('k22',) 'bar'\n"
                             , chkmap._dump_tree())
        # _dump_tree pages everything in, so reload using just the root
        chkmap = CHKMap(chkmap._store, chkmap._root_node)
        chkmap._ensure_root()
        node = chkmap._root_node
        # Ensure test validity: nothing paged in below the root.
        self.assertEqual(2,
            len([value for value in node._items.values()
                if type(value) == tuple]))
        # now, mapping to k23 causes k22 ('k2' in node) to split into k22 and
        # k23, which for simplicity in the current implementation generates
        # a new internal node between node, and k22/k23.
        prefix, nodes = node.map(chkmap._store, ('k23',), 'quux')
        self.assertEqual("k", prefix)
        self.assertEqual([("", node)], nodes)
        # check new child details
        child = node._items['k2']
        self.assertIsInstance(child, InternalNode)
        self.assertEqual(2, len(child))
        self.assertEqual({('k22',): 'bar', ('k23',): 'quux'},
            self.to_dict(child, None))
        self.assertEqual(None, child._key)
        self.assertEqual(10, child.maximum_size)
        self.assertEqual(1, child._key_width)
        self.assertEqual(3, child._node_width)
        # Check overall structure:
        self.assertEqual(3, len(chkmap))
        self.assertEqual({('k1',): 'foo', ('k22',): 'bar', ('k23',): 'quux'},
            self.to_dict(chkmap))
        # serialising should only serialise the new data - although k22 hasn't
        # changed because its a special corner case (splitting on with only one
        # key leaves one node unaltered), in general k22 is serialised, so we
        # expect k22, k23, the new internal node, and node, to be serialised.
        keys = list(node.serialise(chkmap._store))
        child_key = child._key
        k22_key = child._items['k22']._key
        k23_key = child._items['k23']._key
        self.assertEqual([k22_key, k23_key, child_key, node.key()], keys)
        self.assertEqualDiff("'' InternalNode\n"
                             "  'k1' LeafNode\n"
                             "      ('k1',) 'foo'\n"
                             "  'k2' InternalNode\n"
                             "    'k22' LeafNode\n"
                             "      ('k22',) 'bar'\n"
                             "    'k23' LeafNode\n"
                             "      ('k23',) 'quux'\n"
                             , chkmap._dump_tree())

    def test__search_prefix_filter_with_hash(self):
        search_key_func = chk_map.search_key_registry.get('hash-16-way')
        node = InternalNode(search_key_func=search_key_func)
        node._key_width = 2
        node._node_width = 4
        self.assertEqual('E8B7BE43\x0071BEEFF9', search_key_func(('a', 'b')))
        self.assertEqual('E8B7', node._search_prefix_filter(('a', 'b')))
        self.assertEqual('E8B7', node._search_prefix_filter(('a',)))

    def test_unmap_k23_from_k1_k22_k23_gives_k1_k22_tree_new(self):
        chkmap = self._get_map(
            {('k1',):'foo', ('k22',):'bar', ('k23',): 'quux'}, maximum_size=10)
        # Check we have the expected tree.
        self.assertEqualDiff("'' InternalNode\n"
                             "  'k1' LeafNode\n"
                             "      ('k1',) 'foo'\n"
                             "  'k2' InternalNode\n"
                             "    'k22' LeafNode\n"
                             "      ('k22',) 'bar'\n"
                             "    'k23' LeafNode\n"
                             "      ('k23',) 'quux'\n"
                             , chkmap._dump_tree())
        chkmap = CHKMap(chkmap._store, chkmap._root_node)
        chkmap._ensure_root()
        node = chkmap._root_node
        # unmapping k23 should give us a root, with k1 and k22 as direct
        # children.
        result = node.unmap(chkmap._store, ('k23',))
        # check the pointed-at object within node - k2 should now point at the
        # k22 leaf (which has been paged in to see if we can collapse the tree)
        child = node._items['k2']
        self.assertIsInstance(child, LeafNode)
        self.assertEqual(1, len(child))
        self.assertEqual({('k22',): 'bar'},
            self.to_dict(child, None))
        # Check overall structure is instact:
        self.assertEqual(2, len(chkmap))
        self.assertEqual({('k1',): 'foo', ('k22',): 'bar'},
            self.to_dict(chkmap))
        # serialising should only serialise the new data - the root node.
        keys = list(node.serialise(chkmap._store))
        self.assertEqual([keys[-1]], keys)
        chkmap = CHKMap(chkmap._store, keys[-1])
        self.assertEqualDiff("'' InternalNode\n"
                             "  'k1' LeafNode\n"
                             "      ('k1',) 'foo'\n"
                             "  'k2' LeafNode\n"
                             "      ('k22',) 'bar'\n"
                             , chkmap._dump_tree())

    def test_unmap_k1_from_k1_k22_k23_gives_k22_k23_tree_new(self):
        chkmap = self._get_map(
            {('k1',):'foo', ('k22',):'bar', ('k23',): 'quux'}, maximum_size=10)
        self.assertEqualDiff("'' InternalNode\n"
                             "  'k1' LeafNode\n"
                             "      ('k1',) 'foo'\n"
                             "  'k2' InternalNode\n"
                             "    'k22' LeafNode\n"
                             "      ('k22',) 'bar'\n"
                             "    'k23' LeafNode\n"
                             "      ('k23',) 'quux'\n"
                             , chkmap._dump_tree())
        orig_root = chkmap._root_node
        chkmap = CHKMap(chkmap._store, orig_root)
        chkmap._ensure_root()
        node = chkmap._root_node
        k2_ptr = node._items['k2']
        # unmapping k1 should give us a root, with k22 and k23 as direct
        # children, and should not have needed to page in the subtree.
        result = node.unmap(chkmap._store, ('k1',))
        self.assertEqual(k2_ptr, result)
        chkmap = CHKMap(chkmap._store, orig_root)
        # Unmapping at the CHKMap level should switch to the new root
        chkmap.unmap(('k1',))
        self.assertEqual(k2_ptr, chkmap._root_node)
        self.assertEqualDiff("'' InternalNode\n"
                             "  'k22' LeafNode\n"
                             "      ('k22',) 'bar'\n"
                             "  'k23' LeafNode\n"
                             "      ('k23',) 'quux'\n"
                             , chkmap._dump_tree())


# leaf:
# map -> fits - done
# map -> doesn't fit - shrink from left till fits
#        key data to return: the common prefix, new nodes.

# unmap -> how to tell if siblings can be combined.
#          combing leaf nodes means expanding the prefix to the left; so gather the size of
#          all the leaf nodes addressed by expanding the prefix by 1; if any adjacent node
#          is an internal node, we know that that is a dense subtree - can't combine.
#          otherwise as soon as the sum of serialised values exceeds the split threshold
#          we know we can't combine - stop.
# unmap -> key return data - space in node, common prefix length? and key count
# internal:
# variable length prefixes? -> later start with fixed width to get something going
# map -> fits - update pointer to leaf
#        return [prefix and node] - seems sound.
# map -> doesn't fit - find unique prefix and shift right
#        create internal nodes for all the partitions, return list of unique
#        prefixes and nodes.
# map -> new prefix - create a leaf
# unmap -> if child key count 0, remove
# unmap -> return space in node, common prefix length? (why?), key count
# map:
# map, if 1 node returned, use it, otherwise make an internal and populate.
# map - unmap - if empty, use empty leafnode (avoids special cases in driver
# code)
# map inits as empty leafnode.
# tools:
# visualiser


# how to handle:
# AA, AB, AC, AD, BA
# packed internal node - ideal:
# AA, AB, AC, AD, BA
# single byte fanout - A,B,   AA,AB,AC,AD,     BA
# build order's:
# BA
# AB - split, but we want to end up with AB, BA, in one node, with
# 1-4K get0


class TestCHKMapDifference(TestCaseWithExampleMaps):

    def get_difference(self, new_roots, old_roots,
                       search_key_func=None):
        if search_key_func is None:
            search_key_func = chk_map._search_key_plain
        return chk_map.CHKMapDifference(self.get_chk_bytes(),
            new_roots, old_roots, search_key_func)

    def test__init__(self):
        c_map = self.make_root_only_map()
        key1 = c_map.key()
        c_map.map(('aaa',), 'new aaa content')
        key2 = c_map._save()
        diff = self.get_difference([key2], [key1])
        self.assertEqual(set([key1]), diff._all_old_chks)
        self.assertEqual([], diff._old_queue)
        self.assertEqual([], diff._new_queue)

    def help__read_all_roots(self, search_key_func):
        c_map = self.make_root_only_map(search_key_func=search_key_func)
        key1 = c_map.key()
        c_map.map(('aaa',), 'new aaa content')
        key2 = c_map._save()
        diff = self.get_difference([key2], [key1], search_key_func)
        root_results = [record.key for record in diff._read_all_roots()]
        self.assertEqual([key2], root_results)
        # We should have queued up only items that aren't in the old
        # set
        self.assertEqual([(('aaa',), 'new aaa content')],
                         diff._new_item_queue)
        self.assertEqual([], diff._new_queue)
        # And there are no old references, so that queue should be
        # empty
        self.assertEqual([], diff._old_queue)

    def test__read_all_roots_plain(self):
        self.help__read_all_roots(search_key_func=chk_map._search_key_plain)

    def test__read_all_roots_16(self):
        self.help__read_all_roots(search_key_func=chk_map._search_key_16)

    def test__read_all_roots_skips_known_old(self):
        c_map = self.make_one_deep_map(chk_map._search_key_plain)
        key1 = c_map.key()
        c_map2 = self.make_root_only_map(chk_map._search_key_plain)
        key2 = c_map2.key()
        diff = self.get_difference([key2], [key1], chk_map._search_key_plain)
        root_results = [record.key for record in diff._read_all_roots()]
        # We should have no results. key2 is completely contained within key1,
        # and we should have seen that in the first pass
        self.assertEqual([], root_results)

    def test__read_all_roots_prepares_queues(self):
        c_map = self.make_one_deep_map(chk_map._search_key_plain)
        key1 = c_map.key()
        c_map._dump_tree() # load everything
        key1_a = c_map._root_node._items['a'].key()
        c_map.map(('abb',), 'new abb content')
        key2 = c_map._save()
        key2_a = c_map._root_node._items['a'].key()
        diff = self.get_difference([key2], [key1], chk_map._search_key_plain)
        root_results = [record.key for record in diff._read_all_roots()]
        self.assertEqual([key2], root_results)
        # At this point, we should have queued up only the 'a' Leaf on both
        # sides, both 'c' and 'd' are known to not have changed on both sides
        self.assertEqual([key2_a], diff._new_queue)
        self.assertEqual([], diff._new_item_queue)
        self.assertEqual([key1_a], diff._old_queue)

    def test__read_all_roots_multi_new_prepares_queues(self):
        c_map = self.make_one_deep_map(chk_map._search_key_plain)
        key1 = c_map.key()
        c_map._dump_tree() # load everything
        key1_a = c_map._root_node._items['a'].key()
        key1_c = c_map._root_node._items['c'].key()
        c_map.map(('abb',), 'new abb content')
        key2 = c_map._save()
        key2_a = c_map._root_node._items['a'].key()
        key2_c = c_map._root_node._items['c'].key()
        c_map = chk_map.CHKMap(self.get_chk_bytes(), key1,
                               chk_map._search_key_plain)
        c_map.map(('ccc',), 'new ccc content')
        key3 = c_map._save()
        key3_a = c_map._root_node._items['a'].key()
        key3_c = c_map._root_node._items['c'].key()
        diff = self.get_difference([key2, key3], [key1],
                                   chk_map._search_key_plain)
        root_results = [record.key for record in diff._read_all_roots()]
        self.assertEqual(sorted([key2, key3]), sorted(root_results))
        # We should have queued up key2_a, and key3_c, but not key2_c or key3_c
        self.assertEqual([key2_a, key3_c], diff._new_queue)
        self.assertEqual([], diff._new_item_queue)
        # And we should have queued up both a and c for the old set
        self.assertEqual([key1_a, key1_c], diff._old_queue)

    def test__read_all_roots_different_depths(self):
        c_map = self.make_two_deep_map(chk_map._search_key_plain)
        c_map._dump_tree() # load everything
        key1 = c_map.key()
        key1_a = c_map._root_node._items['a'].key()
        key1_c = c_map._root_node._items['c'].key()
        key1_d = c_map._root_node._items['d'].key()

        c_map2 = self.make_one_deep_two_prefix_map(chk_map._search_key_plain)
        c_map2._dump_tree()
        key2 = c_map2.key()
        key2_aa = c_map2._root_node._items['aa'].key()
        key2_ad = c_map2._root_node._items['ad'].key()

        diff = self.get_difference([key2], [key1], chk_map._search_key_plain)
        root_results = [record.key for record in diff._read_all_roots()]
        self.assertEqual([key2], root_results)
        # Only the 'a' subset should be queued up, since 'c' and 'd' cannot be
        # present
        self.assertEqual([key1_a], diff._old_queue)
        self.assertEqual([key2_aa, key2_ad], diff._new_queue)
        self.assertEqual([], diff._new_item_queue)

        diff = self.get_difference([key1], [key2], chk_map._search_key_plain)
        root_results = [record.key for record in diff._read_all_roots()]
        self.assertEqual([key1], root_results)

        self.assertEqual([key2_aa, key2_ad], diff._old_queue)
        self.assertEqual([key1_a, key1_c, key1_d], diff._new_queue)
        self.assertEqual([], diff._new_item_queue)

    def test__read_all_roots_different_depths_16(self):
        c_map = self.make_two_deep_map(chk_map._search_key_16)
        c_map._dump_tree() # load everything
        key1 = c_map.key()
        key1_2 = c_map._root_node._items['2'].key()
        key1_4 = c_map._root_node._items['4'].key()
        key1_C = c_map._root_node._items['C'].key()
        key1_F = c_map._root_node._items['F'].key()

        c_map2 = self.make_one_deep_two_prefix_map(chk_map._search_key_16)
        c_map2._dump_tree()
        key2 = c_map2.key()
        key2_F0 = c_map2._root_node._items['F0'].key()
        key2_F3 = c_map2._root_node._items['F3'].key()
        key2_F4 = c_map2._root_node._items['F4'].key()
        key2_FD = c_map2._root_node._items['FD'].key()

        diff = self.get_difference([key2], [key1], chk_map._search_key_16)
        root_results = [record.key for record in diff._read_all_roots()]
        self.assertEqual([key2], root_results)
        # Only the subset of keys that may be present should be queued up.
        self.assertEqual([key1_F], diff._old_queue)
        self.assertEqual(sorted([key2_F0, key2_F3, key2_F4, key2_FD]),
                         sorted(diff._new_queue))
        self.assertEqual([], diff._new_item_queue)

        diff = self.get_difference([key1], [key2], chk_map._search_key_16)
        root_results = [record.key for record in diff._read_all_roots()]
        self.assertEqual([key1], root_results)

        self.assertEqual(sorted([key2_F0, key2_F3, key2_F4, key2_FD]),
                         sorted(diff._old_queue))
        self.assertEqual(sorted([key1_2, key1_4, key1_C, key1_F]),
                         sorted(diff._new_queue))
        self.assertEqual([], diff._new_item_queue)

    def test__read_all_roots_mixed_depth(self):
        c_map = self.make_one_deep_two_prefix_map(chk_map._search_key_plain)
        c_map._dump_tree() # load everything
        key1 = c_map.key()
        key1_aa = c_map._root_node._items['aa'].key()
        key1_ad = c_map._root_node._items['ad'].key()

        c_map2 = self.make_one_deep_one_prefix_map(chk_map._search_key_plain)
        c_map2._dump_tree()
        key2 = c_map2.key()
        key2_a = c_map2._root_node._items['a'].key()
        key2_b = c_map2._root_node._items['b'].key()

        diff = self.get_difference([key2], [key1], chk_map._search_key_plain)
        root_results = [record.key for record in diff._read_all_roots()]
        self.assertEqual([key2], root_results)
        # 'ad' matches exactly 'a' on the other side, so it should be removed,
        # and neither side should have it queued for walking
        self.assertEqual([], diff._old_queue)
        self.assertEqual([key2_b], diff._new_queue)
        self.assertEqual([], diff._new_item_queue)

        diff = self.get_difference([key1], [key2], chk_map._search_key_plain)
        root_results = [record.key for record in diff._read_all_roots()]
        self.assertEqual([key1], root_results)
        # Note: This is technically not the 'true minimal' set that we could
        #       use The reason is that 'a' was matched exactly to 'ad' (by sha
        #       sum).  However, the code gets complicated in the case of more
        #       than one interesting key, so for now, we live with this
        #       Consider revising, though benchmarking showing it to be a
        #       real-world issue should be done
        self.assertEqual([key2_a], diff._old_queue)
        # self.assertEqual([], diff._old_queue)
        self.assertEqual([key1_aa], diff._new_queue)
        self.assertEqual([], diff._new_item_queue)

    def test__read_all_roots_yields_extra_deep_records(self):
        # This is slightly controversial, as we will yield a chk page that we
        # might later on find out could be filtered out. (If a root node is
        # referenced deeper in the old set.)
        # However, even with stacking, we always have all chk pages that we
        # will need. So as long as we filter out the referenced keys, we'll
        # never run into problems.
        # This allows us to yield a root node record immediately, without any
        # buffering.
        c_map = self.make_two_deep_map(chk_map._search_key_plain)
        c_map._dump_tree() # load all keys
        key1 = c_map.key()
        key1_a = c_map._root_node._items['a'].key()
        c_map2 = self.get_map({
            ('acc',): 'initial acc content',
            ('ace',): 'initial ace content',
        }, maximum_size=100)
        self.assertEqualDiff(
            "'' LeafNode\n"
            "      ('acc',) 'initial acc content'\n"
            "      ('ace',) 'initial ace content'\n",
            c_map2._dump_tree())
        key2 = c_map2.key()
        diff = self.get_difference([key2], [key1], chk_map._search_key_plain)
        root_results = [record.key for record in diff._read_all_roots()]
        self.assertEqual([key2], root_results)
        # However, even though we have yielded the root node to be fetched,
        # we should have enqued all of the chk pages to be walked, so that we
        # can find the keys if they are present
        self.assertEqual([key1_a], diff._old_queue)
        self.assertEqual([(('acc',), 'initial acc content'),
                          (('ace',), 'initial ace content'),
                         ], diff._new_item_queue)

    def test__read_all_roots_multiple_targets(self):
        c_map = self.make_root_only_map()
        key1 = c_map.key()
        c_map = self.make_one_deep_map()
        key2 = c_map.key()
        c_map._dump_tree()
        key2_c = c_map._root_node._items['c'].key()
        key2_d = c_map._root_node._items['d'].key()
        c_map.map(('ccc',), 'new ccc value')
        key3 = c_map._save()
        key3_c = c_map._root_node._items['c'].key()
        diff = self.get_difference([key2, key3], [key1],
                                   chk_map._search_key_plain)
        root_results = [record.key for record in diff._read_all_roots()]
        self.assertEqual(sorted([key2, key3]), sorted(root_results))
        self.assertEqual([], diff._old_queue)
        # the key 'd' is interesting from key2 and key3, but should only be
        # entered into the queue 1 time
        self.assertEqual(sorted([key2_c, key3_c, key2_d]),
                         sorted(diff._new_queue))
        self.assertEqual([], diff._new_item_queue)

    def test__read_all_roots_no_old(self):
        # This is the 'initial branch' case. With nothing in the old
        # set, we can just queue up all root nodes into interesting queue, and
        # then have them fast-path flushed via _flush_new_queue
        c_map = self.make_two_deep_map()
        key1 = c_map.key()
        diff = self.get_difference([key1], [], chk_map._search_key_plain)
        root_results = [record.key for record in diff._read_all_roots()]
        self.assertEqual([], root_results)
        self.assertEqual([], diff._old_queue)
        self.assertEqual([key1], diff._new_queue)
        self.assertEqual([], diff._new_item_queue)

        c_map2 = self.make_one_deep_map()
        key2 = c_map2.key()
        diff = self.get_difference([key1, key2], [], chk_map._search_key_plain)
        root_results = [record.key for record in diff._read_all_roots()]
        self.assertEqual([], root_results)
        self.assertEqual([], diff._old_queue)
        self.assertEqual(sorted([key1, key2]), sorted(diff._new_queue))
        self.assertEqual([], diff._new_item_queue)

    def test__read_all_roots_no_old_16(self):
        c_map = self.make_two_deep_map(chk_map._search_key_16)
        key1 = c_map.key()
        diff = self.get_difference([key1], [], chk_map._search_key_16)
        root_results = [record.key for record in diff._read_all_roots()]
        self.assertEqual([], root_results)
        self.assertEqual([], diff._old_queue)
        self.assertEqual([key1], diff._new_queue)
        self.assertEqual([], diff._new_item_queue)

        c_map2 = self.make_one_deep_map(chk_map._search_key_16)
        key2 = c_map2.key()
        diff = self.get_difference([key1, key2], [],
                                   chk_map._search_key_16)
        root_results = [record.key for record in diff._read_all_roots()]
        self.assertEqual([], root_results)
        self.assertEqual([], diff._old_queue)
        self.assertEqual(sorted([key1, key2]),
                         sorted(diff._new_queue))
        self.assertEqual([], diff._new_item_queue)

    def test__read_all_roots_multiple_old(self):
        c_map = self.make_two_deep_map()
        key1 = c_map.key()
        c_map._dump_tree() # load everything
        key1_a = c_map._root_node._items['a'].key()
        c_map.map(('ccc',), 'new ccc value')
        key2 = c_map._save()
        key2_a = c_map._root_node._items['a'].key()
        c_map.map(('add',), 'new add value')
        key3 = c_map._save()
        key3_a = c_map._root_node._items['a'].key()
        diff = self.get_difference([key3], [key1, key2],
                                   chk_map._search_key_plain)
        root_results = [record.key for record in diff._read_all_roots()]
        self.assertEqual([key3], root_results)
        # the 'a' keys should not be queued up 2 times, since they are
        # identical
        self.assertEqual([key1_a], diff._old_queue)
        self.assertEqual([key3_a], diff._new_queue)
        self.assertEqual([], diff._new_item_queue)

    def test__process_next_old_batched_no_dupes(self):
        c_map = self.make_two_deep_map()
        key1 = c_map.key()
        c_map._dump_tree() # load everything
        key1_a = c_map._root_node._items['a'].key()
        key1_aa = c_map._root_node._items['a']._items['aa'].key()
        key1_ab = c_map._root_node._items['a']._items['ab'].key()
        key1_ac = c_map._root_node._items['a']._items['ac'].key()
        key1_ad = c_map._root_node._items['a']._items['ad'].key()
        c_map.map(('aaa',), 'new aaa value')
        key2 = c_map._save()
        key2_a = c_map._root_node._items['a'].key()
        key2_aa = c_map._root_node._items['a']._items['aa'].key()
        c_map.map(('acc',), 'new acc content')
        key3 = c_map._save()
        key3_a = c_map._root_node._items['a'].key()
        key3_ac = c_map._root_node._items['a']._items['ac'].key()
        diff = self.get_difference([key3], [key1, key2],
                                   chk_map._search_key_plain)
        root_results = [record.key for record in diff._read_all_roots()]
        self.assertEqual([key3], root_results)
        self.assertEqual(sorted([key1_a, key2_a]),
                         sorted(diff._old_queue))
        self.assertEqual([key3_a], diff._new_queue)
        self.assertEqual([], diff._new_item_queue)
        diff._process_next_old()
        # All of the old records should be brought in and queued up,
        # but we should not have any duplicates
        self.assertEqual(sorted([key1_aa, key1_ab, key1_ac, key1_ad, key2_aa]),
                         sorted(diff._old_queue))


class TestIterInterestingNodes(TestCaseWithExampleMaps):

    def get_map_key(self, a_dict, maximum_size=10):
        c_map = self.get_map(a_dict, maximum_size=maximum_size)
        return c_map.key()

    def assertIterInteresting(self, records, items, interesting_keys,
                              old_keys):
        """Check the result of iter_interesting_nodes.

        Note that we no longer care how many steps are taken, etc, just that
        the right contents are returned.

        :param records: A list of record keys that should be yielded
        :param items: A list of items (key,value) that should be yielded.
        """
        store = self.get_chk_bytes()
        store._search_key_func = chk_map._search_key_plain
        iter_nodes = chk_map.iter_interesting_nodes(store, interesting_keys,
                                                    old_keys)
        record_keys = []
        all_items = []
        for record, new_items in iter_nodes:
            if record is not None:
                record_keys.append(record.key)
            if new_items:
                all_items.extend(new_items)
        self.assertEqual(sorted(records), sorted(record_keys))
        self.assertEqual(sorted(items), sorted(all_items))

    def test_empty_to_one_keys(self):
        target = self.get_map_key({('a',): 'content'})
        self.assertIterInteresting([target],
                                   [(('a',), 'content')],
                                   [target], [])

    def test_none_to_one_key(self):
        basis = self.get_map_key({})
        target = self.get_map_key({('a',): 'content'})
        self.assertIterInteresting([target],
                                   [(('a',), 'content')],
                                   [target], [basis])

    def test_one_to_none_key(self):
        basis = self.get_map_key({('a',): 'content'})
        target = self.get_map_key({})
        self.assertIterInteresting([target],
                                   [],
                                   [target], [basis])

    def test_common_pages(self):
        basis = self.get_map_key({('a',): 'content',
                                  ('b',): 'content',
                                  ('c',): 'content',
                                 })
        target = self.get_map_key({('a',): 'content',
                                   ('b',): 'other content',
                                   ('c',): 'content',
                                  })
        target_map = CHKMap(self.get_chk_bytes(), target)
        self.assertEqualDiff(
            "'' InternalNode\n"
            "  'a' LeafNode\n"
            "      ('a',) 'content'\n"
            "  'b' LeafNode\n"
            "      ('b',) 'other content'\n"
            "  'c' LeafNode\n"
            "      ('c',) 'content'\n",
            target_map._dump_tree())
        b_key = target_map._root_node._items['b'].key()
        # This should return the root node, and the node for the 'b' key
        self.assertIterInteresting([target, b_key],
                                   [(('b',), 'other content')],
                                   [target], [basis])

    def test_common_sub_page(self):
        basis = self.get_map_key({('aaa',): 'common',
                                  ('c',): 'common',
                                 })
        target = self.get_map_key({('aaa',): 'common',
                                   ('aab',): 'new',
                                   ('c',): 'common',
                                  })
        target_map = CHKMap(self.get_chk_bytes(), target)
        self.assertEqualDiff(
            "'' InternalNode\n"
            "  'a' InternalNode\n"
            "    'aaa' LeafNode\n"
            "      ('aaa',) 'common'\n"
            "    'aab' LeafNode\n"
            "      ('aab',) 'new'\n"
            "  'c' LeafNode\n"
            "      ('c',) 'common'\n",
            target_map._dump_tree())
        # The key for the internal aa node
        a_key = target_map._root_node._items['a'].key()
        # The key for the leaf aab node
        # aaa_key = target_map._root_node._items['a']._items['aaa'].key()
        aab_key = target_map._root_node._items['a']._items['aab'].key()
        self.assertIterInteresting([target, a_key, aab_key],
                                   [(('aab',), 'new')],
                                   [target], [basis])

    def test_common_leaf(self):
        basis = self.get_map_key({})
        target1 = self.get_map_key({('aaa',): 'common'})
        target2 = self.get_map_key({('aaa',): 'common',
                                    ('bbb',): 'new',
                                   })
        target3 = self.get_map_key({('aaa',): 'common',
                                    ('aac',): 'other',
                                    ('bbb',): 'new',
                                   })
        # The LeafNode containing 'aaa': 'common' occurs at 3 different levels.
        # Once as a root node, once as a second layer, and once as a third
        # layer. It should only be returned one time regardless
        target1_map = CHKMap(self.get_chk_bytes(), target1)
        self.assertEqualDiff(
            "'' LeafNode\n"
            "      ('aaa',) 'common'\n",
            target1_map._dump_tree())
        target2_map = CHKMap(self.get_chk_bytes(), target2)
        self.assertEqualDiff(
            "'' InternalNode\n"
            "  'a' LeafNode\n"
            "      ('aaa',) 'common'\n"
            "  'b' LeafNode\n"
            "      ('bbb',) 'new'\n",
            target2_map._dump_tree())
        target3_map = CHKMap(self.get_chk_bytes(), target3)
        self.assertEqualDiff(
            "'' InternalNode\n"
            "  'a' InternalNode\n"
            "    'aaa' LeafNode\n"
            "      ('aaa',) 'common'\n"
            "    'aac' LeafNode\n"
            "      ('aac',) 'other'\n"
            "  'b' LeafNode\n"
            "      ('bbb',) 'new'\n",
            target3_map._dump_tree())
        aaa_key = target1_map._root_node.key()
        b_key = target2_map._root_node._items['b'].key()
        a_key = target3_map._root_node._items['a'].key()
        aac_key = target3_map._root_node._items['a']._items['aac'].key()
        self.assertIterInteresting(
            [target1, target2, target3, a_key, aac_key, b_key],
            [(('aaa',), 'common'), (('bbb',), 'new'), (('aac',), 'other')],
            [target1, target2, target3], [basis])

        self.assertIterInteresting(
            [target2, target3, a_key, aac_key, b_key],
            [(('bbb',), 'new'), (('aac',), 'other')],
            [target2, target3], [target1])

        # Technically, target1 could be filtered out, but since it is a root
        # node, we yield it immediately, rather than waiting to find out much
        # later on.
        self.assertIterInteresting(
            [target1],
            [],
            [target1], [target3])

    def test_multiple_maps(self):
        basis1 = self.get_map_key({('aaa',): 'common',
                                   ('aab',): 'basis1',
                                  })
        basis2 = self.get_map_key({('bbb',): 'common',
                                   ('bbc',): 'basis2',
                                  })
        target1 = self.get_map_key({('aaa',): 'common',
                                    ('aac',): 'target1',
                                    ('bbb',): 'common',
                                   })
        target2 = self.get_map_key({('aaa',): 'common',
                                    ('bba',): 'target2',
                                    ('bbb',): 'common',
                                   })
        target1_map = CHKMap(self.get_chk_bytes(), target1)
        self.assertEqualDiff(
            "'' InternalNode\n"
            "  'a' InternalNode\n"
            "    'aaa' LeafNode\n"
            "      ('aaa',) 'common'\n"
            "    'aac' LeafNode\n"
            "      ('aac',) 'target1'\n"
            "  'b' LeafNode\n"
            "      ('bbb',) 'common'\n",
            target1_map._dump_tree())
        # The key for the target1 internal a node
        a_key = target1_map._root_node._items['a'].key()
        # The key for the leaf aac node
        aac_key = target1_map._root_node._items['a']._items['aac'].key()

        target2_map = CHKMap(self.get_chk_bytes(), target2)
        self.assertEqualDiff(
            "'' InternalNode\n"
            "  'a' LeafNode\n"
            "      ('aaa',) 'common'\n"
            "  'b' InternalNode\n"
            "    'bba' LeafNode\n"
            "      ('bba',) 'target2'\n"
            "    'bbb' LeafNode\n"
            "      ('bbb',) 'common'\n",
            target2_map._dump_tree())
        # The key for the target2 internal bb node
        b_key = target2_map._root_node._items['b'].key()
        # The key for the leaf bba node
        bba_key = target2_map._root_node._items['b']._items['bba'].key()
        self.assertIterInteresting(
            [target1, target2, a_key, aac_key, b_key, bba_key],
            [(('aac',), 'target1'), (('bba',), 'target2')],
            [target1, target2], [basis1, basis2])

    def test_multiple_maps_overlapping_common_new(self):
        # Test that when a node found through the interesting_keys iteration
        # for *some roots* and also via the old keys iteration, that
        # it is still scanned for old refs and items, because its
        # not truely new. This requires 2 levels of InternalNodes to expose,
        # because of the way the bootstrap in _find_children_info works.
        # This suggests that the code is probably amenable to/benefit from
        # consolidation.
        # How does this test work?
        # 1) We need a second level InternalNode present in a basis tree.
        # 2) We need a left side new tree that uses that InternalNode
        # 3) We need a right side new tree that does not use that InternalNode
        #    at all but that has an unchanged *value* that was reachable inside
        #    that InternalNode
        basis = self.get_map_key({
            # InternalNode, unchanged in left:
            ('aaa',): 'left',
            ('abb',): 'right',
            # Forces an internalNode at 'a'
            ('ccc',): 'common',
            })
        left = self.get_map_key({
            # All of basis unchanged
            ('aaa',): 'left',
            ('abb',): 'right',
            ('ccc',): 'common',
            # And a new top level node so the root key is different
            ('ddd',): 'change',
            })
        right = self.get_map_key({
            # A value that is unchanged from basis and thus should be filtered
            # out.
            ('abb',): 'right'
            })
        basis_map = CHKMap(self.get_chk_bytes(), basis)
        self.assertEqualDiff(
            "'' InternalNode\n"
            "  'a' InternalNode\n"
            "    'aa' LeafNode\n"
            "      ('aaa',) 'left'\n"
            "    'ab' LeafNode\n"
            "      ('abb',) 'right'\n"
            "  'c' LeafNode\n"
            "      ('ccc',) 'common'\n",
            basis_map._dump_tree())
        # Get left expected data
        left_map = CHKMap(self.get_chk_bytes(), left)
        self.assertEqualDiff(
            "'' InternalNode\n"
            "  'a' InternalNode\n"
            "    'aa' LeafNode\n"
            "      ('aaa',) 'left'\n"
            "    'ab' LeafNode\n"
            "      ('abb',) 'right'\n"
            "  'c' LeafNode\n"
            "      ('ccc',) 'common'\n"
            "  'd' LeafNode\n"
            "      ('ddd',) 'change'\n",
            left_map._dump_tree())
        # Keys from left side target
        l_d_key = left_map._root_node._items['d'].key()
        # Get right expected data
        right_map = CHKMap(self.get_chk_bytes(), right)
        self.assertEqualDiff(
            "'' LeafNode\n"
            "      ('abb',) 'right'\n",
            right_map._dump_tree())
        # Keys from the right side target - none, the root is enough.
        # Test behaviour
        self.assertIterInteresting(
            [right, left, l_d_key],
            [(('ddd',), 'change')],
            [left, right], [basis])

    def test_multiple_maps_similar(self):
        # We want to have a depth=2 tree, with multiple entries in each leaf
        # node
        basis = self.get_map_key({
            ('aaa',): 'unchanged',
            ('abb',): 'will change left',
            ('caa',): 'unchanged',
            ('cbb',): 'will change right',
            }, maximum_size=60)
        left = self.get_map_key({
            ('aaa',): 'unchanged',
            ('abb',): 'changed left',
            ('caa',): 'unchanged',
            ('cbb',): 'will change right',
            }, maximum_size=60)
        right = self.get_map_key({
            ('aaa',): 'unchanged',
            ('abb',): 'will change left',
            ('caa',): 'unchanged',
            ('cbb',): 'changed right',
            }, maximum_size=60)
        basis_map = CHKMap(self.get_chk_bytes(), basis)
        self.assertEqualDiff(
            "'' InternalNode\n"
            "  'a' LeafNode\n"
            "      ('aaa',) 'unchanged'\n"
            "      ('abb',) 'will change left'\n"
            "  'c' LeafNode\n"
            "      ('caa',) 'unchanged'\n"
            "      ('cbb',) 'will change right'\n",
            basis_map._dump_tree())
        # Get left expected data
        left_map = CHKMap(self.get_chk_bytes(), left)
        self.assertEqualDiff(
            "'' InternalNode\n"
            "  'a' LeafNode\n"
            "      ('aaa',) 'unchanged'\n"
            "      ('abb',) 'changed left'\n"
            "  'c' LeafNode\n"
            "      ('caa',) 'unchanged'\n"
            "      ('cbb',) 'will change right'\n",
            left_map._dump_tree())
        # Keys from left side target
        l_a_key = left_map._root_node._items['a'].key()
        l_c_key = left_map._root_node._items['c'].key()
        # Get right expected data
        right_map = CHKMap(self.get_chk_bytes(), right)
        self.assertEqualDiff(
            "'' InternalNode\n"
            "  'a' LeafNode\n"
            "      ('aaa',) 'unchanged'\n"
            "      ('abb',) 'will change left'\n"
            "  'c' LeafNode\n"
            "      ('caa',) 'unchanged'\n"
            "      ('cbb',) 'changed right'\n",
            right_map._dump_tree())
        r_a_key = right_map._root_node._items['a'].key()
        r_c_key = right_map._root_node._items['c'].key()
        self.assertIterInteresting(
            [right, left, l_a_key, r_c_key],
            [(('abb',), 'changed left'), (('cbb',), 'changed right')],
            [left, right], [basis])<|MERGE_RESOLUTION|>--- conflicted
+++ resolved
@@ -20,11 +20,8 @@
 
 from bzrlib import (
     chk_map,
-<<<<<<< HEAD
     errors,
-=======
     groupcompress,
->>>>>>> db8b8e2c
     osutils,
     tests,
     )
@@ -67,8 +64,7 @@
 class TestCaseWithStore(tests.TestCaseWithMemoryTransport):
 
     def get_chk_bytes(self):
-        # The easiest way to get a CHK store is a development6 repository and
-        # then work with the chk_bytes attribute directly.
+        # This creates a standalone CHK store.
         factory = groupcompress.make_pack_factory(False, False, 1)
         self.chk_bytes = factory(self.get_transport())
         return self.chk_bytes
