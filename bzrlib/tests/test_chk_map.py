--- conflicted
+++ resolved
@@ -352,81 +352,8 @@
         # Having checked we have a good structure, check that the content is
         # still accessible.
         self.assertEqual(2, len(chkmap))
-<<<<<<< HEAD
         self.assertEqual({("k1"*50,): "v1", ("k2"*50,): "v2"},
             self.to_dict(chkmap))
-=======
-        self.assertEqual([("k1"*50, "v1"), ("k2"*50, "v2")],
-            sorted(list(chkmap.iteritems())))
-
-
-class TestCaseWithTwoStores(TestCaseWithTransport):
-
-    def _make_chk_bytes(self, path):
-        repo = self.make_repository(path, format="development3")
-        repo.lock_write()
-        self.addCleanup(repo.unlock)
-        repo.start_write_group()
-        self.addCleanup(repo.abort_write_group)
-        return repo.chk_bytes
-
-    def make_chk_bytes(self):
-        chk_bytes1 = self._make_chk_bytes('a')
-        chk_bytes2 = self._make_chk_bytes('b')
-        return chk_bytes1, chk_bytes2
-
-
-class TestChkMapCopyTo(TestCaseWithTwoStores):
-
-    def disable_insert(self, store):
-        def add_lines_fail(*args, **kwargs):
-            self.fail('We should not need to add any content')
-        def insert_record_stream_fail(*args, **kwargs):
-            self.fail('We should not need to insert any content')
-        store.add_lines = add_lines_fail
-        store.insert_record_stream = insert_record_stream_fail
-
-    def test_to_self(self):
-        chk_bytes1, chk_bytes2 = self.make_chk_bytes()
-        root_key = CHKMap.from_dict(chk_bytes1, {'key': 'value'})
-        chkmap = CHKMap(chk_bytes1, root_key)
-        self.disable_insert(chk_bytes1)
-
-    def test_simple(self):
-        chk_bytes1, chk_bytes2 = self.make_chk_bytes()
-        root_key = CHKMap.from_dict(chk_bytes1, {'key': 'value'})
-        chkmap = CHKMap(chk_bytes1, root_key)
-        chkmap.copy_to(chk_bytes2)
-        newmap = CHKMap(chk_bytes2, root_key)
-        self.assertEqual(chkmap.key(), newmap.key())
-        self.assertEqual({'key': 'value'}, dict(newmap.iteritems()))
-
-    def test_target_has_root(self):
-        chk_bytes1, chk_bytes2 = self.make_chk_bytes()
-        root_key = CHKMap.from_dict(chk_bytes1, {'key': 'value'})
-        chkmap = CHKMap(chk_bytes1, root_key)
-        CHKMap.from_dict(chk_bytes2, {'key': 'value'})
-        self.disable_insert(chk_bytes2)
-        chkmap.copy_to(chk_bytes2)
-
-
-class TestRootNode(TestCaseWithTransport):
-
-    def test__current_size(self):
-        node = RootNode()
-        self.assertEqual(15, node._current_size())
-        node.add_child("cd", ("sha1:12345",))
-        self.assertEqual(29, node._current_size())
-        self.assertEqual(29, len(node.serialise()))
-        node.add_child("cd", ("sha1:123456",))
-        self.assertEqual(30, node._current_size())
-        self.assertEqual(30, len(node.serialise()))
-        node.remove_child("cd")
-        self.assertEqual(15, node._current_size())
-        self.assertEqual(15, len(node.serialise()))
-        node.set_maximum_size(100)
-        self.assertEqual(17, node._current_size())
->>>>>>> 60821f69
 
     def test_init_root_is_LeafNode_new(self):
         chk_bytes = self.get_chk_bytes()
@@ -494,6 +421,56 @@
             "  'b' LeafNode None",
             "      ('bbb',) 'value3'",
             ]), chkmap._dump_tree())
+
+
+class TestCaseWithTwoStores(TestCaseWithTransport):
+
+    def _make_chk_bytes(self, path):
+        repo = self.make_repository(path, format="development3")
+        repo.lock_write()
+        self.addCleanup(repo.unlock)
+        repo.start_write_group()
+        self.addCleanup(repo.abort_write_group)
+        return repo.chk_bytes
+
+    def make_chk_bytes(self):
+        chk_bytes1 = self._make_chk_bytes('a')
+        chk_bytes2 = self._make_chk_bytes('b')
+        return chk_bytes1, chk_bytes2
+
+
+class TestChkMapCopyTo(TestCaseWithTwoStores):
+
+    def disable_insert(self, store):
+        def add_lines_fail(*args, **kwargs):
+            self.fail('We should not need to add any content')
+        def insert_record_stream_fail(*args, **kwargs):
+            self.fail('We should not need to insert any content')
+        store.add_lines = add_lines_fail
+        store.insert_record_stream = insert_record_stream_fail
+
+    def test_to_self(self):
+        chk_bytes1, chk_bytes2 = self.make_chk_bytes()
+        root_key = CHKMap.from_dict(chk_bytes1, {'key': 'value'})
+        chkmap = CHKMap(chk_bytes1, root_key)
+        self.disable_insert(chk_bytes1)
+
+    def test_simple(self):
+        chk_bytes1, chk_bytes2 = self.make_chk_bytes()
+        root_key = CHKMap.from_dict(chk_bytes1, {('key',): 'value'})
+        chkmap = CHKMap(chk_bytes1, root_key)
+        chkmap.copy_to(chk_bytes2)
+        newmap = CHKMap(chk_bytes2, root_key)
+        self.assertEqual(chkmap.key(), newmap.key())
+        self.assertEqual({('key',): 'value'}, dict(newmap.iteritems()))
+
+    def test_target_has_root(self):
+        chk_bytes1, chk_bytes2 = self.make_chk_bytes()
+        root_key = CHKMap.from_dict(chk_bytes1, {'key': 'value'})
+        chkmap = CHKMap(chk_bytes1, root_key)
+        CHKMap.from_dict(chk_bytes2, {'key': 'value'})
+        self.disable_insert(chk_bytes2)
+        chkmap.copy_to(chk_bytes2)
 
 
 class TestLeafNode(TestCaseWithStore):
