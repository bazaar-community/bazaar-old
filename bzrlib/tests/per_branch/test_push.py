# Copyright (C) 2007-2010 Canonical Ltd
#
# This program is free software; you can redistribute it and/or modify
# it under the terms of the GNU General Public License as published by
# the Free Software Foundation; either version 2 of the License, or
# (at your option) any later version.
#
# This program is distributed in the hope that it will be useful,
# but WITHOUT ANY WARRANTY; without even the implied warranty of
# MERCHANTABILITY or FITNESS FOR A PARTICULAR PURPOSE.  See the
# GNU General Public License for more details.
#
# You should have received a copy of the GNU General Public License
# along with this program; if not, write to the Free Software
# Foundation, Inc., 51 Franklin Street, Fifth Floor, Boston, MA 02110-1301 USA

"""Tests for branch.push behaviour."""

from cStringIO import StringIO
import os

from bzrlib import (
    branch,
    builtins,
    bzrdir,
    check,
    errors,
    memorytree,
    push,
    revision,
    symbol_versioning,
    tests,
    transport,
    )
from bzrlib.smart import (
    client,
    )
from bzrlib.tests import (
    per_branch,
    test_server,
    )


class TestPush(per_branch.TestCaseWithBranch):

    def test_push_convergence_simple(self):
        # when revisions are pushed, the left-most accessible parents must
        # become the revision-history.
        mine = self.make_branch_and_tree('mine')
        mine.commit('1st post', rev_id='P1', allow_pointless=True)
        other = mine.bzrdir.sprout('other').open_workingtree()
        other.commit('my change', rev_id='M1', allow_pointless=True)
        mine.merge_from_branch(other.branch)
        mine.commit('merge my change', rev_id='P2')
        result = mine.branch.push(other.branch)
        self.assertEqual(['P1', 'P2'], other.branch.revision_history())
        # result object contains some structured data
        self.assertEqual(result.old_revid, 'M1')
        self.assertEqual(result.new_revid, 'P2')
        # and it can be treated as an integer for compatibility
        self.assertEqual(self.applyDeprecated(
            symbol_versioning.deprecated_in((2, 3, 0)),
            result.__int__),
            0)

    def test_push_merged_indirect(self):
        # it should be possible to do a push from one branch into another
        # when the tip of the target was merged into the source branch
        # via a third branch - so its buried in the ancestry and is not
        # directly accessible.
        mine = self.make_branch_and_tree('mine')
        mine.commit('1st post', rev_id='P1', allow_pointless=True)
        target = mine.bzrdir.sprout('target').open_workingtree()
        target.commit('my change', rev_id='M1', allow_pointless=True)
        other = mine.bzrdir.sprout('other').open_workingtree()
        other.merge_from_branch(target.branch)
        other.commit('merge my change', rev_id='O2')
        mine.merge_from_branch(other.branch)
        mine.commit('merge other', rev_id='P2')
        mine.branch.push(target.branch)
        self.assertEqual(['P1', 'P2'], target.branch.revision_history())

    def test_push_to_checkout_updates_master(self):
        """Pushing into a checkout updates the checkout and the master branch"""
        master_tree = self.make_branch_and_tree('master')
        checkout = self.make_branch_and_tree('checkout')
        try:
            checkout.branch.bind(master_tree.branch)
        except errors.UpgradeRequired:
            # cant bind this format, the test is irrelevant.
            return
        rev1 = checkout.commit('master')

        other = master_tree.branch.bzrdir.sprout('other').open_workingtree()
        rev2 = other.commit('other commit')
        # now push, which should update both checkout and master.
        other.branch.push(checkout.branch)
        self.assertEqual([rev1, rev2], checkout.branch.revision_history())
        self.assertEqual([rev1, rev2], master_tree.branch.revision_history())

    def test_push_raises_specific_error_on_master_connection_error(self):
        master_tree = self.make_branch_and_tree('master')
        checkout = self.make_branch_and_tree('checkout')
        try:
            checkout.branch.bind(master_tree.branch)
        except errors.UpgradeRequired:
            # cant bind this format, the test is irrelevant.
            return
        other = master_tree.branch.bzrdir.sprout('other').open_workingtree()
        # move the branch out of the way on disk to cause a connection
        # error.
        os.rename('master', 'master_gone')
        # try to push, which should raise a BoundBranchConnectionFailure.
        self.assertRaises(errors.BoundBranchConnectionFailure,
                other.branch.push, checkout.branch)

    def test_push_uses_read_lock(self):
        """Push should only need a read lock on the source side."""
        source = self.make_branch_and_tree('source')
        target = self.make_branch('target')

        self.build_tree(['source/a'])
        source.add(['a'])
        source.commit('a')

        source.branch.lock_read()
        try:
            target.lock_write()
            try:
                source.branch.push(target, stop_revision=source.last_revision())
            finally:
                target.unlock()
        finally:
            source.branch.unlock()

    def test_push_within_repository(self):
        """Push from one branch to another inside the same repository."""
        try:
            repo = self.make_repository('repo', shared=True)
        except (errors.IncompatibleFormat, errors.UninitializableFormat):
            # This Branch format cannot create shared repositories
            return
        # This is a little bit trickier because make_branch_and_tree will not
        # re-use a shared repository.
        a_bzrdir = self.make_bzrdir('repo/tree')
        try:
            a_branch = self.branch_format.initialize(a_bzrdir)
        except (errors.UninitializableFormat):
            # Cannot create these branches
            return
        try:
            tree = a_branch.bzrdir.create_workingtree()
        except errors.NotLocalUrl:
            if self.vfs_transport_factory is test_server.LocalURLServer:
                # the branch is colocated on disk, we cannot create a checkout.
                # hopefully callers will expect this.
                local_controldir= bzrdir.BzrDir.open(
                    self.get_vfs_only_url('repo/tree'))
                tree = local_controldir.create_workingtree()
            else:
                tree = a_branch.create_checkout('repo/tree', lightweight=True)
        self.build_tree(['repo/tree/a'])
        tree.add(['a'])
        tree.commit('a')

        to_bzrdir = self.make_bzrdir('repo/branch')
        to_branch = self.branch_format.initialize(to_bzrdir)
        tree.branch.push(to_branch)

        self.assertEqual(tree.branch.last_revision(),
                         to_branch.last_revision())

    def test_push_overwrite_with_older_mainline_rev(self):
        """Pushing an older mainline revision with overwrite.

        This was <https://bugs.launchpad.net/bzr/+bug/386576>.
        """
        source = self.make_branch_and_tree('source')
        target = self.make_branch('target')

        source.commit('1st commit')
        source.commit('2nd commit', rev_id='rev-2')
        source.commit('3rd commit')
        source.branch.push(target)
        source.branch.push(target, stop_revision='rev-2', overwrite=True)
        self.assertEqual('rev-2', target.last_revision())

    def test_push_overwrite_of_non_tip_with_stop_revision(self):
        """Combining the stop_revision and overwrite options works.

        This was <https://bugs.launchpad.net/bzr/+bug/234229>.
        """
        source = self.make_branch_and_tree('source')
        target = self.make_branch('target')

        source.commit('1st commit')
        source.branch.push(target)
        source.commit('2nd commit', rev_id='rev-2')
        source.commit('3rd commit')

        source.branch.push(target, stop_revision='rev-2', overwrite=True)
        self.assertEqual('rev-2', target.last_revision())

    def test_push_with_default_stacking_does_not_create_broken_branch(self):
        """Pushing a new standalone branch works even when there's a default
        stacking policy at the destination.

        The new branch will preserve the repo format (even if it isn't the
        default for the branch), and will be stacked when the repo format
        allows (which means that the branch format isn't necessarly preserved).
        """
        if not self.bzrdir_format.flexible_components:
            raise tests.TestNotApplicable('Not a metadir format.')
        if isinstance(self.branch_format, branch.BranchReferenceFormat):
            # This test could in principle apply to BranchReferenceFormat, but
            # make_branch_builder doesn't support it.
            raise tests.TestSkipped(
                "BranchBuilder can't make reference branches.")
        # Make a branch called "local" in a stackable repository
        # The branch has 3 revisions:
        #   - rev-1, adds a file
        #   - rev-2, no changes
        #   - rev-3, modifies the file.
        repo = self.make_repository('repo', shared=True, format='1.6')
        builder = self.make_branch_builder('repo/local')
        builder.start_series()
        builder.build_snapshot('rev-1', None, [
            ('add', ('', 'root-id', 'directory', '')),
            ('add', ('filename', 'f-id', 'file', 'content\n'))])
        builder.build_snapshot('rev-2', ['rev-1'], [])
        builder.build_snapshot('rev-3', ['rev-2'],
            [('modify', ('f-id', 'new-content\n'))])
        builder.finish_series()
        trunk = builder.get_branch()
        # Sprout rev-1 to "trunk", so that we can stack on it.
        trunk.bzrdir.sprout(self.get_url('trunk'), revision_id='rev-1')
        # Set a default stacking policy so that new branches will automatically
        # stack on trunk.
        self.make_bzrdir('.').get_config().set_default_stack_on('trunk')
        # Push rev-2 to a new branch "remote".  It will be stacked on "trunk".
        output = StringIO()
        push._show_push_branch(trunk, 'rev-2', self.get_url('remote'), output)
        # Push rev-3 onto "remote".  If "remote" not stacked and is missing the
        # fulltext record for f-id @ rev-1, then this will fail.
        remote_branch = branch.Branch.open(self.get_url('remote'))
        trunk.push(remote_branch)
        check.check_dwim(remote_branch.base, False, True, True)


class TestPushHook(per_branch.TestCaseWithBranch):

    def setUp(self):
        self.hook_calls = []
        super(TestPushHook, self).setUp()

    def capture_post_push_hook(self, result):
        """Capture post push hook calls to self.hook_calls.

        The call is logged, as is some state of the two branches.
        """
        if result.local_branch:
            local_locked = result.local_branch.is_locked()
            local_base = result.local_branch.base
        else:
            local_locked = None
            local_base = None
        self.hook_calls.append(
            ('post_push', result.source_branch, local_base,
             result.master_branch.base,
             result.old_revno, result.old_revid,
             result.new_revno, result.new_revid,
             result.source_branch.is_locked(), local_locked,
             result.master_branch.is_locked()))

    def test_post_push_empty_history(self):
        target = self.make_branch('target')
        source = self.make_branch('source')
        branch.Branch.hooks.install_named_hook(
            'post_push', self.capture_post_push_hook, None)
        source.push(target)
        # with nothing there we should still get a notification, and
        # have both branches locked at the notification time.
        self.assertEqual([
            ('post_push', source, None, target.base, 0, revision.NULL_REVISION,
             0, revision.NULL_REVISION, True, None, True)
            ],
            self.hook_calls)

    def test_post_push_bound_branch(self):
        # pushing to a bound branch should pass in the master branch to the
        # hook, allowing the correct number of emails to be sent, while still
        # allowing hooks that want to modify the target to do so to both
        # instances.
        target = self.make_branch('target')
        local = self.make_branch('local')
        try:
            local.bind(target)
        except errors.UpgradeRequired:
            # We can't bind this format to itself- typically it is the local
            # branch that doesn't support binding.  As of May 2007
            # remotebranches can't be bound.  Let's instead make a new local
            # branch of the default type, which does allow binding.
            # See https://bugs.launchpad.net/bzr/+bug/112020
            local = bzrdir.BzrDir.create_branch_convenience('local2')
            local.bind(target)
        source = self.make_branch('source')
        branch.Branch.hooks.install_named_hook(
            'post_push', self.capture_post_push_hook, None)
        source.push(local)
        # with nothing there we should still get a notification, and
        # have both branches locked at the notification time.
        self.assertEqual([
            ('post_push', source, local.base, target.base, 0,
             revision.NULL_REVISION, 0, revision.NULL_REVISION,
             True, True, True)
            ],
            self.hook_calls)

    def test_post_push_nonempty_history(self):
        target = self.make_branch_and_memory_tree('target')
        target.lock_write()
        target.add('')
        rev1 = target.commit('rev 1')
        target.unlock()
        sourcedir = target.bzrdir.clone(self.get_url('source'))
        source = memorytree.MemoryTree.create_on_branch(sourcedir.open_branch())
        rev2 = source.commit('rev 2')
        branch.Branch.hooks.install_named_hook(
            'post_push', self.capture_post_push_hook, None)
        source.branch.push(target.branch)
        # with nothing there we should still get a notification, and
        # have both branches locked at the notification time.
        self.assertEqual([
            ('post_push', source.branch, None, target.branch.base, 1, rev1,
             2, rev2, True, None, True)
            ],
            self.hook_calls)


class EmptyPushSmartEffortTests(per_branch.TestCaseWithBranch):
    """Tests that a push of 0 revisions should make a limited number of smart
    protocol RPCs.
    """

    def setUp(self):
        # Skip some scenarios that don't apply to these tests.
        if (self.transport_server is not None
            and issubclass(self.transport_server,
                           test_server.SmartTCPServer_for_testing)):
            raise tests.TestNotApplicable(
                'Does not apply when remote backing branch is also '
                'a smart branch')
<<<<<<< HEAD
        from bzrlib.plugins.weave_fmt.branch import BzrBranchFormat4
        if isinstance(self.branch_format, BzrBranchFormat4):
=======
        if not self.branch_format.supports_leaving_lock():
>>>>>>> b3be792c
            raise tests.TestNotApplicable(
                'Branch format is not usable via HPSS.')
        super(EmptyPushSmartEffortTests, self).setUp()
        # Create a smart server that publishes whatever the backing VFS server
        # does.
        self.smart_server = test_server.SmartTCPServer_for_testing()
        self.start_server(self.smart_server, self.get_server())
        # Make two empty branches, 'empty' and 'target'.
        self.empty_branch = self.make_branch('empty')
        self.make_branch('target')
        # Log all HPSS calls into self.hpss_calls.
        client._SmartClient.hooks.install_named_hook(
            'call', self.capture_hpss_call, None)
        self.hpss_calls = []

    def capture_hpss_call(self, params):
        self.hpss_calls.append(params.method)

    def test_empty_branch_api(self):
        """The branch_obj.push API should make a limited number of HPSS calls.
        """
        t = transport.get_transport(self.smart_server.get_url()).clone('target')
        target = branch.Branch.open_from_transport(t)
        self.empty_branch.push(target)
        self.assertEqual(
            ['BzrDir.open_2.1',
             'BzrDir.open_branchV3',
             'BzrDir.find_repositoryV3',
             'Branch.get_stacked_on_url',
             'Branch.lock_write',
             'Branch.last_revision_info',
             'Branch.unlock'],
            self.hpss_calls)

    def test_empty_branch_command(self):
        """The 'bzr push' command should make a limited number of HPSS calls.
        """
        cmd = builtins.cmd_push()
        cmd.outf = tests.StringIOWrapper()
        cmd.run(
            directory=self.get_url('empty'),
            location=self.smart_server.get_url() + 'target')
        # HPSS calls as of 2008/09/22:
        # [BzrDir.open, BzrDir.open_branch, BzrDir.find_repositoryV2,
        # Branch.get_stacked_on_url, get, get, Branch.lock_write,
        # Branch.last_revision_info, Branch.unlock]
        self.assertTrue(len(self.hpss_calls) <= 9, self.hpss_calls)


class TestLossyPush(per_branch.TestCaseWithBranch):

    def setUp(self):
        self.hook_calls = []
        super(TestLossyPush, self).setUp()

    def test_lossy_push_raises_same_vcs(self):
        target = self.make_branch('target')
        source = self.make_branch('source')
        self.assertRaises(errors.LossyPushToSameVCS, source.lossy_push, target)<|MERGE_RESOLUTION|>--- conflicted
+++ resolved
@@ -350,12 +350,7 @@
             raise tests.TestNotApplicable(
                 'Does not apply when remote backing branch is also '
                 'a smart branch')
-<<<<<<< HEAD
-        from bzrlib.plugins.weave_fmt.branch import BzrBranchFormat4
-        if isinstance(self.branch_format, BzrBranchFormat4):
-=======
         if not self.branch_format.supports_leaving_lock():
->>>>>>> b3be792c
             raise tests.TestNotApplicable(
                 'Branch format is not usable via HPSS.')
         super(EmptyPushSmartEffortTests, self).setUp()
