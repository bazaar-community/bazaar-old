--- conflicted
+++ resolved
@@ -20,17 +20,10 @@
     errors,
     option,
     repository,
+    symbol_versioning,
     )
 from bzrlib.builtins import cmd_commit, cmd_log, cmd_status
 from bzrlib.commands import Command, parse_args
-<<<<<<< HEAD
-=======
-from bzrlib import (
-        errors,
-        option,
-        symbol_versioning,
-        )
->>>>>>> aea2a2b0
 from bzrlib.tests import TestCase
 
 def parse(options, args):
