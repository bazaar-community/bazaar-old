--- conflicted
+++ resolved
@@ -816,15 +816,9 @@
 
     def assertTestFooLoadedFrom(self, path):
         self.assertPluginKnown('test_foo')
-<<<<<<< HEAD
         self.assertDocstring('This is the doc for test_foo',
                              bzrlib.plugins.test_foo)
-        self.assertEqual(dir, bzrlib.plugins.test_foo.dir_source)
-=======
-        self.assertEqual('This is the doc for test_foo',
-                         bzrlib.plugins.test_foo.__doc__)
         self.assertEqual(path, bzrlib.plugins.test_foo.dir_source)
->>>>>>> 7c1e011e
 
     def test_regular_load(self):
         plugin.load_plugins(['standard'])
