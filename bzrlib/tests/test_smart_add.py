--- conflicted
+++ resolved
@@ -86,13 +86,11 @@
         self.capture('add --dry-run .')
         eq(list(t.unknowns()), ['inertiatic'])
 
-<<<<<<< HEAD
     def test_add_non_existant(self):
         """Test smart-adding a file that does not exist."""
         from bzrlib.add import smart_add
         branch = Branch.initialize(u".")
         self.assertRaises(NoSuchFile, smart_add, 'non-existant-file')
-=======
 
     def test_returns(self):
         """Correctly returns added/ignored files"""
@@ -106,8 +104,6 @@
         self.AssertSubset(('CVS', '*.py[oc]'), ignored)
         self.AssertSubset(('inertiatic/CVS',), ignored['CVS'])
         self.AssertSubset(('inertiatic/foo.pyc',), ignored['*.py[oc]'])
-        
->>>>>>> dc8a51d3
 
 
 class TestSmartAddBranch(TestCaseInTempDir):
@@ -182,6 +178,7 @@
         for path in paths:
             self.assertNotEqual(tree.path2id(path), None)
 
+
 class TestAddActions(TestCaseInTempDir):
 
     def test_null(self):
