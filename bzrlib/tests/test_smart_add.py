--- conflicted
+++ resolved
@@ -1,11 +1,7 @@
 import os
 import unittest
 
-<<<<<<< HEAD
-from bzrlib import ignores
-=======
-from bzrlib import errors, osutils
->>>>>>> de01ae79
+from bzrlib import errors, ignores, osutils
 from bzrlib.add import smart_add, smart_add_tree
 from bzrlib.tests import TestCase, TestCaseWithTransport, TestSkipped
 from bzrlib.errors import NoSuchFile
@@ -121,17 +117,9 @@
         """Correctly returns added/ignored files"""
         from bzrlib.commands import run_bzr
         wt = self.make_branch_and_tree('.')
-<<<<<<< HEAD
-        branch = wt.branch
         # The default ignore list includes '*.py[co]', but not CVS
         ignores.set_user_ignores(['./.bazaar', '*.py[co]'])
         self.build_tree(['inertiatic/', 'inertiatic/esp', 'inertiatic/CVS',
-=======
-        # no files should be ignored by default, so we need to create
-        # an ignore rule - we create one for the pyc files, which means
-        # CVS should not be ignored.
-        self.build_tree(['inertiatic/', 'inertiatic/esp', 'inertiatic/CVS', 
->>>>>>> de01ae79
                         'inertiatic/foo.pyc'])
         added, ignored = smart_add_tree(wt, u'.')
         self.assertSubset(('inertiatic', 'inertiatic/esp', 'inertiatic/CVS'),
