--- conflicted
+++ resolved
@@ -65,11 +65,7 @@
                           iter_suite_tests,
                           preserve_input,
                           randomize_suite,
-<<<<<<< HEAD
-                          sort_suite_by_re,
                           split_suite_by_condition,
-=======
->>>>>>> 8b4410c5
                           split_suite_by_re,
                           test_lsprof,
                           test_suite,
@@ -1828,15 +1824,6 @@
         # necessarily.)
         self.assertEqual(len(self.all_names), len(_test_ids(randomized_suite)))
 
-<<<<<<< HEAD
-    def test_sort_suite_by_re(self):
-        sorted_suite = self.applyDeprecated(one_zero,
-            sort_suite_by_re, self.suite, 'test_filter_suite_by_r')
-        sorted_names = _test_ids(sorted_suite)
-        self.assertEqual(sorted_names[0], 'bzrlib.tests.test_selftest.'
-            'TestSelftestFiltering.test_filter_suite_by_re')
-        self.assertEquals(sorted(self.all_names), sorted(sorted_names))
-
     def test_split_suit_by_condition(self):
         self.all_names = _test_ids(self.suite)
         condition = condition_id_re('test_filter_suite_by_r')
@@ -1849,8 +1836,6 @@
         remaining_names.remove(filtered_name)
         self.assertEqual(remaining_names, _test_ids(split_suite[1]))
 
-=======
->>>>>>> 8b4410c5
     def test_split_suit_by_re(self):
         self.all_names = _test_ids(self.suite)
         split_suite = split_suite_by_re(self.suite, 'test_filter_suite_by_r')
