# Copyright (C) 2005-2011 Canonical Ltd
#
# This program is free software; you can redistribute it and/or modify
# it under the terms of the GNU General Public License as published by
# the Free Software Foundation; either version 2 of the License, or
# (at your option) any later version.
#
# This program is distributed in the hope that it will be useful,
# but WITHOUT ANY WARRANTY; without even the implied warranty of
# MERCHANTABILITY or FITNESS FOR A PARTICULAR PURPOSE.  See the
# GNU General Public License for more details.
#
# You should have received a copy of the GNU General Public License
# along with this program; if not, write to the Free Software
# Foundation, Inc., 51 Franklin Street, Fifth Floor, Boston, MA 02110-1301 USA

"""Tests for the test framework."""

from cStringIO import StringIO
<<<<<<< HEAD
from doctest import ELLIPSIS
import gc
=======
import doctest
>>>>>>> 3298c5c0
import os
import signal
import sys
import threading
import time
import unittest
import warnings

from testtools import (
    ExtendedToOriginalDecorator,
    MultiTestResult,
    )
from testtools.content import Content
from testtools.content_type import ContentType
from testtools.matchers import (
    DocTestMatches,
    Equals,
    )
import testtools.testresult.doubles

import bzrlib
from bzrlib import (
    branchbuilder,
    bzrdir,
    errors,
    lockdir,
    memorytree,
    osutils,
    remote,
    repository,
    symbol_versioning,
    tests,
    transport,
    workingtree,
    workingtree_3,
    workingtree_4,
    )
from bzrlib.repofmt import (
    groupcompress_repo,
    )
from bzrlib.symbol_versioning import (
    deprecated_function,
    deprecated_in,
    deprecated_method,
    )
from bzrlib.tests import (
    features,
    test_lsprof,
    test_server,
    TestUtil,
    )
from bzrlib.trace import note, mutter
from bzrlib.transport import memory


def _test_ids(test_suite):
    """Get the ids for the tests in a test suite."""
    return [t.id() for t in tests.iter_suite_tests(test_suite)]


class MetaTestLog(tests.TestCase):

    def test_logging(self):
        """Test logs are captured when a test fails."""
        self.log('a test message')
        details = self.getDetails()
        log = details['log']
        self.assertThat(log.content_type, Equals(ContentType(
            "text", "plain", {"charset": "utf8"})))
        self.assertThat(u"".join(log.iter_text()), Equals(self.get_log()))
        self.assertThat(self.get_log(),
            DocTestMatches(u"...a test message\n", doctest.ELLIPSIS))


class TestUnicodeFilename(tests.TestCase):

    def test_probe_passes(self):
        """UnicodeFilename._probe passes."""
        # We can't test much more than that because the behaviour depends
        # on the platform.
        tests.UnicodeFilename._probe()


class TestTreeShape(tests.TestCaseInTempDir):

    def test_unicode_paths(self):
        self.requireFeature(tests.UnicodeFilename)

        filename = u'hell\u00d8'
        self.build_tree_contents([(filename, 'contents of hello')])
        self.assertPathExists(filename)


class TestClassesAvailable(tests.TestCase):
    """As a convenience we expose Test* classes from bzrlib.tests"""

    def test_test_case(self):
        from bzrlib.tests import TestCase

    def test_test_loader(self):
        from bzrlib.tests import TestLoader

    def test_test_suite(self):
        from bzrlib.tests import TestSuite


class TestTransportScenarios(tests.TestCase):
    """A group of tests that test the transport implementation adaption core.

    This is a meta test that the tests are applied to all available
    transports.

    This will be generalised in the future which is why it is in this
    test file even though it is specific to transport tests at the moment.
    """

    def test_get_transport_permutations(self):
        # this checks that get_test_permutations defined by the module is
        # called by the get_transport_test_permutations function.
        class MockModule(object):
            def get_test_permutations(self):
                return sample_permutation
        sample_permutation = [(1,2), (3,4)]
        from bzrlib.tests.per_transport import get_transport_test_permutations
        self.assertEqual(sample_permutation,
                         get_transport_test_permutations(MockModule()))

    def test_scenarios_include_all_modules(self):
        # this checks that the scenario generator returns as many permutations
        # as there are in all the registered transport modules - we assume if
        # this matches its probably doing the right thing especially in
        # combination with the tests for setting the right classes below.
        from bzrlib.tests.per_transport import transport_test_permutations
        from bzrlib.transport import _get_transport_modules
        modules = _get_transport_modules()
        permutation_count = 0
        for module in modules:
            try:
                permutation_count += len(reduce(getattr,
                    (module + ".get_test_permutations").split('.')[1:],
                     __import__(module))())
            except errors.DependencyNotPresent:
                pass
        scenarios = transport_test_permutations()
        self.assertEqual(permutation_count, len(scenarios))

    def test_scenarios_include_transport_class(self):
        # This test used to know about all the possible transports and the
        # order they were returned but that seems overly brittle (mbp
        # 20060307)
        from bzrlib.tests.per_transport import transport_test_permutations
        scenarios = transport_test_permutations()
        # there are at least that many builtin transports
        self.assertTrue(len(scenarios) > 6)
        one_scenario = scenarios[0]
        self.assertIsInstance(one_scenario[0], str)
        self.assertTrue(issubclass(one_scenario[1]["transport_class"],
                                   bzrlib.transport.Transport))
        self.assertTrue(issubclass(one_scenario[1]["transport_server"],
                                   bzrlib.transport.Server))


class TestBranchScenarios(tests.TestCase):

    def test_scenarios(self):
        # check that constructor parameters are passed through to the adapted
        # test.
        from bzrlib.tests.per_branch import make_scenarios
        server1 = "a"
        server2 = "b"
        formats = [("c", "C"), ("d", "D")]
        scenarios = make_scenarios(server1, server2, formats)
        self.assertEqual(2, len(scenarios))
        self.assertEqual([
            ('str',
             {'branch_format': 'c',
              'bzrdir_format': 'C',
              'transport_readonly_server': 'b',
              'transport_server': 'a'}),
            ('str',
             {'branch_format': 'd',
              'bzrdir_format': 'D',
              'transport_readonly_server': 'b',
              'transport_server': 'a'})],
            scenarios)


class TestBzrDirScenarios(tests.TestCase):

    def test_scenarios(self):
        # check that constructor parameters are passed through to the adapted
        # test.
        from bzrlib.tests.per_controldir import make_scenarios
        vfs_factory = "v"
        server1 = "a"
        server2 = "b"
        formats = ["c", "d"]
        scenarios = make_scenarios(vfs_factory, server1, server2, formats)
        self.assertEqual([
            ('str',
             {'bzrdir_format': 'c',
              'transport_readonly_server': 'b',
              'transport_server': 'a',
              'vfs_transport_factory': 'v'}),
            ('str',
             {'bzrdir_format': 'd',
              'transport_readonly_server': 'b',
              'transport_server': 'a',
              'vfs_transport_factory': 'v'})],
            scenarios)


class TestRepositoryScenarios(tests.TestCase):

    def test_formats_to_scenarios(self):
        from bzrlib.tests.per_repository import formats_to_scenarios
        formats = [("(c)", remote.RemoteRepositoryFormat()),
                   ("(d)", repository.format_registry.get(
                    'Bazaar repository format 2a (needs bzr 1.16 or later)\n'))]
        no_vfs_scenarios = formats_to_scenarios(formats, "server", "readonly",
            None)
        vfs_scenarios = formats_to_scenarios(formats, "server", "readonly",
            vfs_transport_factory="vfs")
        # no_vfs generate scenarios without vfs_transport_factory
        expected = [
            ('RemoteRepositoryFormat(c)',
             {'bzrdir_format': remote.RemoteBzrDirFormat(),
              'repository_format': remote.RemoteRepositoryFormat(),
              'transport_readonly_server': 'readonly',
              'transport_server': 'server'}),
            ('RepositoryFormat2a(d)',
             {'bzrdir_format': bzrdir.BzrDirMetaFormat1(),
              'repository_format': groupcompress_repo.RepositoryFormat2a(),
              'transport_readonly_server': 'readonly',
              'transport_server': 'server'})]
        self.assertEqual(expected, no_vfs_scenarios)
        self.assertEqual([
            ('RemoteRepositoryFormat(c)',
             {'bzrdir_format': remote.RemoteBzrDirFormat(),
              'repository_format': remote.RemoteRepositoryFormat(),
              'transport_readonly_server': 'readonly',
              'transport_server': 'server',
              'vfs_transport_factory': 'vfs'}),
            ('RepositoryFormat2a(d)',
             {'bzrdir_format': bzrdir.BzrDirMetaFormat1(),
              'repository_format': groupcompress_repo.RepositoryFormat2a(),
              'transport_readonly_server': 'readonly',
              'transport_server': 'server',
              'vfs_transport_factory': 'vfs'})],
            vfs_scenarios)


class TestTestScenarioApplication(tests.TestCase):
    """Tests for the test adaption facilities."""

    def test_apply_scenario(self):
        from bzrlib.tests import apply_scenario
        input_test = TestTestScenarioApplication("test_apply_scenario")
        # setup two adapted tests
        adapted_test1 = apply_scenario(input_test,
            ("new id",
            {"bzrdir_format":"bzr_format",
             "repository_format":"repo_fmt",
             "transport_server":"transport_server",
             "transport_readonly_server":"readonly-server"}))
        adapted_test2 = apply_scenario(input_test,
            ("new id 2", {"bzrdir_format":None}))
        # input_test should have been altered.
        self.assertRaises(AttributeError, getattr, input_test, "bzrdir_format")
        # the new tests are mutually incompatible, ensuring it has
        # made new ones, and unspecified elements in the scenario
        # should not have been altered.
        self.assertEqual("bzr_format", adapted_test1.bzrdir_format)
        self.assertEqual("repo_fmt", adapted_test1.repository_format)
        self.assertEqual("transport_server", adapted_test1.transport_server)
        self.assertEqual("readonly-server",
            adapted_test1.transport_readonly_server)
        self.assertEqual(
            "bzrlib.tests.test_selftest.TestTestScenarioApplication."
            "test_apply_scenario(new id)",
            adapted_test1.id())
        self.assertEqual(None, adapted_test2.bzrdir_format)
        self.assertEqual(
            "bzrlib.tests.test_selftest.TestTestScenarioApplication."
            "test_apply_scenario(new id 2)",
            adapted_test2.id())


class TestInterRepositoryScenarios(tests.TestCase):

    def test_scenarios(self):
        # check that constructor parameters are passed through to the adapted
        # test.
        from bzrlib.tests.per_interrepository import make_scenarios
        server1 = "a"
        server2 = "b"
        formats = [("C0", "C1", "C2", "C3"), ("D0", "D1", "D2", "D3")]
        scenarios = make_scenarios(server1, server2, formats)
        self.assertEqual([
            ('C0,str,str',
             {'repository_format': 'C1',
              'repository_format_to': 'C2',
              'transport_readonly_server': 'b',
              'transport_server': 'a',
              'extra_setup': 'C3'}),
            ('D0,str,str',
             {'repository_format': 'D1',
              'repository_format_to': 'D2',
              'transport_readonly_server': 'b',
              'transport_server': 'a',
              'extra_setup': 'D3'})],
            scenarios)


class TestWorkingTreeScenarios(tests.TestCase):

    def test_scenarios(self):
        # check that constructor parameters are passed through to the adapted
        # test.
        from bzrlib.tests.per_workingtree import make_scenarios
        server1 = "a"
        server2 = "b"
        formats = [workingtree_4.WorkingTreeFormat4(),
                   workingtree_3.WorkingTreeFormat3(),]
        scenarios = make_scenarios(server1, server2, formats)
        self.assertEqual([
            ('WorkingTreeFormat4',
             {'bzrdir_format': formats[0]._matchingbzrdir,
              'transport_readonly_server': 'b',
              'transport_server': 'a',
              'workingtree_format': formats[0]}),
            ('WorkingTreeFormat3',
             {'bzrdir_format': formats[1]._matchingbzrdir,
              'transport_readonly_server': 'b',
              'transport_server': 'a',
              'workingtree_format': formats[1]})],
            scenarios)


class TestTreeScenarios(tests.TestCase):

    def test_scenarios(self):
        # the tree implementation scenario generator is meant to setup one
        # instance for each working tree format, and one additional instance
        # that will use the default wt format, but create a revision tree for
        # the tests.  this means that the wt ones should have the
        # workingtree_to_test_tree attribute set to 'return_parameter' and the
        # revision one set to revision_tree_from_workingtree.

        from bzrlib.tests.per_tree import (
            _dirstate_tree_from_workingtree,
            make_scenarios,
            preview_tree_pre,
            preview_tree_post,
            return_parameter,
            revision_tree_from_workingtree
            )
        server1 = "a"
        server2 = "b"
        formats = [workingtree_4.WorkingTreeFormat4(),
                   workingtree_3.WorkingTreeFormat3(),]
        scenarios = make_scenarios(server1, server2, formats)
        self.assertEqual(7, len(scenarios))
        default_wt_format = workingtree.format_registry.get_default()
        wt4_format = workingtree_4.WorkingTreeFormat4()
        wt5_format = workingtree_4.WorkingTreeFormat5()
        expected_scenarios = [
            ('WorkingTreeFormat4',
             {'bzrdir_format': formats[0]._matchingbzrdir,
              'transport_readonly_server': 'b',
              'transport_server': 'a',
              'workingtree_format': formats[0],
              '_workingtree_to_test_tree': return_parameter,
              }),
            ('WorkingTreeFormat3',
             {'bzrdir_format': formats[1]._matchingbzrdir,
              'transport_readonly_server': 'b',
              'transport_server': 'a',
              'workingtree_format': formats[1],
              '_workingtree_to_test_tree': return_parameter,
             }),
            ('RevisionTree',
             {'_workingtree_to_test_tree': revision_tree_from_workingtree,
              'bzrdir_format': default_wt_format._matchingbzrdir,
              'transport_readonly_server': 'b',
              'transport_server': 'a',
              'workingtree_format': default_wt_format,
             }),
            ('DirStateRevisionTree,WT4',
             {'_workingtree_to_test_tree': _dirstate_tree_from_workingtree,
              'bzrdir_format': wt4_format._matchingbzrdir,
              'transport_readonly_server': 'b',
              'transport_server': 'a',
              'workingtree_format': wt4_format,
             }),
            ('DirStateRevisionTree,WT5',
             {'_workingtree_to_test_tree': _dirstate_tree_from_workingtree,
              'bzrdir_format': wt5_format._matchingbzrdir,
              'transport_readonly_server': 'b',
              'transport_server': 'a',
              'workingtree_format': wt5_format,
             }),
            ('PreviewTree',
             {'_workingtree_to_test_tree': preview_tree_pre,
              'bzrdir_format': default_wt_format._matchingbzrdir,
              'transport_readonly_server': 'b',
              'transport_server': 'a',
              'workingtree_format': default_wt_format}),
            ('PreviewTreePost',
             {'_workingtree_to_test_tree': preview_tree_post,
              'bzrdir_format': default_wt_format._matchingbzrdir,
              'transport_readonly_server': 'b',
              'transport_server': 'a',
              'workingtree_format': default_wt_format}),
             ]
        self.assertEqual(expected_scenarios, scenarios)


class TestInterTreeScenarios(tests.TestCase):
    """A group of tests that test the InterTreeTestAdapter."""

    def test_scenarios(self):
        # check that constructor parameters are passed through to the adapted
        # test.
        # for InterTree tests we want the machinery to bring up two trees in
        # each instance: the base one, and the one we are interacting with.
        # because each optimiser can be direction specific, we need to test
        # each optimiser in its chosen direction.
        # unlike the TestProviderAdapter we dont want to automatically add a
        # parameterized one for WorkingTree - the optimisers will tell us what
        # ones to add.
        from bzrlib.tests.per_tree import (
            return_parameter,
            )
        from bzrlib.tests.per_intertree import (
            make_scenarios,
            )
        from bzrlib.workingtree_3 import WorkingTreeFormat3
        from bzrlib.workingtree_4 import WorkingTreeFormat4
        input_test = TestInterTreeScenarios(
            "test_scenarios")
        server1 = "a"
        server2 = "b"
        format1 = WorkingTreeFormat4()
        format2 = WorkingTreeFormat3()
        formats = [("1", str, format1, format2, "converter1"),
            ("2", int, format2, format1, "converter2")]
        scenarios = make_scenarios(server1, server2, formats)
        self.assertEqual(2, len(scenarios))
        expected_scenarios = [
            ("1", {
                "bzrdir_format": format1._matchingbzrdir,
                "intertree_class": formats[0][1],
                "workingtree_format": formats[0][2],
                "workingtree_format_to": formats[0][3],
                "mutable_trees_to_test_trees": formats[0][4],
                "_workingtree_to_test_tree": return_parameter,
                "transport_server": server1,
                "transport_readonly_server": server2,
                }),
            ("2", {
                "bzrdir_format": format2._matchingbzrdir,
                "intertree_class": formats[1][1],
                "workingtree_format": formats[1][2],
                "workingtree_format_to": formats[1][3],
                "mutable_trees_to_test_trees": formats[1][4],
                "_workingtree_to_test_tree": return_parameter,
                "transport_server": server1,
                "transport_readonly_server": server2,
                }),
            ]
        self.assertEqual(scenarios, expected_scenarios)


class TestTestCaseInTempDir(tests.TestCaseInTempDir):

    def test_home_is_not_working(self):
        self.assertNotEqual(self.test_dir, self.test_home_dir)
        cwd = osutils.getcwd()
        self.assertIsSameRealPath(self.test_dir, cwd)
        self.assertIsSameRealPath(self.test_home_dir, os.environ['HOME'])

    def test_assertEqualStat_equal(self):
        from bzrlib.tests.test_dirstate import _FakeStat
        self.build_tree(["foo"])
        real = os.lstat("foo")
        fake = _FakeStat(real.st_size, real.st_mtime, real.st_ctime,
            real.st_dev, real.st_ino, real.st_mode)
        self.assertEqualStat(real, fake)

    def test_assertEqualStat_notequal(self):
        self.build_tree(["foo", "longname"])
        self.assertRaises(AssertionError, self.assertEqualStat,
            os.lstat("foo"), os.lstat("longname"))

    def test_failUnlessExists(self):
        """Deprecated failUnlessExists and failIfExists"""
        self.applyDeprecated(
            deprecated_in((2, 4)),
            self.failUnlessExists, '.')
        self.build_tree(['foo/', 'foo/bar'])
        self.applyDeprecated(
            deprecated_in((2, 4)),
            self.failUnlessExists, 'foo/bar')
        self.applyDeprecated(
            deprecated_in((2, 4)),
            self.failIfExists, 'foo/foo')

    def test_assertPathExists(self):
        self.assertPathExists('.')
        self.build_tree(['foo/', 'foo/bar'])
        self.assertPathExists('foo/bar')
        self.assertPathDoesNotExist('foo/foo')


class TestTestCaseWithMemoryTransport(tests.TestCaseWithMemoryTransport):

    def test_home_is_non_existant_dir_under_root(self):
        """The test_home_dir for TestCaseWithMemoryTransport is missing.

        This is because TestCaseWithMemoryTransport is for tests that do not
        need any disk resources: they should be hooked into bzrlib in such a
        way that no global settings are being changed by the test (only a
        few tests should need to do that), and having a missing dir as home is
        an effective way to ensure that this is the case.
        """
        self.assertIsSameRealPath(
            self.TEST_ROOT + "/MemoryTransportMissingHomeDir",
            self.test_home_dir)
        self.assertIsSameRealPath(self.test_home_dir, os.environ['HOME'])

    def test_cwd_is_TEST_ROOT(self):
        self.assertIsSameRealPath(self.test_dir, self.TEST_ROOT)
        cwd = osutils.getcwd()
        self.assertIsSameRealPath(self.test_dir, cwd)

    def test_BZR_HOME_and_HOME_are_bytestrings(self):
        """The $BZR_HOME and $HOME environment variables should not be unicode.

        See https://bugs.launchpad.net/bzr/+bug/464174
        """
        self.assertIsInstance(os.environ['BZR_HOME'], str)
        self.assertIsInstance(os.environ['HOME'], str)

    def test_make_branch_and_memory_tree(self):
        """In TestCaseWithMemoryTransport we should not make the branch on disk.

        This is hard to comprehensively robustly test, so we settle for making
        a branch and checking no directory was created at its relpath.
        """
        tree = self.make_branch_and_memory_tree('dir')
        # Guard against regression into MemoryTransport leaking
        # files to disk instead of keeping them in memory.
        self.assertFalse(osutils.lexists('dir'))
        self.assertIsInstance(tree, memorytree.MemoryTree)

    def test_make_branch_and_memory_tree_with_format(self):
        """make_branch_and_memory_tree should accept a format option."""
        format = bzrdir.BzrDirMetaFormat1()
        format.repository_format = repository.format_registry.get_default()
        tree = self.make_branch_and_memory_tree('dir', format=format)
        # Guard against regression into MemoryTransport leaking
        # files to disk instead of keeping them in memory.
        self.assertFalse(osutils.lexists('dir'))
        self.assertIsInstance(tree, memorytree.MemoryTree)
        self.assertEqual(format.repository_format.__class__,
            tree.branch.repository._format.__class__)

    def test_make_branch_builder(self):
        builder = self.make_branch_builder('dir')
        self.assertIsInstance(builder, branchbuilder.BranchBuilder)
        # Guard against regression into MemoryTransport leaking
        # files to disk instead of keeping them in memory.
        self.assertFalse(osutils.lexists('dir'))

    def test_make_branch_builder_with_format(self):
        # Use a repo layout that doesn't conform to a 'named' layout, to ensure
        # that the format objects are used.
        format = bzrdir.BzrDirMetaFormat1()
        repo_format = repository.format_registry.get_default()
        format.repository_format = repo_format
        builder = self.make_branch_builder('dir', format=format)
        the_branch = builder.get_branch()
        # Guard against regression into MemoryTransport leaking
        # files to disk instead of keeping them in memory.
        self.assertFalse(osutils.lexists('dir'))
        self.assertEqual(format.repository_format.__class__,
                         the_branch.repository._format.__class__)
        self.assertEqual(repo_format.get_format_string(),
                         self.get_transport().get_bytes(
                            'dir/.bzr/repository/format'))

    def test_make_branch_builder_with_format_name(self):
        builder = self.make_branch_builder('dir', format='knit')
        the_branch = builder.get_branch()
        # Guard against regression into MemoryTransport leaking
        # files to disk instead of keeping them in memory.
        self.assertFalse(osutils.lexists('dir'))
        dir_format = bzrdir.format_registry.make_bzrdir('knit')
        self.assertEqual(dir_format.repository_format.__class__,
                         the_branch.repository._format.__class__)
        self.assertEqual('Bazaar-NG Knit Repository Format 1',
                         self.get_transport().get_bytes(
                            'dir/.bzr/repository/format'))

    def test_dangling_locks_cause_failures(self):
        class TestDanglingLock(tests.TestCaseWithMemoryTransport):
            def test_function(self):
                t = self.get_transport('.')
                l = lockdir.LockDir(t, 'lock')
                l.create()
                l.attempt_lock()
        test = TestDanglingLock('test_function')
        result = test.run()
        total_failures = result.errors + result.failures
        if self._lock_check_thorough:
            self.assertEqual(1, len(total_failures))
        else:
            # When _lock_check_thorough is disabled, then we don't trigger a
            # failure
            self.assertEqual(0, len(total_failures))


class TestTestCaseWithTransport(tests.TestCaseWithTransport):
    """Tests for the convenience functions TestCaseWithTransport introduces."""

    def test_get_readonly_url_none(self):
        from bzrlib.transport.readonly import ReadonlyTransportDecorator
        self.vfs_transport_factory = memory.MemoryServer
        self.transport_readonly_server = None
        # calling get_readonly_transport() constructs a decorator on the url
        # for the server
        url = self.get_readonly_url()
        url2 = self.get_readonly_url('foo/bar')
        t = transport.get_transport(url)
        t2 = transport.get_transport(url2)
        self.assertIsInstance(t, ReadonlyTransportDecorator)
        self.assertIsInstance(t2, ReadonlyTransportDecorator)
        self.assertEqual(t2.base[:-1], t.abspath('foo/bar'))

    def test_get_readonly_url_http(self):
        from bzrlib.tests.http_server import HttpServer
        from bzrlib.transport.http import HttpTransportBase
        self.transport_server = test_server.LocalURLServer
        self.transport_readonly_server = HttpServer
        # calling get_readonly_transport() gives us a HTTP server instance.
        url = self.get_readonly_url()
        url2 = self.get_readonly_url('foo/bar')
        # the transport returned may be any HttpTransportBase subclass
        t = transport.get_transport(url)
        t2 = transport.get_transport(url2)
        self.assertIsInstance(t, HttpTransportBase)
        self.assertIsInstance(t2, HttpTransportBase)
        self.assertEqual(t2.base[:-1], t.abspath('foo/bar'))

    def test_is_directory(self):
        """Test assertIsDirectory assertion"""
        t = self.get_transport()
        self.build_tree(['a_dir/', 'a_file'], transport=t)
        self.assertIsDirectory('a_dir', t)
        self.assertRaises(AssertionError, self.assertIsDirectory, 'a_file', t)
        self.assertRaises(AssertionError, self.assertIsDirectory, 'not_here', t)

    def test_make_branch_builder(self):
        builder = self.make_branch_builder('dir')
        rev_id = builder.build_commit()
        self.assertPathExists('dir')
        a_dir = bzrdir.BzrDir.open('dir')
        self.assertRaises(errors.NoWorkingTree, a_dir.open_workingtree)
        a_branch = a_dir.open_branch()
        builder_branch = builder.get_branch()
        self.assertEqual(a_branch.base, builder_branch.base)
        self.assertEqual((1, rev_id), builder_branch.last_revision_info())
        self.assertEqual((1, rev_id), a_branch.last_revision_info())


class TestTestCaseTransports(tests.TestCaseWithTransport):

    def setUp(self):
        super(TestTestCaseTransports, self).setUp()
        self.vfs_transport_factory = memory.MemoryServer

    def test_make_bzrdir_preserves_transport(self):
        t = self.get_transport()
        result_bzrdir = self.make_bzrdir('subdir')
        self.assertIsInstance(result_bzrdir.transport,
                              memory.MemoryTransport)
        # should not be on disk, should only be in memory
        self.assertPathDoesNotExist('subdir')


class TestChrootedTest(tests.ChrootedTestCase):

    def test_root_is_root(self):
        t = transport.get_transport(self.get_readonly_url())
        url = t.base
        self.assertEqual(url, t.clone('..').base)


class TestProfileResult(tests.TestCase):

    def test_profiles_tests(self):
        self.requireFeature(test_lsprof.LSProfFeature)
        terminal = testtools.testresult.doubles.ExtendedTestResult()
        result = tests.ProfileResult(terminal)
        class Sample(tests.TestCase):
            def a(self):
                self.sample_function()
            def sample_function(self):
                pass
        test = Sample("a")
        test.run(result)
        case = terminal._events[0][1]
        self.assertLength(1, case._benchcalls)
        # We must be able to unpack it as the test reporting code wants
        (_, _, _), stats = case._benchcalls[0]
        self.assertTrue(callable(stats.pprint))


class TestTestResult(tests.TestCase):

    def check_timing(self, test_case, expected_re):
        result = bzrlib.tests.TextTestResult(self._log_file,
                descriptions=0,
                verbosity=1,
                )
        capture = testtools.testresult.doubles.ExtendedTestResult()
        test_case.run(MultiTestResult(result, capture))
        run_case = capture._events[0][1]
        timed_string = result._testTimeString(run_case)
        self.assertContainsRe(timed_string, expected_re)

    def test_test_reporting(self):
        class ShortDelayTestCase(tests.TestCase):
            def test_short_delay(self):
                time.sleep(0.003)
            def test_short_benchmark(self):
                self.time(time.sleep, 0.003)
        self.check_timing(ShortDelayTestCase('test_short_delay'),
                          r"^ +[0-9]+ms$")
        # if a benchmark time is given, we now show just that time followed by
        # a star
        self.check_timing(ShortDelayTestCase('test_short_benchmark'),
                          r"^ +[0-9]+ms\*$")

    def test_unittest_reporting_unittest_class(self):
        # getting the time from a non-bzrlib test works ok
        class ShortDelayTestCase(unittest.TestCase):
            def test_short_delay(self):
                time.sleep(0.003)
        self.check_timing(ShortDelayTestCase('test_short_delay'),
                          r"^ +[0-9]+ms$")

    def _time_hello_world_encoding(self):
        """Profile two sleep calls

        This is used to exercise the test framework.
        """
        self.time(unicode, 'hello', errors='replace')
        self.time(unicode, 'world', errors='replace')

    def test_lsprofiling(self):
        """Verbose test result prints lsprof statistics from test cases."""
        self.requireFeature(test_lsprof.LSProfFeature)
        result_stream = StringIO()
        result = bzrlib.tests.VerboseTestResult(
            result_stream,
            descriptions=0,
            verbosity=2,
            )
        # we want profile a call of some sort and check it is output by
        # addSuccess. We dont care about addError or addFailure as they
        # are not that interesting for performance tuning.
        # make a new test instance that when run will generate a profile
        example_test_case = TestTestResult("_time_hello_world_encoding")
        example_test_case._gather_lsprof_in_benchmarks = True
        # execute the test, which should succeed and record profiles
        example_test_case.run(result)
        # lsprofile_something()
        # if this worked we want
        # LSProf output for <built in function unicode> (['hello'], {'errors': 'replace'})
        #    CallCount    Recursive    Total(ms)   Inline(ms) module:lineno(function)
        # (the lsprof header)
        # ... an arbitrary number of lines
        # and the function call which is time.sleep.
        #           1        0            ???         ???       ???(sleep)
        # and then repeated but with 'world', rather than 'hello'.
        # this should appear in the output stream of our test result.
        output = result_stream.getvalue()
        self.assertContainsRe(output,
            r"LSProf output for <type 'unicode'>\(\('hello',\), {'errors': 'replace'}\)")
        self.assertContainsRe(output,
            r" *CallCount *Recursive *Total\(ms\) *Inline\(ms\) *module:lineno\(function\)\n")
        self.assertContainsRe(output,
            r"( +1 +0 +0\.\d+ +0\.\d+ +<method 'disable' of '_lsprof\.Profiler' objects>\n)?")
        self.assertContainsRe(output,
            r"LSProf output for <type 'unicode'>\(\('world',\), {'errors': 'replace'}\)\n")

    def test_uses_time_from_testtools(self):
        """Test case timings in verbose results should use testtools times"""
        import datetime
        class TimeAddedVerboseTestResult(tests.VerboseTestResult):
            def startTest(self, test):
                self.time(datetime.datetime.utcfromtimestamp(1.145))
                super(TimeAddedVerboseTestResult, self).startTest(test)
            def addSuccess(self, test):
                self.time(datetime.datetime.utcfromtimestamp(51.147))
                super(TimeAddedVerboseTestResult, self).addSuccess(test)
            def report_tests_starting(self): pass
        sio = StringIO()
        self.get_passing_test().run(TimeAddedVerboseTestResult(sio, 0, 2))
        self.assertEndsWith(sio.getvalue(), "OK    50002ms\n")

    def test_known_failure(self):
        """A KnownFailure being raised should trigger several result actions."""
        class InstrumentedTestResult(tests.ExtendedTestResult):
            def stopTestRun(self): pass
            def report_tests_starting(self): pass
            def report_known_failure(self, test, err=None, details=None):
                self._call = test, 'known failure'
        result = InstrumentedTestResult(None, None, None, None)
        class Test(tests.TestCase):
            def test_function(self):
                raise tests.KnownFailure('failed!')
        test = Test("test_function")
        test.run(result)
        # it should invoke 'report_known_failure'.
        self.assertEqual(2, len(result._call))
        self.assertEqual(test.id(), result._call[0].id())
        self.assertEqual('known failure', result._call[1])
        # we dont introspec the traceback, if the rest is ok, it would be
        # exceptional for it not to be.
        # it should update the known_failure_count on the object.
        self.assertEqual(1, result.known_failure_count)
        # the result should be successful.
        self.assertTrue(result.wasSuccessful())

    def test_verbose_report_known_failure(self):
        # verbose test output formatting
        result_stream = StringIO()
        result = bzrlib.tests.VerboseTestResult(
            result_stream,
            descriptions=0,
            verbosity=2,
            )
        test = self.get_passing_test()
        result.startTest(test)
        prefix = len(result_stream.getvalue())
        # the err parameter has the shape:
        # (class, exception object, traceback)
        # KnownFailures dont get their tracebacks shown though, so we
        # can skip that.
        err = (tests.KnownFailure, tests.KnownFailure('foo'), None)
        result.report_known_failure(test, err)
        output = result_stream.getvalue()[prefix:]
        lines = output.splitlines()
        self.assertContainsRe(lines[0], r'XFAIL *\d+ms$')
        if sys.version_info > (2, 7):
            self.expectFailure("_ExpectedFailure on 2.7 loses the message",
                self.assertNotEqual, lines[1], '    ')
        self.assertEqual(lines[1], '    foo')
        self.assertEqual(2, len(lines))

    def get_passing_test(self):
        """Return a test object that can't be run usefully."""
        def passing_test():
            pass
        return unittest.FunctionTestCase(passing_test)

    def test_add_not_supported(self):
        """Test the behaviour of invoking addNotSupported."""
        class InstrumentedTestResult(tests.ExtendedTestResult):
            def stopTestRun(self): pass
            def report_tests_starting(self): pass
            def report_unsupported(self, test, feature):
                self._call = test, feature
        result = InstrumentedTestResult(None, None, None, None)
        test = SampleTestCase('_test_pass')
        feature = tests.Feature()
        result.startTest(test)
        result.addNotSupported(test, feature)
        # it should invoke 'report_unsupported'.
        self.assertEqual(2, len(result._call))
        self.assertEqual(test, result._call[0])
        self.assertEqual(feature, result._call[1])
        # the result should be successful.
        self.assertTrue(result.wasSuccessful())
        # it should record the test against a count of tests not run due to
        # this feature.
        self.assertEqual(1, result.unsupported['Feature'])
        # and invoking it again should increment that counter
        result.addNotSupported(test, feature)
        self.assertEqual(2, result.unsupported['Feature'])

    def test_verbose_report_unsupported(self):
        # verbose test output formatting
        result_stream = StringIO()
        result = bzrlib.tests.VerboseTestResult(
            result_stream,
            descriptions=0,
            verbosity=2,
            )
        test = self.get_passing_test()
        feature = tests.Feature()
        result.startTest(test)
        prefix = len(result_stream.getvalue())
        result.report_unsupported(test, feature)
        output = result_stream.getvalue()[prefix:]
        lines = output.splitlines()
        # We don't check for the final '0ms' since it may fail on slow hosts
        self.assertStartsWith(lines[0], 'NODEP')
        self.assertEqual(lines[1],
                         "    The feature 'Feature' is not available.")

    def test_unavailable_exception(self):
        """An UnavailableFeature being raised should invoke addNotSupported."""
        class InstrumentedTestResult(tests.ExtendedTestResult):
            def stopTestRun(self): pass
            def report_tests_starting(self): pass
            def addNotSupported(self, test, feature):
                self._call = test, feature
        result = InstrumentedTestResult(None, None, None, None)
        feature = tests.Feature()
        class Test(tests.TestCase):
            def test_function(self):
                raise tests.UnavailableFeature(feature)
        test = Test("test_function")
        test.run(result)
        # it should invoke 'addNotSupported'.
        self.assertEqual(2, len(result._call))
        self.assertEqual(test.id(), result._call[0].id())
        self.assertEqual(feature, result._call[1])
        # and not count as an error
        self.assertEqual(0, result.error_count)

    def test_strict_with_unsupported_feature(self):
        result = bzrlib.tests.TextTestResult(self._log_file, descriptions=0,
                                             verbosity=1)
        test = self.get_passing_test()
        feature = "Unsupported Feature"
        result.addNotSupported(test, feature)
        self.assertFalse(result.wasStrictlySuccessful())
        self.assertEqual(None, result._extractBenchmarkTime(test))

    def test_strict_with_known_failure(self):
        result = bzrlib.tests.TextTestResult(self._log_file, descriptions=0,
                                             verbosity=1)
        test = self.get_passing_test()
        err = (tests.KnownFailure, tests.KnownFailure('foo'), None)
        result.addExpectedFailure(test, err)
        self.assertFalse(result.wasStrictlySuccessful())
        self.assertEqual(None, result._extractBenchmarkTime(test))

    def test_strict_with_success(self):
        result = bzrlib.tests.TextTestResult(self._log_file, descriptions=0,
                                             verbosity=1)
        test = self.get_passing_test()
        result.addSuccess(test)
        self.assertTrue(result.wasStrictlySuccessful())
        self.assertEqual(None, result._extractBenchmarkTime(test))

    def test_startTests(self):
        """Starting the first test should trigger startTests."""
        class InstrumentedTestResult(tests.ExtendedTestResult):
            calls = 0
            def startTests(self): self.calls += 1
        result = InstrumentedTestResult(None, None, None, None)
        def test_function():
            pass
        test = unittest.FunctionTestCase(test_function)
        test.run(result)
        self.assertEquals(1, result.calls)

    def test_startTests_only_once(self):
        """With multiple tests startTests should still only be called once"""
        class InstrumentedTestResult(tests.ExtendedTestResult):
            calls = 0
            def startTests(self): self.calls += 1
        result = InstrumentedTestResult(None, None, None, None)
        suite = unittest.TestSuite([
            unittest.FunctionTestCase(lambda: None),
            unittest.FunctionTestCase(lambda: None)])
        suite.run(result)
        self.assertEquals(1, result.calls)
        self.assertEquals(2, result.count)


class TestUnicodeFilenameFeature(tests.TestCase):

    def test_probe_passes(self):
        """UnicodeFilenameFeature._probe passes."""
        # We can't test much more than that because the behaviour depends
        # on the platform.
        tests.UnicodeFilenameFeature._probe()


class TestRunner(tests.TestCase):

    def dummy_test(self):
        pass

    def run_test_runner(self, testrunner, test):
        """Run suite in testrunner, saving global state and restoring it.

        This current saves and restores:
        TestCaseInTempDir.TEST_ROOT

        There should be no tests in this file that use
        bzrlib.tests.TextTestRunner without using this convenience method,
        because of our use of global state.
        """
        old_root = tests.TestCaseInTempDir.TEST_ROOT
        try:
            tests.TestCaseInTempDir.TEST_ROOT = None
            return testrunner.run(test)
        finally:
            tests.TestCaseInTempDir.TEST_ROOT = old_root

    def test_known_failure_failed_run(self):
        # run a test that generates a known failure which should be printed in
        # the final output when real failures occur.
        class Test(tests.TestCase):
            def known_failure_test(self):
                self.expectFailure('failed', self.assertTrue, False)
        test = unittest.TestSuite()
        test.addTest(Test("known_failure_test"))
        def failing_test():
            raise AssertionError('foo')
        test.addTest(unittest.FunctionTestCase(failing_test))
        stream = StringIO()
        runner = tests.TextTestRunner(stream=stream)
        result = self.run_test_runner(runner, test)
        lines = stream.getvalue().splitlines()
        self.assertContainsRe(stream.getvalue(),
            '(?sm)^bzr selftest.*$'
            '.*'
            '^======================================================================\n'
            '^FAIL: failing_test\n'
            '^----------------------------------------------------------------------\n'
            'Traceback \\(most recent call last\\):\n'
            '  .*' # File .*, line .*, in failing_test' - but maybe not from .pyc
            '    raise AssertionError\\(\'foo\'\\)\n'
            '.*'
            '^----------------------------------------------------------------------\n'
            '.*'
            'FAILED \\(failures=1, known_failure_count=1\\)'
            )

    def test_known_failure_ok_run(self):
        # run a test that generates a known failure which should be printed in
        # the final output.
        class Test(tests.TestCase):
            def known_failure_test(self):
                self.knownFailure("Never works...")
        test = Test("known_failure_test")
        stream = StringIO()
        runner = tests.TextTestRunner(stream=stream)
        result = self.run_test_runner(runner, test)
        self.assertContainsRe(stream.getvalue(),
            '\n'
            '-*\n'
            'Ran 1 test in .*\n'
            '\n'
            'OK \\(known_failures=1\\)\n')

    def test_unexpected_success_bad(self):
        class Test(tests.TestCase):
            def test_truth(self):
                self.expectFailure("No absolute truth", self.assertTrue, True)
        runner = tests.TextTestRunner(stream=StringIO())
        result = self.run_test_runner(runner, Test("test_truth"))
        self.assertContainsRe(runner.stream.getvalue(),
            "=+\n"
            "FAIL: \\S+\.test_truth\n"
            "-+\n"
            "(?:.*\n)*"
            "No absolute truth\n"
            "(?:.*\n)*"
            "-+\n"
            "Ran 1 test in .*\n"
            "\n"
            "FAILED \\(failures=1\\)\n\\Z")

    def test_result_decorator(self):
        # decorate results
        calls = []
        class LoggingDecorator(ExtendedToOriginalDecorator):
            def startTest(self, test):
                ExtendedToOriginalDecorator.startTest(self, test)
                calls.append('start')
        test = unittest.FunctionTestCase(lambda:None)
        stream = StringIO()
        runner = tests.TextTestRunner(stream=stream,
            result_decorators=[LoggingDecorator])
        result = self.run_test_runner(runner, test)
        self.assertLength(1, calls)

    def test_skipped_test(self):
        # run a test that is skipped, and check the suite as a whole still
        # succeeds.
        # skipping_test must be hidden in here so it's not run as a real test
        class SkippingTest(tests.TestCase):
            def skipping_test(self):
                raise tests.TestSkipped('test intentionally skipped')
        runner = tests.TextTestRunner(stream=self._log_file)
        test = SkippingTest("skipping_test")
        result = self.run_test_runner(runner, test)
        self.assertTrue(result.wasSuccessful())

    def test_skipped_from_setup(self):
        calls = []
        class SkippedSetupTest(tests.TestCase):

            def setUp(self):
                calls.append('setUp')
                self.addCleanup(self.cleanup)
                raise tests.TestSkipped('skipped setup')

            def test_skip(self):
                self.fail('test reached')

            def cleanup(self):
                calls.append('cleanup')

        runner = tests.TextTestRunner(stream=self._log_file)
        test = SkippedSetupTest('test_skip')
        result = self.run_test_runner(runner, test)
        self.assertTrue(result.wasSuccessful())
        # Check if cleanup was called the right number of times.
        self.assertEqual(['setUp', 'cleanup'], calls)

    def test_skipped_from_test(self):
        calls = []
        class SkippedTest(tests.TestCase):

            def setUp(self):
                tests.TestCase.setUp(self)
                calls.append('setUp')
                self.addCleanup(self.cleanup)

            def test_skip(self):
                raise tests.TestSkipped('skipped test')

            def cleanup(self):
                calls.append('cleanup')

        runner = tests.TextTestRunner(stream=self._log_file)
        test = SkippedTest('test_skip')
        result = self.run_test_runner(runner, test)
        self.assertTrue(result.wasSuccessful())
        # Check if cleanup was called the right number of times.
        self.assertEqual(['setUp', 'cleanup'], calls)

    def test_not_applicable(self):
        # run a test that is skipped because it's not applicable
        class Test(tests.TestCase):
            def not_applicable_test(self):
                raise tests.TestNotApplicable('this test never runs')
        out = StringIO()
        runner = tests.TextTestRunner(stream=out, verbosity=2)
        test = Test("not_applicable_test")
        result = self.run_test_runner(runner, test)
        self._log_file.write(out.getvalue())
        self.assertTrue(result.wasSuccessful())
        self.assertTrue(result.wasStrictlySuccessful())
        self.assertContainsRe(out.getvalue(),
                r'(?m)not_applicable_test   * N/A')
        self.assertContainsRe(out.getvalue(),
                r'(?m)^    this test never runs')

    def test_unsupported_features_listed(self):
        """When unsupported features are encountered they are detailed."""
        class Feature1(tests.Feature):
            def _probe(self): return False
        class Feature2(tests.Feature):
            def _probe(self): return False
        # create sample tests
        test1 = SampleTestCase('_test_pass')
        test1._test_needs_features = [Feature1()]
        test2 = SampleTestCase('_test_pass')
        test2._test_needs_features = [Feature2()]
        test = unittest.TestSuite()
        test.addTest(test1)
        test.addTest(test2)
        stream = StringIO()
        runner = tests.TextTestRunner(stream=stream)
        result = self.run_test_runner(runner, test)
        lines = stream.getvalue().splitlines()
        self.assertEqual([
            'OK',
            "Missing feature 'Feature1' skipped 1 tests.",
            "Missing feature 'Feature2' skipped 1 tests.",
            ],
            lines[-3:])

    def test_verbose_test_count(self):
        """A verbose test run reports the right test count at the start"""
        suite = TestUtil.TestSuite([
            unittest.FunctionTestCase(lambda:None),
            unittest.FunctionTestCase(lambda:None)])
        self.assertEqual(suite.countTestCases(), 2)
        stream = StringIO()
        runner = tests.TextTestRunner(stream=stream, verbosity=2)
        # Need to use the CountingDecorator as that's what sets num_tests
        result = self.run_test_runner(runner, tests.CountingDecorator(suite))
        self.assertStartsWith(stream.getvalue(), "running 2 tests")

    def test_startTestRun(self):
        """run should call result.startTestRun()"""
        calls = []
        class LoggingDecorator(ExtendedToOriginalDecorator):
            def startTestRun(self):
                ExtendedToOriginalDecorator.startTestRun(self)
                calls.append('startTestRun')
        test = unittest.FunctionTestCase(lambda:None)
        stream = StringIO()
        runner = tests.TextTestRunner(stream=stream,
            result_decorators=[LoggingDecorator])
        result = self.run_test_runner(runner, test)
        self.assertLength(1, calls)

    def test_stopTestRun(self):
        """run should call result.stopTestRun()"""
        calls = []
        class LoggingDecorator(ExtendedToOriginalDecorator):
            def stopTestRun(self):
                ExtendedToOriginalDecorator.stopTestRun(self)
                calls.append('stopTestRun')
        test = unittest.FunctionTestCase(lambda:None)
        stream = StringIO()
        runner = tests.TextTestRunner(stream=stream,
            result_decorators=[LoggingDecorator])
        result = self.run_test_runner(runner, test)
        self.assertLength(1, calls)

    def test_unicode_test_output_on_ascii_stream(self):
        """Showing results should always succeed even on an ascii console"""
        class FailureWithUnicode(tests.TestCase):
            def test_log_unicode(self):
                self.log(u"\u2606")
                self.fail("Now print that log!")
        out = StringIO()
        self.overrideAttr(osutils, "get_terminal_encoding",
            lambda trace=False: "ascii")
        result = self.run_test_runner(tests.TextTestRunner(stream=out),
            FailureWithUnicode("test_log_unicode"))
        self.assertContainsRe(out.getvalue(),
            "Text attachment: log\n"
            "-+\n"
            "\d+\.\d+  \\\\u2606\n"
            "-+\n")


class SampleTestCase(tests.TestCase):

    def _test_pass(self):
        pass

class _TestException(Exception):
    pass


class TestTestCase(tests.TestCase):
    """Tests that test the core bzrlib TestCase."""

    def test_assertLength_matches_empty(self):
        a_list = []
        self.assertLength(0, a_list)

    def test_assertLength_matches_nonempty(self):
        a_list = [1, 2, 3]
        self.assertLength(3, a_list)

    def test_assertLength_fails_different(self):
        a_list = []
        self.assertRaises(AssertionError, self.assertLength, 1, a_list)

    def test_assertLength_shows_sequence_in_failure(self):
        a_list = [1, 2, 3]
        exception = self.assertRaises(AssertionError, self.assertLength, 2,
            a_list)
        self.assertEqual('Incorrect length: wanted 2, got 3 for [1, 2, 3]',
            exception.args[0])

    def test_base_setUp_not_called_causes_failure(self):
        class TestCaseWithBrokenSetUp(tests.TestCase):
            def setUp(self):
                pass # does not call TestCase.setUp
            def test_foo(self):
                pass
        test = TestCaseWithBrokenSetUp('test_foo')
        result = unittest.TestResult()
        test.run(result)
        self.assertFalse(result.wasSuccessful())
        self.assertEqual(1, result.testsRun)

    def test_base_tearDown_not_called_causes_failure(self):
        class TestCaseWithBrokenTearDown(tests.TestCase):
            def tearDown(self):
                pass # does not call TestCase.tearDown
            def test_foo(self):
                pass
        test = TestCaseWithBrokenTearDown('test_foo')
        result = unittest.TestResult()
        test.run(result)
        self.assertFalse(result.wasSuccessful())
        self.assertEqual(1, result.testsRun)

    def test_debug_flags_sanitised(self):
        """The bzrlib debug flags should be sanitised by setUp."""
        if 'allow_debug' in tests.selftest_debug_flags:
            raise tests.TestNotApplicable(
                '-Eallow_debug option prevents debug flag sanitisation')
        # we could set something and run a test that will check
        # it gets santised, but this is probably sufficient for now:
        # if someone runs the test with -Dsomething it will error.
        flags = set()
        if self._lock_check_thorough:
            flags.add('strict_locks')
        self.assertEqual(flags, bzrlib.debug.debug_flags)

    def change_selftest_debug_flags(self, new_flags):
        self.overrideAttr(tests, 'selftest_debug_flags', set(new_flags))

    def test_allow_debug_flag(self):
        """The -Eallow_debug flag prevents bzrlib.debug.debug_flags from being
        sanitised (i.e. cleared) before running a test.
        """
        self.change_selftest_debug_flags(set(['allow_debug']))
        bzrlib.debug.debug_flags = set(['a-flag'])
        class TestThatRecordsFlags(tests.TestCase):
            def test_foo(nested_self):
                self.flags = set(bzrlib.debug.debug_flags)
        test = TestThatRecordsFlags('test_foo')
        test.run(self.make_test_result())
        flags = set(['a-flag'])
        if 'disable_lock_checks' not in tests.selftest_debug_flags:
            flags.add('strict_locks')
        self.assertEqual(flags, self.flags)

    def test_disable_lock_checks(self):
        """The -Edisable_lock_checks flag disables thorough checks."""
        class TestThatRecordsFlags(tests.TestCase):
            def test_foo(nested_self):
                self.flags = set(bzrlib.debug.debug_flags)
                self.test_lock_check_thorough = nested_self._lock_check_thorough
        self.change_selftest_debug_flags(set())
        test = TestThatRecordsFlags('test_foo')
        test.run(self.make_test_result())
        # By default we do strict lock checking and thorough lock/unlock
        # tracking.
        self.assertTrue(self.test_lock_check_thorough)
        self.assertEqual(set(['strict_locks']), self.flags)
        # Now set the disable_lock_checks flag, and show that this changed.
        self.change_selftest_debug_flags(set(['disable_lock_checks']))
        test = TestThatRecordsFlags('test_foo')
        test.run(self.make_test_result())
        self.assertFalse(self.test_lock_check_thorough)
        self.assertEqual(set(), self.flags)

    def test_this_fails_strict_lock_check(self):
        class TestThatRecordsFlags(tests.TestCase):
            def test_foo(nested_self):
                self.flags1 = set(bzrlib.debug.debug_flags)
                self.thisFailsStrictLockCheck()
                self.flags2 = set(bzrlib.debug.debug_flags)
        # Make sure lock checking is active
        self.change_selftest_debug_flags(set())
        test = TestThatRecordsFlags('test_foo')
        test.run(self.make_test_result())
        self.assertEqual(set(['strict_locks']), self.flags1)
        self.assertEqual(set(), self.flags2)

    def test_debug_flags_restored(self):
        """The bzrlib debug flags should be restored to their original state
        after the test was run, even if allow_debug is set.
        """
        self.change_selftest_debug_flags(set(['allow_debug']))
        # Now run a test that modifies debug.debug_flags.
        bzrlib.debug.debug_flags = set(['original-state'])
        class TestThatModifiesFlags(tests.TestCase):
            def test_foo(self):
                bzrlib.debug.debug_flags = set(['modified'])
        test = TestThatModifiesFlags('test_foo')
        test.run(self.make_test_result())
        self.assertEqual(set(['original-state']), bzrlib.debug.debug_flags)

    def make_test_result(self):
        """Get a test result that writes to the test log file."""
        return tests.TextTestResult(self._log_file, descriptions=0, verbosity=1)

    def inner_test(self):
        # the inner child test
        note("inner_test")

    def outer_child(self):
        # the outer child test
        note("outer_start")
        self.inner_test = TestTestCase("inner_child")
        result = self.make_test_result()
        self.inner_test.run(result)
        note("outer finish")
        self.addCleanup(osutils.delete_any, self._log_file_name)

    def test_trace_nesting(self):
        # this tests that each test case nests its trace facility correctly.
        # we do this by running a test case manually. That test case (A)
        # should setup a new log, log content to it, setup a child case (B),
        # which should log independently, then case (A) should log a trailer
        # and return.
        # we do two nested children so that we can verify the state of the
        # logs after the outer child finishes is correct, which a bad clean
        # up routine in tearDown might trigger a fault in our test with only
        # one child, we should instead see the bad result inside our test with
        # the two children.
        # the outer child test
        original_trace = bzrlib.trace._trace_file
        outer_test = TestTestCase("outer_child")
        result = self.make_test_result()
        outer_test.run(result)
        self.assertEqual(original_trace, bzrlib.trace._trace_file)

    def method_that_times_a_bit_twice(self):
        # call self.time twice to ensure it aggregates
        self.time(time.sleep, 0.007)
        self.time(time.sleep, 0.007)

    def test_time_creates_benchmark_in_result(self):
        """Test that the TestCase.time() method accumulates a benchmark time."""
        sample_test = TestTestCase("method_that_times_a_bit_twice")
        output_stream = StringIO()
        result = bzrlib.tests.VerboseTestResult(
            output_stream,
            descriptions=0,
            verbosity=2)
        sample_test.run(result)
        self.assertContainsRe(
            output_stream.getvalue(),
            r"\d+ms\*\n$")

    def test_hooks_sanitised(self):
        """The bzrlib hooks should be sanitised by setUp."""
        # Note this test won't fail with hooks that the core library doesn't
        # use - but it trigger with a plugin that adds hooks, so its still a
        # useful warning in that case.
        self.assertEqual(bzrlib.branch.BranchHooks(), bzrlib.branch.Branch.hooks)
        self.assertEqual(
            bzrlib.smart.server.SmartServerHooks(),
            bzrlib.smart.server.SmartTCPServer.hooks)
        self.assertEqual(
            bzrlib.commands.CommandHooks(), bzrlib.commands.Command.hooks)

    def test__gather_lsprof_in_benchmarks(self):
        """When _gather_lsprof_in_benchmarks is on, accumulate profile data.

        Each self.time() call is individually and separately profiled.
        """
        self.requireFeature(test_lsprof.LSProfFeature)
        # overrides the class member with an instance member so no cleanup
        # needed.
        self._gather_lsprof_in_benchmarks = True
        self.time(time.sleep, 0.000)
        self.time(time.sleep, 0.003)
        self.assertEqual(2, len(self._benchcalls))
        self.assertEqual((time.sleep, (0.000,), {}), self._benchcalls[0][0])
        self.assertEqual((time.sleep, (0.003,), {}), self._benchcalls[1][0])
        self.assertIsInstance(self._benchcalls[0][1], bzrlib.lsprof.Stats)
        self.assertIsInstance(self._benchcalls[1][1], bzrlib.lsprof.Stats)
        del self._benchcalls[:]

    def test_knownFailure(self):
        """Self.knownFailure() should raise a KnownFailure exception."""
        self.assertRaises(tests.KnownFailure, self.knownFailure, "A Failure")

    def test_open_bzrdir_safe_roots(self):
        # even a memory transport should fail to open when its url isn't 
        # permitted.
        # Manually set one up (TestCase doesn't and shouldn't provide magic
        # machinery)
        transport_server = memory.MemoryServer()
        transport_server.start_server()
        self.addCleanup(transport_server.stop_server)
        t = transport.get_transport(transport_server.get_url())
        bzrdir.BzrDir.create(t.base)
        self.assertRaises(errors.BzrError,
            bzrdir.BzrDir.open_from_transport, t)
        # But if we declare this as safe, we can open the bzrdir.
        self.permit_url(t.base)
        self._bzr_selftest_roots.append(t.base)
        bzrdir.BzrDir.open_from_transport(t)

    def test_requireFeature_available(self):
        """self.requireFeature(available) is a no-op."""
        class Available(tests.Feature):
            def _probe(self):return True
        feature = Available()
        self.requireFeature(feature)

    def test_requireFeature_unavailable(self):
        """self.requireFeature(unavailable) raises UnavailableFeature."""
        class Unavailable(tests.Feature):
            def _probe(self):return False
        feature = Unavailable()
        self.assertRaises(tests.UnavailableFeature,
                          self.requireFeature, feature)

    def test_run_no_parameters(self):
        test = SampleTestCase('_test_pass')
        test.run()

    def test_run_enabled_unittest_result(self):
        """Test we revert to regular behaviour when the test is enabled."""
        test = SampleTestCase('_test_pass')
        class EnabledFeature(object):
            def available(self):
                return True
        test._test_needs_features = [EnabledFeature()]
        result = unittest.TestResult()
        test.run(result)
        self.assertEqual(1, result.testsRun)
        self.assertEqual([], result.errors)
        self.assertEqual([], result.failures)

    def test_run_disabled_unittest_result(self):
        """Test our compatability for disabled tests with unittest results."""
        test = SampleTestCase('_test_pass')
        class DisabledFeature(object):
            def available(self):
                return False
        test._test_needs_features = [DisabledFeature()]
        result = unittest.TestResult()
        test.run(result)
        self.assertEqual(1, result.testsRun)
        self.assertEqual([], result.errors)
        self.assertEqual([], result.failures)

    def test_run_disabled_supporting_result(self):
        """Test disabled tests behaviour with support aware results."""
        test = SampleTestCase('_test_pass')
        class DisabledFeature(object):
            def __eq__(self, other):
                return isinstance(other, DisabledFeature)
            def available(self):
                return False
        the_feature = DisabledFeature()
        test._test_needs_features = [the_feature]
        class InstrumentedTestResult(unittest.TestResult):
            def __init__(self):
                unittest.TestResult.__init__(self)
                self.calls = []
            def startTest(self, test):
                self.calls.append(('startTest', test))
            def stopTest(self, test):
                self.calls.append(('stopTest', test))
            def addNotSupported(self, test, feature):
                self.calls.append(('addNotSupported', test, feature))
        result = InstrumentedTestResult()
        test.run(result)
        case = result.calls[0][1]
        self.assertEqual([
            ('startTest', case),
            ('addNotSupported', case, the_feature),
            ('stopTest', case),
            ],
            result.calls)

    def test_start_server_registers_url(self):
        transport_server = memory.MemoryServer()
        # A little strict, but unlikely to be changed soon.
        self.assertEqual([], self._bzr_selftest_roots)
        self.start_server(transport_server)
        self.assertSubset([transport_server.get_url()],
            self._bzr_selftest_roots)

    def test_assert_list_raises_on_generator(self):
        def generator_which_will_raise():
            # This will not raise until after the first yield
            yield 1
            raise _TestException()

        e = self.assertListRaises(_TestException, generator_which_will_raise)
        self.assertIsInstance(e, _TestException)

        e = self.assertListRaises(Exception, generator_which_will_raise)
        self.assertIsInstance(e, _TestException)

    def test_assert_list_raises_on_plain(self):
        def plain_exception():
            raise _TestException()
            return []

        e = self.assertListRaises(_TestException, plain_exception)
        self.assertIsInstance(e, _TestException)

        e = self.assertListRaises(Exception, plain_exception)
        self.assertIsInstance(e, _TestException)

    def test_assert_list_raises_assert_wrong_exception(self):
        class _NotTestException(Exception):
            pass

        def wrong_exception():
            raise _NotTestException()

        def wrong_exception_generator():
            yield 1
            yield 2
            raise _NotTestException()

        # Wrong exceptions are not intercepted
        self.assertRaises(_NotTestException,
            self.assertListRaises, _TestException, wrong_exception)
        self.assertRaises(_NotTestException,
            self.assertListRaises, _TestException, wrong_exception_generator)

    def test_assert_list_raises_no_exception(self):
        def success():
            return []

        def success_generator():
            yield 1
            yield 2

        self.assertRaises(AssertionError,
            self.assertListRaises, _TestException, success)

        self.assertRaises(AssertionError,
            self.assertListRaises, _TestException, success_generator)

    def test_overrideAttr_without_value(self):
        self.test_attr = 'original' # Define a test attribute
        obj = self # Make 'obj' visible to the embedded test
        class Test(tests.TestCase):

            def setUp(self):
                tests.TestCase.setUp(self)
                self.orig = self.overrideAttr(obj, 'test_attr')

            def test_value(self):
                self.assertEqual('original', self.orig)
                self.assertEqual('original', obj.test_attr)
                obj.test_attr = 'modified'
                self.assertEqual('modified', obj.test_attr)

        test = Test('test_value')
        test.run(unittest.TestResult())
        self.assertEqual('original', obj.test_attr)

    def test_overrideAttr_with_value(self):
        self.test_attr = 'original' # Define a test attribute
        obj = self # Make 'obj' visible to the embedded test
        class Test(tests.TestCase):

            def setUp(self):
                tests.TestCase.setUp(self)
                self.orig = self.overrideAttr(obj, 'test_attr', new='modified')

            def test_value(self):
                self.assertEqual('original', self.orig)
                self.assertEqual('modified', obj.test_attr)

        test = Test('test_value')
        test.run(unittest.TestResult())
        self.assertEqual('original', obj.test_attr)


class _MissingFeature(tests.Feature):
    def _probe(self):
        return False
missing_feature = _MissingFeature()


def _get_test(name):
    """Get an instance of a specific example test.

    We protect this in a function so that they don't auto-run in the test
    suite.
    """

    class ExampleTests(tests.TestCase):

        def test_fail(self):
            mutter('this was a failing test')
            self.fail('this test will fail')

        def test_error(self):
            mutter('this test errored')
            raise RuntimeError('gotcha')

        def test_missing_feature(self):
            mutter('missing the feature')
            self.requireFeature(missing_feature)

        def test_skip(self):
            mutter('this test will be skipped')
            raise tests.TestSkipped('reason')

        def test_success(self):
            mutter('this test succeeds')

        def test_xfail(self):
            mutter('test with expected failure')
            self.knownFailure('this_fails')

        def test_unexpected_success(self):
            mutter('test with unexpected success')
            self.expectFailure('should_fail', lambda: None)

    return ExampleTests(name)


class TestTestCaseLogDetails(tests.TestCase):

    def _run_test(self, test_name):
        test = _get_test(test_name)
        result = testtools.TestResult()
        test.run(result)
        return result

    def test_fail_has_log(self):
        result = self._run_test('test_fail')
        self.assertEqual(1, len(result.failures))
        result_content = result.failures[0][1]
        self.assertContainsRe(result_content, 'Text attachment: log')
        self.assertContainsRe(result_content, 'this was a failing test')

    def test_error_has_log(self):
        result = self._run_test('test_error')
        self.assertEqual(1, len(result.errors))
        result_content = result.errors[0][1]
        self.assertContainsRe(result_content, 'Text attachment: log')
        self.assertContainsRe(result_content, 'this test errored')

    def test_skip_has_no_log(self):
        result = self._run_test('test_skip')
        self.assertEqual(['reason'], result.skip_reasons.keys())
        skips = result.skip_reasons['reason']
        self.assertEqual(1, len(skips))
        test = skips[0]
        self.assertFalse('log' in test.getDetails())

    def test_missing_feature_has_no_log(self):
        # testtools doesn't know about addNotSupported, so it just gets
        # considered as a skip
        result = self._run_test('test_missing_feature')
        self.assertEqual([missing_feature], result.skip_reasons.keys())
        skips = result.skip_reasons[missing_feature]
        self.assertEqual(1, len(skips))
        test = skips[0]
        self.assertFalse('log' in test.getDetails())

    def test_xfail_has_no_log(self):
        result = self._run_test('test_xfail')
        self.assertEqual(1, len(result.expectedFailures))
        result_content = result.expectedFailures[0][1]
        self.assertNotContainsRe(result_content, 'Text attachment: log')
        self.assertNotContainsRe(result_content, 'test with expected failure')

    def test_unexpected_success_has_log(self):
        result = self._run_test('test_unexpected_success')
        self.assertEqual(1, len(result.unexpectedSuccesses))
        # Inconsistency, unexpectedSuccesses is a list of tests,
        # expectedFailures is a list of reasons?
        test = result.unexpectedSuccesses[0]
        details = test.getDetails()
        self.assertTrue('log' in details)


class TestTestCloning(tests.TestCase):
    """Tests that test cloning of TestCases (as used by multiply_tests)."""

    def test_cloned_testcase_does_not_share_details(self):
        """A TestCase cloned with clone_test does not share mutable attributes
        such as details or cleanups.
        """
        class Test(tests.TestCase):
            def test_foo(self):
                self.addDetail('foo', Content('text/plain', lambda: 'foo'))
        orig_test = Test('test_foo')
        cloned_test = tests.clone_test(orig_test, orig_test.id() + '(cloned)')
        orig_test.run(unittest.TestResult())
        self.assertEqual('foo', orig_test.getDetails()['foo'].iter_bytes())
        self.assertEqual(None, cloned_test.getDetails().get('foo'))

    def test_double_apply_scenario_preserves_first_scenario(self):
        """Applying two levels of scenarios to a test preserves the attributes
        added by both scenarios.
        """
        class Test(tests.TestCase):
            def test_foo(self):
                pass
        test = Test('test_foo')
        scenarios_x = [('x=1', {'x': 1}), ('x=2', {'x': 2})]
        scenarios_y = [('y=1', {'y': 1}), ('y=2', {'y': 2})]
        suite = tests.multiply_tests(test, scenarios_x, unittest.TestSuite())
        suite = tests.multiply_tests(suite, scenarios_y, unittest.TestSuite())
        all_tests = list(tests.iter_suite_tests(suite))
        self.assertLength(4, all_tests)
        all_xys = sorted((t.x, t.y) for t in all_tests)
        self.assertEqual([(1, 1), (1, 2), (2, 1), (2, 2)], all_xys)


# NB: Don't delete this; it's not actually from 0.11!
@deprecated_function(deprecated_in((0, 11, 0)))
def sample_deprecated_function():
    """A deprecated function to test applyDeprecated with."""
    return 2


def sample_undeprecated_function(a_param):
    """A undeprecated function to test applyDeprecated with."""


class ApplyDeprecatedHelper(object):
    """A helper class for ApplyDeprecated tests."""

    @deprecated_method(deprecated_in((0, 11, 0)))
    def sample_deprecated_method(self, param_one):
        """A deprecated method for testing with."""
        return param_one

    def sample_normal_method(self):
        """A undeprecated method."""

    @deprecated_method(deprecated_in((0, 10, 0)))
    def sample_nested_deprecation(self):
        return sample_deprecated_function()


class TestExtraAssertions(tests.TestCase):
    """Tests for new test assertions in bzrlib test suite"""

    def test_assert_isinstance(self):
        self.assertIsInstance(2, int)
        self.assertIsInstance(u'', basestring)
        e = self.assertRaises(AssertionError, self.assertIsInstance, None, int)
        self.assertEquals(str(e),
            "None is an instance of <type 'NoneType'> rather than <type 'int'>")
        self.assertRaises(AssertionError, self.assertIsInstance, 23.3, int)
        e = self.assertRaises(AssertionError,
            self.assertIsInstance, None, int, "it's just not")
        self.assertEquals(str(e),
            "None is an instance of <type 'NoneType'> rather than <type 'int'>"
            ": it's just not")

    def test_assertEndsWith(self):
        self.assertEndsWith('foo', 'oo')
        self.assertRaises(AssertionError, self.assertEndsWith, 'o', 'oo')

    def test_assertEqualDiff(self):
        e = self.assertRaises(AssertionError,
                              self.assertEqualDiff, '', '\n')
        self.assertEquals(str(e),
                          # Don't blink ! The '+' applies to the second string
                          'first string is missing a final newline.\n+ \n')
        e = self.assertRaises(AssertionError,
                              self.assertEqualDiff, '\n', '')
        self.assertEquals(str(e),
                          # Don't blink ! The '-' applies to the second string
                          'second string is missing a final newline.\n- \n')


class TestDeprecations(tests.TestCase):

    def test_applyDeprecated_not_deprecated(self):
        sample_object = ApplyDeprecatedHelper()
        # calling an undeprecated callable raises an assertion
        self.assertRaises(AssertionError, self.applyDeprecated,
            deprecated_in((0, 11, 0)),
            sample_object.sample_normal_method)
        self.assertRaises(AssertionError, self.applyDeprecated,
            deprecated_in((0, 11, 0)),
            sample_undeprecated_function, "a param value")
        # calling a deprecated callable (function or method) with the wrong
        # expected deprecation fails.
        self.assertRaises(AssertionError, self.applyDeprecated,
            deprecated_in((0, 10, 0)),
            sample_object.sample_deprecated_method, "a param value")
        self.assertRaises(AssertionError, self.applyDeprecated,
            deprecated_in((0, 10, 0)),
            sample_deprecated_function)
        # calling a deprecated callable (function or method) with the right
        # expected deprecation returns the functions result.
        self.assertEqual("a param value",
            self.applyDeprecated(deprecated_in((0, 11, 0)),
            sample_object.sample_deprecated_method, "a param value"))
        self.assertEqual(2, self.applyDeprecated(deprecated_in((0, 11, 0)),
            sample_deprecated_function))
        # calling a nested deprecation with the wrong deprecation version
        # fails even if a deeper nested function was deprecated with the
        # supplied version.
        self.assertRaises(AssertionError, self.applyDeprecated,
            deprecated_in((0, 11, 0)), sample_object.sample_nested_deprecation)
        # calling a nested deprecation with the right deprecation value
        # returns the calls result.
        self.assertEqual(2, self.applyDeprecated(deprecated_in((0, 10, 0)),
            sample_object.sample_nested_deprecation))

    def test_callDeprecated(self):
        def testfunc(be_deprecated, result=None):
            if be_deprecated is True:
                symbol_versioning.warn('i am deprecated', DeprecationWarning,
                                       stacklevel=1)
            return result
        result = self.callDeprecated(['i am deprecated'], testfunc, True)
        self.assertIs(None, result)
        result = self.callDeprecated([], testfunc, False, 'result')
        self.assertEqual('result', result)
        self.callDeprecated(['i am deprecated'], testfunc, be_deprecated=True)
        self.callDeprecated([], testfunc, be_deprecated=False)


class TestWarningTests(tests.TestCase):
    """Tests for calling methods that raise warnings."""

    def test_callCatchWarnings(self):
        def meth(a, b):
            warnings.warn("this is your last warning")
            return a + b
        wlist, result = self.callCatchWarnings(meth, 1, 2)
        self.assertEquals(3, result)
        # would like just to compare them, but UserWarning doesn't implement
        # eq well
        w0, = wlist
        self.assertIsInstance(w0, UserWarning)
        self.assertEquals("this is your last warning", str(w0))


class TestConvenienceMakers(tests.TestCaseWithTransport):
    """Test for the make_* convenience functions."""

    def test_make_branch_and_tree_with_format(self):
        # we should be able to supply a format to make_branch_and_tree
        self.make_branch_and_tree('a', format=bzrlib.bzrdir.BzrDirMetaFormat1())
        self.assertIsInstance(bzrlib.bzrdir.BzrDir.open('a')._format,
                              bzrlib.bzrdir.BzrDirMetaFormat1)

    def test_make_branch_and_memory_tree(self):
        # we should be able to get a new branch and a mutable tree from
        # TestCaseWithTransport
        tree = self.make_branch_and_memory_tree('a')
        self.assertIsInstance(tree, bzrlib.memorytree.MemoryTree)

    def test_make_tree_for_local_vfs_backed_transport(self):
        # make_branch_and_tree has to use local branch and repositories
        # when the vfs transport and local disk are colocated, even if
        # a different transport is in use for url generation.
        self.transport_server = test_server.FakeVFATServer
        self.assertFalse(self.get_url('t1').startswith('file://'))
        tree = self.make_branch_and_tree('t1')
        base = tree.bzrdir.root_transport.base
        self.assertStartsWith(base, 'file://')
        self.assertEquals(tree.bzrdir.root_transport,
                tree.branch.bzrdir.root_transport)
        self.assertEquals(tree.bzrdir.root_transport,
                tree.branch.repository.bzrdir.root_transport)


class SelfTestHelper(object):

    def run_selftest(self, **kwargs):
        """Run selftest returning its output."""
        output = StringIO()
        old_transport = bzrlib.tests.default_transport
        old_root = tests.TestCaseWithMemoryTransport.TEST_ROOT
        tests.TestCaseWithMemoryTransport.TEST_ROOT = None
        try:
            self.assertEqual(True, tests.selftest(stream=output, **kwargs))
        finally:
            bzrlib.tests.default_transport = old_transport
            tests.TestCaseWithMemoryTransport.TEST_ROOT = old_root
        output.seek(0)
        return output


class TestSelftest(tests.TestCase, SelfTestHelper):
    """Tests of bzrlib.tests.selftest."""

    def test_selftest_benchmark_parameter_invokes_test_suite__benchmark__(self):
        factory_called = []
        def factory():
            factory_called.append(True)
            return TestUtil.TestSuite()
        out = StringIO()
        err = StringIO()
        self.apply_redirected(out, err, None, bzrlib.tests.selftest,
            test_suite_factory=factory)
        self.assertEqual([True], factory_called)

    def factory(self):
        """A test suite factory."""
        class Test(tests.TestCase):
            def a(self):
                pass
            def b(self):
                pass
            def c(self):
                pass
        return TestUtil.TestSuite([Test("a"), Test("b"), Test("c")])

    def test_list_only(self):
        output = self.run_selftest(test_suite_factory=self.factory,
            list_only=True)
        self.assertEqual(3, len(output.readlines()))

    def test_list_only_filtered(self):
        output = self.run_selftest(test_suite_factory=self.factory,
            list_only=True, pattern="Test.b")
        self.assertEndsWith(output.getvalue(), "Test.b\n")
        self.assertLength(1, output.readlines())

    def test_list_only_excludes(self):
        output = self.run_selftest(test_suite_factory=self.factory,
            list_only=True, exclude_pattern="Test.b")
        self.assertNotContainsRe("Test.b", output.getvalue())
        self.assertLength(2, output.readlines())

    def test_lsprof_tests(self):
        self.requireFeature(test_lsprof.LSProfFeature)
        results = []
        class Test(object):
            def __call__(test, result):
                test.run(result)
            def run(test, result):
                results.append(result)
            def countTestCases(self):
                return 1
        self.run_selftest(test_suite_factory=Test, lsprof_tests=True)
        self.assertLength(1, results)
        self.assertIsInstance(results.pop(), ExtendedToOriginalDecorator)

    def test_random(self):
        # test randomising by listing a number of tests.
        output_123 = self.run_selftest(test_suite_factory=self.factory,
            list_only=True, random_seed="123")
        output_234 = self.run_selftest(test_suite_factory=self.factory,
            list_only=True, random_seed="234")
        self.assertNotEqual(output_123, output_234)
        # "Randominzing test order..\n\n
        self.assertLength(5, output_123.readlines())
        self.assertLength(5, output_234.readlines())

    def test_random_reuse_is_same_order(self):
        # test randomising by listing a number of tests.
        expected = self.run_selftest(test_suite_factory=self.factory,
            list_only=True, random_seed="123")
        repeated = self.run_selftest(test_suite_factory=self.factory,
            list_only=True, random_seed="123")
        self.assertEqual(expected.getvalue(), repeated.getvalue())

    def test_runner_class(self):
        self.requireFeature(features.subunit)
        from subunit import ProtocolTestCase
        stream = self.run_selftest(runner_class=tests.SubUnitBzrRunner,
            test_suite_factory=self.factory)
        test = ProtocolTestCase(stream)
        result = unittest.TestResult()
        test.run(result)
        self.assertEqual(3, result.testsRun)

    def test_starting_with_single_argument(self):
        output = self.run_selftest(test_suite_factory=self.factory,
            starting_with=['bzrlib.tests.test_selftest.Test.a'],
            list_only=True)
        self.assertEqual('bzrlib.tests.test_selftest.Test.a\n',
            output.getvalue())

    def test_starting_with_multiple_argument(self):
        output = self.run_selftest(test_suite_factory=self.factory,
            starting_with=['bzrlib.tests.test_selftest.Test.a',
                'bzrlib.tests.test_selftest.Test.b'],
            list_only=True)
        self.assertEqual('bzrlib.tests.test_selftest.Test.a\n'
            'bzrlib.tests.test_selftest.Test.b\n',
            output.getvalue())

    def check_transport_set(self, transport_server):
        captured_transport = []
        def seen_transport(a_transport):
            captured_transport.append(a_transport)
        class Capture(tests.TestCase):
            def a(self):
                seen_transport(bzrlib.tests.default_transport)
        def factory():
            return TestUtil.TestSuite([Capture("a")])
        self.run_selftest(transport=transport_server, test_suite_factory=factory)
        self.assertEqual(transport_server, captured_transport[0])

    def test_transport_sftp(self):
        self.requireFeature(features.paramiko)
        from bzrlib.tests import stub_sftp
        self.check_transport_set(stub_sftp.SFTPAbsoluteServer)

    def test_transport_memory(self):
        self.check_transport_set(memory.MemoryServer)


class TestSelftestWithIdList(tests.TestCaseInTempDir, SelfTestHelper):
    # Does IO: reads test.list

    def test_load_list(self):
        # Provide a list with one test - this test.
        test_id_line = '%s\n' % self.id()
        self.build_tree_contents([('test.list', test_id_line)])
        # And generate a list of the tests in  the suite.
        stream = self.run_selftest(load_list='test.list', list_only=True)
        self.assertEqual(test_id_line, stream.getvalue())

    def test_load_unknown(self):
        # Provide a list with one test - this test.
        # And generate a list of the tests in  the suite.
        err = self.assertRaises(errors.NoSuchFile, self.run_selftest,
            load_list='missing file name', list_only=True)


class TestSubunitLogDetails(tests.TestCase, SelfTestHelper):

    _test_needs_features = [features.subunit]

    def run_subunit_stream(self, test_name):
        from subunit import ProtocolTestCase
        def factory():
            return TestUtil.TestSuite([_get_test(test_name)])
        stream = self.run_selftest(runner_class=tests.SubUnitBzrRunner,
            test_suite_factory=factory)
        test = ProtocolTestCase(stream)
        result = testtools.TestResult()
        test.run(result)
        content = stream.getvalue()
        return content, result

    def test_fail_has_log(self):
        content, result = self.run_subunit_stream('test_fail')
        self.assertEqual(1, len(result.failures))
        self.assertContainsRe(content, '(?m)^log$')
        self.assertContainsRe(content, 'this test will fail')

    def test_error_has_log(self):
        content, result = self.run_subunit_stream('test_error')
        self.assertContainsRe(content, '(?m)^log$')
        self.assertContainsRe(content, 'this test errored')

    def test_skip_has_no_log(self):
        content, result = self.run_subunit_stream('test_skip')
        self.assertNotContainsRe(content, '(?m)^log$')
        self.assertNotContainsRe(content, 'this test will be skipped')
        self.assertEqual(['reason'], result.skip_reasons.keys())
        skips = result.skip_reasons['reason']
        self.assertEqual(1, len(skips))
        test = skips[0]
        # RemotedTestCase doesn't preserve the "details"
        ## self.assertFalse('log' in test.getDetails())

    def test_missing_feature_has_no_log(self):
        content, result = self.run_subunit_stream('test_missing_feature')
        self.assertNotContainsRe(content, '(?m)^log$')
        self.assertNotContainsRe(content, 'missing the feature')
        self.assertEqual(['_MissingFeature\n'], result.skip_reasons.keys())
        skips = result.skip_reasons['_MissingFeature\n']
        self.assertEqual(1, len(skips))
        test = skips[0]
        # RemotedTestCase doesn't preserve the "details"
        ## self.assertFalse('log' in test.getDetails())

    def test_xfail_has_no_log(self):
        content, result = self.run_subunit_stream('test_xfail')
        self.assertNotContainsRe(content, '(?m)^log$')
        self.assertNotContainsRe(content, 'test with expected failure')
        self.assertEqual(1, len(result.expectedFailures))
        result_content = result.expectedFailures[0][1]
        self.assertNotContainsRe(result_content, 'Text attachment: log')
        self.assertNotContainsRe(result_content, 'test with expected failure')

    def test_unexpected_success_has_log(self):
        content, result = self.run_subunit_stream('test_unexpected_success')
        self.assertContainsRe(content, '(?m)^log$')
        self.assertContainsRe(content, 'test with unexpected success')
        self.expectFailure('subunit treats "unexpectedSuccess"'
                           ' as a plain success',
            self.assertEqual, 1, len(result.unexpectedSuccesses))
        self.assertEqual(1, len(result.unexpectedSuccesses))
        test = result.unexpectedSuccesses[0]
        # RemotedTestCase doesn't preserve the "details"
        ## self.assertTrue('log' in test.getDetails())

    def test_success_has_no_log(self):
        content, result = self.run_subunit_stream('test_success')
        self.assertEqual(1, result.testsRun)
        self.assertNotContainsRe(content, '(?m)^log$')
        self.assertNotContainsRe(content, 'this test succeeds')


class TestRunBzr(tests.TestCase):

    out = ''
    err = ''

    def _run_bzr_core(self, argv, retcode=0, encoding=None, stdin=None,
                         working_dir=None):
        """Override _run_bzr_core to test how it is invoked by run_bzr.

        Attempts to run bzr from inside this class don't actually run it.

        We test how run_bzr actually invokes bzr in another location.  Here we
        only need to test that it passes the right parameters to run_bzr.
        """
        self.argv = list(argv)
        self.retcode = retcode
        self.encoding = encoding
        self.stdin = stdin
        self.working_dir = working_dir
        return self.retcode, self.out, self.err

    def test_run_bzr_error(self):
        self.out = "It sure does!\n"
        out, err = self.run_bzr_error(['^$'], ['rocks'], retcode=34)
        self.assertEqual(['rocks'], self.argv)
        self.assertEqual(34, self.retcode)
        self.assertEqual('It sure does!\n', out)
        self.assertEquals(out, self.out)
        self.assertEqual('', err)
        self.assertEquals(err, self.err)

    def test_run_bzr_error_regexes(self):
        self.out = ''
        self.err = "bzr: ERROR: foobarbaz is not versioned"
        out, err = self.run_bzr_error(
            ["bzr: ERROR: foobarbaz is not versioned"],
            ['file-id', 'foobarbaz'])

    def test_encoding(self):
        """Test that run_bzr passes encoding to _run_bzr_core"""
        self.run_bzr('foo bar')
        self.assertEqual(None, self.encoding)
        self.assertEqual(['foo', 'bar'], self.argv)

        self.run_bzr('foo bar', encoding='baz')
        self.assertEqual('baz', self.encoding)
        self.assertEqual(['foo', 'bar'], self.argv)

    def test_retcode(self):
        """Test that run_bzr passes retcode to _run_bzr_core"""
        # Default is retcode == 0
        self.run_bzr('foo bar')
        self.assertEqual(0, self.retcode)
        self.assertEqual(['foo', 'bar'], self.argv)

        self.run_bzr('foo bar', retcode=1)
        self.assertEqual(1, self.retcode)
        self.assertEqual(['foo', 'bar'], self.argv)

        self.run_bzr('foo bar', retcode=None)
        self.assertEqual(None, self.retcode)
        self.assertEqual(['foo', 'bar'], self.argv)

        self.run_bzr(['foo', 'bar'], retcode=3)
        self.assertEqual(3, self.retcode)
        self.assertEqual(['foo', 'bar'], self.argv)

    def test_stdin(self):
        # test that the stdin keyword to run_bzr is passed through to
        # _run_bzr_core as-is. We do this by overriding
        # _run_bzr_core in this class, and then calling run_bzr,
        # which is a convenience function for _run_bzr_core, so
        # should invoke it.
        self.run_bzr('foo bar', stdin='gam')
        self.assertEqual('gam', self.stdin)
        self.assertEqual(['foo', 'bar'], self.argv)

        self.run_bzr('foo bar', stdin='zippy')
        self.assertEqual('zippy', self.stdin)
        self.assertEqual(['foo', 'bar'], self.argv)

    def test_working_dir(self):
        """Test that run_bzr passes working_dir to _run_bzr_core"""
        self.run_bzr('foo bar')
        self.assertEqual(None, self.working_dir)
        self.assertEqual(['foo', 'bar'], self.argv)

        self.run_bzr('foo bar', working_dir='baz')
        self.assertEqual('baz', self.working_dir)
        self.assertEqual(['foo', 'bar'], self.argv)

    def test_reject_extra_keyword_arguments(self):
        self.assertRaises(TypeError, self.run_bzr, "foo bar",
                          error_regex=['error message'])


class TestRunBzrCaptured(tests.TestCaseWithTransport):
    # Does IO when testing the working_dir parameter.

    def apply_redirected(self, stdin=None, stdout=None, stderr=None,
                         a_callable=None, *args, **kwargs):
        self.stdin = stdin
        self.factory_stdin = getattr(bzrlib.ui.ui_factory, "stdin", None)
        self.factory = bzrlib.ui.ui_factory
        self.working_dir = osutils.getcwd()
        stdout.write('foo\n')
        stderr.write('bar\n')
        return 0

    def test_stdin(self):
        # test that the stdin keyword to _run_bzr_core is passed through to
        # apply_redirected as a StringIO. We do this by overriding
        # apply_redirected in this class, and then calling _run_bzr_core,
        # which calls apply_redirected.
        self.run_bzr(['foo', 'bar'], stdin='gam')
        self.assertEqual('gam', self.stdin.read())
        self.assertTrue(self.stdin is self.factory_stdin)
        self.run_bzr(['foo', 'bar'], stdin='zippy')
        self.assertEqual('zippy', self.stdin.read())
        self.assertTrue(self.stdin is self.factory_stdin)

    def test_ui_factory(self):
        # each invocation of self.run_bzr should get its
        # own UI factory, which is an instance of TestUIFactory,
        # with stdin, stdout and stderr attached to the stdin,
        # stdout and stderr of the invoked run_bzr
        current_factory = bzrlib.ui.ui_factory
        self.run_bzr(['foo'])
        self.assertFalse(current_factory is self.factory)
        self.assertNotEqual(sys.stdout, self.factory.stdout)
        self.assertNotEqual(sys.stderr, self.factory.stderr)
        self.assertEqual('foo\n', self.factory.stdout.getvalue())
        self.assertEqual('bar\n', self.factory.stderr.getvalue())
        self.assertIsInstance(self.factory, tests.TestUIFactory)

    def test_working_dir(self):
        self.build_tree(['one/', 'two/'])
        cwd = osutils.getcwd()

        # Default is to work in the current directory
        self.run_bzr(['foo', 'bar'])
        self.assertEqual(cwd, self.working_dir)

        self.run_bzr(['foo', 'bar'], working_dir=None)
        self.assertEqual(cwd, self.working_dir)

        # The function should be run in the alternative directory
        # but afterwards the current working dir shouldn't be changed
        self.run_bzr(['foo', 'bar'], working_dir='one')
        self.assertNotEqual(cwd, self.working_dir)
        self.assertEndsWith(self.working_dir, 'one')
        self.assertEqual(cwd, osutils.getcwd())

        self.run_bzr(['foo', 'bar'], working_dir='two')
        self.assertNotEqual(cwd, self.working_dir)
        self.assertEndsWith(self.working_dir, 'two')
        self.assertEqual(cwd, osutils.getcwd())


class StubProcess(object):
    """A stub process for testing run_bzr_subprocess."""
    
    def __init__(self, out="", err="", retcode=0):
        self.out = out
        self.err = err
        self.returncode = retcode

    def communicate(self):
        return self.out, self.err


class TestWithFakedStartBzrSubprocess(tests.TestCaseWithTransport):
    """Base class for tests testing how we might run bzr."""

    def setUp(self):
        tests.TestCaseWithTransport.setUp(self)
        self.subprocess_calls = []

    def start_bzr_subprocess(self, process_args, env_changes=None,
                             skip_if_plan_to_signal=False,
                             working_dir=None,
                             allow_plugins=False):
        """capture what run_bzr_subprocess tries to do."""
        self.subprocess_calls.append({'process_args':process_args,
            'env_changes':env_changes,
            'skip_if_plan_to_signal':skip_if_plan_to_signal,
            'working_dir':working_dir, 'allow_plugins':allow_plugins})
        return self.next_subprocess


class TestRunBzrSubprocess(TestWithFakedStartBzrSubprocess):

    def assertRunBzrSubprocess(self, expected_args, process, *args, **kwargs):
        """Run run_bzr_subprocess with args and kwargs using a stubbed process.

        Inside TestRunBzrSubprocessCommands we use a stub start_bzr_subprocess
        that will return static results. This assertion method populates those
        results and also checks the arguments run_bzr_subprocess generates.
        """
        self.next_subprocess = process
        try:
            result = self.run_bzr_subprocess(*args, **kwargs)
        except:
            self.next_subprocess = None
            for key, expected in expected_args.iteritems():
                self.assertEqual(expected, self.subprocess_calls[-1][key])
            raise
        else:
            self.next_subprocess = None
            for key, expected in expected_args.iteritems():
                self.assertEqual(expected, self.subprocess_calls[-1][key])
            return result

    def test_run_bzr_subprocess(self):
        """The run_bzr_helper_external command behaves nicely."""
        self.assertRunBzrSubprocess({'process_args':['--version']},
            StubProcess(), '--version')
        self.assertRunBzrSubprocess({'process_args':['--version']},
            StubProcess(), ['--version'])
        # retcode=None disables retcode checking
        result = self.assertRunBzrSubprocess({},
            StubProcess(retcode=3), '--version', retcode=None)
        result = self.assertRunBzrSubprocess({},
            StubProcess(out="is free software"), '--version')
        self.assertContainsRe(result[0], 'is free software')
        # Running a subcommand that is missing errors
        self.assertRaises(AssertionError, self.assertRunBzrSubprocess,
            {'process_args':['--versionn']}, StubProcess(retcode=3),
            '--versionn')
        # Unless it is told to expect the error from the subprocess
        result = self.assertRunBzrSubprocess({},
            StubProcess(retcode=3), '--versionn', retcode=3)
        # Or to ignore retcode checking
        result = self.assertRunBzrSubprocess({},
            StubProcess(err="unknown command", retcode=3), '--versionn',
            retcode=None)
        self.assertContainsRe(result[1], 'unknown command')

    def test_env_change_passes_through(self):
        self.assertRunBzrSubprocess(
            {'env_changes':{'new':'value', 'changed':'newvalue', 'deleted':None}},
            StubProcess(), '',
            env_changes={'new':'value', 'changed':'newvalue', 'deleted':None})

    def test_no_working_dir_passed_as_None(self):
        self.assertRunBzrSubprocess({'working_dir': None}, StubProcess(), '')

    def test_no_working_dir_passed_through(self):
        self.assertRunBzrSubprocess({'working_dir': 'dir'}, StubProcess(), '',
            working_dir='dir')

    def test_run_bzr_subprocess_no_plugins(self):
        self.assertRunBzrSubprocess({'allow_plugins': False},
            StubProcess(), '')

    def test_allow_plugins(self):
        self.assertRunBzrSubprocess({'allow_plugins': True},
            StubProcess(), '', allow_plugins=True)


class TestFinishBzrSubprocess(TestWithFakedStartBzrSubprocess):

    def test_finish_bzr_subprocess_with_error(self):
        """finish_bzr_subprocess allows specification of the desired exit code.
        """
        process = StubProcess(err="unknown command", retcode=3)
        result = self.finish_bzr_subprocess(process, retcode=3)
        self.assertEqual('', result[0])
        self.assertContainsRe(result[1], 'unknown command')

    def test_finish_bzr_subprocess_ignoring_retcode(self):
        """finish_bzr_subprocess allows the exit code to be ignored."""
        process = StubProcess(err="unknown command", retcode=3)
        result = self.finish_bzr_subprocess(process, retcode=None)
        self.assertEqual('', result[0])
        self.assertContainsRe(result[1], 'unknown command')

    def test_finish_subprocess_with_unexpected_retcode(self):
        """finish_bzr_subprocess raises self.failureException if the retcode is
        not the expected one.
        """
        process = StubProcess(err="unknown command", retcode=3)
        self.assertRaises(self.failureException, self.finish_bzr_subprocess,
                          process)


class _DontSpawnProcess(Exception):
    """A simple exception which just allows us to skip unnecessary steps"""


class TestStartBzrSubProcess(tests.TestCase):

    def check_popen_state(self):
        """Replace to make assertions when popen is called."""

    def _popen(self, *args, **kwargs):
        """Record the command that is run, so that we can ensure it is correct"""
        self.check_popen_state()
        self._popen_args = args
        self._popen_kwargs = kwargs
        raise _DontSpawnProcess()

    def test_run_bzr_subprocess_no_plugins(self):
        self.assertRaises(_DontSpawnProcess, self.start_bzr_subprocess, [])
        command = self._popen_args[0]
        self.assertEqual(sys.executable, command[0])
        self.assertEqual(self.get_bzr_path(), command[1])
        self.assertEqual(['--no-plugins'], command[2:])

    def test_allow_plugins(self):
        self.assertRaises(_DontSpawnProcess, self.start_bzr_subprocess, [],
            allow_plugins=True)
        command = self._popen_args[0]
        self.assertEqual([], command[2:])

    def test_set_env(self):
        self.assertFalse('EXISTANT_ENV_VAR' in os.environ)
        # set in the child
        def check_environment():
            self.assertEqual('set variable', os.environ['EXISTANT_ENV_VAR'])
        self.check_popen_state = check_environment
        self.assertRaises(_DontSpawnProcess, self.start_bzr_subprocess, [],
            env_changes={'EXISTANT_ENV_VAR':'set variable'})
        # not set in theparent
        self.assertFalse('EXISTANT_ENV_VAR' in os.environ)

    def test_run_bzr_subprocess_env_del(self):
        """run_bzr_subprocess can remove environment variables too."""
        self.assertFalse('EXISTANT_ENV_VAR' in os.environ)
        def check_environment():
            self.assertFalse('EXISTANT_ENV_VAR' in os.environ)
        os.environ['EXISTANT_ENV_VAR'] = 'set variable'
        self.check_popen_state = check_environment
        self.assertRaises(_DontSpawnProcess, self.start_bzr_subprocess, [],
            env_changes={'EXISTANT_ENV_VAR':None})
        # Still set in parent
        self.assertEqual('set variable', os.environ['EXISTANT_ENV_VAR'])
        del os.environ['EXISTANT_ENV_VAR']

    def test_env_del_missing(self):
        self.assertFalse('NON_EXISTANT_ENV_VAR' in os.environ)
        def check_environment():
            self.assertFalse('NON_EXISTANT_ENV_VAR' in os.environ)
        self.check_popen_state = check_environment
        self.assertRaises(_DontSpawnProcess, self.start_bzr_subprocess, [],
            env_changes={'NON_EXISTANT_ENV_VAR':None})

    def test_working_dir(self):
        """Test that we can specify the working dir for the child"""
        orig_getcwd = osutils.getcwd
        orig_chdir = os.chdir
        chdirs = []
        def chdir(path):
            chdirs.append(path)
        os.chdir = chdir
        try:
            def getcwd():
                return 'current'
            osutils.getcwd = getcwd
            try:
                self.assertRaises(_DontSpawnProcess, self.start_bzr_subprocess, [],
                    working_dir='foo')
            finally:
                osutils.getcwd = orig_getcwd
        finally:
            os.chdir = orig_chdir
        self.assertEqual(['foo', 'current'], chdirs)

    def test_get_bzr_path_with_cwd_bzrlib(self):
        self.get_source_path = lambda: ""
        self.overrideAttr(os.path, "isfile", lambda path: True)
        self.assertEqual(self.get_bzr_path(), "bzr")


class TestActuallyStartBzrSubprocess(tests.TestCaseWithTransport):
    """Tests that really need to do things with an external bzr."""

    def test_start_and_stop_bzr_subprocess_send_signal(self):
        """finish_bzr_subprocess raises self.failureException if the retcode is
        not the expected one.
        """
        self.disable_missing_extensions_warning()
        process = self.start_bzr_subprocess(['wait-until-signalled'],
                                            skip_if_plan_to_signal=True)
        self.assertEqual('running\n', process.stdout.readline())
        result = self.finish_bzr_subprocess(process, send_signal=signal.SIGINT,
                                            retcode=3)
        self.assertEqual('', result[0])
        self.assertEqual('bzr: interrupted\n', result[1])


class TestFeature(tests.TestCase):

    def test_caching(self):
        """Feature._probe is called by the feature at most once."""
        class InstrumentedFeature(tests.Feature):
            def __init__(self):
                super(InstrumentedFeature, self).__init__()
                self.calls = []
            def _probe(self):
                self.calls.append('_probe')
                return False
        feature = InstrumentedFeature()
        feature.available()
        self.assertEqual(['_probe'], feature.calls)
        feature.available()
        self.assertEqual(['_probe'], feature.calls)

    def test_named_str(self):
        """Feature.__str__ should thunk to feature_name()."""
        class NamedFeature(tests.Feature):
            def feature_name(self):
                return 'symlinks'
        feature = NamedFeature()
        self.assertEqual('symlinks', str(feature))

    def test_default_str(self):
        """Feature.__str__ should default to __class__.__name__."""
        class NamedFeature(tests.Feature):
            pass
        feature = NamedFeature()
        self.assertEqual('NamedFeature', str(feature))


class TestUnavailableFeature(tests.TestCase):

    def test_access_feature(self):
        feature = tests.Feature()
        exception = tests.UnavailableFeature(feature)
        self.assertIs(feature, exception.args[0])


simple_thunk_feature = tests._CompatabilityThunkFeature(
    deprecated_in((2, 1, 0)),
    'bzrlib.tests.test_selftest',
    'simple_thunk_feature','UnicodeFilename',
    replacement_module='bzrlib.tests'
    )

class Test_CompatibilityFeature(tests.TestCase):

    def test_does_thunk(self):
        res = self.callDeprecated(
            ['bzrlib.tests.test_selftest.simple_thunk_feature was deprecated'
             ' in version 2.1.0. Use bzrlib.tests.UnicodeFilename instead.'],
            simple_thunk_feature.available)
        self.assertEqual(tests.UnicodeFilename.available(), res)


class TestModuleAvailableFeature(tests.TestCase):

    def test_available_module(self):
        feature = tests.ModuleAvailableFeature('bzrlib.tests')
        self.assertEqual('bzrlib.tests', feature.module_name)
        self.assertEqual('bzrlib.tests', str(feature))
        self.assertTrue(feature.available())
        self.assertIs(tests, feature.module)

    def test_unavailable_module(self):
        feature = tests.ModuleAvailableFeature('bzrlib.no_such_module_exists')
        self.assertEqual('bzrlib.no_such_module_exists', str(feature))
        self.assertFalse(feature.available())
        self.assertIs(None, feature.module)


class TestSelftestFiltering(tests.TestCase):

    def setUp(self):
        tests.TestCase.setUp(self)
        self.suite = TestUtil.TestSuite()
        self.loader = TestUtil.TestLoader()
        self.suite.addTest(self.loader.loadTestsFromModule(
            sys.modules['bzrlib.tests.test_selftest']))
        self.all_names = _test_ids(self.suite)

    def test_condition_id_re(self):
        test_name = ('bzrlib.tests.test_selftest.TestSelftestFiltering.'
            'test_condition_id_re')
        filtered_suite = tests.filter_suite_by_condition(
            self.suite, tests.condition_id_re('test_condition_id_re'))
        self.assertEqual([test_name], _test_ids(filtered_suite))

    def test_condition_id_in_list(self):
        test_names = ['bzrlib.tests.test_selftest.TestSelftestFiltering.'
                      'test_condition_id_in_list']
        id_list = tests.TestIdList(test_names)
        filtered_suite = tests.filter_suite_by_condition(
            self.suite, tests.condition_id_in_list(id_list))
        my_pattern = 'TestSelftestFiltering.*test_condition_id_in_list'
        re_filtered = tests.filter_suite_by_re(self.suite, my_pattern)
        self.assertEqual(_test_ids(re_filtered), _test_ids(filtered_suite))

    def test_condition_id_startswith(self):
        klass = 'bzrlib.tests.test_selftest.TestSelftestFiltering.'
        start1 = klass + 'test_condition_id_starts'
        start2 = klass + 'test_condition_id_in'
        test_names = [ klass + 'test_condition_id_in_list',
                      klass + 'test_condition_id_startswith',
                     ]
        filtered_suite = tests.filter_suite_by_condition(
            self.suite, tests.condition_id_startswith([start1, start2]))
        self.assertEqual(test_names, _test_ids(filtered_suite))

    def test_condition_isinstance(self):
        filtered_suite = tests.filter_suite_by_condition(
            self.suite, tests.condition_isinstance(self.__class__))
        class_pattern = 'bzrlib.tests.test_selftest.TestSelftestFiltering.'
        re_filtered = tests.filter_suite_by_re(self.suite, class_pattern)
        self.assertEqual(_test_ids(re_filtered), _test_ids(filtered_suite))

    def test_exclude_tests_by_condition(self):
        excluded_name = ('bzrlib.tests.test_selftest.TestSelftestFiltering.'
            'test_exclude_tests_by_condition')
        filtered_suite = tests.exclude_tests_by_condition(self.suite,
            lambda x:x.id() == excluded_name)
        self.assertEqual(len(self.all_names) - 1,
            filtered_suite.countTestCases())
        self.assertFalse(excluded_name in _test_ids(filtered_suite))
        remaining_names = list(self.all_names)
        remaining_names.remove(excluded_name)
        self.assertEqual(remaining_names, _test_ids(filtered_suite))

    def test_exclude_tests_by_re(self):
        self.all_names = _test_ids(self.suite)
        filtered_suite = tests.exclude_tests_by_re(self.suite,
                                                   'exclude_tests_by_re')
        excluded_name = ('bzrlib.tests.test_selftest.TestSelftestFiltering.'
            'test_exclude_tests_by_re')
        self.assertEqual(len(self.all_names) - 1,
            filtered_suite.countTestCases())
        self.assertFalse(excluded_name in _test_ids(filtered_suite))
        remaining_names = list(self.all_names)
        remaining_names.remove(excluded_name)
        self.assertEqual(remaining_names, _test_ids(filtered_suite))

    def test_filter_suite_by_condition(self):
        test_name = ('bzrlib.tests.test_selftest.TestSelftestFiltering.'
            'test_filter_suite_by_condition')
        filtered_suite = tests.filter_suite_by_condition(self.suite,
            lambda x:x.id() == test_name)
        self.assertEqual([test_name], _test_ids(filtered_suite))

    def test_filter_suite_by_re(self):
        filtered_suite = tests.filter_suite_by_re(self.suite,
                                                  'test_filter_suite_by_r')
        filtered_names = _test_ids(filtered_suite)
        self.assertEqual(filtered_names, ['bzrlib.tests.test_selftest.'
            'TestSelftestFiltering.test_filter_suite_by_re'])

    def test_filter_suite_by_id_list(self):
        test_list = ['bzrlib.tests.test_selftest.'
                     'TestSelftestFiltering.test_filter_suite_by_id_list']
        filtered_suite = tests.filter_suite_by_id_list(
            self.suite, tests.TestIdList(test_list))
        filtered_names = _test_ids(filtered_suite)
        self.assertEqual(
            filtered_names,
            ['bzrlib.tests.test_selftest.'
             'TestSelftestFiltering.test_filter_suite_by_id_list'])

    def test_filter_suite_by_id_startswith(self):
        # By design this test may fail if another test is added whose name also
        # begins with one of the start value used.
        klass = 'bzrlib.tests.test_selftest.TestSelftestFiltering.'
        start1 = klass + 'test_filter_suite_by_id_starts'
        start2 = klass + 'test_filter_suite_by_id_li'
        test_list = [klass + 'test_filter_suite_by_id_list',
                     klass + 'test_filter_suite_by_id_startswith',
                     ]
        filtered_suite = tests.filter_suite_by_id_startswith(
            self.suite, [start1, start2])
        self.assertEqual(
            test_list,
            _test_ids(filtered_suite),
            )

    def test_preserve_input(self):
        # NB: Surely this is something in the stdlib to do this?
        self.assertTrue(self.suite is tests.preserve_input(self.suite))
        self.assertTrue("@#$" is tests.preserve_input("@#$"))

    def test_randomize_suite(self):
        randomized_suite = tests.randomize_suite(self.suite)
        # randomizing should not add or remove test names.
        self.assertEqual(set(_test_ids(self.suite)),
                         set(_test_ids(randomized_suite)))
        # Technically, this *can* fail, because random.shuffle(list) can be
        # equal to list. Trying multiple times just pushes the frequency back.
        # As its len(self.all_names)!:1, the failure frequency should be low
        # enough to ignore. RBC 20071021.
        # It should change the order.
        self.assertNotEqual(self.all_names, _test_ids(randomized_suite))
        # But not the length. (Possibly redundant with the set test, but not
        # necessarily.)
        self.assertEqual(len(self.all_names), len(_test_ids(randomized_suite)))

    def test_split_suit_by_condition(self):
        self.all_names = _test_ids(self.suite)
        condition = tests.condition_id_re('test_filter_suite_by_r')
        split_suite = tests.split_suite_by_condition(self.suite, condition)
        filtered_name = ('bzrlib.tests.test_selftest.TestSelftestFiltering.'
            'test_filter_suite_by_re')
        self.assertEqual([filtered_name], _test_ids(split_suite[0]))
        self.assertFalse(filtered_name in _test_ids(split_suite[1]))
        remaining_names = list(self.all_names)
        remaining_names.remove(filtered_name)
        self.assertEqual(remaining_names, _test_ids(split_suite[1]))

    def test_split_suit_by_re(self):
        self.all_names = _test_ids(self.suite)
        split_suite = tests.split_suite_by_re(self.suite,
                                              'test_filter_suite_by_r')
        filtered_name = ('bzrlib.tests.test_selftest.TestSelftestFiltering.'
            'test_filter_suite_by_re')
        self.assertEqual([filtered_name], _test_ids(split_suite[0]))
        self.assertFalse(filtered_name in _test_ids(split_suite[1]))
        remaining_names = list(self.all_names)
        remaining_names.remove(filtered_name)
        self.assertEqual(remaining_names, _test_ids(split_suite[1]))


class TestCheckTreeShape(tests.TestCaseWithTransport):

    def test_check_tree_shape(self):
        files = ['a', 'b/', 'b/c']
        tree = self.make_branch_and_tree('.')
        self.build_tree(files)
        tree.add(files)
        tree.lock_read()
        try:
            self.check_tree_shape(tree, files)
        finally:
            tree.unlock()


class TestBlackboxSupport(tests.TestCase):
    """Tests for testsuite blackbox features."""

    def test_run_bzr_failure_not_caught(self):
        # When we run bzr in blackbox mode, we want any unexpected errors to
        # propagate up to the test suite so that it can show the error in the
        # usual way, and we won't get a double traceback.
        e = self.assertRaises(
            AssertionError,
            self.run_bzr, ['assert-fail'])
        # make sure we got the real thing, not an error from somewhere else in
        # the test framework
        self.assertEquals('always fails', str(e))
        # check that there's no traceback in the test log
        self.assertNotContainsRe(self.get_log(), r'Traceback')

    def test_run_bzr_user_error_caught(self):
        # Running bzr in blackbox mode, normal/expected/user errors should be
        # caught in the regular way and turned into an error message plus exit
        # code.
        transport_server = memory.MemoryServer()
        transport_server.start_server()
        self.addCleanup(transport_server.stop_server)
        url = transport_server.get_url()
        self.permit_url(url)
        out, err = self.run_bzr(["log", "%s/nonexistantpath" % url], retcode=3)
        self.assertEqual(out, '')
        self.assertContainsRe(err,
            'bzr: ERROR: Not a branch: ".*nonexistantpath/".\n')


class TestTestLoader(tests.TestCase):
    """Tests for the test loader."""

    def _get_loader_and_module(self):
        """Gets a TestLoader and a module with one test in it."""
        loader = TestUtil.TestLoader()
        module = {}
        class Stub(tests.TestCase):
            def test_foo(self):
                pass
        class MyModule(object):
            pass
        MyModule.a_class = Stub
        module = MyModule()
        return loader, module

    def test_module_no_load_tests_attribute_loads_classes(self):
        loader, module = self._get_loader_and_module()
        self.assertEqual(1, loader.loadTestsFromModule(module).countTestCases())

    def test_module_load_tests_attribute_gets_called(self):
        loader, module = self._get_loader_and_module()
        # 'self' is here because we're faking the module with a class. Regular
        # load_tests do not need that :)
        def load_tests(self, standard_tests, module, loader):
            result = loader.suiteClass()
            for test in tests.iter_suite_tests(standard_tests):
                result.addTests([test, test])
            return result
        # add a load_tests() method which multiplies the tests from the module.
        module.__class__.load_tests = load_tests
        self.assertEqual(2, loader.loadTestsFromModule(module).countTestCases())

    def test_load_tests_from_module_name_smoke_test(self):
        loader = TestUtil.TestLoader()
        suite = loader.loadTestsFromModuleName('bzrlib.tests.test_sampler')
        self.assertEquals(['bzrlib.tests.test_sampler.DemoTest.test_nothing'],
                          _test_ids(suite))

    def test_load_tests_from_module_name_with_bogus_module_name(self):
        loader = TestUtil.TestLoader()
        self.assertRaises(ImportError, loader.loadTestsFromModuleName, 'bogus')


class TestTestIdList(tests.TestCase):

    def _create_id_list(self, test_list):
        return tests.TestIdList(test_list)

    def _create_suite(self, test_id_list):

        class Stub(tests.TestCase):
            def test_foo(self):
                pass

        def _create_test_id(id):
            return lambda: id

        suite = TestUtil.TestSuite()
        for id in test_id_list:
            t  = Stub('test_foo')
            t.id = _create_test_id(id)
            suite.addTest(t)
        return suite

    def _test_ids(self, test_suite):
        """Get the ids for the tests in a test suite."""
        return [t.id() for t in tests.iter_suite_tests(test_suite)]

    def test_empty_list(self):
        id_list = self._create_id_list([])
        self.assertEquals({}, id_list.tests)
        self.assertEquals({}, id_list.modules)

    def test_valid_list(self):
        id_list = self._create_id_list(
            ['mod1.cl1.meth1', 'mod1.cl1.meth2',
             'mod1.func1', 'mod1.cl2.meth2',
             'mod1.submod1',
             'mod1.submod2.cl1.meth1', 'mod1.submod2.cl2.meth2',
             ])
        self.assertTrue(id_list.refers_to('mod1'))
        self.assertTrue(id_list.refers_to('mod1.submod1'))
        self.assertTrue(id_list.refers_to('mod1.submod2'))
        self.assertTrue(id_list.includes('mod1.cl1.meth1'))
        self.assertTrue(id_list.includes('mod1.submod1'))
        self.assertTrue(id_list.includes('mod1.func1'))

    def test_bad_chars_in_params(self):
        id_list = self._create_id_list(['mod1.cl1.meth1(xx.yy)'])
        self.assertTrue(id_list.refers_to('mod1'))
        self.assertTrue(id_list.includes('mod1.cl1.meth1(xx.yy)'))

    def test_module_used(self):
        id_list = self._create_id_list(['mod.class.meth'])
        self.assertTrue(id_list.refers_to('mod'))
        self.assertTrue(id_list.refers_to('mod.class'))
        self.assertTrue(id_list.refers_to('mod.class.meth'))

    def test_test_suite_matches_id_list_with_unknown(self):
        loader = TestUtil.TestLoader()
        suite = loader.loadTestsFromModuleName('bzrlib.tests.test_sampler')
        test_list = ['bzrlib.tests.test_sampler.DemoTest.test_nothing',
                     'bogus']
        not_found, duplicates = tests.suite_matches_id_list(suite, test_list)
        self.assertEquals(['bogus'], not_found)
        self.assertEquals([], duplicates)

    def test_suite_matches_id_list_with_duplicates(self):
        loader = TestUtil.TestLoader()
        suite = loader.loadTestsFromModuleName('bzrlib.tests.test_sampler')
        dupes = loader.suiteClass()
        for test in tests.iter_suite_tests(suite):
            dupes.addTest(test)
            dupes.addTest(test) # Add it again

        test_list = ['bzrlib.tests.test_sampler.DemoTest.test_nothing',]
        not_found, duplicates = tests.suite_matches_id_list(
            dupes, test_list)
        self.assertEquals([], not_found)
        self.assertEquals(['bzrlib.tests.test_sampler.DemoTest.test_nothing'],
                          duplicates)


class TestTestSuite(tests.TestCase):

    def test__test_suite_testmod_names(self):
        # Test that a plausible list of test module names are returned
        # by _test_suite_testmod_names.
        test_list = tests._test_suite_testmod_names()
        self.assertSubset([
            'bzrlib.tests.blackbox',
            'bzrlib.tests.per_transport',
            'bzrlib.tests.test_selftest',
            ],
            test_list)

    def test__test_suite_modules_to_doctest(self):
        # Test that a plausible list of modules to doctest is returned
        # by _test_suite_modules_to_doctest.
        test_list = tests._test_suite_modules_to_doctest()
        if __doc__ is None:
            # When docstrings are stripped, there are no modules to doctest
            self.assertEqual([], test_list)
            return
        self.assertSubset([
            'bzrlib.timestamp',
            ],
            test_list)

    def test_test_suite(self):
        # test_suite() loads the entire test suite to operate. To avoid this
        # overhead, and yet still be confident that things are happening,
        # we temporarily replace two functions used by test_suite with 
        # test doubles that supply a few sample tests to load, and check they
        # are loaded.
        calls = []
        def testmod_names():
            calls.append("testmod_names")
            return [
                'bzrlib.tests.blackbox.test_branch',
                'bzrlib.tests.per_transport',
                'bzrlib.tests.test_selftest',
                ]
        self.overrideAttr(tests, '_test_suite_testmod_names', testmod_names)
        def doctests():
            calls.append("modules_to_doctest")
            if __doc__ is None:
                return []
            return ['bzrlib.timestamp']
        self.overrideAttr(tests, '_test_suite_modules_to_doctest', doctests)
        expected_test_list = [
            # testmod_names
            'bzrlib.tests.blackbox.test_branch.TestBranch.test_branch',
            ('bzrlib.tests.per_transport.TransportTests'
             '.test_abspath(LocalTransport,LocalURLServer)'),
            'bzrlib.tests.test_selftest.TestTestSuite.test_test_suite',
            # plugins can't be tested that way since selftest may be run with
            # --no-plugins
            ]
        if __doc__ is not None:
            expected_test_list.extend([
                # modules_to_doctest
                'bzrlib.timestamp.format_highres_date',
                ])
        suite = tests.test_suite()
        self.assertEqual(set(["testmod_names", "modules_to_doctest"]),
            set(calls))
        self.assertSubset(expected_test_list, _test_ids(suite))

    def test_test_suite_list_and_start(self):
        # We cannot test this at the same time as the main load, because we want
        # to know that starting_with == None works. So a second load is
        # incurred - note that the starting_with parameter causes a partial load
        # rather than a full load so this test should be pretty quick.
        test_list = ['bzrlib.tests.test_selftest.TestTestSuite.test_test_suite']
        suite = tests.test_suite(test_list,
                                 ['bzrlib.tests.test_selftest.TestTestSuite'])
        # test_test_suite_list_and_start is not included 
        self.assertEquals(test_list, _test_ids(suite))


class TestLoadTestIdList(tests.TestCaseInTempDir):

    def _create_test_list_file(self, file_name, content):
        fl = open(file_name, 'wt')
        fl.write(content)
        fl.close()

    def test_load_unknown(self):
        self.assertRaises(errors.NoSuchFile,
                          tests.load_test_id_list, 'i_do_not_exist')

    def test_load_test_list(self):
        test_list_fname = 'test.list'
        self._create_test_list_file(test_list_fname,
                                    'mod1.cl1.meth1\nmod2.cl2.meth2\n')
        tlist = tests.load_test_id_list(test_list_fname)
        self.assertEquals(2, len(tlist))
        self.assertEquals('mod1.cl1.meth1', tlist[0])
        self.assertEquals('mod2.cl2.meth2', tlist[1])

    def test_load_dirty_file(self):
        test_list_fname = 'test.list'
        self._create_test_list_file(test_list_fname,
                                    '  mod1.cl1.meth1\n\nmod2.cl2.meth2  \n'
                                    'bar baz\n')
        tlist = tests.load_test_id_list(test_list_fname)
        self.assertEquals(4, len(tlist))
        self.assertEquals('mod1.cl1.meth1', tlist[0])
        self.assertEquals('', tlist[1])
        self.assertEquals('mod2.cl2.meth2', tlist[2])
        self.assertEquals('bar baz', tlist[3])


class TestFilteredByModuleTestLoader(tests.TestCase):

    def _create_loader(self, test_list):
        id_filter = tests.TestIdList(test_list)
        loader = TestUtil.FilteredByModuleTestLoader(id_filter.refers_to)
        return loader

    def test_load_tests(self):
        test_list = ['bzrlib.tests.test_sampler.DemoTest.test_nothing']
        loader = self._create_loader(test_list)
        suite = loader.loadTestsFromModuleName('bzrlib.tests.test_sampler')
        self.assertEquals(test_list, _test_ids(suite))

    def test_exclude_tests(self):
        test_list = ['bogus']
        loader = self._create_loader(test_list)
        suite = loader.loadTestsFromModuleName('bzrlib.tests.test_sampler')
        self.assertEquals([], _test_ids(suite))


class TestFilteredByNameStartTestLoader(tests.TestCase):

    def _create_loader(self, name_start):
        def needs_module(name):
            return name.startswith(name_start) or name_start.startswith(name)
        loader = TestUtil.FilteredByModuleTestLoader(needs_module)
        return loader

    def test_load_tests(self):
        test_list = ['bzrlib.tests.test_sampler.DemoTest.test_nothing']
        loader = self._create_loader('bzrlib.tests.test_samp')

        suite = loader.loadTestsFromModuleName('bzrlib.tests.test_sampler')
        self.assertEquals(test_list, _test_ids(suite))

    def test_load_tests_inside_module(self):
        test_list = ['bzrlib.tests.test_sampler.DemoTest.test_nothing']
        loader = self._create_loader('bzrlib.tests.test_sampler.Demo')

        suite = loader.loadTestsFromModuleName('bzrlib.tests.test_sampler')
        self.assertEquals(test_list, _test_ids(suite))

    def test_exclude_tests(self):
        test_list = ['bogus']
        loader = self._create_loader('bogus')

        suite = loader.loadTestsFromModuleName('bzrlib.tests.test_sampler')
        self.assertEquals([], _test_ids(suite))


class TestTestPrefixRegistry(tests.TestCase):

    def _get_registry(self):
        tp_registry = tests.TestPrefixAliasRegistry()
        return tp_registry

    def test_register_new_prefix(self):
        tpr = self._get_registry()
        tpr.register('foo', 'fff.ooo.ooo')
        self.assertEquals('fff.ooo.ooo', tpr.get('foo'))

    def test_register_existing_prefix(self):
        tpr = self._get_registry()
        tpr.register('bar', 'bbb.aaa.rrr')
        tpr.register('bar', 'bBB.aAA.rRR')
        self.assertEquals('bbb.aaa.rrr', tpr.get('bar'))
        self.assertThat(self.get_log(),
            DocTestMatches("...bar...bbb.aaa.rrr...BB.aAA.rRR",
                           doctest.ELLIPSIS))

    def test_get_unknown_prefix(self):
        tpr = self._get_registry()
        self.assertRaises(KeyError, tpr.get, 'I am not a prefix')

    def test_resolve_prefix(self):
        tpr = self._get_registry()
        tpr.register('bar', 'bb.aa.rr')
        self.assertEquals('bb.aa.rr', tpr.resolve_alias('bar'))

    def test_resolve_unknown_alias(self):
        tpr = self._get_registry()
        self.assertRaises(errors.BzrCommandError,
                          tpr.resolve_alias, 'I am not a prefix')

    def test_predefined_prefixes(self):
        tpr = tests.test_prefix_alias_registry
        self.assertEquals('bzrlib', tpr.resolve_alias('bzrlib'))
        self.assertEquals('bzrlib.doc', tpr.resolve_alias('bd'))
        self.assertEquals('bzrlib.utils', tpr.resolve_alias('bu'))
        self.assertEquals('bzrlib.tests', tpr.resolve_alias('bt'))
        self.assertEquals('bzrlib.tests.blackbox', tpr.resolve_alias('bb'))
        self.assertEquals('bzrlib.plugins', tpr.resolve_alias('bp'))


class TestThreadLeakDetection(tests.TestCase):
    """Ensure when tests leak threads we detect and report it"""

    class LeakRecordingResult(tests.ExtendedTestResult):
        def __init__(self):
            tests.ExtendedTestResult.__init__(self, StringIO(), 0, 1)
            self.leaks = []
        def _report_thread_leak(self, test, leaks, alive):
            self.leaks.append((test, leaks))

    def test_testcase_without_addCleanups(self):
        """Check old TestCase instances don't break with leak detection"""
        class Test(unittest.TestCase):
            def runTest(self):
                pass
        result = self.LeakRecordingResult()
        test = Test()
        result.startTestRun()
        test.run(result)
        result.stopTestRun()
        self.assertEqual(result._tests_leaking_threads_count, 0)
        self.assertEqual(result.leaks, [])
        
    def test_thread_leak(self):
        """Ensure a thread that outlives the running of a test is reported

        Uses a thread that blocks on an event, and is started by the inner
        test case. As the thread outlives the inner case's run, it should be
        detected as a leak, but the event is then set so that the thread can
        be safely joined in cleanup so it's not leaked for real.
        """
        event = threading.Event()
        thread = threading.Thread(name="Leaker", target=event.wait)
        class Test(tests.TestCase):
            def test_leak(self):
                thread.start()
        result = self.LeakRecordingResult()
        test = Test("test_leak")
        self.addCleanup(thread.join)
        self.addCleanup(event.set)
        result.startTestRun()
        test.run(result)
        result.stopTestRun()
        self.assertEqual(result._tests_leaking_threads_count, 1)
        self.assertEqual(result._first_thread_leaker_id, test.id())
        self.assertEqual(result.leaks, [(test, set([thread]))])
        self.assertContainsString(result.stream.getvalue(), "leaking threads")

    def test_multiple_leaks(self):
        """Check multiple leaks are blamed on the test cases at fault

        Same concept as the previous test, but has one inner test method that
        leaks two threads, and one that doesn't leak at all.
        """
        event = threading.Event()
        thread_a = threading.Thread(name="LeakerA", target=event.wait)
        thread_b = threading.Thread(name="LeakerB", target=event.wait)
        thread_c = threading.Thread(name="LeakerC", target=event.wait)
        class Test(tests.TestCase):
            def test_first_leak(self):
                thread_b.start()
            def test_second_no_leak(self):
                pass
            def test_third_leak(self):
                thread_c.start()
                thread_a.start()
        result = self.LeakRecordingResult()
        first_test = Test("test_first_leak")
        third_test = Test("test_third_leak")
        self.addCleanup(thread_a.join)
        self.addCleanup(thread_b.join)
        self.addCleanup(thread_c.join)
        self.addCleanup(event.set)
        result.startTestRun()
        unittest.TestSuite(
            [first_test, Test("test_second_no_leak"), third_test]
            ).run(result)
        result.stopTestRun()
        self.assertEqual(result._tests_leaking_threads_count, 2)
        self.assertEqual(result._first_thread_leaker_id, first_test.id())
        self.assertEqual(result.leaks, [
            (first_test, set([thread_b])),
            (third_test, set([thread_a, thread_c]))])
        self.assertContainsString(result.stream.getvalue(), "leaking threads")


class TestPostMortemDebugging(tests.TestCase):
    """Check post mortem debugging works when tests fail or error"""

    class TracebackRecordingResult(tests.ExtendedTestResult):
        def __init__(self):
            tests.ExtendedTestResult.__init__(self, StringIO(), 0, 1)
            self.postcode = None
        def _post_mortem(self, tb=None):
            """Record the code object at the end of the current traceback"""
            tb = tb or sys.exc_info()[2]
            if tb is not None:
                next = tb.tb_next
                while next is not None:
                    tb = next
                    next = next.tb_next
                self.postcode = tb.tb_frame.f_code
        def report_error(self, test, err):
            pass
        def report_failure(self, test, err):
            pass

    def test_location_unittest_error(self):
        """Needs right post mortem traceback with erroring unittest case"""
        class Test(unittest.TestCase):
            def runTest(self):
                raise RuntimeError
        result = self.TracebackRecordingResult()
        Test().run(result)
        self.assertEqual(result.postcode, Test.runTest.func_code)

    def test_location_unittest_failure(self):
        """Needs right post mortem traceback with failing unittest case"""
        class Test(unittest.TestCase):
            def runTest(self):
                raise self.failureException
        result = self.TracebackRecordingResult()
        Test().run(result)
        self.assertEqual(result.postcode, Test.runTest.func_code)

    def test_location_bt_error(self):
        """Needs right post mortem traceback with erroring bzrlib.tests case"""
        class Test(tests.TestCase):
            def test_error(self):
                raise RuntimeError
        result = self.TracebackRecordingResult()
        Test("test_error").run(result)
        self.assertEqual(result.postcode, Test.test_error.func_code)

    def test_location_bt_failure(self):
        """Needs right post mortem traceback with failing bzrlib.tests case"""
        class Test(tests.TestCase):
            def test_failure(self):
                raise self.failureException
        result = self.TracebackRecordingResult()
        Test("test_failure").run(result)
        self.assertEqual(result.postcode, Test.test_failure.func_code)

    def test_env_var_triggers_post_mortem(self):
        """Check pdb.post_mortem is called iff BZR_TEST_PDB is set"""
        import pdb
        result = tests.ExtendedTestResult(StringIO(), 0, 1)
        post_mortem_calls = []
        self.overrideAttr(pdb, "post_mortem", post_mortem_calls.append)
        self.overrideEnv('BZR_TEST_PDB', None)
        result._post_mortem(1)
        self.overrideEnv('BZR_TEST_PDB', 'on')
        result._post_mortem(2)
        self.assertEqual([2], post_mortem_calls)


class TestRunSuite(tests.TestCase):

    def test_runner_class(self):
        """run_suite accepts and uses a runner_class keyword argument."""
        class Stub(tests.TestCase):
            def test_foo(self):
                pass
        suite = Stub("test_foo")
        calls = []
        class MyRunner(tests.TextTestRunner):
            def run(self, test):
                calls.append(test)
                return tests.ExtendedTestResult(self.stream, self.descriptions,
                                                self.verbosity)
        tests.run_suite(suite, runner_class=MyRunner, stream=StringIO())
        self.assertLength(1, calls)


<<<<<<< HEAD
class TestUncollectedWarnings(tests.TestCase):
    """Check a test case still alive after being run emits a warning"""

    class Test(tests.TestCase):
        def test_pass(self):
            pass
        def test_self_ref(self):
            self.also_self = self.test_self_ref
        def test_skip(self):
            self.skip("Don't need")

    def _get_suite(self):
        return TestUtil.TestSuite([
            self.Test("test_pass"),
            self.Test("test_self_ref"),
            self.Test("test_skip"),
            ])

    def _run_selftest_with_suite(self, **kwargs):
        sio = StringIO()
        gc_on = gc.isenabled()
        if gc_on:
            gc.disable()
        try:
            tests.selftest(test_suite_factory=self._get_suite, stream=sio,
                **kwargs)
        finally:
            if gc_on:
                gc.enable()
        output = sio.getvalue()
        self.assertNotContainsRe(output, "Uncollected test case.*test_pass")
        self.assertContainsRe(output, "Uncollected test case.*test_self_ref")
        return output

    def test_testsuite(self):
        self._run_selftest_with_suite()

    def test_pattern(self):
        out = self._run_selftest_with_suite(pattern="test_(?:pass|self_ref)$")
        self.assertNotContainsRe(out, "test_skip")

    def test_exclude_pattern(self):
        out = self._run_selftest_with_suite(exclude_pattern="test_skip$")
        self.assertNotContainsRe(out, "test_skip")

    def test_random_seed(self):
        self._run_selftest_with_suite(random_seed="now")

    def test_matching_tests_first(self):
        self._run_selftest_with_suite(matching_tests_first=True,
            pattern="test_self_ref$")

    def test_starting_with_and_exclude(self):
        out = self._run_selftest_with_suite(starting_with=["bt."],
            exclude_pattern="test_skip$")
        self.assertNotContainsRe(out, "test_skip")

    def test_additonal_decorator(self):
        out = self._run_selftest_with_suite(
            suite_decorators=[tests.TestDecorator])


class TestUncollectedWarningsSubunit(TestUncollectedWarnings):
    """Check warnings from tests staying alive are emitted with subunit"""

    _test_needs_features = [features.subunit]

    def _run_selftest_with_suite(self, **kwargs):
        return TestUncollectedWarnings._run_selftest_with_suite(self,
            runner_class=tests.SubUnitBzrRunner, **kwargs)
=======
class TestEnvironHandling(tests.TestCase):

    def test_overrideEnv_None_called_twice_doesnt_leak(self):
        self.assertFalse('MYVAR' in os.environ)
        self.overrideEnv('MYVAR', '42')
        # We use an embedded test to make sure we fix the _captureVar bug
        class Test(tests.TestCase):
            def test_me(self):
                # The first call save the 42 value
                self.overrideEnv('MYVAR', None)
                self.assertEquals(None, os.environ.get('MYVAR'))
                # Make sure we can call it twice
                self.overrideEnv('MYVAR', None)
                self.assertEquals(None, os.environ.get('MYVAR'))
        output = StringIO()
        result = tests.TextTestResult(output, 0, 1)
        Test('test_me').run(result)
        if not result.wasStrictlySuccessful():
            self.fail(output.getvalue())
        # We get our value back
        self.assertEquals('42', os.environ.get('MYVAR'))


class TestIsolatedEnv(tests.TestCase):
    """Test isolating tests from os.environ.

    Since we use tests that are already isolated from os.environ a bit of care
    should be taken when designing the tests to avoid bootstrap side-effects.
    The tests start an already clean os.environ which allow doing valid
    assertions about which variables are present or not and design tests around
    these assertions.
    """

    class ScratchMonkey(tests.TestCase):

        def test_me(self):
            pass

    def test_basics(self):
        # Make sure we know the definition of BZR_HOME: not part of os.environ
        # for tests.TestCase.
        self.assertTrue('BZR_HOME' in tests.isolated_environ)
        self.assertEquals(None, tests.isolated_environ['BZR_HOME'])
        # Being part of isolated_environ, BZR_HOME should not appear here
        self.assertFalse('BZR_HOME' in os.environ)
        # Make sure we know the definition of LINES: part of os.environ for
        # tests.TestCase
        self.assertTrue('LINES' in tests.isolated_environ)
        self.assertEquals('25', tests.isolated_environ['LINES'])
        self.assertEquals('25', os.environ['LINES'])

    def test_injecting_unknown_variable(self):
        # BZR_HOME is known to be absent from os.environ
        test = self.ScratchMonkey('test_me')
        tests.override_os_environ(test, {'BZR_HOME': 'foo'})
        self.assertEquals('foo', os.environ['BZR_HOME'])
        tests.restore_os_environ(test)
        self.assertFalse('BZR_HOME' in os.environ)

    def test_injecting_known_variable(self):
        test = self.ScratchMonkey('test_me')
        # LINES is known to be present in os.environ
        tests.override_os_environ(test, {'LINES': '42'})
        self.assertEquals('42', os.environ['LINES'])
        tests.restore_os_environ(test)
        self.assertEquals('25', os.environ['LINES'])

    def test_deleting_variable(self):
        test = self.ScratchMonkey('test_me')
        # LINES is known to be present in os.environ
        tests.override_os_environ(test, {'LINES': None})
        self.assertTrue('LINES' not in os.environ)
        tests.restore_os_environ(test)
        self.assertEquals('25', os.environ['LINES'])


class TestDocTestSuiteIsolation(tests.TestCase):
    """Test that `tests.DocTestSuite` isolates doc tests from os.environ.

    Since tests.TestCase alreay provides an isolation from os.environ, we use
    the clean environment as a base for testing. To precisely capture the
    isolation provided by tests.DocTestSuite, we use doctest.DocTestSuite to
    compare against.

    We want to make sure `tests.DocTestSuite` respect `tests.isolated_environ`,
    not `os.environ` so each test overrides it to suit its needs.

    """

    def get_doctest_suite_for_string(self, klass, string):
        class Finder(doctest.DocTestFinder):

            def find(*args, **kwargs):
                test = doctest.DocTestParser().get_doctest(
                    string, {}, 'foo', 'foo.py', 0)
                return [test]

        suite = klass(test_finder=Finder())
        return suite

    def run_doctest_suite_for_string(self, klass, string):
        suite = self.get_doctest_suite_for_string(klass, string)
        output = StringIO()
        result = tests.TextTestResult(output, 0, 1)
        suite.run(result)
        return result, output

    def assertDocTestStringSucceds(self, klass, string):
        result, output = self.run_doctest_suite_for_string(klass, string)
        if not result.wasStrictlySuccessful():
            self.fail(output.getvalue())

    def assertDocTestStringFails(self, klass, string):
        result, output = self.run_doctest_suite_for_string(klass, string)
        if result.wasStrictlySuccessful():
            self.fail(output.getvalue())

    def test_injected_variable(self):
        self.overrideAttr(tests, 'isolated_environ', {'LINES': '42'})
        test = """
            >>> import os
            >>> os.environ['LINES']
            '42'
            """
        # doctest.DocTestSuite fails as it sees '25'
        self.assertDocTestStringFails(doctest.DocTestSuite, test)
        # tests.DocTestSuite sees '42'
        self.assertDocTestStringSucceds(tests.IsolatedDocTestSuite, test)

    def test_deleted_variable(self):
        self.overrideAttr(tests, 'isolated_environ', {'LINES': None})
        test = """
            >>> import os
            >>> os.environ.get('LINES')
            """
        # doctest.DocTestSuite fails as it sees '25'
        self.assertDocTestStringFails(doctest.DocTestSuite, test)
        # tests.DocTestSuite sees None
        self.assertDocTestStringSucceds(tests.IsolatedDocTestSuite, test)
>>>>>>> 3298c5c0
<|MERGE_RESOLUTION|>--- conflicted
+++ resolved
@@ -17,12 +17,8 @@
 """Tests for the test framework."""
 
 from cStringIO import StringIO
-<<<<<<< HEAD
-from doctest import ELLIPSIS
 import gc
-=======
 import doctest
->>>>>>> 3298c5c0
 import os
 import signal
 import sys
@@ -3384,7 +3380,6 @@
         self.assertLength(1, calls)
 
 
-<<<<<<< HEAD
 class TestUncollectedWarnings(tests.TestCase):
     """Check a test case still alive after being run emits a warning"""
 
@@ -3455,7 +3450,8 @@
     def _run_selftest_with_suite(self, **kwargs):
         return TestUncollectedWarnings._run_selftest_with_suite(self,
             runner_class=tests.SubUnitBzrRunner, **kwargs)
-=======
+
+
 class TestEnvironHandling(tests.TestCase):
 
     def test_overrideEnv_None_called_twice_doesnt_leak(self):
@@ -3594,5 +3590,4 @@
         # doctest.DocTestSuite fails as it sees '25'
         self.assertDocTestStringFails(doctest.DocTestSuite, test)
         # tests.DocTestSuite sees None
-        self.assertDocTestStringSucceds(tests.IsolatedDocTestSuite, test)
->>>>>>> 3298c5c0
+        self.assertDocTestStringSucceds(tests.IsolatedDocTestSuite, test)