# Copyright (C) 2005, 2006 by Canonical Ltd
#
# This program is free software; you can redistribute it and/or modify
# it under the terms of the GNU General Public License version 2 as published by
# the Free Software Foundation.
#
# This program is distributed in the hope that it will be useful,
# but WITHOUT ANY WARRANTY; without even the implied warranty of
# MERCHANTABILITY or FITNESS FOR A PARTICULAR PURPOSE.  See the
# GNU General Public License for more details.
#
# You should have received a copy of the GNU General Public License
# along with this program; if not, write to the Free Software
# Foundation, Inc., 59 Temple Place, Suite 330, Boston, MA  02111-1307  USA

"""Tests for the test framework."""

import os
from StringIO import StringIO
import sys
import time
import unittest
import warnings

from bzrlib import osutils
import bzrlib
from bzrlib.progress import _BaseProgressBar
from bzrlib.tests import (
                          ChrootedTestCase,
                          TestCase,
                          TestCaseInTempDir,
                          TestCaseWithTransport,
                          TestSkipped,
                          TestSuite,
                          TextTestRunner,
                          )
from bzrlib.tests.TestUtil import _load_module_by_name
import bzrlib.errors as errors
from bzrlib import symbol_versioning
from bzrlib.symbol_versioning import zero_ten, zero_eleven
from bzrlib.trace import note
from bzrlib.version import _get_bzr_source_tree


class SelftestTests(TestCase):

    def test_import_tests(self):
        mod = _load_module_by_name('bzrlib.tests.test_selftest')
        self.assertEqual(mod.SelftestTests, SelftestTests)

    def test_import_test_failure(self):
        self.assertRaises(ImportError,
                          _load_module_by_name,
                          'bzrlib.no-name-yet')


class MetaTestLog(TestCase):

    def test_logging(self):
        """Test logs are captured when a test fails."""
        self.log('a test message')
        self._log_file.flush()
        self.assertContainsRe(self._get_log(), 'a test message\n')


class TestTreeShape(TestCaseInTempDir):

    def test_unicode_paths(self):
        filename = u'hell\u00d8'
        try:
            self.build_tree_contents([(filename, 'contents of hello')])
        except UnicodeEncodeError:
            raise TestSkipped("can't build unicode working tree in "
                "filesystem encoding %s" % sys.getfilesystemencoding())
        self.failUnlessExists(filename)


class TestTransportProviderAdapter(TestCase):
    """A group of tests that test the transport implementation adaption core.

    This is a meta test that the tests are applied to all available 
    transports.

    This will be generalised in the future which is why it is in this 
    test file even though it is specific to transport tests at the moment.
    """

    def test_get_transport_permutations(self):
        # this checks that we the module get_test_permutations call
        # is made by the adapter get_transport_test_permitations method.
        class MockModule(object):
            def get_test_permutations(self):
                return sample_permutation
        sample_permutation = [(1,2), (3,4)]
        from bzrlib.transport import TransportTestProviderAdapter
        adapter = TransportTestProviderAdapter()
        self.assertEqual(sample_permutation,
                         adapter.get_transport_test_permutations(MockModule()))

    def test_adapter_checks_all_modules(self):
        # this checks that the adapter returns as many permurtations as
        # there are in all the registered# transport modules for there
        # - we assume if this matches its probably doing the right thing
        # especially in combination with the tests for setting the right
        # classes below.
        from bzrlib.transport import (TransportTestProviderAdapter,
                                      _get_transport_modules
                                      )
        modules = _get_transport_modules()
        permutation_count = 0
        for module in modules:
            try:
                permutation_count += len(reduce(getattr, 
                    (module + ".get_test_permutations").split('.')[1:],
                     __import__(module))())
            except errors.DependencyNotPresent:
                pass
        input_test = TestTransportProviderAdapter(
            "test_adapter_sets_transport_class")
        adapter = TransportTestProviderAdapter()
        self.assertEqual(permutation_count,
                         len(list(iter(adapter.adapt(input_test)))))

    def test_adapter_sets_transport_class(self):
        # Check that the test adapter inserts a transport and server into the
        # generated test.
        #
        # This test used to know about all the possible transports and the
        # order they were returned but that seems overly brittle (mbp
        # 20060307)
        input_test = TestTransportProviderAdapter(
            "test_adapter_sets_transport_class")
        from bzrlib.transport import TransportTestProviderAdapter
        suite = TransportTestProviderAdapter().adapt(input_test)
        tests = list(iter(suite))
        self.assertTrue(len(tests) > 6)
        # there are at least that many builtin transports
        one_test = tests[0]
        self.assertTrue(issubclass(one_test.transport_class, 
                                   bzrlib.transport.Transport))
        self.assertTrue(issubclass(one_test.transport_server, 
                                   bzrlib.transport.Server))


class TestBranchProviderAdapter(TestCase):
    """A group of tests that test the branch implementation test adapter."""

    def test_adapted_tests(self):
        # check that constructor parameters are passed through to the adapted
        # test.
        from bzrlib.branch import BranchTestProviderAdapter
        input_test = TestBranchProviderAdapter(
            "test_adapted_tests")
        server1 = "a"
        server2 = "b"
        formats = [("c", "C"), ("d", "D")]
        adapter = BranchTestProviderAdapter(server1, server2, formats)
        suite = adapter.adapt(input_test)
        tests = list(iter(suite))
        self.assertEqual(2, len(tests))
        self.assertEqual(tests[0].branch_format, formats[0][0])
        self.assertEqual(tests[0].bzrdir_format, formats[0][1])
        self.assertEqual(tests[0].transport_server, server1)
        self.assertEqual(tests[0].transport_readonly_server, server2)
        self.assertEqual(tests[1].branch_format, formats[1][0])
        self.assertEqual(tests[1].bzrdir_format, formats[1][1])
        self.assertEqual(tests[1].transport_server, server1)
        self.assertEqual(tests[1].transport_readonly_server, server2)


class TestBzrDirProviderAdapter(TestCase):
    """A group of tests that test the bzr dir implementation test adapter."""

    def test_adapted_tests(self):
        # check that constructor parameters are passed through to the adapted
        # test.
        from bzrlib.bzrdir import BzrDirTestProviderAdapter
        input_test = TestBzrDirProviderAdapter(
            "test_adapted_tests")
        server1 = "a"
        server2 = "b"
        formats = ["c", "d"]
        adapter = BzrDirTestProviderAdapter(server1, server2, formats)
        suite = adapter.adapt(input_test)
        tests = list(iter(suite))
        self.assertEqual(2, len(tests))
        self.assertEqual(tests[0].bzrdir_format, formats[0])
        self.assertEqual(tests[0].transport_server, server1)
        self.assertEqual(tests[0].transport_readonly_server, server2)
        self.assertEqual(tests[1].bzrdir_format, formats[1])
        self.assertEqual(tests[1].transport_server, server1)
        self.assertEqual(tests[1].transport_readonly_server, server2)


class TestRepositoryProviderAdapter(TestCase):
    """A group of tests that test the repository implementation test adapter."""

    def test_adapted_tests(self):
        # check that constructor parameters are passed through to the adapted
        # test.
        from bzrlib.repository import RepositoryTestProviderAdapter
        input_test = TestRepositoryProviderAdapter(
            "test_adapted_tests")
        server1 = "a"
        server2 = "b"
        formats = [("c", "C"), ("d", "D")]
        adapter = RepositoryTestProviderAdapter(server1, server2, formats)
        suite = adapter.adapt(input_test)
        tests = list(iter(suite))
        self.assertEqual(2, len(tests))
        self.assertEqual(tests[0].bzrdir_format, formats[0][1])
        self.assertEqual(tests[0].repository_format, formats[0][0])
        self.assertEqual(tests[0].transport_server, server1)
        self.assertEqual(tests[0].transport_readonly_server, server2)
        self.assertEqual(tests[1].bzrdir_format, formats[1][1])
        self.assertEqual(tests[1].repository_format, formats[1][0])
        self.assertEqual(tests[1].transport_server, server1)
        self.assertEqual(tests[1].transport_readonly_server, server2)


class TestInterRepositoryProviderAdapter(TestCase):
    """A group of tests that test the InterRepository test adapter."""

    def test_adapted_tests(self):
        # check that constructor parameters are passed through to the adapted
        # test.
        from bzrlib.repository import InterRepositoryTestProviderAdapter
        input_test = TestInterRepositoryProviderAdapter(
            "test_adapted_tests")
        server1 = "a"
        server2 = "b"
        formats = [(str, "C1", "C2"), (int, "D1", "D2")]
        adapter = InterRepositoryTestProviderAdapter(server1, server2, formats)
        suite = adapter.adapt(input_test)
        tests = list(iter(suite))
        self.assertEqual(2, len(tests))
        self.assertEqual(tests[0].interrepo_class, formats[0][0])
        self.assertEqual(tests[0].repository_format, formats[0][1])
        self.assertEqual(tests[0].repository_format_to, formats[0][2])
        self.assertEqual(tests[0].transport_server, server1)
        self.assertEqual(tests[0].transport_readonly_server, server2)
        self.assertEqual(tests[1].interrepo_class, formats[1][0])
        self.assertEqual(tests[1].repository_format, formats[1][1])
        self.assertEqual(tests[1].repository_format_to, formats[1][2])
        self.assertEqual(tests[1].transport_server, server1)
        self.assertEqual(tests[1].transport_readonly_server, server2)


class TestInterVersionedFileProviderAdapter(TestCase):
    """A group of tests that test the InterVersionedFile test adapter."""

    def test_adapted_tests(self):
        # check that constructor parameters are passed through to the adapted
        # test.
        from bzrlib.versionedfile import InterVersionedFileTestProviderAdapter
        input_test = TestInterRepositoryProviderAdapter(
            "test_adapted_tests")
        server1 = "a"
        server2 = "b"
        formats = [(str, "C1", "C2"), (int, "D1", "D2")]
        adapter = InterVersionedFileTestProviderAdapter(server1, server2, formats)
        suite = adapter.adapt(input_test)
        tests = list(iter(suite))
        self.assertEqual(2, len(tests))
        self.assertEqual(tests[0].interversionedfile_class, formats[0][0])
        self.assertEqual(tests[0].versionedfile_factory, formats[0][1])
        self.assertEqual(tests[0].versionedfile_factory_to, formats[0][2])
        self.assertEqual(tests[0].transport_server, server1)
        self.assertEqual(tests[0].transport_readonly_server, server2)
        self.assertEqual(tests[1].interversionedfile_class, formats[1][0])
        self.assertEqual(tests[1].versionedfile_factory, formats[1][1])
        self.assertEqual(tests[1].versionedfile_factory_to, formats[1][2])
        self.assertEqual(tests[1].transport_server, server1)
        self.assertEqual(tests[1].transport_readonly_server, server2)


class TestRevisionStoreProviderAdapter(TestCase):
    """A group of tests that test the RevisionStore test adapter."""

    def test_adapted_tests(self):
        # check that constructor parameters are passed through to the adapted
        # test.
        from bzrlib.store.revision import RevisionStoreTestProviderAdapter
        input_test = TestRevisionStoreProviderAdapter(
            "test_adapted_tests")
        # revision stores need a store factory - i.e. RevisionKnit
        #, a readonly and rw transport 
        # transport servers:
        server1 = "a"
        server2 = "b"
        store_factories = ["c", "d"]
        adapter = RevisionStoreTestProviderAdapter(server1, server2, store_factories)
        suite = adapter.adapt(input_test)
        tests = list(iter(suite))
        self.assertEqual(2, len(tests))
        self.assertEqual(tests[0].store_factory, store_factories[0][0])
        self.assertEqual(tests[0].transport_server, server1)
        self.assertEqual(tests[0].transport_readonly_server, server2)
        self.assertEqual(tests[1].store_factory, store_factories[1][0])
        self.assertEqual(tests[1].transport_server, server1)
        self.assertEqual(tests[1].transport_readonly_server, server2)


class TestWorkingTreeProviderAdapter(TestCase):
    """A group of tests that test the workingtree implementation test adapter."""

    def test_adapted_tests(self):
        # check that constructor parameters are passed through to the adapted
        # test.
        from bzrlib.workingtree import WorkingTreeTestProviderAdapter
        input_test = TestWorkingTreeProviderAdapter(
            "test_adapted_tests")
        server1 = "a"
        server2 = "b"
        formats = [("c", "C"), ("d", "D")]
        adapter = WorkingTreeTestProviderAdapter(server1, server2, formats)
        suite = adapter.adapt(input_test)
        tests = list(iter(suite))
        self.assertEqual(2, len(tests))
        self.assertEqual(tests[0].workingtree_format, formats[0][0])
        self.assertEqual(tests[0].bzrdir_format, formats[0][1])
        self.assertEqual(tests[0].transport_server, server1)
        self.assertEqual(tests[0].transport_readonly_server, server2)
        self.assertEqual(tests[1].workingtree_format, formats[1][0])
        self.assertEqual(tests[1].bzrdir_format, formats[1][1])
        self.assertEqual(tests[1].transport_server, server1)
        self.assertEqual(tests[1].transport_readonly_server, server2)


class TestTreeProviderAdapter(TestCase):
    """Test the setup of tree_implementation tests."""

    def test_adapted_tests(self):
        # the tree implementation adapter is meant to setup one instance for
        # each working tree format, and one additional instance that will
        # use the default wt format, but create a revision tree for the tests.
        # this means that the wt ones should have the workingtree_to_test_tree
        # attribute set to 'return_parameter' and the revision one set to
        # revision_tree_from_workingtree.

        from bzrlib.tests.tree_implementations import (
            TreeTestProviderAdapter,
            return_parameter,
            revision_tree_from_workingtree
            )
        from bzrlib.workingtree import WorkingTreeFormat
        input_test = TestTreeProviderAdapter(
            "test_adapted_tests")
        server1 = "a"
        server2 = "b"
        formats = [("c", "C"), ("d", "D")]
        adapter = TreeTestProviderAdapter(server1, server2, formats)
        suite = adapter.adapt(input_test)
        tests = list(iter(suite))
        self.assertEqual(3, len(tests))
        default_format = WorkingTreeFormat.get_default_format()
        self.assertEqual(tests[0].workingtree_format, formats[0][0])
        self.assertEqual(tests[0].bzrdir_format, formats[0][1])
        self.assertEqual(tests[0].transport_server, server1)
        self.assertEqual(tests[0].transport_readonly_server, server2)
        self.assertEqual(tests[0].workingtree_to_test_tree, return_parameter)
        self.assertEqual(tests[1].workingtree_format, formats[1][0])
        self.assertEqual(tests[1].bzrdir_format, formats[1][1])
        self.assertEqual(tests[1].transport_server, server1)
        self.assertEqual(tests[1].transport_readonly_server, server2)
        self.assertEqual(tests[1].workingtree_to_test_tree, return_parameter)
        self.assertEqual(tests[2].workingtree_format, default_format)
        self.assertEqual(tests[2].bzrdir_format, default_format._matchingbzrdir)
        self.assertEqual(tests[2].transport_server, server1)
        self.assertEqual(tests[2].transport_readonly_server, server2)
        self.assertEqual(tests[2].workingtree_to_test_tree,
            revision_tree_from_workingtree)


class TestInterTreeProviderAdapter(TestCase):
    """A group of tests that test the InterTreeTestAdapter."""

    def test_adapted_tests(self):
        # check that constructor parameters are passed through to the adapted
        # test.
        # for InterTree tests we want the machinery to bring up two trees in
        # each instance: the base one, and the one we are interacting with.
        # because each optimiser can be direction specific, we need to test
        # each optimiser in its chosen direction.
        # unlike the TestProviderAdapter we dont want to automatically add a
        # parameterised one for WorkingTree - the optimisers will tell us what
        # ones to add.
        from bzrlib.tests.tree_implementations import (
            return_parameter,
            revision_tree_from_workingtree
            )
        from bzrlib.tests.intertree_implementations import (
            InterTreeTestProviderAdapter,
            )
        from bzrlib.workingtree import WorkingTreeFormat2, WorkingTreeFormat3
        input_test = TestInterTreeProviderAdapter(
            "test_adapted_tests")
        server1 = "a"
        server2 = "b"
        format1 = WorkingTreeFormat2()
        format2 = WorkingTreeFormat3()
        formats = [(str, format1, format2, False, True),
            (int, format2, format1, False, True)]
        adapter = InterTreeTestProviderAdapter(server1, server2, formats)
        suite = adapter.adapt(input_test)
        tests = list(iter(suite))
        self.assertEqual(2, len(tests))
        self.assertEqual(tests[0].intertree_class, formats[0][0])
        self.assertEqual(tests[0].workingtree_format, formats[0][1])
        self.assertEqual(tests[0].workingtree_to_test_tree, formats[0][2])
        self.assertEqual(tests[0].workingtree_format_to, formats[0][3])
        self.assertEqual(tests[0].workingtree_to_test_tree_to, formats[0][4])
        self.assertEqual(tests[0].transport_server, server1)
        self.assertEqual(tests[0].transport_readonly_server, server2)
        self.assertEqual(tests[1].intertree_class, formats[1][0])
        self.assertEqual(tests[1].workingtree_format, formats[1][1])
        self.assertEqual(tests[1].workingtree_to_test_tree, formats[1][2])
        self.assertEqual(tests[1].workingtree_format_to, formats[1][3])
        self.assertEqual(tests[1].workingtree_to_test_tree_to, formats[1][4])
        self.assertEqual(tests[1].transport_server, server1)
        self.assertEqual(tests[1].transport_readonly_server, server2)


<<<<<<< HEAD
=======
class TestTestCaseInTempDir(TestCaseInTempDir):

    def test_home_is_not_working(self):
        self.assertNotEqual(self.test_dir, self.test_home_dir)
        cwd = osutils.getcwd()
        self.assertEqual(self.test_dir, cwd)
        self.assertEqual(self.test_home_dir, os.environ['HOME'])


>>>>>>> 4532a267
class TestTestCaseWithTransport(TestCaseWithTransport):
    """Tests for the convenience functions TestCaseWithTransport introduces."""

    def test_get_readonly_url_none(self):
        from bzrlib.transport import get_transport
        from bzrlib.transport.memory import MemoryServer
        from bzrlib.transport.readonly import ReadonlyTransportDecorator
        self.transport_server = MemoryServer
        self.transport_readonly_server = None
        # calling get_readonly_transport() constructs a decorator on the url
        # for the server
        url = self.get_readonly_url()
        url2 = self.get_readonly_url('foo/bar')
        t = get_transport(url)
        t2 = get_transport(url2)
        self.failUnless(isinstance(t, ReadonlyTransportDecorator))
        self.failUnless(isinstance(t2, ReadonlyTransportDecorator))
        self.assertEqual(t2.base[:-1], t.abspath('foo/bar'))

    def test_get_readonly_url_http(self):
        from bzrlib.transport import get_transport
        from bzrlib.transport.local import LocalRelpathServer
        from bzrlib.transport.http import HttpServer, HttpTransportBase
        self.transport_server = LocalRelpathServer
        self.transport_readonly_server = HttpServer
        # calling get_readonly_transport() gives us a HTTP server instance.
        url = self.get_readonly_url()
        url2 = self.get_readonly_url('foo/bar')
        # the transport returned may be any HttpTransportBase subclass
        t = get_transport(url)
        t2 = get_transport(url2)
        self.failUnless(isinstance(t, HttpTransportBase))
        self.failUnless(isinstance(t2, HttpTransportBase))
        self.assertEqual(t2.base[:-1], t.abspath('foo/bar'))

    def test_is_directory(self):
        """Test assertIsDirectory assertion"""
        t = self.get_transport()
        self.build_tree(['a_dir/', 'a_file'], transport=t)
        self.assertIsDirectory('a_dir', t)
        self.assertRaises(AssertionError, self.assertIsDirectory, 'a_file', t)
        self.assertRaises(AssertionError, self.assertIsDirectory, 'not_here', t)


class TestChrootedTest(ChrootedTestCase):

    def test_root_is_root(self):
        from bzrlib.transport import get_transport
        t = get_transport(self.get_readonly_url())
        url = t.base
        self.assertEqual(url, t.clone('..').base)


class MockProgress(_BaseProgressBar):
    """Progress-bar standin that records calls.

    Useful for testing pb using code.
    """

    def __init__(self):
        _BaseProgressBar.__init__(self)
        self.calls = []

    def tick(self):
        self.calls.append(('tick',))

    def update(self, msg=None, current=None, total=None):
        self.calls.append(('update', msg, current, total))

    def clear(self):
        self.calls.append(('clear',))

    def note(self, msg, *args):
        self.calls.append(('note', msg, args))


class TestTestResult(TestCase):

    def test_progress_bar_style_quiet(self):
        # test using a progress bar.
        dummy_test = TestTestResult('test_progress_bar_style_quiet')
        dummy_error = (Exception, None, [])
        mypb = MockProgress()
        mypb.update('Running tests', 0, 4)
        last_calls = mypb.calls[:]

        result = bzrlib.tests._MyResult(self._log_file,
                                        descriptions=0,
                                        verbosity=1,
                                        pb=mypb)
        self.assertEqual(last_calls, mypb.calls)

        def shorten(s):
            """Shorten a string based on the terminal width"""
            return result._ellipsise_unimportant_words(s,
                                 osutils.terminal_width())

        # an error 
        result.startTest(dummy_test)
        # starting a test prints the test name
        last_calls += [('update', '...tyle_quiet', 0, None)]
        self.assertEqual(last_calls, mypb.calls)
        result.addError(dummy_test, dummy_error)
        last_calls += [('update', 'ERROR        ', 1, None),
                       ('note', shorten(dummy_test.id() + ': ERROR'), ())
                      ]
        self.assertEqual(last_calls, mypb.calls)

        # a failure
        result.startTest(dummy_test)
        last_calls += [('update', '...tyle_quiet', 1, None)]
        self.assertEqual(last_calls, mypb.calls)
        last_calls += [('update', 'FAIL         ', 2, None),
                       ('note', shorten(dummy_test.id() + ': FAIL'), ())
                      ]
        result.addFailure(dummy_test, dummy_error)
        self.assertEqual(last_calls, mypb.calls)

        # a success
        result.startTest(dummy_test)
        last_calls += [('update', '...tyle_quiet', 2, None)]
        self.assertEqual(last_calls, mypb.calls)
        result.addSuccess(dummy_test)
        last_calls += [('update', 'OK           ', 3, None)]
        self.assertEqual(last_calls, mypb.calls)

        # a skip
        result.startTest(dummy_test)
        last_calls += [('update', '...tyle_quiet', 3, None)]
        self.assertEqual(last_calls, mypb.calls)
        result.addSkipped(dummy_test, dummy_error)
        last_calls += [('update', 'SKIP         ', 4, None)]
        self.assertEqual(last_calls, mypb.calls)

    def test_elapsed_time_with_benchmarking(self):
        result = bzrlib.tests._MyResult(self._log_file,
                                        descriptions=0,
                                        verbosity=1,
                                        )
        result._recordTestStartTime()
        time.sleep(0.003)
        result.extractBenchmarkTime(self)
        timed_string = result._testTimeString()
        # without explicit benchmarking, we should get a simple time.
        self.assertContainsRe(timed_string, "^         [ 1-9][0-9]ms$")
        # if a benchmark time is given, we want a x of y style result.
        self.time(time.sleep, 0.001)
        result.extractBenchmarkTime(self)
        timed_string = result._testTimeString()
        self.assertContainsRe(timed_string, "^   [ 1-9][0-9]ms/   [ 1-9][0-9]ms$")
        # extracting the time from a non-bzrlib testcase sets to None
        result._recordTestStartTime()
        result.extractBenchmarkTime(
            unittest.FunctionTestCase(self.test_elapsed_time_with_benchmarking))
        timed_string = result._testTimeString()
        self.assertContainsRe(timed_string, "^         [ 1-9][0-9]ms$")
        # cheat. Yes, wash thy mouth out with soap.
        self._benchtime = None

    def test_assigned_benchmark_file_stores_date(self):
        output = StringIO()
        result = bzrlib.tests._MyResult(self._log_file,
                                        descriptions=0,
                                        verbosity=1,
                                        bench_history=output
                                        )
        output_string = output.getvalue()
        # if you are wondering about the regexp please read the comment in
        # test_bench_history (bzrlib.tests.test_selftest.TestRunner)
        # XXX: what comment?  -- Andrew Bennetts
        self.assertContainsRe(output_string, "--date [0-9.]+")

    def test_benchhistory_records_test_times(self):
        result_stream = StringIO()
        result = bzrlib.tests._MyResult(
            self._log_file,
            descriptions=0,
            verbosity=1,
            bench_history=result_stream
            )

        # we want profile a call and check that its test duration is recorded
        # make a new test instance that when run will generate a benchmark
        example_test_case = TestTestResult("_time_hello_world_encoding")
        # execute the test, which should succeed and record times
        example_test_case.run(result)
        lines = result_stream.getvalue().splitlines()
        self.assertEqual(2, len(lines))
        self.assertContainsRe(lines[1],
            " *[0-9]+ms bzrlib.tests.test_selftest.TestTestResult"
            "._time_hello_world_encoding")
 
    def _time_hello_world_encoding(self):
        """Profile two sleep calls
        
        This is used to exercise the test framework.
        """
        self.time(unicode, 'hello', errors='replace')
        self.time(unicode, 'world', errors='replace')

    def test_lsprofiling(self):
        """Verbose test result prints lsprof statistics from test cases."""
        try:
            import bzrlib.lsprof
        except ImportError:
            raise TestSkipped("lsprof not installed.")
        result_stream = StringIO()
        result = bzrlib.tests._MyResult(
            unittest._WritelnDecorator(result_stream),
            descriptions=0,
            verbosity=2,
            )
        # we want profile a call of some sort and check it is output by
        # addSuccess. We dont care about addError or addFailure as they
        # are not that interesting for performance tuning.
        # make a new test instance that when run will generate a profile
        example_test_case = TestTestResult("_time_hello_world_encoding")
        example_test_case._gather_lsprof_in_benchmarks = True
        # execute the test, which should succeed and record profiles
        example_test_case.run(result)
        # lsprofile_something()
        # if this worked we want 
        # LSProf output for <built in function unicode> (['hello'], {'errors': 'replace'})
        #    CallCount    Recursive    Total(ms)   Inline(ms) module:lineno(function)
        # (the lsprof header)
        # ... an arbitrary number of lines
        # and the function call which is time.sleep.
        #           1        0            ???         ???       ???(sleep) 
        # and then repeated but with 'world', rather than 'hello'.
        # this should appear in the output stream of our test result.
        output = result_stream.getvalue()
        self.assertContainsRe(output,
            r"LSProf output for <type 'unicode'>\(\('hello',\), {'errors': 'replace'}\)")
        self.assertContainsRe(output,
            r" *CallCount *Recursive *Total\(ms\) *Inline\(ms\) *module:lineno\(function\)\n")
        self.assertContainsRe(output,
            r"( +1 +0 +0\.\d+ +0\.\d+ +<method 'disable' of '_lsprof\.Profiler' objects>\n)?")
        self.assertContainsRe(output,
            r"LSProf output for <type 'unicode'>\(\('world',\), {'errors': 'replace'}\)\n")


class TestRunner(TestCase):

    def dummy_test(self):
        pass

    def run_test_runner(self, testrunner, test):
        """Run suite in testrunner, saving global state and restoring it.

        This current saves and restores:
        TestCaseInTempDir.TEST_ROOT
        
        There should be no tests in this file that use bzrlib.tests.TextTestRunner
        without using this convenience method, because of our use of global state.
        """
        old_root = TestCaseInTempDir.TEST_ROOT
        try:
            TestCaseInTempDir.TEST_ROOT = None
            return testrunner.run(test)
        finally:
            TestCaseInTempDir.TEST_ROOT = old_root

    def test_accepts_and_uses_pb_parameter(self):
        test = TestRunner('dummy_test')
        mypb = MockProgress()
        self.assertEqual([], mypb.calls)
        runner = TextTestRunner(stream=self._log_file, pb=mypb)
        result = self.run_test_runner(runner, test)
        self.assertEqual(1, result.testsRun)
        self.assertEqual(('update', 'Running tests', 0, 1), mypb.calls[0])
        self.assertEqual(('update', '...dummy_test', 0, None), mypb.calls[1])
        self.assertEqual(('update', 'OK           ', 1, None), mypb.calls[2])
        self.assertEqual(('update', 'Cleaning up', 0, 1), mypb.calls[3])
        self.assertEqual(('clear',), mypb.calls[4])
        self.assertEqual(5, len(mypb.calls))

    def test_skipped_test(self):
        # run a test that is skipped, and check the suite as a whole still
        # succeeds.
        # skipping_test must be hidden in here so it's not run as a real test
        def skipping_test():
            raise TestSkipped('test intentionally skipped')
        runner = TextTestRunner(stream=self._log_file, keep_output=True)
        test = unittest.FunctionTestCase(skipping_test)
        result = self.run_test_runner(runner, test)
        self.assertTrue(result.wasSuccessful())

    def test_bench_history(self):
        # tests that the running the benchmark produces a history file
        # containing a timestamp and the revision id of the bzrlib source which
        # was tested.
        workingtree = _get_bzr_source_tree()
        test = TestRunner('dummy_test')
        output = StringIO()
        runner = TextTestRunner(stream=self._log_file, bench_history=output)
        result = self.run_test_runner(runner, test)
        output_string = output.getvalue()
        self.assertContainsRe(output_string, "--date [0-9.]+")
        if workingtree is not None:
            revision_id = workingtree.get_parent_ids()[0]
            self.assertEndsWith(output_string.rstrip(), revision_id)


class TestTestCase(TestCase):
    """Tests that test the core bzrlib TestCase."""

    def inner_test(self):
        # the inner child test
        note("inner_test")

    def outer_child(self):
        # the outer child test
        note("outer_start")
        self.inner_test = TestTestCase("inner_child")
        result = bzrlib.tests._MyResult(self._log_file,
                                        descriptions=0,
                                        verbosity=1)
        self.inner_test.run(result)
        note("outer finish")

    def test_trace_nesting(self):
        # this tests that each test case nests its trace facility correctly.
        # we do this by running a test case manually. That test case (A)
        # should setup a new log, log content to it, setup a child case (B),
        # which should log independently, then case (A) should log a trailer
        # and return.
        # we do two nested children so that we can verify the state of the 
        # logs after the outer child finishes is correct, which a bad clean
        # up routine in tearDown might trigger a fault in our test with only
        # one child, we should instead see the bad result inside our test with
        # the two children.
        # the outer child test
        original_trace = bzrlib.trace._trace_file
        outer_test = TestTestCase("outer_child")
        result = bzrlib.tests._MyResult(self._log_file,
                                        descriptions=0,
                                        verbosity=1)
        outer_test.run(result)
        self.assertEqual(original_trace, bzrlib.trace._trace_file)

    def method_that_times_a_bit_twice(self):
        # call self.time twice to ensure it aggregates
        self.time(time.sleep, 0.007)
        self.time(time.sleep, 0.007)

    def test_time_creates_benchmark_in_result(self):
        """Test that the TestCase.time() method accumulates a benchmark time."""
        sample_test = TestTestCase("method_that_times_a_bit_twice")
        output_stream = StringIO()
        result = bzrlib.tests._MyResult(
            unittest._WritelnDecorator(output_stream),
            descriptions=0,
            verbosity=2)
        sample_test.run(result)
        self.assertContainsRe(
            output_stream.getvalue(),
            "[1-9][0-9]ms/   [1-9][0-9]ms\n$")
        
    def test__gather_lsprof_in_benchmarks(self):
        """When _gather_lsprof_in_benchmarks is on, accumulate profile data.
        
        Each self.time() call is individually and separately profiled.
        """
        try:
            import bzrlib.lsprof
        except ImportError:
            raise TestSkipped("lsprof not installed.")
        # overrides the class member with an instance member so no cleanup 
        # needed.
        self._gather_lsprof_in_benchmarks = True
        self.time(time.sleep, 0.000)
        self.time(time.sleep, 0.003)
        self.assertEqual(2, len(self._benchcalls))
        self.assertEqual((time.sleep, (0.000,), {}), self._benchcalls[0][0])
        self.assertEqual((time.sleep, (0.003,), {}), self._benchcalls[1][0])
        self.assertIsInstance(self._benchcalls[0][1], bzrlib.lsprof.Stats)
        self.assertIsInstance(self._benchcalls[1][1], bzrlib.lsprof.Stats)


@symbol_versioning.deprecated_function(zero_eleven)
def sample_deprecated_function():
    """A deprecated function to test applyDeprecated with."""
    return 2


def sample_undeprecated_function(a_param):
    """A undeprecated function to test applyDeprecated with."""


class ApplyDeprecatedHelper(object):
    """A helper class for ApplyDeprecated tests."""

    @symbol_versioning.deprecated_method(zero_eleven)
    def sample_deprecated_method(self, param_one):
        """A deprecated method for testing with."""
        return param_one

    def sample_normal_method(self):
        """A undeprecated method."""

    @symbol_versioning.deprecated_method(zero_ten)
    def sample_nested_deprecation(self):
        return sample_deprecated_function()


class TestExtraAssertions(TestCase):
    """Tests for new test assertions in bzrlib test suite"""

    def test_assert_isinstance(self):
        self.assertIsInstance(2, int)
        self.assertIsInstance(u'', basestring)
        self.assertRaises(AssertionError, self.assertIsInstance, None, int)
        self.assertRaises(AssertionError, self.assertIsInstance, 23.3, int)

    def test_assertEndsWith(self):
        self.assertEndsWith('foo', 'oo')
        self.assertRaises(AssertionError, self.assertEndsWith, 'o', 'oo')

    def test_applyDeprecated_not_deprecated(self):
        sample_object = ApplyDeprecatedHelper()
        # calling an undeprecated callable raises an assertion
        self.assertRaises(AssertionError, self.applyDeprecated, zero_eleven,
            sample_object.sample_normal_method)
        self.assertRaises(AssertionError, self.applyDeprecated, zero_eleven,
            sample_undeprecated_function, "a param value")
        # calling a deprecated callable (function or method) with the wrong
        # expected deprecation fails.
        self.assertRaises(AssertionError, self.applyDeprecated, zero_ten,
            sample_object.sample_deprecated_method, "a param value")
        self.assertRaises(AssertionError, self.applyDeprecated, zero_ten,
            sample_deprecated_function)
        # calling a deprecated callable (function or method) with the right
        # expected deprecation returns the functions result.
        self.assertEqual("a param value", self.applyDeprecated(zero_eleven,
            sample_object.sample_deprecated_method, "a param value"))
        self.assertEqual(2, self.applyDeprecated(zero_eleven,
            sample_deprecated_function))
        # calling a nested deprecation with the wrong deprecation version
        # fails even if a deeper nested function was deprecated with the 
        # supplied version.
        self.assertRaises(AssertionError, self.applyDeprecated,
            zero_eleven, sample_object.sample_nested_deprecation)
        # calling a nested deprecation with the right deprecation value
        # returns the calls result.
        self.assertEqual(2, self.applyDeprecated(zero_ten,
            sample_object.sample_nested_deprecation))

    def test_callDeprecated(self):
        def testfunc(be_deprecated, result=None):
            if be_deprecated is True:
                symbol_versioning.warn('i am deprecated', DeprecationWarning, 
                                       stacklevel=1)
            return result
        result = self.callDeprecated(['i am deprecated'], testfunc, True)
        self.assertIs(None, result)
        result = self.callDeprecated([], testfunc, False, 'result')
        self.assertEqual('result', result)
        self.callDeprecated(['i am deprecated'], testfunc, be_deprecated=True)
        self.callDeprecated([], testfunc, be_deprecated=False)


class TestConvenienceMakers(TestCaseWithTransport):
    """Test for the make_* convenience functions."""

    def test_make_branch_and_tree_with_format(self):
        # we should be able to supply a format to make_branch_and_tree
        self.make_branch_and_tree('a', format=bzrlib.bzrdir.BzrDirMetaFormat1())
        self.make_branch_and_tree('b', format=bzrlib.bzrdir.BzrDirFormat6())
        self.assertIsInstance(bzrlib.bzrdir.BzrDir.open('a')._format,
                              bzrlib.bzrdir.BzrDirMetaFormat1)
        self.assertIsInstance(bzrlib.bzrdir.BzrDir.open('b')._format,
                              bzrlib.bzrdir.BzrDirFormat6)


class TestSelftest(TestCase):
    """Tests of bzrlib.tests.selftest."""

    def test_selftest_benchmark_parameter_invokes_test_suite__benchmark__(self):
        factory_called = []
        def factory():
            factory_called.append(True)
            return TestSuite()
        out = StringIO()
        err = StringIO()
        self.apply_redirected(out, err, None, bzrlib.tests.selftest, 
            test_suite_factory=factory)
        self.assertEqual([True], factory_called)<|MERGE_RESOLUTION|>--- conflicted
+++ resolved
@@ -421,8 +421,6 @@
         self.assertEqual(tests[1].transport_readonly_server, server2)
 
 
-<<<<<<< HEAD
-=======
 class TestTestCaseInTempDir(TestCaseInTempDir):
 
     def test_home_is_not_working(self):
@@ -432,7 +430,6 @@
         self.assertEqual(self.test_home_dir, os.environ['HOME'])
 
 
->>>>>>> 4532a267
 class TestTestCaseWithTransport(TestCaseWithTransport):
     """Tests for the convenience functions TestCaseWithTransport introduces."""
 
