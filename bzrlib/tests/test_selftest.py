# Copyright (C) 2005-2011 Canonical Ltd
#
# This program is free software; you can redistribute it and/or modify
# it under the terms of the GNU General Public License as published by
# the Free Software Foundation; either version 2 of the License, or
# (at your option) any later version.
#
# This program is distributed in the hope that it will be useful,
# but WITHOUT ANY WARRANTY; without even the implied warranty of
# MERCHANTABILITY or FITNESS FOR A PARTICULAR PURPOSE.  See the
# GNU General Public License for more details.
#
# You should have received a copy of the GNU General Public License
# along with this program; if not, write to the Free Software
# Foundation, Inc., 51 Franklin Street, Fifth Floor, Boston, MA 02110-1301 USA

"""Tests for the test framework."""

from cStringIO import StringIO
import gc
import doctest
import os
import signal
import sys
import threading
import time
import unittest
import warnings

from testtools import (
    ExtendedToOriginalDecorator,
    MultiTestResult,
    __version__ as testtools_version,
    )
from testtools.content import Content
from testtools.content_type import ContentType
from testtools.matchers import (
    DocTestMatches,
    Equals,
    )
import testtools.testresult.doubles

import bzrlib
from bzrlib import (
    branchbuilder,
    bzrdir,
    errors,
    hooks,
    lockdir,
    memorytree,
    osutils,
    remote,
    repository,
    symbol_versioning,
    tests,
    transport,
    workingtree,
    workingtree_3,
    workingtree_4,
    )
from bzrlib.repofmt import (
    groupcompress_repo,
    )
from bzrlib.symbol_versioning import (
    deprecated_function,
    deprecated_in,
    deprecated_method,
    )
from bzrlib.tests import (
    features,
    test_lsprof,
    test_server,
    TestUtil,
    )
from bzrlib.trace import note, mutter
from bzrlib.transport import memory


def _test_ids(test_suite):
    """Get the ids for the tests in a test suite."""
    return [t.id() for t in tests.iter_suite_tests(test_suite)]


class MetaTestLog(tests.TestCase):

    def test_logging(self):
        """Test logs are captured when a test fails."""
        self.log('a test message')
        details = self.getDetails()
        log = details['log']
        self.assertThat(log.content_type, Equals(ContentType(
            "text", "plain", {"charset": "utf8"})))
        self.assertThat(u"".join(log.iter_text()), Equals(self.get_log()))
        self.assertThat(self.get_log(),
            DocTestMatches(u"...a test message\n", doctest.ELLIPSIS))


class TestTreeShape(tests.TestCaseInTempDir):

    def test_unicode_paths(self):
        self.requireFeature(features.UnicodeFilenameFeature)

        filename = u'hell\u00d8'
        self.build_tree_contents([(filename, 'contents of hello')])
        self.assertPathExists(filename)


class TestClassesAvailable(tests.TestCase):
    """As a convenience we expose Test* classes from bzrlib.tests"""

    def test_test_case(self):
        from bzrlib.tests import TestCase

    def test_test_loader(self):
        from bzrlib.tests import TestLoader

    def test_test_suite(self):
        from bzrlib.tests import TestSuite


class TestTransportScenarios(tests.TestCase):
    """A group of tests that test the transport implementation adaption core.

    This is a meta test that the tests are applied to all available
    transports.

    This will be generalised in the future which is why it is in this
    test file even though it is specific to transport tests at the moment.
    """

    def test_get_transport_permutations(self):
        # this checks that get_test_permutations defined by the module is
        # called by the get_transport_test_permutations function.
        class MockModule(object):
            def get_test_permutations(self):
                return sample_permutation
        sample_permutation = [(1,2), (3,4)]
        from bzrlib.tests.per_transport import get_transport_test_permutations
        self.assertEqual(sample_permutation,
                         get_transport_test_permutations(MockModule()))

    def test_scenarios_include_all_modules(self):
        # this checks that the scenario generator returns as many permutations
        # as there are in all the registered transport modules - we assume if
        # this matches its probably doing the right thing especially in
        # combination with the tests for setting the right classes below.
        from bzrlib.tests.per_transport import transport_test_permutations
        from bzrlib.transport import _get_transport_modules
        modules = _get_transport_modules()
        permutation_count = 0
        for module in modules:
            try:
                permutation_count += len(reduce(getattr,
                    (module + ".get_test_permutations").split('.')[1:],
                     __import__(module))())
            except errors.DependencyNotPresent:
                pass
        scenarios = transport_test_permutations()
        self.assertEqual(permutation_count, len(scenarios))

    def test_scenarios_include_transport_class(self):
        # This test used to know about all the possible transports and the
        # order they were returned but that seems overly brittle (mbp
        # 20060307)
        from bzrlib.tests.per_transport import transport_test_permutations
        scenarios = transport_test_permutations()
        # there are at least that many builtin transports
        self.assertTrue(len(scenarios) > 6)
        one_scenario = scenarios[0]
        self.assertIsInstance(one_scenario[0], str)
        self.assertTrue(issubclass(one_scenario[1]["transport_class"],
                                   bzrlib.transport.Transport))
        self.assertTrue(issubclass(one_scenario[1]["transport_server"],
                                   bzrlib.transport.Server))


class TestBranchScenarios(tests.TestCase):

    def test_scenarios(self):
        # check that constructor parameters are passed through to the adapted
        # test.
        from bzrlib.tests.per_branch import make_scenarios
        server1 = "a"
        server2 = "b"
        formats = [("c", "C"), ("d", "D")]
        scenarios = make_scenarios(server1, server2, formats)
        self.assertEqual(2, len(scenarios))
        self.assertEqual([
            ('str',
             {'branch_format': 'c',
              'bzrdir_format': 'C',
              'transport_readonly_server': 'b',
              'transport_server': 'a'}),
            ('str',
             {'branch_format': 'd',
              'bzrdir_format': 'D',
              'transport_readonly_server': 'b',
              'transport_server': 'a'})],
            scenarios)


class TestBzrDirScenarios(tests.TestCase):

    def test_scenarios(self):
        # check that constructor parameters are passed through to the adapted
        # test.
        from bzrlib.tests.per_controldir import make_scenarios
        vfs_factory = "v"
        server1 = "a"
        server2 = "b"
        formats = ["c", "d"]
        scenarios = make_scenarios(vfs_factory, server1, server2, formats)
        self.assertEqual([
            ('str',
             {'bzrdir_format': 'c',
              'transport_readonly_server': 'b',
              'transport_server': 'a',
              'vfs_transport_factory': 'v'}),
            ('str',
             {'bzrdir_format': 'd',
              'transport_readonly_server': 'b',
              'transport_server': 'a',
              'vfs_transport_factory': 'v'})],
            scenarios)


class TestRepositoryScenarios(tests.TestCase):

    def test_formats_to_scenarios(self):
        from bzrlib.tests.per_repository import formats_to_scenarios
        formats = [("(c)", remote.RemoteRepositoryFormat()),
                   ("(d)", repository.format_registry.get(
                    'Bazaar repository format 2a (needs bzr 1.16 or later)\n'))]
        no_vfs_scenarios = formats_to_scenarios(formats, "server", "readonly",
            None)
        vfs_scenarios = formats_to_scenarios(formats, "server", "readonly",
            vfs_transport_factory="vfs")
        # no_vfs generate scenarios without vfs_transport_factory
        expected = [
            ('RemoteRepositoryFormat(c)',
             {'bzrdir_format': remote.RemoteBzrDirFormat(),
              'repository_format': remote.RemoteRepositoryFormat(),
              'transport_readonly_server': 'readonly',
              'transport_server': 'server'}),
            ('RepositoryFormat2a(d)',
             {'bzrdir_format': bzrdir.BzrDirMetaFormat1(),
              'repository_format': groupcompress_repo.RepositoryFormat2a(),
              'transport_readonly_server': 'readonly',
              'transport_server': 'server'})]
        self.assertEqual(expected, no_vfs_scenarios)
        self.assertEqual([
            ('RemoteRepositoryFormat(c)',
             {'bzrdir_format': remote.RemoteBzrDirFormat(),
              'repository_format': remote.RemoteRepositoryFormat(),
              'transport_readonly_server': 'readonly',
              'transport_server': 'server',
              'vfs_transport_factory': 'vfs'}),
            ('RepositoryFormat2a(d)',
             {'bzrdir_format': bzrdir.BzrDirMetaFormat1(),
              'repository_format': groupcompress_repo.RepositoryFormat2a(),
              'transport_readonly_server': 'readonly',
              'transport_server': 'server',
              'vfs_transport_factory': 'vfs'})],
            vfs_scenarios)


class TestTestScenarioApplication(tests.TestCase):
    """Tests for the test adaption facilities."""

    def test_apply_scenario(self):
        from bzrlib.tests import apply_scenario
        input_test = TestTestScenarioApplication("test_apply_scenario")
        # setup two adapted tests
        adapted_test1 = apply_scenario(input_test,
            ("new id",
            {"bzrdir_format":"bzr_format",
             "repository_format":"repo_fmt",
             "transport_server":"transport_server",
             "transport_readonly_server":"readonly-server"}))
        adapted_test2 = apply_scenario(input_test,
            ("new id 2", {"bzrdir_format":None}))
        # input_test should have been altered.
        self.assertRaises(AttributeError, getattr, input_test, "bzrdir_format")
        # the new tests are mutually incompatible, ensuring it has
        # made new ones, and unspecified elements in the scenario
        # should not have been altered.
        self.assertEqual("bzr_format", adapted_test1.bzrdir_format)
        self.assertEqual("repo_fmt", adapted_test1.repository_format)
        self.assertEqual("transport_server", adapted_test1.transport_server)
        self.assertEqual("readonly-server",
            adapted_test1.transport_readonly_server)
        self.assertEqual(
            "bzrlib.tests.test_selftest.TestTestScenarioApplication."
            "test_apply_scenario(new id)",
            adapted_test1.id())
        self.assertEqual(None, adapted_test2.bzrdir_format)
        self.assertEqual(
            "bzrlib.tests.test_selftest.TestTestScenarioApplication."
            "test_apply_scenario(new id 2)",
            adapted_test2.id())


class TestInterRepositoryScenarios(tests.TestCase):

    def test_scenarios(self):
        # check that constructor parameters are passed through to the adapted
        # test.
        from bzrlib.tests.per_interrepository import make_scenarios
        server1 = "a"
        server2 = "b"
        formats = [("C0", "C1", "C2", "C3"), ("D0", "D1", "D2", "D3")]
        scenarios = make_scenarios(server1, server2, formats)
        self.assertEqual([
            ('C0,str,str',
             {'repository_format': 'C1',
              'repository_format_to': 'C2',
              'transport_readonly_server': 'b',
              'transport_server': 'a',
              'extra_setup': 'C3'}),
            ('D0,str,str',
             {'repository_format': 'D1',
              'repository_format_to': 'D2',
              'transport_readonly_server': 'b',
              'transport_server': 'a',
              'extra_setup': 'D3'})],
            scenarios)


class TestWorkingTreeScenarios(tests.TestCase):

    def test_scenarios(self):
        # check that constructor parameters are passed through to the adapted
        # test.
        from bzrlib.tests.per_workingtree import make_scenarios
        server1 = "a"
        server2 = "b"
        formats = [workingtree_4.WorkingTreeFormat4(),
                   workingtree_3.WorkingTreeFormat3(),]
        scenarios = make_scenarios(server1, server2, formats)
        self.assertEqual([
            ('WorkingTreeFormat4',
             {'bzrdir_format': formats[0]._matchingbzrdir,
              'transport_readonly_server': 'b',
              'transport_server': 'a',
              'workingtree_format': formats[0]}),
            ('WorkingTreeFormat3',
             {'bzrdir_format': formats[1]._matchingbzrdir,
              'transport_readonly_server': 'b',
              'transport_server': 'a',
              'workingtree_format': formats[1]})],
            scenarios)


class TestTreeScenarios(tests.TestCase):

    def test_scenarios(self):
        # the tree implementation scenario generator is meant to setup one
        # instance for each working tree format, and one additional instance
        # that will use the default wt format, but create a revision tree for
        # the tests.  this means that the wt ones should have the
        # workingtree_to_test_tree attribute set to 'return_parameter' and the
        # revision one set to revision_tree_from_workingtree.

        from bzrlib.tests.per_tree import (
            _dirstate_tree_from_workingtree,
            make_scenarios,
            preview_tree_pre,
            preview_tree_post,
            return_parameter,
            revision_tree_from_workingtree
            )
        server1 = "a"
        server2 = "b"
        formats = [workingtree_4.WorkingTreeFormat4(),
                   workingtree_3.WorkingTreeFormat3(),]
        scenarios = make_scenarios(server1, server2, formats)
        self.assertEqual(7, len(scenarios))
        default_wt_format = workingtree.format_registry.get_default()
        wt4_format = workingtree_4.WorkingTreeFormat4()
        wt5_format = workingtree_4.WorkingTreeFormat5()
        expected_scenarios = [
            ('WorkingTreeFormat4',
             {'bzrdir_format': formats[0]._matchingbzrdir,
              'transport_readonly_server': 'b',
              'transport_server': 'a',
              'workingtree_format': formats[0],
              '_workingtree_to_test_tree': return_parameter,
              }),
            ('WorkingTreeFormat3',
             {'bzrdir_format': formats[1]._matchingbzrdir,
              'transport_readonly_server': 'b',
              'transport_server': 'a',
              'workingtree_format': formats[1],
              '_workingtree_to_test_tree': return_parameter,
             }),
            ('RevisionTree',
             {'_workingtree_to_test_tree': revision_tree_from_workingtree,
              'bzrdir_format': default_wt_format._matchingbzrdir,
              'transport_readonly_server': 'b',
              'transport_server': 'a',
              'workingtree_format': default_wt_format,
             }),
            ('DirStateRevisionTree,WT4',
             {'_workingtree_to_test_tree': _dirstate_tree_from_workingtree,
              'bzrdir_format': wt4_format._matchingbzrdir,
              'transport_readonly_server': 'b',
              'transport_server': 'a',
              'workingtree_format': wt4_format,
             }),
            ('DirStateRevisionTree,WT5',
             {'_workingtree_to_test_tree': _dirstate_tree_from_workingtree,
              'bzrdir_format': wt5_format._matchingbzrdir,
              'transport_readonly_server': 'b',
              'transport_server': 'a',
              'workingtree_format': wt5_format,
             }),
            ('PreviewTree',
             {'_workingtree_to_test_tree': preview_tree_pre,
              'bzrdir_format': default_wt_format._matchingbzrdir,
              'transport_readonly_server': 'b',
              'transport_server': 'a',
              'workingtree_format': default_wt_format}),
            ('PreviewTreePost',
             {'_workingtree_to_test_tree': preview_tree_post,
              'bzrdir_format': default_wt_format._matchingbzrdir,
              'transport_readonly_server': 'b',
              'transport_server': 'a',
              'workingtree_format': default_wt_format}),
             ]
        self.assertEqual(expected_scenarios, scenarios)


class TestInterTreeScenarios(tests.TestCase):
    """A group of tests that test the InterTreeTestAdapter."""

    def test_scenarios(self):
        # check that constructor parameters are passed through to the adapted
        # test.
        # for InterTree tests we want the machinery to bring up two trees in
        # each instance: the base one, and the one we are interacting with.
        # because each optimiser can be direction specific, we need to test
        # each optimiser in its chosen direction.
        # unlike the TestProviderAdapter we dont want to automatically add a
        # parameterized one for WorkingTree - the optimisers will tell us what
        # ones to add.
        from bzrlib.tests.per_tree import (
            return_parameter,
            )
        from bzrlib.tests.per_intertree import (
            make_scenarios,
            )
        from bzrlib.workingtree_3 import WorkingTreeFormat3
        from bzrlib.workingtree_4 import WorkingTreeFormat4
        input_test = TestInterTreeScenarios(
            "test_scenarios")
        server1 = "a"
        server2 = "b"
        format1 = WorkingTreeFormat4()
        format2 = WorkingTreeFormat3()
        formats = [("1", str, format1, format2, "converter1"),
            ("2", int, format2, format1, "converter2")]
        scenarios = make_scenarios(server1, server2, formats)
        self.assertEqual(2, len(scenarios))
        expected_scenarios = [
            ("1", {
                "bzrdir_format": format1._matchingbzrdir,
                "intertree_class": formats[0][1],
                "workingtree_format": formats[0][2],
                "workingtree_format_to": formats[0][3],
                "mutable_trees_to_test_trees": formats[0][4],
                "_workingtree_to_test_tree": return_parameter,
                "transport_server": server1,
                "transport_readonly_server": server2,
                }),
            ("2", {
                "bzrdir_format": format2._matchingbzrdir,
                "intertree_class": formats[1][1],
                "workingtree_format": formats[1][2],
                "workingtree_format_to": formats[1][3],
                "mutable_trees_to_test_trees": formats[1][4],
                "_workingtree_to_test_tree": return_parameter,
                "transport_server": server1,
                "transport_readonly_server": server2,
                }),
            ]
        self.assertEqual(scenarios, expected_scenarios)


class TestTestCaseInTempDir(tests.TestCaseInTempDir):

    def test_home_is_not_working(self):
        self.assertNotEqual(self.test_dir, self.test_home_dir)
        cwd = osutils.getcwd()
        self.assertIsSameRealPath(self.test_dir, cwd)
        self.assertIsSameRealPath(self.test_home_dir, os.environ['HOME'])

    def test_assertEqualStat_equal(self):
        from bzrlib.tests.test_dirstate import _FakeStat
        self.build_tree(["foo"])
        real = os.lstat("foo")
        fake = _FakeStat(real.st_size, real.st_mtime, real.st_ctime,
            real.st_dev, real.st_ino, real.st_mode)
        self.assertEqualStat(real, fake)

    def test_assertEqualStat_notequal(self):
        self.build_tree(["foo", "longname"])
        self.assertRaises(AssertionError, self.assertEqualStat,
            os.lstat("foo"), os.lstat("longname"))

    def test_failUnlessExists(self):
        """Deprecated failUnlessExists and failIfExists"""
        self.applyDeprecated(
            deprecated_in((2, 4)),
            self.failUnlessExists, '.')
        self.build_tree(['foo/', 'foo/bar'])
        self.applyDeprecated(
            deprecated_in((2, 4)),
            self.failUnlessExists, 'foo/bar')
        self.applyDeprecated(
            deprecated_in((2, 4)),
            self.failIfExists, 'foo/foo')

    def test_assertPathExists(self):
        self.assertPathExists('.')
        self.build_tree(['foo/', 'foo/bar'])
        self.assertPathExists('foo/bar')
        self.assertPathDoesNotExist('foo/foo')


class TestTestCaseWithMemoryTransport(tests.TestCaseWithMemoryTransport):

    def test_home_is_non_existant_dir_under_root(self):
        """The test_home_dir for TestCaseWithMemoryTransport is missing.

        This is because TestCaseWithMemoryTransport is for tests that do not
        need any disk resources: they should be hooked into bzrlib in such a
        way that no global settings are being changed by the test (only a
        few tests should need to do that), and having a missing dir as home is
        an effective way to ensure that this is the case.
        """
        self.assertIsSameRealPath(
            self.TEST_ROOT + "/MemoryTransportMissingHomeDir",
            self.test_home_dir)
        self.assertIsSameRealPath(self.test_home_dir, os.environ['HOME'])

    def test_cwd_is_TEST_ROOT(self):
        self.assertIsSameRealPath(self.test_dir, self.TEST_ROOT)
        cwd = osutils.getcwd()
        self.assertIsSameRealPath(self.test_dir, cwd)

    def test_BZR_HOME_and_HOME_are_bytestrings(self):
        """The $BZR_HOME and $HOME environment variables should not be unicode.

        See https://bugs.launchpad.net/bzr/+bug/464174
        """
        self.assertIsInstance(os.environ['BZR_HOME'], str)
        self.assertIsInstance(os.environ['HOME'], str)

    def test_make_branch_and_memory_tree(self):
        """In TestCaseWithMemoryTransport we should not make the branch on disk.

        This is hard to comprehensively robustly test, so we settle for making
        a branch and checking no directory was created at its relpath.
        """
        tree = self.make_branch_and_memory_tree('dir')
        # Guard against regression into MemoryTransport leaking
        # files to disk instead of keeping them in memory.
        self.assertFalse(osutils.lexists('dir'))
        self.assertIsInstance(tree, memorytree.MemoryTree)

    def test_make_branch_and_memory_tree_with_format(self):
        """make_branch_and_memory_tree should accept a format option."""
        format = bzrdir.BzrDirMetaFormat1()
        format.repository_format = repository.format_registry.get_default()
        tree = self.make_branch_and_memory_tree('dir', format=format)
        # Guard against regression into MemoryTransport leaking
        # files to disk instead of keeping them in memory.
        self.assertFalse(osutils.lexists('dir'))
        self.assertIsInstance(tree, memorytree.MemoryTree)
        self.assertEqual(format.repository_format.__class__,
            tree.branch.repository._format.__class__)

    def test_make_branch_builder(self):
        builder = self.make_branch_builder('dir')
        self.assertIsInstance(builder, branchbuilder.BranchBuilder)
        # Guard against regression into MemoryTransport leaking
        # files to disk instead of keeping them in memory.
        self.assertFalse(osutils.lexists('dir'))

    def test_make_branch_builder_with_format(self):
        # Use a repo layout that doesn't conform to a 'named' layout, to ensure
        # that the format objects are used.
        format = bzrdir.BzrDirMetaFormat1()
        repo_format = repository.format_registry.get_default()
        format.repository_format = repo_format
        builder = self.make_branch_builder('dir', format=format)
        the_branch = builder.get_branch()
        # Guard against regression into MemoryTransport leaking
        # files to disk instead of keeping them in memory.
        self.assertFalse(osutils.lexists('dir'))
        self.assertEqual(format.repository_format.__class__,
                         the_branch.repository._format.__class__)
        self.assertEqual(repo_format.get_format_string(),
                         self.get_transport().get_bytes(
                            'dir/.bzr/repository/format'))

    def test_make_branch_builder_with_format_name(self):
        builder = self.make_branch_builder('dir', format='knit')
        the_branch = builder.get_branch()
        # Guard against regression into MemoryTransport leaking
        # files to disk instead of keeping them in memory.
        self.assertFalse(osutils.lexists('dir'))
        dir_format = bzrdir.format_registry.make_bzrdir('knit')
        self.assertEqual(dir_format.repository_format.__class__,
                         the_branch.repository._format.__class__)
        self.assertEqual('Bazaar-NG Knit Repository Format 1',
                         self.get_transport().get_bytes(
                            'dir/.bzr/repository/format'))

    def test_dangling_locks_cause_failures(self):
        class TestDanglingLock(tests.TestCaseWithMemoryTransport):
            def test_function(self):
                t = self.get_transport_from_path('.')
                l = lockdir.LockDir(t, 'lock')
                l.create()
                l.attempt_lock()
        test = TestDanglingLock('test_function')
        result = test.run()
        total_failures = result.errors + result.failures
        if self._lock_check_thorough:
            self.assertEqual(1, len(total_failures))
        else:
            # When _lock_check_thorough is disabled, then we don't trigger a
            # failure
            self.assertEqual(0, len(total_failures))


class TestTestCaseWithTransport(tests.TestCaseWithTransport):
    """Tests for the convenience functions TestCaseWithTransport introduces."""

    def test_get_readonly_url_none(self):
        from bzrlib.transport.readonly import ReadonlyTransportDecorator
        self.vfs_transport_factory = memory.MemoryServer
        self.transport_readonly_server = None
        # calling get_readonly_transport() constructs a decorator on the url
        # for the server
        url = self.get_readonly_url()
        url2 = self.get_readonly_url('foo/bar')
        t = transport.get_transport_from_url(url)
        t2 = transport.get_transport_from_url(url2)
        self.assertIsInstance(t, ReadonlyTransportDecorator)
        self.assertIsInstance(t2, ReadonlyTransportDecorator)
        self.assertEqual(t2.base[:-1], t.abspath('foo/bar'))

    def test_get_readonly_url_http(self):
        from bzrlib.tests.http_server import HttpServer
        from bzrlib.transport.http import HttpTransportBase
        self.transport_server = test_server.LocalURLServer
        self.transport_readonly_server = HttpServer
        # calling get_readonly_transport() gives us a HTTP server instance.
        url = self.get_readonly_url()
        url2 = self.get_readonly_url('foo/bar')
        # the transport returned may be any HttpTransportBase subclass
        t = transport.get_transport_from_url(url)
        t2 = transport.get_transport_from_url(url2)
        self.assertIsInstance(t, HttpTransportBase)
        self.assertIsInstance(t2, HttpTransportBase)
        self.assertEqual(t2.base[:-1], t.abspath('foo/bar'))

    def test_is_directory(self):
        """Test assertIsDirectory assertion"""
        t = self.get_transport()
        self.build_tree(['a_dir/', 'a_file'], transport=t)
        self.assertIsDirectory('a_dir', t)
        self.assertRaises(AssertionError, self.assertIsDirectory, 'a_file', t)
        self.assertRaises(AssertionError, self.assertIsDirectory, 'not_here', t)

    def test_make_branch_builder(self):
        builder = self.make_branch_builder('dir')
        rev_id = builder.build_commit()
        self.assertPathExists('dir')
        a_dir = bzrdir.BzrDir.open('dir')
        self.assertRaises(errors.NoWorkingTree, a_dir.open_workingtree)
        a_branch = a_dir.open_branch()
        builder_branch = builder.get_branch()
        self.assertEqual(a_branch.base, builder_branch.base)
        self.assertEqual((1, rev_id), builder_branch.last_revision_info())
        self.assertEqual((1, rev_id), a_branch.last_revision_info())


class TestTestCaseTransports(tests.TestCaseWithTransport):

    def setUp(self):
        super(TestTestCaseTransports, self).setUp()
        self.vfs_transport_factory = memory.MemoryServer

    def test_make_bzrdir_preserves_transport(self):
        t = self.get_transport()
        result_bzrdir = self.make_bzrdir('subdir')
        self.assertIsInstance(result_bzrdir.transport,
                              memory.MemoryTransport)
        # should not be on disk, should only be in memory
        self.assertPathDoesNotExist('subdir')


class TestChrootedTest(tests.ChrootedTestCase):

    def test_root_is_root(self):
        t = transport.get_transport_from_url(self.get_readonly_url())
        url = t.base
        self.assertEqual(url, t.clone('..').base)


class TestProfileResult(tests.TestCase):

    def test_profiles_tests(self):
        self.requireFeature(features.lsprof_feature)
        terminal = testtools.testresult.doubles.ExtendedTestResult()
        result = tests.ProfileResult(terminal)
        class Sample(tests.TestCase):
            def a(self):
                self.sample_function()
            def sample_function(self):
                pass
        test = Sample("a")
        test.run(result)
        case = terminal._events[0][1]
        self.assertLength(1, case._benchcalls)
        # We must be able to unpack it as the test reporting code wants
        (_, _, _), stats = case._benchcalls[0]
        self.assertTrue(callable(stats.pprint))


class TestTestResult(tests.TestCase):

    def check_timing(self, test_case, expected_re):
        result = bzrlib.tests.TextTestResult(self._log_file,
                descriptions=0,
                verbosity=1,
                )
        capture = testtools.testresult.doubles.ExtendedTestResult()
        test_case.run(MultiTestResult(result, capture))
        run_case = capture._events[0][1]
        timed_string = result._testTimeString(run_case)
        self.assertContainsRe(timed_string, expected_re)

    def test_test_reporting(self):
        class ShortDelayTestCase(tests.TestCase):
            def test_short_delay(self):
                time.sleep(0.003)
            def test_short_benchmark(self):
                self.time(time.sleep, 0.003)
        self.check_timing(ShortDelayTestCase('test_short_delay'),
                          r"^ +[0-9]+ms$")
        # if a benchmark time is given, we now show just that time followed by
        # a star
        self.check_timing(ShortDelayTestCase('test_short_benchmark'),
                          r"^ +[0-9]+ms\*$")

    def test_unittest_reporting_unittest_class(self):
        # getting the time from a non-bzrlib test works ok
        class ShortDelayTestCase(unittest.TestCase):
            def test_short_delay(self):
                time.sleep(0.003)
        self.check_timing(ShortDelayTestCase('test_short_delay'),
                          r"^ +[0-9]+ms$")

    def _time_hello_world_encoding(self):
        """Profile two sleep calls

        This is used to exercise the test framework.
        """
        self.time(unicode, 'hello', errors='replace')
        self.time(unicode, 'world', errors='replace')

    def test_lsprofiling(self):
        """Verbose test result prints lsprof statistics from test cases."""
        self.requireFeature(features.lsprof_feature)
        result_stream = StringIO()
        result = bzrlib.tests.VerboseTestResult(
            result_stream,
            descriptions=0,
            verbosity=2,
            )
        # we want profile a call of some sort and check it is output by
        # addSuccess. We dont care about addError or addFailure as they
        # are not that interesting for performance tuning.
        # make a new test instance that when run will generate a profile
        example_test_case = TestTestResult("_time_hello_world_encoding")
        example_test_case._gather_lsprof_in_benchmarks = True
        # execute the test, which should succeed and record profiles
        example_test_case.run(result)
        # lsprofile_something()
        # if this worked we want
        # LSProf output for <built in function unicode> (['hello'], {'errors': 'replace'})
        #    CallCount    Recursive    Total(ms)   Inline(ms) module:lineno(function)
        # (the lsprof header)
        # ... an arbitrary number of lines
        # and the function call which is time.sleep.
        #           1        0            ???         ???       ???(sleep)
        # and then repeated but with 'world', rather than 'hello'.
        # this should appear in the output stream of our test result.
        output = result_stream.getvalue()
        self.assertContainsRe(output,
            r"LSProf output for <type 'unicode'>\(\('hello',\), {'errors': 'replace'}\)")
        self.assertContainsRe(output,
            r" *CallCount *Recursive *Total\(ms\) *Inline\(ms\) *module:lineno\(function\)\n")
        self.assertContainsRe(output,
            r"( +1 +0 +0\.\d+ +0\.\d+ +<method 'disable' of '_lsprof\.Profiler' objects>\n)?")
        self.assertContainsRe(output,
            r"LSProf output for <type 'unicode'>\(\('world',\), {'errors': 'replace'}\)\n")

    def test_uses_time_from_testtools(self):
        """Test case timings in verbose results should use testtools times"""
        import datetime
        class TimeAddedVerboseTestResult(tests.VerboseTestResult):
            def startTest(self, test):
                self.time(datetime.datetime.utcfromtimestamp(1.145))
                super(TimeAddedVerboseTestResult, self).startTest(test)
            def addSuccess(self, test):
                self.time(datetime.datetime.utcfromtimestamp(51.147))
                super(TimeAddedVerboseTestResult, self).addSuccess(test)
            def report_tests_starting(self): pass
        sio = StringIO()
        self.get_passing_test().run(TimeAddedVerboseTestResult(sio, 0, 2))
        self.assertEndsWith(sio.getvalue(), "OK    50002ms\n")

    def test_known_failure(self):
        """Using knownFailure should trigger several result actions."""
        class InstrumentedTestResult(tests.ExtendedTestResult):
            def stopTestRun(self): pass
            def report_tests_starting(self): pass
            def report_known_failure(self, test, err=None, details=None):
                self._call = test, 'known failure'
        result = InstrumentedTestResult(None, None, None, None)
        class Test(tests.TestCase):
            def test_function(self):
                self.knownFailure('failed!')
        test = Test("test_function")
        test.run(result)
        # it should invoke 'report_known_failure'.
        self.assertEqual(2, len(result._call))
        self.assertEqual(test.id(), result._call[0].id())
        self.assertEqual('known failure', result._call[1])
        # we dont introspec the traceback, if the rest is ok, it would be
        # exceptional for it not to be.
        # it should update the known_failure_count on the object.
        self.assertEqual(1, result.known_failure_count)
        # the result should be successful.
        self.assertTrue(result.wasSuccessful())

    def test_verbose_report_known_failure(self):
        # verbose test output formatting
        result_stream = StringIO()
        result = bzrlib.tests.VerboseTestResult(
            result_stream,
            descriptions=0,
            verbosity=2,
            )
        _get_test("test_xfail").run(result)
        self.assertContainsRe(result_stream.getvalue(),
            "\n\\S+\\.test_xfail\\s+XFAIL\\s+\\d+ms\n"
            "\\s*(?:Text attachment: )?reason"
            "(?:\n-+\n|: {{{)"
            "this_fails"
            "(?:\n-+\n|}}}\n)")

    def get_passing_test(self):
        """Return a test object that can't be run usefully."""
        def passing_test():
            pass
        return unittest.FunctionTestCase(passing_test)

    def test_add_not_supported(self):
        """Test the behaviour of invoking addNotSupported."""
        class InstrumentedTestResult(tests.ExtendedTestResult):
            def stopTestRun(self): pass
            def report_tests_starting(self): pass
            def report_unsupported(self, test, feature):
                self._call = test, feature
        result = InstrumentedTestResult(None, None, None, None)
        test = SampleTestCase('_test_pass')
        feature = features.Feature()
        result.startTest(test)
        result.addNotSupported(test, feature)
        # it should invoke 'report_unsupported'.
        self.assertEqual(2, len(result._call))
        self.assertEqual(test, result._call[0])
        self.assertEqual(feature, result._call[1])
        # the result should be successful.
        self.assertTrue(result.wasSuccessful())
        # it should record the test against a count of tests not run due to
        # this feature.
        self.assertEqual(1, result.unsupported['Feature'])
        # and invoking it again should increment that counter
        result.addNotSupported(test, feature)
        self.assertEqual(2, result.unsupported['Feature'])

    def test_verbose_report_unsupported(self):
        # verbose test output formatting
        result_stream = StringIO()
        result = bzrlib.tests.VerboseTestResult(
            result_stream,
            descriptions=0,
            verbosity=2,
            )
        test = self.get_passing_test()
        feature = features.Feature()
        result.startTest(test)
        prefix = len(result_stream.getvalue())
        result.report_unsupported(test, feature)
        output = result_stream.getvalue()[prefix:]
        lines = output.splitlines()
        # We don't check for the final '0ms' since it may fail on slow hosts
        self.assertStartsWith(lines[0], 'NODEP')
        self.assertEqual(lines[1],
                         "    The feature 'Feature' is not available.")

    def test_unavailable_exception(self):
        """An UnavailableFeature being raised should invoke addNotSupported."""
        class InstrumentedTestResult(tests.ExtendedTestResult):
            def stopTestRun(self): pass
            def report_tests_starting(self): pass
            def addNotSupported(self, test, feature):
                self._call = test, feature
        result = InstrumentedTestResult(None, None, None, None)
        feature = features.Feature()
        class Test(tests.TestCase):
            def test_function(self):
                raise tests.UnavailableFeature(feature)
        test = Test("test_function")
        test.run(result)
        # it should invoke 'addNotSupported'.
        self.assertEqual(2, len(result._call))
        self.assertEqual(test.id(), result._call[0].id())
        self.assertEqual(feature, result._call[1])
        # and not count as an error
        self.assertEqual(0, result.error_count)

    def test_strict_with_unsupported_feature(self):
        result = bzrlib.tests.TextTestResult(self._log_file, descriptions=0,
                                             verbosity=1)
        test = self.get_passing_test()
        feature = "Unsupported Feature"
        result.addNotSupported(test, feature)
        self.assertFalse(result.wasStrictlySuccessful())
        self.assertEqual(None, result._extractBenchmarkTime(test))

    def test_strict_with_known_failure(self):
        result = bzrlib.tests.TextTestResult(self._log_file, descriptions=0,
                                             verbosity=1)
        test = _get_test("test_xfail")
        test.run(result)
        self.assertFalse(result.wasStrictlySuccessful())
        self.assertEqual(None, result._extractBenchmarkTime(test))

    def test_strict_with_success(self):
        result = bzrlib.tests.TextTestResult(self._log_file, descriptions=0,
                                             verbosity=1)
        test = self.get_passing_test()
        result.addSuccess(test)
        self.assertTrue(result.wasStrictlySuccessful())
        self.assertEqual(None, result._extractBenchmarkTime(test))

    def test_startTests(self):
        """Starting the first test should trigger startTests."""
        class InstrumentedTestResult(tests.ExtendedTestResult):
            calls = 0
            def startTests(self): self.calls += 1
        result = InstrumentedTestResult(None, None, None, None)
        def test_function():
            pass
        test = unittest.FunctionTestCase(test_function)
        test.run(result)
        self.assertEquals(1, result.calls)

    def test_startTests_only_once(self):
        """With multiple tests startTests should still only be called once"""
        class InstrumentedTestResult(tests.ExtendedTestResult):
            calls = 0
            def startTests(self): self.calls += 1
        result = InstrumentedTestResult(None, None, None, None)
        suite = unittest.TestSuite([
            unittest.FunctionTestCase(lambda: None),
            unittest.FunctionTestCase(lambda: None)])
        suite.run(result)
        self.assertEquals(1, result.calls)
        self.assertEquals(2, result.count)


class TestRunner(tests.TestCase):

    def dummy_test(self):
        pass

    def run_test_runner(self, testrunner, test):
        """Run suite in testrunner, saving global state and restoring it.

        This current saves and restores:
        TestCaseInTempDir.TEST_ROOT

        There should be no tests in this file that use
        bzrlib.tests.TextTestRunner without using this convenience method,
        because of our use of global state.
        """
        old_root = tests.TestCaseInTempDir.TEST_ROOT
        try:
            tests.TestCaseInTempDir.TEST_ROOT = None
            return testrunner.run(test)
        finally:
            tests.TestCaseInTempDir.TEST_ROOT = old_root

    def test_known_failure_failed_run(self):
        # run a test that generates a known failure which should be printed in
        # the final output when real failures occur.
        class Test(tests.TestCase):
            def known_failure_test(self):
                self.expectFailure('failed', self.assertTrue, False)
        test = unittest.TestSuite()
        test.addTest(Test("known_failure_test"))
        def failing_test():
            raise AssertionError('foo')
        test.addTest(unittest.FunctionTestCase(failing_test))
        stream = StringIO()
        runner = tests.TextTestRunner(stream=stream)
        result = self.run_test_runner(runner, test)
        lines = stream.getvalue().splitlines()
        self.assertContainsRe(stream.getvalue(),
            '(?sm)^bzr selftest.*$'
            '.*'
            '^======================================================================\n'
            '^FAIL: failing_test\n'
            '^----------------------------------------------------------------------\n'
            'Traceback \\(most recent call last\\):\n'
            '  .*' # File .*, line .*, in failing_test' - but maybe not from .pyc
            '    raise AssertionError\\(\'foo\'\\)\n'
            '.*'
            '^----------------------------------------------------------------------\n'
            '.*'
            'FAILED \\(failures=1, known_failure_count=1\\)'
            )

    def test_known_failure_ok_run(self):
        # run a test that generates a known failure which should be printed in
        # the final output.
        class Test(tests.TestCase):
            def known_failure_test(self):
                self.knownFailure("Never works...")
        test = Test("known_failure_test")
        stream = StringIO()
        runner = tests.TextTestRunner(stream=stream)
        result = self.run_test_runner(runner, test)
        self.assertContainsRe(stream.getvalue(),
            '\n'
            '-*\n'
            'Ran 1 test in .*\n'
            '\n'
            'OK \\(known_failures=1\\)\n')

    def test_unexpected_success_bad(self):
        class Test(tests.TestCase):
            def test_truth(self):
                self.expectFailure("No absolute truth", self.assertTrue, True)
        runner = tests.TextTestRunner(stream=StringIO())
        result = self.run_test_runner(runner, Test("test_truth"))
<<<<<<< HEAD
        if testtools_version[:3] <= (0, 9, 11):
            self.assertContainsRe(runner.stream.getvalue(),
                "=+\n"
                "FAIL: \\S+\.test_truth\n"
                "-+\n"
                "(?:.*\n)*"
                "No absolute truth\n"
                "(?:.*\n)*"
                "-+\n"
                "Ran 1 test in .*\n"
                "\n"
                "FAILED \\(failures=1\\)\n\\Z")
        else:
            self.assertContainsRe(runner.stream.getvalue(),
                "=+\n"
                "FAIL: \\S+\.test_truth\n"
                "-+\n"
                "Empty attachments:\n"
                "  log\n"
                "\n"
                "reason: {{{No absolute truth}}}\n"
                "-+\n"
                "Ran 1 test in .*\n"
                "\n"
                "FAILED \\(failures=1\\)\n\\Z")
=======
        self.assertContainsRe(runner.stream.getvalue(),
            "=+\n"
            "FAIL: \\S+\.test_truth\n"
            "-+\n"
            "(?:.*\n)*"
            "\\s*(?:Text attachment: )?reason"
            "(?:\n-+\n|: {{{)"
            "No absolute truth"
            "(?:\n-+\n|}}}\n)"
            "(?:.*\n)*"
            "-+\n"
            "Ran 1 test in .*\n"
            "\n"
            "FAILED \\(failures=1\\)\n\\Z")
>>>>>>> 2ae88200

    def test_result_decorator(self):
        # decorate results
        calls = []
        class LoggingDecorator(ExtendedToOriginalDecorator):
            def startTest(self, test):
                ExtendedToOriginalDecorator.startTest(self, test)
                calls.append('start')
        test = unittest.FunctionTestCase(lambda:None)
        stream = StringIO()
        runner = tests.TextTestRunner(stream=stream,
            result_decorators=[LoggingDecorator])
        result = self.run_test_runner(runner, test)
        self.assertLength(1, calls)

    def test_skipped_test(self):
        # run a test that is skipped, and check the suite as a whole still
        # succeeds.
        # skipping_test must be hidden in here so it's not run as a real test
        class SkippingTest(tests.TestCase):
            def skipping_test(self):
                raise tests.TestSkipped('test intentionally skipped')
        runner = tests.TextTestRunner(stream=self._log_file)
        test = SkippingTest("skipping_test")
        result = self.run_test_runner(runner, test)
        self.assertTrue(result.wasSuccessful())

    def test_skipped_from_setup(self):
        calls = []
        class SkippedSetupTest(tests.TestCase):

            def setUp(self):
                calls.append('setUp')
                self.addCleanup(self.cleanup)
                raise tests.TestSkipped('skipped setup')

            def test_skip(self):
                self.fail('test reached')

            def cleanup(self):
                calls.append('cleanup')

        runner = tests.TextTestRunner(stream=self._log_file)
        test = SkippedSetupTest('test_skip')
        result = self.run_test_runner(runner, test)
        self.assertTrue(result.wasSuccessful())
        # Check if cleanup was called the right number of times.
        self.assertEqual(['setUp', 'cleanup'], calls)

    def test_skipped_from_test(self):
        calls = []
        class SkippedTest(tests.TestCase):

            def setUp(self):
                tests.TestCase.setUp(self)
                calls.append('setUp')
                self.addCleanup(self.cleanup)

            def test_skip(self):
                raise tests.TestSkipped('skipped test')

            def cleanup(self):
                calls.append('cleanup')

        runner = tests.TextTestRunner(stream=self._log_file)
        test = SkippedTest('test_skip')
        result = self.run_test_runner(runner, test)
        self.assertTrue(result.wasSuccessful())
        # Check if cleanup was called the right number of times.
        self.assertEqual(['setUp', 'cleanup'], calls)

    def test_not_applicable(self):
        # run a test that is skipped because it's not applicable
        class Test(tests.TestCase):
            def not_applicable_test(self):
                raise tests.TestNotApplicable('this test never runs')
        out = StringIO()
        runner = tests.TextTestRunner(stream=out, verbosity=2)
        test = Test("not_applicable_test")
        result = self.run_test_runner(runner, test)
        self._log_file.write(out.getvalue())
        self.assertTrue(result.wasSuccessful())
        self.assertTrue(result.wasStrictlySuccessful())
        self.assertContainsRe(out.getvalue(),
                r'(?m)not_applicable_test   * N/A')
        self.assertContainsRe(out.getvalue(),
                r'(?m)^    this test never runs')

    def test_unsupported_features_listed(self):
        """When unsupported features are encountered they are detailed."""
        class Feature1(features.Feature):
            def _probe(self): return False
        class Feature2(features.Feature):
            def _probe(self): return False
        # create sample tests
        test1 = SampleTestCase('_test_pass')
        test1._test_needs_features = [Feature1()]
        test2 = SampleTestCase('_test_pass')
        test2._test_needs_features = [Feature2()]
        test = unittest.TestSuite()
        test.addTest(test1)
        test.addTest(test2)
        stream = StringIO()
        runner = tests.TextTestRunner(stream=stream)
        result = self.run_test_runner(runner, test)
        lines = stream.getvalue().splitlines()
        self.assertEqual([
            'OK',
            "Missing feature 'Feature1' skipped 1 tests.",
            "Missing feature 'Feature2' skipped 1 tests.",
            ],
            lines[-3:])

    def test_verbose_test_count(self):
        """A verbose test run reports the right test count at the start"""
        suite = TestUtil.TestSuite([
            unittest.FunctionTestCase(lambda:None),
            unittest.FunctionTestCase(lambda:None)])
        self.assertEqual(suite.countTestCases(), 2)
        stream = StringIO()
        runner = tests.TextTestRunner(stream=stream, verbosity=2)
        # Need to use the CountingDecorator as that's what sets num_tests
        result = self.run_test_runner(runner, tests.CountingDecorator(suite))
        self.assertStartsWith(stream.getvalue(), "running 2 tests")

    def test_startTestRun(self):
        """run should call result.startTestRun()"""
        calls = []
        class LoggingDecorator(ExtendedToOriginalDecorator):
            def startTestRun(self):
                ExtendedToOriginalDecorator.startTestRun(self)
                calls.append('startTestRun')
        test = unittest.FunctionTestCase(lambda:None)
        stream = StringIO()
        runner = tests.TextTestRunner(stream=stream,
            result_decorators=[LoggingDecorator])
        result = self.run_test_runner(runner, test)
        self.assertLength(1, calls)

    def test_stopTestRun(self):
        """run should call result.stopTestRun()"""
        calls = []
        class LoggingDecorator(ExtendedToOriginalDecorator):
            def stopTestRun(self):
                ExtendedToOriginalDecorator.stopTestRun(self)
                calls.append('stopTestRun')
        test = unittest.FunctionTestCase(lambda:None)
        stream = StringIO()
        runner = tests.TextTestRunner(stream=stream,
            result_decorators=[LoggingDecorator])
        result = self.run_test_runner(runner, test)
        self.assertLength(1, calls)

    def test_unicode_test_output_on_ascii_stream(self):
        """Showing results should always succeed even on an ascii console"""
        class FailureWithUnicode(tests.TestCase):
            def test_log_unicode(self):
                self.log(u"\u2606")
                self.fail("Now print that log!")
        out = StringIO()
        self.overrideAttr(osutils, "get_terminal_encoding",
            lambda trace=False: "ascii")
        result = self.run_test_runner(tests.TextTestRunner(stream=out),
            FailureWithUnicode("test_log_unicode"))
<<<<<<< HEAD
        if testtools_version[:3] > (0, 9, 11):
            self.assertContainsRe(out.getvalue(), "log: {{{\d+\.\d+  \\\\u2606}}}")
        else:
            self.assertContainsRe(out.getvalue(),
                "Text attachment: log\n"
                "-+\n"
                "\d+\.\d+  \\\\u2606\n"
                "-+\n")
=======
        self.assertContainsRe(out.getvalue(),
            "(?:Text attachment: )?log"
            "(?:\n-+\n|: {{{)"
            "\d+\.\d+  \\\\u2606"
            "(?:\n-+\n|}}}\n)")
>>>>>>> 2ae88200


class SampleTestCase(tests.TestCase):

    def _test_pass(self):
        pass

class _TestException(Exception):
    pass


class TestTestCase(tests.TestCase):
    """Tests that test the core bzrlib TestCase."""

    def test_assertLength_matches_empty(self):
        a_list = []
        self.assertLength(0, a_list)

    def test_assertLength_matches_nonempty(self):
        a_list = [1, 2, 3]
        self.assertLength(3, a_list)

    def test_assertLength_fails_different(self):
        a_list = []
        self.assertRaises(AssertionError, self.assertLength, 1, a_list)

    def test_assertLength_shows_sequence_in_failure(self):
        a_list = [1, 2, 3]
        exception = self.assertRaises(AssertionError, self.assertLength, 2,
            a_list)
        self.assertEqual('Incorrect length: wanted 2, got 3 for [1, 2, 3]',
            exception.args[0])

    def test_base_setUp_not_called_causes_failure(self):
        class TestCaseWithBrokenSetUp(tests.TestCase):
            def setUp(self):
                pass # does not call TestCase.setUp
            def test_foo(self):
                pass
        test = TestCaseWithBrokenSetUp('test_foo')
        result = unittest.TestResult()
        test.run(result)
        self.assertFalse(result.wasSuccessful())
        self.assertEqual(1, result.testsRun)

    def test_base_tearDown_not_called_causes_failure(self):
        class TestCaseWithBrokenTearDown(tests.TestCase):
            def tearDown(self):
                pass # does not call TestCase.tearDown
            def test_foo(self):
                pass
        test = TestCaseWithBrokenTearDown('test_foo')
        result = unittest.TestResult()
        test.run(result)
        self.assertFalse(result.wasSuccessful())
        self.assertEqual(1, result.testsRun)

    def test_debug_flags_sanitised(self):
        """The bzrlib debug flags should be sanitised by setUp."""
        if 'allow_debug' in tests.selftest_debug_flags:
            raise tests.TestNotApplicable(
                '-Eallow_debug option prevents debug flag sanitisation')
        # we could set something and run a test that will check
        # it gets santised, but this is probably sufficient for now:
        # if someone runs the test with -Dsomething it will error.
        flags = set()
        if self._lock_check_thorough:
            flags.add('strict_locks')
        self.assertEqual(flags, bzrlib.debug.debug_flags)

    def change_selftest_debug_flags(self, new_flags):
        self.overrideAttr(tests, 'selftest_debug_flags', set(new_flags))

    def test_allow_debug_flag(self):
        """The -Eallow_debug flag prevents bzrlib.debug.debug_flags from being
        sanitised (i.e. cleared) before running a test.
        """
        self.change_selftest_debug_flags(set(['allow_debug']))
        bzrlib.debug.debug_flags = set(['a-flag'])
        class TestThatRecordsFlags(tests.TestCase):
            def test_foo(nested_self):
                self.flags = set(bzrlib.debug.debug_flags)
        test = TestThatRecordsFlags('test_foo')
        test.run(self.make_test_result())
        flags = set(['a-flag'])
        if 'disable_lock_checks' not in tests.selftest_debug_flags:
            flags.add('strict_locks')
        self.assertEqual(flags, self.flags)

    def test_disable_lock_checks(self):
        """The -Edisable_lock_checks flag disables thorough checks."""
        class TestThatRecordsFlags(tests.TestCase):
            def test_foo(nested_self):
                self.flags = set(bzrlib.debug.debug_flags)
                self.test_lock_check_thorough = nested_self._lock_check_thorough
        self.change_selftest_debug_flags(set())
        test = TestThatRecordsFlags('test_foo')
        test.run(self.make_test_result())
        # By default we do strict lock checking and thorough lock/unlock
        # tracking.
        self.assertTrue(self.test_lock_check_thorough)
        self.assertEqual(set(['strict_locks']), self.flags)
        # Now set the disable_lock_checks flag, and show that this changed.
        self.change_selftest_debug_flags(set(['disable_lock_checks']))
        test = TestThatRecordsFlags('test_foo')
        test.run(self.make_test_result())
        self.assertFalse(self.test_lock_check_thorough)
        self.assertEqual(set(), self.flags)

    def test_this_fails_strict_lock_check(self):
        class TestThatRecordsFlags(tests.TestCase):
            def test_foo(nested_self):
                self.flags1 = set(bzrlib.debug.debug_flags)
                self.thisFailsStrictLockCheck()
                self.flags2 = set(bzrlib.debug.debug_flags)
        # Make sure lock checking is active
        self.change_selftest_debug_flags(set())
        test = TestThatRecordsFlags('test_foo')
        test.run(self.make_test_result())
        self.assertEqual(set(['strict_locks']), self.flags1)
        self.assertEqual(set(), self.flags2)

    def test_debug_flags_restored(self):
        """The bzrlib debug flags should be restored to their original state
        after the test was run, even if allow_debug is set.
        """
        self.change_selftest_debug_flags(set(['allow_debug']))
        # Now run a test that modifies debug.debug_flags.
        bzrlib.debug.debug_flags = set(['original-state'])
        class TestThatModifiesFlags(tests.TestCase):
            def test_foo(self):
                bzrlib.debug.debug_flags = set(['modified'])
        test = TestThatModifiesFlags('test_foo')
        test.run(self.make_test_result())
        self.assertEqual(set(['original-state']), bzrlib.debug.debug_flags)

    def make_test_result(self):
        """Get a test result that writes to the test log file."""
        return tests.TextTestResult(self._log_file, descriptions=0, verbosity=1)

    def inner_test(self):
        # the inner child test
        note("inner_test")

    def outer_child(self):
        # the outer child test
        note("outer_start")
        self.inner_test = TestTestCase("inner_child")
        result = self.make_test_result()
        self.inner_test.run(result)
        note("outer finish")
        self.addCleanup(osutils.delete_any, self._log_file_name)

    def test_trace_nesting(self):
        # this tests that each test case nests its trace facility correctly.
        # we do this by running a test case manually. That test case (A)
        # should setup a new log, log content to it, setup a child case (B),
        # which should log independently, then case (A) should log a trailer
        # and return.
        # we do two nested children so that we can verify the state of the
        # logs after the outer child finishes is correct, which a bad clean
        # up routine in tearDown might trigger a fault in our test with only
        # one child, we should instead see the bad result inside our test with
        # the two children.
        # the outer child test
        original_trace = bzrlib.trace._trace_file
        outer_test = TestTestCase("outer_child")
        result = self.make_test_result()
        outer_test.run(result)
        self.assertEqual(original_trace, bzrlib.trace._trace_file)

    def method_that_times_a_bit_twice(self):
        # call self.time twice to ensure it aggregates
        self.time(time.sleep, 0.007)
        self.time(time.sleep, 0.007)

    def test_time_creates_benchmark_in_result(self):
        """Test that the TestCase.time() method accumulates a benchmark time."""
        sample_test = TestTestCase("method_that_times_a_bit_twice")
        output_stream = StringIO()
        result = bzrlib.tests.VerboseTestResult(
            output_stream,
            descriptions=0,
            verbosity=2)
        sample_test.run(result)
        self.assertContainsRe(
            output_stream.getvalue(),
            r"\d+ms\*\n$")

    def test_hooks_sanitised(self):
        """The bzrlib hooks should be sanitised by setUp."""
        # Note this test won't fail with hooks that the core library doesn't
        # use - but it trigger with a plugin that adds hooks, so its still a
        # useful warning in that case.
        self.assertEqual(bzrlib.branch.BranchHooks(), bzrlib.branch.Branch.hooks)
        self.assertEqual(
            bzrlib.smart.server.SmartServerHooks(),
            bzrlib.smart.server.SmartTCPServer.hooks)
        self.assertEqual(
            bzrlib.commands.CommandHooks(), bzrlib.commands.Command.hooks)

    def test__gather_lsprof_in_benchmarks(self):
        """When _gather_lsprof_in_benchmarks is on, accumulate profile data.

        Each self.time() call is individually and separately profiled.
        """
        self.requireFeature(features.lsprof_feature)
        # overrides the class member with an instance member so no cleanup
        # needed.
        self._gather_lsprof_in_benchmarks = True
        self.time(time.sleep, 0.000)
        self.time(time.sleep, 0.003)
        self.assertEqual(2, len(self._benchcalls))
        self.assertEqual((time.sleep, (0.000,), {}), self._benchcalls[0][0])
        self.assertEqual((time.sleep, (0.003,), {}), self._benchcalls[1][0])
        self.assertIsInstance(self._benchcalls[0][1], bzrlib.lsprof.Stats)
        self.assertIsInstance(self._benchcalls[1][1], bzrlib.lsprof.Stats)
        del self._benchcalls[:]

    def test_knownFailure(self):
        """Self.knownFailure() should raise a KnownFailure exception."""
        self.assertRaises(tests.KnownFailure, self.knownFailure, "A Failure")

    def test_open_bzrdir_safe_roots(self):
        # even a memory transport should fail to open when its url isn't 
        # permitted.
        # Manually set one up (TestCase doesn't and shouldn't provide magic
        # machinery)
        transport_server = memory.MemoryServer()
        transport_server.start_server()
        self.addCleanup(transport_server.stop_server)
        t = transport.get_transport_from_url(transport_server.get_url())
        bzrdir.BzrDir.create(t.base)
        self.assertRaises(errors.BzrError,
            bzrdir.BzrDir.open_from_transport, t)
        # But if we declare this as safe, we can open the bzrdir.
        self.permit_url(t.base)
        self._bzr_selftest_roots.append(t.base)
        bzrdir.BzrDir.open_from_transport(t)

    def test_requireFeature_available(self):
        """self.requireFeature(available) is a no-op."""
        class Available(features.Feature):
            def _probe(self):return True
        feature = Available()
        self.requireFeature(feature)

    def test_requireFeature_unavailable(self):
        """self.requireFeature(unavailable) raises UnavailableFeature."""
        class Unavailable(features.Feature):
            def _probe(self):return False
        feature = Unavailable()
        self.assertRaises(tests.UnavailableFeature,
                          self.requireFeature, feature)

    def test_run_no_parameters(self):
        test = SampleTestCase('_test_pass')
        test.run()

    def test_run_enabled_unittest_result(self):
        """Test we revert to regular behaviour when the test is enabled."""
        test = SampleTestCase('_test_pass')
        class EnabledFeature(object):
            def available(self):
                return True
        test._test_needs_features = [EnabledFeature()]
        result = unittest.TestResult()
        test.run(result)
        self.assertEqual(1, result.testsRun)
        self.assertEqual([], result.errors)
        self.assertEqual([], result.failures)

    def test_run_disabled_unittest_result(self):
        """Test our compatability for disabled tests with unittest results."""
        test = SampleTestCase('_test_pass')
        class DisabledFeature(object):
            def available(self):
                return False
        test._test_needs_features = [DisabledFeature()]
        result = unittest.TestResult()
        test.run(result)
        self.assertEqual(1, result.testsRun)
        self.assertEqual([], result.errors)
        self.assertEqual([], result.failures)

    def test_run_disabled_supporting_result(self):
        """Test disabled tests behaviour with support aware results."""
        test = SampleTestCase('_test_pass')
        class DisabledFeature(object):
            def __eq__(self, other):
                return isinstance(other, DisabledFeature)
            def available(self):
                return False
        the_feature = DisabledFeature()
        test._test_needs_features = [the_feature]
        class InstrumentedTestResult(unittest.TestResult):
            def __init__(self):
                unittest.TestResult.__init__(self)
                self.calls = []
            def startTest(self, test):
                self.calls.append(('startTest', test))
            def stopTest(self, test):
                self.calls.append(('stopTest', test))
            def addNotSupported(self, test, feature):
                self.calls.append(('addNotSupported', test, feature))
        result = InstrumentedTestResult()
        test.run(result)
        case = result.calls[0][1]
        self.assertEqual([
            ('startTest', case),
            ('addNotSupported', case, the_feature),
            ('stopTest', case),
            ],
            result.calls)

    def test_start_server_registers_url(self):
        transport_server = memory.MemoryServer()
        # A little strict, but unlikely to be changed soon.
        self.assertEqual([], self._bzr_selftest_roots)
        self.start_server(transport_server)
        self.assertSubset([transport_server.get_url()],
            self._bzr_selftest_roots)

    def test_assert_list_raises_on_generator(self):
        def generator_which_will_raise():
            # This will not raise until after the first yield
            yield 1
            raise _TestException()

        e = self.assertListRaises(_TestException, generator_which_will_raise)
        self.assertIsInstance(e, _TestException)

        e = self.assertListRaises(Exception, generator_which_will_raise)
        self.assertIsInstance(e, _TestException)

    def test_assert_list_raises_on_plain(self):
        def plain_exception():
            raise _TestException()
            return []

        e = self.assertListRaises(_TestException, plain_exception)
        self.assertIsInstance(e, _TestException)

        e = self.assertListRaises(Exception, plain_exception)
        self.assertIsInstance(e, _TestException)

    def test_assert_list_raises_assert_wrong_exception(self):
        class _NotTestException(Exception):
            pass

        def wrong_exception():
            raise _NotTestException()

        def wrong_exception_generator():
            yield 1
            yield 2
            raise _NotTestException()

        # Wrong exceptions are not intercepted
        self.assertRaises(_NotTestException,
            self.assertListRaises, _TestException, wrong_exception)
        self.assertRaises(_NotTestException,
            self.assertListRaises, _TestException, wrong_exception_generator)

    def test_assert_list_raises_no_exception(self):
        def success():
            return []

        def success_generator():
            yield 1
            yield 2

        self.assertRaises(AssertionError,
            self.assertListRaises, _TestException, success)

        self.assertRaises(AssertionError,
            self.assertListRaises, _TestException, success_generator)

    def test_overrideAttr_without_value(self):
        self.test_attr = 'original' # Define a test attribute
        obj = self # Make 'obj' visible to the embedded test
        class Test(tests.TestCase):

            def setUp(self):
                tests.TestCase.setUp(self)
                self.orig = self.overrideAttr(obj, 'test_attr')

            def test_value(self):
                self.assertEqual('original', self.orig)
                self.assertEqual('original', obj.test_attr)
                obj.test_attr = 'modified'
                self.assertEqual('modified', obj.test_attr)

        test = Test('test_value')
        test.run(unittest.TestResult())
        self.assertEqual('original', obj.test_attr)

    def test_overrideAttr_with_value(self):
        self.test_attr = 'original' # Define a test attribute
        obj = self # Make 'obj' visible to the embedded test
        class Test(tests.TestCase):

            def setUp(self):
                tests.TestCase.setUp(self)
                self.orig = self.overrideAttr(obj, 'test_attr', new='modified')

            def test_value(self):
                self.assertEqual('original', self.orig)
                self.assertEqual('modified', obj.test_attr)

        test = Test('test_value')
        test.run(unittest.TestResult())
        self.assertEqual('original', obj.test_attr)

    def test_recordCalls(self):
        from bzrlib.tests import test_selftest
        calls = self.recordCalls(
            test_selftest, '_add_numbers')
        self.assertEqual(test_selftest._add_numbers(2, 10),
            12)
        self.assertEquals(calls, [((2, 10), {})])


def _add_numbers(a, b):
    return a + b


class _MissingFeature(features.Feature):
    def _probe(self):
        return False
missing_feature = _MissingFeature()


def _get_test(name):
    """Get an instance of a specific example test.

    We protect this in a function so that they don't auto-run in the test
    suite.
    """

    class ExampleTests(tests.TestCase):

        def test_fail(self):
            mutter('this was a failing test')
            self.fail('this test will fail')

        def test_error(self):
            mutter('this test errored')
            raise RuntimeError('gotcha')

        def test_missing_feature(self):
            mutter('missing the feature')
            self.requireFeature(missing_feature)

        def test_skip(self):
            mutter('this test will be skipped')
            raise tests.TestSkipped('reason')

        def test_success(self):
            mutter('this test succeeds')

        def test_xfail(self):
            mutter('test with expected failure')
            self.knownFailure('this_fails')

        def test_unexpected_success(self):
            mutter('test with unexpected success')
            self.expectFailure('should_fail', lambda: None)

    return ExampleTests(name)


class TestTestCaseLogDetails(tests.TestCase):

    def _run_test(self, test_name):
        test = _get_test(test_name)
        result = testtools.TestResult()
        test.run(result)
        return result

    def test_fail_has_log(self):
        result = self._run_test('test_fail')
        self.assertEqual(1, len(result.failures))
        result_content = result.failures[0][1]
<<<<<<< HEAD
        if testtools_version < (0, 9, 12):
            self.assertContainsRe(result_content, 'Text attachment: log')
=======
        self.assertContainsRe(result_content,
            '(?m)^(?:Text attachment: )?log(?:$|: )')
>>>>>>> 2ae88200
        self.assertContainsRe(result_content, 'this was a failing test')

    def test_error_has_log(self):
        result = self._run_test('test_error')
        self.assertEqual(1, len(result.errors))
        result_content = result.errors[0][1]
<<<<<<< HEAD
        if testtools_version < (0, 9, 12):
            self.assertContainsRe(result_content, 'Text attachment: log')
=======
        self.assertContainsRe(result_content,
            '(?m)^(?:Text attachment: )?log(?:$|: )')
>>>>>>> 2ae88200
        self.assertContainsRe(result_content, 'this test errored')

    def test_skip_has_no_log(self):
        result = self._run_test('test_skip')
        self.assertEqual(['reason'], result.skip_reasons.keys())
        skips = result.skip_reasons['reason']
        self.assertEqual(1, len(skips))
        test = skips[0]
        self.assertFalse('log' in test.getDetails())

    def test_missing_feature_has_no_log(self):
        # testtools doesn't know about addNotSupported, so it just gets
        # considered as a skip
        result = self._run_test('test_missing_feature')
        self.assertEqual([missing_feature], result.skip_reasons.keys())
        skips = result.skip_reasons[missing_feature]
        self.assertEqual(1, len(skips))
        test = skips[0]
        self.assertFalse('log' in test.getDetails())

    def test_xfail_has_no_log(self):
        result = self._run_test('test_xfail')
        self.assertEqual(1, len(result.expectedFailures))
        result_content = result.expectedFailures[0][1]
        self.assertNotContainsRe(result_content,
            '(?m)^(?:Text attachment: )?log(?:$|: )')
        self.assertNotContainsRe(result_content, 'test with expected failure')

    def test_unexpected_success_has_log(self):
        result = self._run_test('test_unexpected_success')
        self.assertEqual(1, len(result.unexpectedSuccesses))
        # Inconsistency, unexpectedSuccesses is a list of tests,
        # expectedFailures is a list of reasons?
        test = result.unexpectedSuccesses[0]
        details = test.getDetails()
        self.assertTrue('log' in details)


class TestTestCloning(tests.TestCase):
    """Tests that test cloning of TestCases (as used by multiply_tests)."""

    def test_cloned_testcase_does_not_share_details(self):
        """A TestCase cloned with clone_test does not share mutable attributes
        such as details or cleanups.
        """
        class Test(tests.TestCase):
            def test_foo(self):
                self.addDetail('foo', Content('text/plain', lambda: 'foo'))
        orig_test = Test('test_foo')
        cloned_test = tests.clone_test(orig_test, orig_test.id() + '(cloned)')
        orig_test.run(unittest.TestResult())
        self.assertEqual('foo', orig_test.getDetails()['foo'].iter_bytes())
        self.assertEqual(None, cloned_test.getDetails().get('foo'))

    def test_double_apply_scenario_preserves_first_scenario(self):
        """Applying two levels of scenarios to a test preserves the attributes
        added by both scenarios.
        """
        class Test(tests.TestCase):
            def test_foo(self):
                pass
        test = Test('test_foo')
        scenarios_x = [('x=1', {'x': 1}), ('x=2', {'x': 2})]
        scenarios_y = [('y=1', {'y': 1}), ('y=2', {'y': 2})]
        suite = tests.multiply_tests(test, scenarios_x, unittest.TestSuite())
        suite = tests.multiply_tests(suite, scenarios_y, unittest.TestSuite())
        all_tests = list(tests.iter_suite_tests(suite))
        self.assertLength(4, all_tests)
        all_xys = sorted((t.x, t.y) for t in all_tests)
        self.assertEqual([(1, 1), (1, 2), (2, 1), (2, 2)], all_xys)


# NB: Don't delete this; it's not actually from 0.11!
@deprecated_function(deprecated_in((0, 11, 0)))
def sample_deprecated_function():
    """A deprecated function to test applyDeprecated with."""
    return 2


def sample_undeprecated_function(a_param):
    """A undeprecated function to test applyDeprecated with."""


class ApplyDeprecatedHelper(object):
    """A helper class for ApplyDeprecated tests."""

    @deprecated_method(deprecated_in((0, 11, 0)))
    def sample_deprecated_method(self, param_one):
        """A deprecated method for testing with."""
        return param_one

    def sample_normal_method(self):
        """A undeprecated method."""

    @deprecated_method(deprecated_in((0, 10, 0)))
    def sample_nested_deprecation(self):
        return sample_deprecated_function()


class TestExtraAssertions(tests.TestCase):
    """Tests for new test assertions in bzrlib test suite"""

    def test_assert_isinstance(self):
        self.assertIsInstance(2, int)
        self.assertIsInstance(u'', basestring)
        e = self.assertRaises(AssertionError, self.assertIsInstance, None, int)
        self.assertEquals(str(e),
            "None is an instance of <type 'NoneType'> rather than <type 'int'>")
        self.assertRaises(AssertionError, self.assertIsInstance, 23.3, int)
        e = self.assertRaises(AssertionError,
            self.assertIsInstance, None, int, "it's just not")
        self.assertEquals(str(e),
            "None is an instance of <type 'NoneType'> rather than <type 'int'>"
            ": it's just not")

    def test_assertEndsWith(self):
        self.assertEndsWith('foo', 'oo')
        self.assertRaises(AssertionError, self.assertEndsWith, 'o', 'oo')

    def test_assertEqualDiff(self):
        e = self.assertRaises(AssertionError,
                              self.assertEqualDiff, '', '\n')
        self.assertEquals(str(e),
                          # Don't blink ! The '+' applies to the second string
                          'first string is missing a final newline.\n+ \n')
        e = self.assertRaises(AssertionError,
                              self.assertEqualDiff, '\n', '')
        self.assertEquals(str(e),
                          # Don't blink ! The '-' applies to the second string
                          'second string is missing a final newline.\n- \n')


class TestDeprecations(tests.TestCase):

    def test_applyDeprecated_not_deprecated(self):
        sample_object = ApplyDeprecatedHelper()
        # calling an undeprecated callable raises an assertion
        self.assertRaises(AssertionError, self.applyDeprecated,
            deprecated_in((0, 11, 0)),
            sample_object.sample_normal_method)
        self.assertRaises(AssertionError, self.applyDeprecated,
            deprecated_in((0, 11, 0)),
            sample_undeprecated_function, "a param value")
        # calling a deprecated callable (function or method) with the wrong
        # expected deprecation fails.
        self.assertRaises(AssertionError, self.applyDeprecated,
            deprecated_in((0, 10, 0)),
            sample_object.sample_deprecated_method, "a param value")
        self.assertRaises(AssertionError, self.applyDeprecated,
            deprecated_in((0, 10, 0)),
            sample_deprecated_function)
        # calling a deprecated callable (function or method) with the right
        # expected deprecation returns the functions result.
        self.assertEqual("a param value",
            self.applyDeprecated(deprecated_in((0, 11, 0)),
            sample_object.sample_deprecated_method, "a param value"))
        self.assertEqual(2, self.applyDeprecated(deprecated_in((0, 11, 0)),
            sample_deprecated_function))
        # calling a nested deprecation with the wrong deprecation version
        # fails even if a deeper nested function was deprecated with the
        # supplied version.
        self.assertRaises(AssertionError, self.applyDeprecated,
            deprecated_in((0, 11, 0)), sample_object.sample_nested_deprecation)
        # calling a nested deprecation with the right deprecation value
        # returns the calls result.
        self.assertEqual(2, self.applyDeprecated(deprecated_in((0, 10, 0)),
            sample_object.sample_nested_deprecation))

    def test_callDeprecated(self):
        def testfunc(be_deprecated, result=None):
            if be_deprecated is True:
                symbol_versioning.warn('i am deprecated', DeprecationWarning,
                                       stacklevel=1)
            return result
        result = self.callDeprecated(['i am deprecated'], testfunc, True)
        self.assertIs(None, result)
        result = self.callDeprecated([], testfunc, False, 'result')
        self.assertEqual('result', result)
        self.callDeprecated(['i am deprecated'], testfunc, be_deprecated=True)
        self.callDeprecated([], testfunc, be_deprecated=False)


class TestWarningTests(tests.TestCase):
    """Tests for calling methods that raise warnings."""

    def test_callCatchWarnings(self):
        def meth(a, b):
            warnings.warn("this is your last warning")
            return a + b
        wlist, result = self.callCatchWarnings(meth, 1, 2)
        self.assertEquals(3, result)
        # would like just to compare them, but UserWarning doesn't implement
        # eq well
        w0, = wlist
        self.assertIsInstance(w0, UserWarning)
        self.assertEquals("this is your last warning", str(w0))


class TestConvenienceMakers(tests.TestCaseWithTransport):
    """Test for the make_* convenience functions."""

    def test_make_branch_and_tree_with_format(self):
        # we should be able to supply a format to make_branch_and_tree
        self.make_branch_and_tree('a', format=bzrlib.bzrdir.BzrDirMetaFormat1())
        self.assertIsInstance(bzrlib.bzrdir.BzrDir.open('a')._format,
                              bzrlib.bzrdir.BzrDirMetaFormat1)

    def test_make_branch_and_memory_tree(self):
        # we should be able to get a new branch and a mutable tree from
        # TestCaseWithTransport
        tree = self.make_branch_and_memory_tree('a')
        self.assertIsInstance(tree, bzrlib.memorytree.MemoryTree)

    def test_make_tree_for_local_vfs_backed_transport(self):
        # make_branch_and_tree has to use local branch and repositories
        # when the vfs transport and local disk are colocated, even if
        # a different transport is in use for url generation.
        self.transport_server = test_server.FakeVFATServer
        self.assertFalse(self.get_url('t1').startswith('file://'))
        tree = self.make_branch_and_tree('t1')
        base = tree.bzrdir.root_transport.base
        self.assertStartsWith(base, 'file://')
        self.assertEquals(tree.bzrdir.root_transport,
                tree.branch.bzrdir.root_transport)
        self.assertEquals(tree.bzrdir.root_transport,
                tree.branch.repository.bzrdir.root_transport)


class SelfTestHelper(object):

    def run_selftest(self, **kwargs):
        """Run selftest returning its output."""
        output = StringIO()
        old_transport = bzrlib.tests.default_transport
        old_root = tests.TestCaseWithMemoryTransport.TEST_ROOT
        tests.TestCaseWithMemoryTransport.TEST_ROOT = None
        try:
            self.assertEqual(True, tests.selftest(stream=output, **kwargs))
        finally:
            bzrlib.tests.default_transport = old_transport
            tests.TestCaseWithMemoryTransport.TEST_ROOT = old_root
        output.seek(0)
        return output


class TestSelftest(tests.TestCase, SelfTestHelper):
    """Tests of bzrlib.tests.selftest."""

    def test_selftest_benchmark_parameter_invokes_test_suite__benchmark__(self):
        factory_called = []
        def factory():
            factory_called.append(True)
            return TestUtil.TestSuite()
        out = StringIO()
        err = StringIO()
        self.apply_redirected(out, err, None, bzrlib.tests.selftest,
            test_suite_factory=factory)
        self.assertEqual([True], factory_called)

    def factory(self):
        """A test suite factory."""
        class Test(tests.TestCase):
            def a(self):
                pass
            def b(self):
                pass
            def c(self):
                pass
        return TestUtil.TestSuite([Test("a"), Test("b"), Test("c")])

    def test_list_only(self):
        output = self.run_selftest(test_suite_factory=self.factory,
            list_only=True)
        self.assertEqual(3, len(output.readlines()))

    def test_list_only_filtered(self):
        output = self.run_selftest(test_suite_factory=self.factory,
            list_only=True, pattern="Test.b")
        self.assertEndsWith(output.getvalue(), "Test.b\n")
        self.assertLength(1, output.readlines())

    def test_list_only_excludes(self):
        output = self.run_selftest(test_suite_factory=self.factory,
            list_only=True, exclude_pattern="Test.b")
        self.assertNotContainsRe("Test.b", output.getvalue())
        self.assertLength(2, output.readlines())

    def test_lsprof_tests(self):
        self.requireFeature(features.lsprof_feature)
        results = []
        class Test(object):
            def __call__(test, result):
                test.run(result)
            def run(test, result):
                results.append(result)
            def countTestCases(self):
                return 1
        self.run_selftest(test_suite_factory=Test, lsprof_tests=True)
        self.assertLength(1, results)
        self.assertIsInstance(results.pop(), ExtendedToOriginalDecorator)

    def test_random(self):
        # test randomising by listing a number of tests.
        output_123 = self.run_selftest(test_suite_factory=self.factory,
            list_only=True, random_seed="123")
        output_234 = self.run_selftest(test_suite_factory=self.factory,
            list_only=True, random_seed="234")
        self.assertNotEqual(output_123, output_234)
        # "Randominzing test order..\n\n
        self.assertLength(5, output_123.readlines())
        self.assertLength(5, output_234.readlines())

    def test_random_reuse_is_same_order(self):
        # test randomising by listing a number of tests.
        expected = self.run_selftest(test_suite_factory=self.factory,
            list_only=True, random_seed="123")
        repeated = self.run_selftest(test_suite_factory=self.factory,
            list_only=True, random_seed="123")
        self.assertEqual(expected.getvalue(), repeated.getvalue())

    def test_runner_class(self):
        self.requireFeature(features.subunit)
        from subunit import ProtocolTestCase
        stream = self.run_selftest(runner_class=tests.SubUnitBzrRunner,
            test_suite_factory=self.factory)
        test = ProtocolTestCase(stream)
        result = unittest.TestResult()
        test.run(result)
        self.assertEqual(3, result.testsRun)

    def test_starting_with_single_argument(self):
        output = self.run_selftest(test_suite_factory=self.factory,
            starting_with=['bzrlib.tests.test_selftest.Test.a'],
            list_only=True)
        self.assertEqual('bzrlib.tests.test_selftest.Test.a\n',
            output.getvalue())

    def test_starting_with_multiple_argument(self):
        output = self.run_selftest(test_suite_factory=self.factory,
            starting_with=['bzrlib.tests.test_selftest.Test.a',
                'bzrlib.tests.test_selftest.Test.b'],
            list_only=True)
        self.assertEqual('bzrlib.tests.test_selftest.Test.a\n'
            'bzrlib.tests.test_selftest.Test.b\n',
            output.getvalue())

    def check_transport_set(self, transport_server):
        captured_transport = []
        def seen_transport(a_transport):
            captured_transport.append(a_transport)
        class Capture(tests.TestCase):
            def a(self):
                seen_transport(bzrlib.tests.default_transport)
        def factory():
            return TestUtil.TestSuite([Capture("a")])
        self.run_selftest(transport=transport_server, test_suite_factory=factory)
        self.assertEqual(transport_server, captured_transport[0])

    def test_transport_sftp(self):
        self.requireFeature(features.paramiko)
        from bzrlib.tests import stub_sftp
        self.check_transport_set(stub_sftp.SFTPAbsoluteServer)

    def test_transport_memory(self):
        self.check_transport_set(memory.MemoryServer)


class TestSelftestWithIdList(tests.TestCaseInTempDir, SelfTestHelper):
    # Does IO: reads test.list

    def test_load_list(self):
        # Provide a list with one test - this test.
        test_id_line = '%s\n' % self.id()
        self.build_tree_contents([('test.list', test_id_line)])
        # And generate a list of the tests in  the suite.
        stream = self.run_selftest(load_list='test.list', list_only=True)
        self.assertEqual(test_id_line, stream.getvalue())

    def test_load_unknown(self):
        # Provide a list with one test - this test.
        # And generate a list of the tests in  the suite.
        err = self.assertRaises(errors.NoSuchFile, self.run_selftest,
            load_list='missing file name', list_only=True)


class TestSubunitLogDetails(tests.TestCase, SelfTestHelper):

    _test_needs_features = [features.subunit]

    def run_subunit_stream(self, test_name):
        from subunit import ProtocolTestCase
        def factory():
            return TestUtil.TestSuite([_get_test(test_name)])
        stream = self.run_selftest(runner_class=tests.SubUnitBzrRunner,
            test_suite_factory=factory)
        test = ProtocolTestCase(stream)
        result = testtools.TestResult()
        test.run(result)
        content = stream.getvalue()
        return content, result

    def test_fail_has_log(self):
        content, result = self.run_subunit_stream('test_fail')
        self.assertEqual(1, len(result.failures))
        self.assertContainsRe(content, '(?m)^log$')
        self.assertContainsRe(content, 'this test will fail')

    def test_error_has_log(self):
        content, result = self.run_subunit_stream('test_error')
        self.assertContainsRe(content, '(?m)^log$')
        self.assertContainsRe(content, 'this test errored')

    def test_skip_has_no_log(self):
        content, result = self.run_subunit_stream('test_skip')
        self.assertNotContainsRe(content, '(?m)^log$')
        self.assertNotContainsRe(content, 'this test will be skipped')
        self.assertEqual(['reason'], result.skip_reasons.keys())
        skips = result.skip_reasons['reason']
        self.assertEqual(1, len(skips))
        test = skips[0]
        # RemotedTestCase doesn't preserve the "details"
        ## self.assertFalse('log' in test.getDetails())

    def test_missing_feature_has_no_log(self):
        content, result = self.run_subunit_stream('test_missing_feature')
        self.assertNotContainsRe(content, '(?m)^log$')
        self.assertNotContainsRe(content, 'missing the feature')
        self.assertEqual(['_MissingFeature\n'], result.skip_reasons.keys())
        skips = result.skip_reasons['_MissingFeature\n']
        self.assertEqual(1, len(skips))
        test = skips[0]
        # RemotedTestCase doesn't preserve the "details"
        ## self.assertFalse('log' in test.getDetails())

    def test_xfail_has_no_log(self):
        content, result = self.run_subunit_stream('test_xfail')
        self.assertNotContainsRe(content, '(?m)^log$')
        self.assertNotContainsRe(content, 'test with expected failure')
        self.assertEqual(1, len(result.expectedFailures))
        result_content = result.expectedFailures[0][1]
        self.assertNotContainsRe(result_content,
            '(?m)^(?:Text attachment: )?log(?:$|: )')
        self.assertNotContainsRe(result_content, 'test with expected failure')

    def test_unexpected_success_has_log(self):
        content, result = self.run_subunit_stream('test_unexpected_success')
        self.assertContainsRe(content, '(?m)^log$')
        self.assertContainsRe(content, 'test with unexpected success')
        # GZ 2011-05-18: Old versions of subunit treat unexpected success as a
        #                success, if a min version check is added remove this
        from subunit import TestProtocolClient as _Client
        if _Client.addUnexpectedSuccess.im_func is _Client.addSuccess.im_func:
            self.expectFailure('subunit treats "unexpectedSuccess"'
                               ' as a plain success',
                self.assertEqual, 1, len(result.unexpectedSuccesses))
        self.assertEqual(1, len(result.unexpectedSuccesses))
        test = result.unexpectedSuccesses[0]
        # RemotedTestCase doesn't preserve the "details"
        ## self.assertTrue('log' in test.getDetails())

    def test_success_has_no_log(self):
        content, result = self.run_subunit_stream('test_success')
        self.assertEqual(1, result.testsRun)
        self.assertNotContainsRe(content, '(?m)^log$')
        self.assertNotContainsRe(content, 'this test succeeds')


class TestRunBzr(tests.TestCase):

    out = ''
    err = ''

    def _run_bzr_core(self, argv, retcode=0, encoding=None, stdin=None,
                         working_dir=None):
        """Override _run_bzr_core to test how it is invoked by run_bzr.

        Attempts to run bzr from inside this class don't actually run it.

        We test how run_bzr actually invokes bzr in another location.  Here we
        only need to test that it passes the right parameters to run_bzr.
        """
        self.argv = list(argv)
        self.retcode = retcode
        self.encoding = encoding
        self.stdin = stdin
        self.working_dir = working_dir
        return self.retcode, self.out, self.err

    def test_run_bzr_error(self):
        self.out = "It sure does!\n"
        out, err = self.run_bzr_error(['^$'], ['rocks'], retcode=34)
        self.assertEqual(['rocks'], self.argv)
        self.assertEqual(34, self.retcode)
        self.assertEqual('It sure does!\n', out)
        self.assertEquals(out, self.out)
        self.assertEqual('', err)
        self.assertEquals(err, self.err)

    def test_run_bzr_error_regexes(self):
        self.out = ''
        self.err = "bzr: ERROR: foobarbaz is not versioned"
        out, err = self.run_bzr_error(
            ["bzr: ERROR: foobarbaz is not versioned"],
            ['file-id', 'foobarbaz'])

    def test_encoding(self):
        """Test that run_bzr passes encoding to _run_bzr_core"""
        self.run_bzr('foo bar')
        self.assertEqual(None, self.encoding)
        self.assertEqual(['foo', 'bar'], self.argv)

        self.run_bzr('foo bar', encoding='baz')
        self.assertEqual('baz', self.encoding)
        self.assertEqual(['foo', 'bar'], self.argv)

    def test_retcode(self):
        """Test that run_bzr passes retcode to _run_bzr_core"""
        # Default is retcode == 0
        self.run_bzr('foo bar')
        self.assertEqual(0, self.retcode)
        self.assertEqual(['foo', 'bar'], self.argv)

        self.run_bzr('foo bar', retcode=1)
        self.assertEqual(1, self.retcode)
        self.assertEqual(['foo', 'bar'], self.argv)

        self.run_bzr('foo bar', retcode=None)
        self.assertEqual(None, self.retcode)
        self.assertEqual(['foo', 'bar'], self.argv)

        self.run_bzr(['foo', 'bar'], retcode=3)
        self.assertEqual(3, self.retcode)
        self.assertEqual(['foo', 'bar'], self.argv)

    def test_stdin(self):
        # test that the stdin keyword to run_bzr is passed through to
        # _run_bzr_core as-is. We do this by overriding
        # _run_bzr_core in this class, and then calling run_bzr,
        # which is a convenience function for _run_bzr_core, so
        # should invoke it.
        self.run_bzr('foo bar', stdin='gam')
        self.assertEqual('gam', self.stdin)
        self.assertEqual(['foo', 'bar'], self.argv)

        self.run_bzr('foo bar', stdin='zippy')
        self.assertEqual('zippy', self.stdin)
        self.assertEqual(['foo', 'bar'], self.argv)

    def test_working_dir(self):
        """Test that run_bzr passes working_dir to _run_bzr_core"""
        self.run_bzr('foo bar')
        self.assertEqual(None, self.working_dir)
        self.assertEqual(['foo', 'bar'], self.argv)

        self.run_bzr('foo bar', working_dir='baz')
        self.assertEqual('baz', self.working_dir)
        self.assertEqual(['foo', 'bar'], self.argv)

    def test_reject_extra_keyword_arguments(self):
        self.assertRaises(TypeError, self.run_bzr, "foo bar",
                          error_regex=['error message'])


class TestRunBzrCaptured(tests.TestCaseWithTransport):
    # Does IO when testing the working_dir parameter.

    def apply_redirected(self, stdin=None, stdout=None, stderr=None,
                         a_callable=None, *args, **kwargs):
        self.stdin = stdin
        self.factory_stdin = getattr(bzrlib.ui.ui_factory, "stdin", None)
        self.factory = bzrlib.ui.ui_factory
        self.working_dir = osutils.getcwd()
        stdout.write('foo\n')
        stderr.write('bar\n')
        return 0

    def test_stdin(self):
        # test that the stdin keyword to _run_bzr_core is passed through to
        # apply_redirected as a StringIO. We do this by overriding
        # apply_redirected in this class, and then calling _run_bzr_core,
        # which calls apply_redirected.
        self.run_bzr(['foo', 'bar'], stdin='gam')
        self.assertEqual('gam', self.stdin.read())
        self.assertTrue(self.stdin is self.factory_stdin)
        self.run_bzr(['foo', 'bar'], stdin='zippy')
        self.assertEqual('zippy', self.stdin.read())
        self.assertTrue(self.stdin is self.factory_stdin)

    def test_ui_factory(self):
        # each invocation of self.run_bzr should get its
        # own UI factory, which is an instance of TestUIFactory,
        # with stdin, stdout and stderr attached to the stdin,
        # stdout and stderr of the invoked run_bzr
        current_factory = bzrlib.ui.ui_factory
        self.run_bzr(['foo'])
        self.assertFalse(current_factory is self.factory)
        self.assertNotEqual(sys.stdout, self.factory.stdout)
        self.assertNotEqual(sys.stderr, self.factory.stderr)
        self.assertEqual('foo\n', self.factory.stdout.getvalue())
        self.assertEqual('bar\n', self.factory.stderr.getvalue())
        self.assertIsInstance(self.factory, tests.TestUIFactory)

    def test_working_dir(self):
        self.build_tree(['one/', 'two/'])
        cwd = osutils.getcwd()

        # Default is to work in the current directory
        self.run_bzr(['foo', 'bar'])
        self.assertEqual(cwd, self.working_dir)

        self.run_bzr(['foo', 'bar'], working_dir=None)
        self.assertEqual(cwd, self.working_dir)

        # The function should be run in the alternative directory
        # but afterwards the current working dir shouldn't be changed
        self.run_bzr(['foo', 'bar'], working_dir='one')
        self.assertNotEqual(cwd, self.working_dir)
        self.assertEndsWith(self.working_dir, 'one')
        self.assertEqual(cwd, osutils.getcwd())

        self.run_bzr(['foo', 'bar'], working_dir='two')
        self.assertNotEqual(cwd, self.working_dir)
        self.assertEndsWith(self.working_dir, 'two')
        self.assertEqual(cwd, osutils.getcwd())


class StubProcess(object):
    """A stub process for testing run_bzr_subprocess."""
    
    def __init__(self, out="", err="", retcode=0):
        self.out = out
        self.err = err
        self.returncode = retcode

    def communicate(self):
        return self.out, self.err


class TestWithFakedStartBzrSubprocess(tests.TestCaseWithTransport):
    """Base class for tests testing how we might run bzr."""

    def setUp(self):
        tests.TestCaseWithTransport.setUp(self)
        self.subprocess_calls = []

    def start_bzr_subprocess(self, process_args, env_changes=None,
                             skip_if_plan_to_signal=False,
                             working_dir=None,
                             allow_plugins=False):
        """capture what run_bzr_subprocess tries to do."""
        self.subprocess_calls.append({'process_args':process_args,
            'env_changes':env_changes,
            'skip_if_plan_to_signal':skip_if_plan_to_signal,
            'working_dir':working_dir, 'allow_plugins':allow_plugins})
        return self.next_subprocess


class TestRunBzrSubprocess(TestWithFakedStartBzrSubprocess):

    def assertRunBzrSubprocess(self, expected_args, process, *args, **kwargs):
        """Run run_bzr_subprocess with args and kwargs using a stubbed process.

        Inside TestRunBzrSubprocessCommands we use a stub start_bzr_subprocess
        that will return static results. This assertion method populates those
        results and also checks the arguments run_bzr_subprocess generates.
        """
        self.next_subprocess = process
        try:
            result = self.run_bzr_subprocess(*args, **kwargs)
        except:
            self.next_subprocess = None
            for key, expected in expected_args.iteritems():
                self.assertEqual(expected, self.subprocess_calls[-1][key])
            raise
        else:
            self.next_subprocess = None
            for key, expected in expected_args.iteritems():
                self.assertEqual(expected, self.subprocess_calls[-1][key])
            return result

    def test_run_bzr_subprocess(self):
        """The run_bzr_helper_external command behaves nicely."""
        self.assertRunBzrSubprocess({'process_args':['--version']},
            StubProcess(), '--version')
        self.assertRunBzrSubprocess({'process_args':['--version']},
            StubProcess(), ['--version'])
        # retcode=None disables retcode checking
        result = self.assertRunBzrSubprocess({},
            StubProcess(retcode=3), '--version', retcode=None)
        result = self.assertRunBzrSubprocess({},
            StubProcess(out="is free software"), '--version')
        self.assertContainsRe(result[0], 'is free software')
        # Running a subcommand that is missing errors
        self.assertRaises(AssertionError, self.assertRunBzrSubprocess,
            {'process_args':['--versionn']}, StubProcess(retcode=3),
            '--versionn')
        # Unless it is told to expect the error from the subprocess
        result = self.assertRunBzrSubprocess({},
            StubProcess(retcode=3), '--versionn', retcode=3)
        # Or to ignore retcode checking
        result = self.assertRunBzrSubprocess({},
            StubProcess(err="unknown command", retcode=3), '--versionn',
            retcode=None)
        self.assertContainsRe(result[1], 'unknown command')

    def test_env_change_passes_through(self):
        self.assertRunBzrSubprocess(
            {'env_changes':{'new':'value', 'changed':'newvalue', 'deleted':None}},
            StubProcess(), '',
            env_changes={'new':'value', 'changed':'newvalue', 'deleted':None})

    def test_no_working_dir_passed_as_None(self):
        self.assertRunBzrSubprocess({'working_dir': None}, StubProcess(), '')

    def test_no_working_dir_passed_through(self):
        self.assertRunBzrSubprocess({'working_dir': 'dir'}, StubProcess(), '',
            working_dir='dir')

    def test_run_bzr_subprocess_no_plugins(self):
        self.assertRunBzrSubprocess({'allow_plugins': False},
            StubProcess(), '')

    def test_allow_plugins(self):
        self.assertRunBzrSubprocess({'allow_plugins': True},
            StubProcess(), '', allow_plugins=True)


class TestFinishBzrSubprocess(TestWithFakedStartBzrSubprocess):

    def test_finish_bzr_subprocess_with_error(self):
        """finish_bzr_subprocess allows specification of the desired exit code.
        """
        process = StubProcess(err="unknown command", retcode=3)
        result = self.finish_bzr_subprocess(process, retcode=3)
        self.assertEqual('', result[0])
        self.assertContainsRe(result[1], 'unknown command')

    def test_finish_bzr_subprocess_ignoring_retcode(self):
        """finish_bzr_subprocess allows the exit code to be ignored."""
        process = StubProcess(err="unknown command", retcode=3)
        result = self.finish_bzr_subprocess(process, retcode=None)
        self.assertEqual('', result[0])
        self.assertContainsRe(result[1], 'unknown command')

    def test_finish_subprocess_with_unexpected_retcode(self):
        """finish_bzr_subprocess raises self.failureException if the retcode is
        not the expected one.
        """
        process = StubProcess(err="unknown command", retcode=3)
        self.assertRaises(self.failureException, self.finish_bzr_subprocess,
                          process)


class _DontSpawnProcess(Exception):
    """A simple exception which just allows us to skip unnecessary steps"""


class TestStartBzrSubProcess(tests.TestCase):
    """Stub test start_bzr_subprocess."""

    def _subprocess_log_cleanup(self):
        """Inhibits the base version as we don't produce a log file."""

    def _popen(self, *args, **kwargs):
        """Override the base version to record the command that is run.

        From there we can ensure it is correct without spawning a real process.
        """
        self.check_popen_state()
        self._popen_args = args
        self._popen_kwargs = kwargs
        raise _DontSpawnProcess()

    def check_popen_state(self):
        """Replace to make assertions when popen is called."""

    def test_run_bzr_subprocess_no_plugins(self):
        self.assertRaises(_DontSpawnProcess, self.start_bzr_subprocess, [])
        command = self._popen_args[0]
        self.assertEqual(sys.executable, command[0])
        self.assertEqual(self.get_bzr_path(), command[1])
        self.assertEqual(['--no-plugins'], command[2:])

    def test_allow_plugins(self):
        self.assertRaises(_DontSpawnProcess, self.start_bzr_subprocess, [],
                          allow_plugins=True)
        command = self._popen_args[0]
        self.assertEqual([], command[2:])

    def test_set_env(self):
        self.assertFalse('EXISTANT_ENV_VAR' in os.environ)
        # set in the child
        def check_environment():
            self.assertEqual('set variable', os.environ['EXISTANT_ENV_VAR'])
        self.check_popen_state = check_environment
        self.assertRaises(_DontSpawnProcess, self.start_bzr_subprocess, [],
                          env_changes={'EXISTANT_ENV_VAR':'set variable'})
        # not set in theparent
        self.assertFalse('EXISTANT_ENV_VAR' in os.environ)

    def test_run_bzr_subprocess_env_del(self):
        """run_bzr_subprocess can remove environment variables too."""
        self.assertFalse('EXISTANT_ENV_VAR' in os.environ)
        def check_environment():
            self.assertFalse('EXISTANT_ENV_VAR' in os.environ)
        os.environ['EXISTANT_ENV_VAR'] = 'set variable'
        self.check_popen_state = check_environment
        self.assertRaises(_DontSpawnProcess, self.start_bzr_subprocess, [],
                          env_changes={'EXISTANT_ENV_VAR':None})
        # Still set in parent
        self.assertEqual('set variable', os.environ['EXISTANT_ENV_VAR'])
        del os.environ['EXISTANT_ENV_VAR']

    def test_env_del_missing(self):
        self.assertFalse('NON_EXISTANT_ENV_VAR' in os.environ)
        def check_environment():
            self.assertFalse('NON_EXISTANT_ENV_VAR' in os.environ)
        self.check_popen_state = check_environment
        self.assertRaises(_DontSpawnProcess, self.start_bzr_subprocess, [],
                          env_changes={'NON_EXISTANT_ENV_VAR':None})

    def test_working_dir(self):
        """Test that we can specify the working dir for the child"""
        orig_getcwd = osutils.getcwd
        orig_chdir = os.chdir
        chdirs = []
        def chdir(path):
            chdirs.append(path)
        self.overrideAttr(os, 'chdir', chdir)
        def getcwd():
            return 'current'
        self.overrideAttr(osutils, 'getcwd', getcwd)
        self.assertRaises(_DontSpawnProcess, self.start_bzr_subprocess, [],
                          working_dir='foo')
        self.assertEqual(['foo', 'current'], chdirs)

    def test_get_bzr_path_with_cwd_bzrlib(self):
        self.get_source_path = lambda: ""
        self.overrideAttr(os.path, "isfile", lambda path: True)
        self.assertEqual(self.get_bzr_path(), "bzr")


class TestActuallyStartBzrSubprocess(tests.TestCaseWithTransport):
    """Tests that really need to do things with an external bzr."""

    def test_start_and_stop_bzr_subprocess_send_signal(self):
        """finish_bzr_subprocess raises self.failureException if the retcode is
        not the expected one.
        """
        self.disable_missing_extensions_warning()
        process = self.start_bzr_subprocess(['wait-until-signalled'],
                                            skip_if_plan_to_signal=True)
        self.assertEqual('running\n', process.stdout.readline())
        result = self.finish_bzr_subprocess(process, send_signal=signal.SIGINT,
                                            retcode=3)
        self.assertEqual('', result[0])
        self.assertEqual('bzr: interrupted\n', result[1])


class TestSelftestFiltering(tests.TestCase):

    def setUp(self):
        tests.TestCase.setUp(self)
        self.suite = TestUtil.TestSuite()
        self.loader = TestUtil.TestLoader()
        self.suite.addTest(self.loader.loadTestsFromModule(
            sys.modules['bzrlib.tests.test_selftest']))
        self.all_names = _test_ids(self.suite)

    def test_condition_id_re(self):
        test_name = ('bzrlib.tests.test_selftest.TestSelftestFiltering.'
            'test_condition_id_re')
        filtered_suite = tests.filter_suite_by_condition(
            self.suite, tests.condition_id_re('test_condition_id_re'))
        self.assertEqual([test_name], _test_ids(filtered_suite))

    def test_condition_id_in_list(self):
        test_names = ['bzrlib.tests.test_selftest.TestSelftestFiltering.'
                      'test_condition_id_in_list']
        id_list = tests.TestIdList(test_names)
        filtered_suite = tests.filter_suite_by_condition(
            self.suite, tests.condition_id_in_list(id_list))
        my_pattern = 'TestSelftestFiltering.*test_condition_id_in_list'
        re_filtered = tests.filter_suite_by_re(self.suite, my_pattern)
        self.assertEqual(_test_ids(re_filtered), _test_ids(filtered_suite))

    def test_condition_id_startswith(self):
        klass = 'bzrlib.tests.test_selftest.TestSelftestFiltering.'
        start1 = klass + 'test_condition_id_starts'
        start2 = klass + 'test_condition_id_in'
        test_names = [ klass + 'test_condition_id_in_list',
                      klass + 'test_condition_id_startswith',
                     ]
        filtered_suite = tests.filter_suite_by_condition(
            self.suite, tests.condition_id_startswith([start1, start2]))
        self.assertEqual(test_names, _test_ids(filtered_suite))

    def test_condition_isinstance(self):
        filtered_suite = tests.filter_suite_by_condition(
            self.suite, tests.condition_isinstance(self.__class__))
        class_pattern = 'bzrlib.tests.test_selftest.TestSelftestFiltering.'
        re_filtered = tests.filter_suite_by_re(self.suite, class_pattern)
        self.assertEqual(_test_ids(re_filtered), _test_ids(filtered_suite))

    def test_exclude_tests_by_condition(self):
        excluded_name = ('bzrlib.tests.test_selftest.TestSelftestFiltering.'
            'test_exclude_tests_by_condition')
        filtered_suite = tests.exclude_tests_by_condition(self.suite,
            lambda x:x.id() == excluded_name)
        self.assertEqual(len(self.all_names) - 1,
            filtered_suite.countTestCases())
        self.assertFalse(excluded_name in _test_ids(filtered_suite))
        remaining_names = list(self.all_names)
        remaining_names.remove(excluded_name)
        self.assertEqual(remaining_names, _test_ids(filtered_suite))

    def test_exclude_tests_by_re(self):
        self.all_names = _test_ids(self.suite)
        filtered_suite = tests.exclude_tests_by_re(self.suite,
                                                   'exclude_tests_by_re')
        excluded_name = ('bzrlib.tests.test_selftest.TestSelftestFiltering.'
            'test_exclude_tests_by_re')
        self.assertEqual(len(self.all_names) - 1,
            filtered_suite.countTestCases())
        self.assertFalse(excluded_name in _test_ids(filtered_suite))
        remaining_names = list(self.all_names)
        remaining_names.remove(excluded_name)
        self.assertEqual(remaining_names, _test_ids(filtered_suite))

    def test_filter_suite_by_condition(self):
        test_name = ('bzrlib.tests.test_selftest.TestSelftestFiltering.'
            'test_filter_suite_by_condition')
        filtered_suite = tests.filter_suite_by_condition(self.suite,
            lambda x:x.id() == test_name)
        self.assertEqual([test_name], _test_ids(filtered_suite))

    def test_filter_suite_by_re(self):
        filtered_suite = tests.filter_suite_by_re(self.suite,
                                                  'test_filter_suite_by_r')
        filtered_names = _test_ids(filtered_suite)
        self.assertEqual(filtered_names, ['bzrlib.tests.test_selftest.'
            'TestSelftestFiltering.test_filter_suite_by_re'])

    def test_filter_suite_by_id_list(self):
        test_list = ['bzrlib.tests.test_selftest.'
                     'TestSelftestFiltering.test_filter_suite_by_id_list']
        filtered_suite = tests.filter_suite_by_id_list(
            self.suite, tests.TestIdList(test_list))
        filtered_names = _test_ids(filtered_suite)
        self.assertEqual(
            filtered_names,
            ['bzrlib.tests.test_selftest.'
             'TestSelftestFiltering.test_filter_suite_by_id_list'])

    def test_filter_suite_by_id_startswith(self):
        # By design this test may fail if another test is added whose name also
        # begins with one of the start value used.
        klass = 'bzrlib.tests.test_selftest.TestSelftestFiltering.'
        start1 = klass + 'test_filter_suite_by_id_starts'
        start2 = klass + 'test_filter_suite_by_id_li'
        test_list = [klass + 'test_filter_suite_by_id_list',
                     klass + 'test_filter_suite_by_id_startswith',
                     ]
        filtered_suite = tests.filter_suite_by_id_startswith(
            self.suite, [start1, start2])
        self.assertEqual(
            test_list,
            _test_ids(filtered_suite),
            )

    def test_preserve_input(self):
        # NB: Surely this is something in the stdlib to do this?
        self.assertTrue(self.suite is tests.preserve_input(self.suite))
        self.assertTrue("@#$" is tests.preserve_input("@#$"))

    def test_randomize_suite(self):
        randomized_suite = tests.randomize_suite(self.suite)
        # randomizing should not add or remove test names.
        self.assertEqual(set(_test_ids(self.suite)),
                         set(_test_ids(randomized_suite)))
        # Technically, this *can* fail, because random.shuffle(list) can be
        # equal to list. Trying multiple times just pushes the frequency back.
        # As its len(self.all_names)!:1, the failure frequency should be low
        # enough to ignore. RBC 20071021.
        # It should change the order.
        self.assertNotEqual(self.all_names, _test_ids(randomized_suite))
        # But not the length. (Possibly redundant with the set test, but not
        # necessarily.)
        self.assertEqual(len(self.all_names), len(_test_ids(randomized_suite)))

    def test_split_suit_by_condition(self):
        self.all_names = _test_ids(self.suite)
        condition = tests.condition_id_re('test_filter_suite_by_r')
        split_suite = tests.split_suite_by_condition(self.suite, condition)
        filtered_name = ('bzrlib.tests.test_selftest.TestSelftestFiltering.'
            'test_filter_suite_by_re')
        self.assertEqual([filtered_name], _test_ids(split_suite[0]))
        self.assertFalse(filtered_name in _test_ids(split_suite[1]))
        remaining_names = list(self.all_names)
        remaining_names.remove(filtered_name)
        self.assertEqual(remaining_names, _test_ids(split_suite[1]))

    def test_split_suit_by_re(self):
        self.all_names = _test_ids(self.suite)
        split_suite = tests.split_suite_by_re(self.suite,
                                              'test_filter_suite_by_r')
        filtered_name = ('bzrlib.tests.test_selftest.TestSelftestFiltering.'
            'test_filter_suite_by_re')
        self.assertEqual([filtered_name], _test_ids(split_suite[0]))
        self.assertFalse(filtered_name in _test_ids(split_suite[1]))
        remaining_names = list(self.all_names)
        remaining_names.remove(filtered_name)
        self.assertEqual(remaining_names, _test_ids(split_suite[1]))


class TestCheckTreeShape(tests.TestCaseWithTransport):

    def test_check_tree_shape(self):
        files = ['a', 'b/', 'b/c']
        tree = self.make_branch_and_tree('.')
        self.build_tree(files)
        tree.add(files)
        tree.lock_read()
        try:
            self.check_tree_shape(tree, files)
        finally:
            tree.unlock()


class TestBlackboxSupport(tests.TestCase):
    """Tests for testsuite blackbox features."""

    def test_run_bzr_failure_not_caught(self):
        # When we run bzr in blackbox mode, we want any unexpected errors to
        # propagate up to the test suite so that it can show the error in the
        # usual way, and we won't get a double traceback.
        e = self.assertRaises(
            AssertionError,
            self.run_bzr, ['assert-fail'])
        # make sure we got the real thing, not an error from somewhere else in
        # the test framework
        self.assertEquals('always fails', str(e))
        # check that there's no traceback in the test log
        self.assertNotContainsRe(self.get_log(), r'Traceback')

    def test_run_bzr_user_error_caught(self):
        # Running bzr in blackbox mode, normal/expected/user errors should be
        # caught in the regular way and turned into an error message plus exit
        # code.
        transport_server = memory.MemoryServer()
        transport_server.start_server()
        self.addCleanup(transport_server.stop_server)
        url = transport_server.get_url()
        self.permit_url(url)
        out, err = self.run_bzr(["log", "%s/nonexistantpath" % url], retcode=3)
        self.assertEqual(out, '')
        self.assertContainsRe(err,
            'bzr: ERROR: Not a branch: ".*nonexistantpath/".\n')


class TestTestLoader(tests.TestCase):
    """Tests for the test loader."""

    def _get_loader_and_module(self):
        """Gets a TestLoader and a module with one test in it."""
        loader = TestUtil.TestLoader()
        module = {}
        class Stub(tests.TestCase):
            def test_foo(self):
                pass
        class MyModule(object):
            pass
        MyModule.a_class = Stub
        module = MyModule()
        return loader, module

    def test_module_no_load_tests_attribute_loads_classes(self):
        loader, module = self._get_loader_and_module()
        self.assertEqual(1, loader.loadTestsFromModule(module).countTestCases())

    def test_module_load_tests_attribute_gets_called(self):
        loader, module = self._get_loader_and_module()
        # 'self' is here because we're faking the module with a class. Regular
        # load_tests do not need that :)
        def load_tests(self, standard_tests, module, loader):
            result = loader.suiteClass()
            for test in tests.iter_suite_tests(standard_tests):
                result.addTests([test, test])
            return result
        # add a load_tests() method which multiplies the tests from the module.
        module.__class__.load_tests = load_tests
        self.assertEqual(2, loader.loadTestsFromModule(module).countTestCases())

    def test_load_tests_from_module_name_smoke_test(self):
        loader = TestUtil.TestLoader()
        suite = loader.loadTestsFromModuleName('bzrlib.tests.test_sampler')
        self.assertEquals(['bzrlib.tests.test_sampler.DemoTest.test_nothing'],
                          _test_ids(suite))

    def test_load_tests_from_module_name_with_bogus_module_name(self):
        loader = TestUtil.TestLoader()
        self.assertRaises(ImportError, loader.loadTestsFromModuleName, 'bogus')


class TestTestIdList(tests.TestCase):

    def _create_id_list(self, test_list):
        return tests.TestIdList(test_list)

    def _create_suite(self, test_id_list):

        class Stub(tests.TestCase):
            def test_foo(self):
                pass

        def _create_test_id(id):
            return lambda: id

        suite = TestUtil.TestSuite()
        for id in test_id_list:
            t  = Stub('test_foo')
            t.id = _create_test_id(id)
            suite.addTest(t)
        return suite

    def _test_ids(self, test_suite):
        """Get the ids for the tests in a test suite."""
        return [t.id() for t in tests.iter_suite_tests(test_suite)]

    def test_empty_list(self):
        id_list = self._create_id_list([])
        self.assertEquals({}, id_list.tests)
        self.assertEquals({}, id_list.modules)

    def test_valid_list(self):
        id_list = self._create_id_list(
            ['mod1.cl1.meth1', 'mod1.cl1.meth2',
             'mod1.func1', 'mod1.cl2.meth2',
             'mod1.submod1',
             'mod1.submod2.cl1.meth1', 'mod1.submod2.cl2.meth2',
             ])
        self.assertTrue(id_list.refers_to('mod1'))
        self.assertTrue(id_list.refers_to('mod1.submod1'))
        self.assertTrue(id_list.refers_to('mod1.submod2'))
        self.assertTrue(id_list.includes('mod1.cl1.meth1'))
        self.assertTrue(id_list.includes('mod1.submod1'))
        self.assertTrue(id_list.includes('mod1.func1'))

    def test_bad_chars_in_params(self):
        id_list = self._create_id_list(['mod1.cl1.meth1(xx.yy)'])
        self.assertTrue(id_list.refers_to('mod1'))
        self.assertTrue(id_list.includes('mod1.cl1.meth1(xx.yy)'))

    def test_module_used(self):
        id_list = self._create_id_list(['mod.class.meth'])
        self.assertTrue(id_list.refers_to('mod'))
        self.assertTrue(id_list.refers_to('mod.class'))
        self.assertTrue(id_list.refers_to('mod.class.meth'))

    def test_test_suite_matches_id_list_with_unknown(self):
        loader = TestUtil.TestLoader()
        suite = loader.loadTestsFromModuleName('bzrlib.tests.test_sampler')
        test_list = ['bzrlib.tests.test_sampler.DemoTest.test_nothing',
                     'bogus']
        not_found, duplicates = tests.suite_matches_id_list(suite, test_list)
        self.assertEquals(['bogus'], not_found)
        self.assertEquals([], duplicates)

    def test_suite_matches_id_list_with_duplicates(self):
        loader = TestUtil.TestLoader()
        suite = loader.loadTestsFromModuleName('bzrlib.tests.test_sampler')
        dupes = loader.suiteClass()
        for test in tests.iter_suite_tests(suite):
            dupes.addTest(test)
            dupes.addTest(test) # Add it again

        test_list = ['bzrlib.tests.test_sampler.DemoTest.test_nothing',]
        not_found, duplicates = tests.suite_matches_id_list(
            dupes, test_list)
        self.assertEquals([], not_found)
        self.assertEquals(['bzrlib.tests.test_sampler.DemoTest.test_nothing'],
                          duplicates)


class TestTestSuite(tests.TestCase):

    def test__test_suite_testmod_names(self):
        # Test that a plausible list of test module names are returned
        # by _test_suite_testmod_names.
        test_list = tests._test_suite_testmod_names()
        self.assertSubset([
            'bzrlib.tests.blackbox',
            'bzrlib.tests.per_transport',
            'bzrlib.tests.test_selftest',
            ],
            test_list)

    def test__test_suite_modules_to_doctest(self):
        # Test that a plausible list of modules to doctest is returned
        # by _test_suite_modules_to_doctest.
        test_list = tests._test_suite_modules_to_doctest()
        if __doc__ is None:
            # When docstrings are stripped, there are no modules to doctest
            self.assertEqual([], test_list)
            return
        self.assertSubset([
            'bzrlib.timestamp',
            ],
            test_list)

    def test_test_suite(self):
        # test_suite() loads the entire test suite to operate. To avoid this
        # overhead, and yet still be confident that things are happening,
        # we temporarily replace two functions used by test_suite with 
        # test doubles that supply a few sample tests to load, and check they
        # are loaded.
        calls = []
        def testmod_names():
            calls.append("testmod_names")
            return [
                'bzrlib.tests.blackbox.test_branch',
                'bzrlib.tests.per_transport',
                'bzrlib.tests.test_selftest',
                ]
        self.overrideAttr(tests, '_test_suite_testmod_names', testmod_names)
        def doctests():
            calls.append("modules_to_doctest")
            if __doc__ is None:
                return []
            return ['bzrlib.timestamp']
        self.overrideAttr(tests, '_test_suite_modules_to_doctest', doctests)
        expected_test_list = [
            # testmod_names
            'bzrlib.tests.blackbox.test_branch.TestBranch.test_branch',
            ('bzrlib.tests.per_transport.TransportTests'
             '.test_abspath(LocalTransport,LocalURLServer)'),
            'bzrlib.tests.test_selftest.TestTestSuite.test_test_suite',
            # plugins can't be tested that way since selftest may be run with
            # --no-plugins
            ]
        if __doc__ is not None:
            expected_test_list.extend([
                # modules_to_doctest
                'bzrlib.timestamp.format_highres_date',
                ])
        suite = tests.test_suite()
        self.assertEqual(set(["testmod_names", "modules_to_doctest"]),
            set(calls))
        self.assertSubset(expected_test_list, _test_ids(suite))

    def test_test_suite_list_and_start(self):
        # We cannot test this at the same time as the main load, because we want
        # to know that starting_with == None works. So a second load is
        # incurred - note that the starting_with parameter causes a partial load
        # rather than a full load so this test should be pretty quick.
        test_list = ['bzrlib.tests.test_selftest.TestTestSuite.test_test_suite']
        suite = tests.test_suite(test_list,
                                 ['bzrlib.tests.test_selftest.TestTestSuite'])
        # test_test_suite_list_and_start is not included 
        self.assertEquals(test_list, _test_ids(suite))


class TestLoadTestIdList(tests.TestCaseInTempDir):

    def _create_test_list_file(self, file_name, content):
        fl = open(file_name, 'wt')
        fl.write(content)
        fl.close()

    def test_load_unknown(self):
        self.assertRaises(errors.NoSuchFile,
                          tests.load_test_id_list, 'i_do_not_exist')

    def test_load_test_list(self):
        test_list_fname = 'test.list'
        self._create_test_list_file(test_list_fname,
                                    'mod1.cl1.meth1\nmod2.cl2.meth2\n')
        tlist = tests.load_test_id_list(test_list_fname)
        self.assertEquals(2, len(tlist))
        self.assertEquals('mod1.cl1.meth1', tlist[0])
        self.assertEquals('mod2.cl2.meth2', tlist[1])

    def test_load_dirty_file(self):
        test_list_fname = 'test.list'
        self._create_test_list_file(test_list_fname,
                                    '  mod1.cl1.meth1\n\nmod2.cl2.meth2  \n'
                                    'bar baz\n')
        tlist = tests.load_test_id_list(test_list_fname)
        self.assertEquals(4, len(tlist))
        self.assertEquals('mod1.cl1.meth1', tlist[0])
        self.assertEquals('', tlist[1])
        self.assertEquals('mod2.cl2.meth2', tlist[2])
        self.assertEquals('bar baz', tlist[3])


class TestFilteredByModuleTestLoader(tests.TestCase):

    def _create_loader(self, test_list):
        id_filter = tests.TestIdList(test_list)
        loader = TestUtil.FilteredByModuleTestLoader(id_filter.refers_to)
        return loader

    def test_load_tests(self):
        test_list = ['bzrlib.tests.test_sampler.DemoTest.test_nothing']
        loader = self._create_loader(test_list)
        suite = loader.loadTestsFromModuleName('bzrlib.tests.test_sampler')
        self.assertEquals(test_list, _test_ids(suite))

    def test_exclude_tests(self):
        test_list = ['bogus']
        loader = self._create_loader(test_list)
        suite = loader.loadTestsFromModuleName('bzrlib.tests.test_sampler')
        self.assertEquals([], _test_ids(suite))


class TestFilteredByNameStartTestLoader(tests.TestCase):

    def _create_loader(self, name_start):
        def needs_module(name):
            return name.startswith(name_start) or name_start.startswith(name)
        loader = TestUtil.FilteredByModuleTestLoader(needs_module)
        return loader

    def test_load_tests(self):
        test_list = ['bzrlib.tests.test_sampler.DemoTest.test_nothing']
        loader = self._create_loader('bzrlib.tests.test_samp')

        suite = loader.loadTestsFromModuleName('bzrlib.tests.test_sampler')
        self.assertEquals(test_list, _test_ids(suite))

    def test_load_tests_inside_module(self):
        test_list = ['bzrlib.tests.test_sampler.DemoTest.test_nothing']
        loader = self._create_loader('bzrlib.tests.test_sampler.Demo')

        suite = loader.loadTestsFromModuleName('bzrlib.tests.test_sampler')
        self.assertEquals(test_list, _test_ids(suite))

    def test_exclude_tests(self):
        test_list = ['bogus']
        loader = self._create_loader('bogus')

        suite = loader.loadTestsFromModuleName('bzrlib.tests.test_sampler')
        self.assertEquals([], _test_ids(suite))


class TestTestPrefixRegistry(tests.TestCase):

    def _get_registry(self):
        tp_registry = tests.TestPrefixAliasRegistry()
        return tp_registry

    def test_register_new_prefix(self):
        tpr = self._get_registry()
        tpr.register('foo', 'fff.ooo.ooo')
        self.assertEquals('fff.ooo.ooo', tpr.get('foo'))

    def test_register_existing_prefix(self):
        tpr = self._get_registry()
        tpr.register('bar', 'bbb.aaa.rrr')
        tpr.register('bar', 'bBB.aAA.rRR')
        self.assertEquals('bbb.aaa.rrr', tpr.get('bar'))
        self.assertThat(self.get_log(),
            DocTestMatches("...bar...bbb.aaa.rrr...BB.aAA.rRR",
                           doctest.ELLIPSIS))

    def test_get_unknown_prefix(self):
        tpr = self._get_registry()
        self.assertRaises(KeyError, tpr.get, 'I am not a prefix')

    def test_resolve_prefix(self):
        tpr = self._get_registry()
        tpr.register('bar', 'bb.aa.rr')
        self.assertEquals('bb.aa.rr', tpr.resolve_alias('bar'))

    def test_resolve_unknown_alias(self):
        tpr = self._get_registry()
        self.assertRaises(errors.BzrCommandError,
                          tpr.resolve_alias, 'I am not a prefix')

    def test_predefined_prefixes(self):
        tpr = tests.test_prefix_alias_registry
        self.assertEquals('bzrlib', tpr.resolve_alias('bzrlib'))
        self.assertEquals('bzrlib.doc', tpr.resolve_alias('bd'))
        self.assertEquals('bzrlib.utils', tpr.resolve_alias('bu'))
        self.assertEquals('bzrlib.tests', tpr.resolve_alias('bt'))
        self.assertEquals('bzrlib.tests.blackbox', tpr.resolve_alias('bb'))
        self.assertEquals('bzrlib.plugins', tpr.resolve_alias('bp'))


class TestThreadLeakDetection(tests.TestCase):
    """Ensure when tests leak threads we detect and report it"""

    class LeakRecordingResult(tests.ExtendedTestResult):
        def __init__(self):
            tests.ExtendedTestResult.__init__(self, StringIO(), 0, 1)
            self.leaks = []
        def _report_thread_leak(self, test, leaks, alive):
            self.leaks.append((test, leaks))

    def test_testcase_without_addCleanups(self):
        """Check old TestCase instances don't break with leak detection"""
        class Test(unittest.TestCase):
            def runTest(self):
                pass
        result = self.LeakRecordingResult()
        test = Test()
        result.startTestRun()
        test.run(result)
        result.stopTestRun()
        self.assertEqual(result._tests_leaking_threads_count, 0)
        self.assertEqual(result.leaks, [])
        
    def test_thread_leak(self):
        """Ensure a thread that outlives the running of a test is reported

        Uses a thread that blocks on an event, and is started by the inner
        test case. As the thread outlives the inner case's run, it should be
        detected as a leak, but the event is then set so that the thread can
        be safely joined in cleanup so it's not leaked for real.
        """
        event = threading.Event()
        thread = threading.Thread(name="Leaker", target=event.wait)
        class Test(tests.TestCase):
            def test_leak(self):
                thread.start()
        result = self.LeakRecordingResult()
        test = Test("test_leak")
        self.addCleanup(thread.join)
        self.addCleanup(event.set)
        result.startTestRun()
        test.run(result)
        result.stopTestRun()
        self.assertEqual(result._tests_leaking_threads_count, 1)
        self.assertEqual(result._first_thread_leaker_id, test.id())
        self.assertEqual(result.leaks, [(test, set([thread]))])
        self.assertContainsString(result.stream.getvalue(), "leaking threads")

    def test_multiple_leaks(self):
        """Check multiple leaks are blamed on the test cases at fault

        Same concept as the previous test, but has one inner test method that
        leaks two threads, and one that doesn't leak at all.
        """
        event = threading.Event()
        thread_a = threading.Thread(name="LeakerA", target=event.wait)
        thread_b = threading.Thread(name="LeakerB", target=event.wait)
        thread_c = threading.Thread(name="LeakerC", target=event.wait)
        class Test(tests.TestCase):
            def test_first_leak(self):
                thread_b.start()
            def test_second_no_leak(self):
                pass
            def test_third_leak(self):
                thread_c.start()
                thread_a.start()
        result = self.LeakRecordingResult()
        first_test = Test("test_first_leak")
        third_test = Test("test_third_leak")
        self.addCleanup(thread_a.join)
        self.addCleanup(thread_b.join)
        self.addCleanup(thread_c.join)
        self.addCleanup(event.set)
        result.startTestRun()
        unittest.TestSuite(
            [first_test, Test("test_second_no_leak"), third_test]
            ).run(result)
        result.stopTestRun()
        self.assertEqual(result._tests_leaking_threads_count, 2)
        self.assertEqual(result._first_thread_leaker_id, first_test.id())
        self.assertEqual(result.leaks, [
            (first_test, set([thread_b])),
            (third_test, set([thread_a, thread_c]))])
        self.assertContainsString(result.stream.getvalue(), "leaking threads")


class TestPostMortemDebugging(tests.TestCase):
    """Check post mortem debugging works when tests fail or error"""

    class TracebackRecordingResult(tests.ExtendedTestResult):
        def __init__(self):
            tests.ExtendedTestResult.__init__(self, StringIO(), 0, 1)
            self.postcode = None
        def _post_mortem(self, tb=None):
            """Record the code object at the end of the current traceback"""
            tb = tb or sys.exc_info()[2]
            if tb is not None:
                next = tb.tb_next
                while next is not None:
                    tb = next
                    next = next.tb_next
                self.postcode = tb.tb_frame.f_code
        def report_error(self, test, err):
            pass
        def report_failure(self, test, err):
            pass

    def test_location_unittest_error(self):
        """Needs right post mortem traceback with erroring unittest case"""
        class Test(unittest.TestCase):
            def runTest(self):
                raise RuntimeError
        result = self.TracebackRecordingResult()
        Test().run(result)
        self.assertEqual(result.postcode, Test.runTest.func_code)

    def test_location_unittest_failure(self):
        """Needs right post mortem traceback with failing unittest case"""
        class Test(unittest.TestCase):
            def runTest(self):
                raise self.failureException
        result = self.TracebackRecordingResult()
        Test().run(result)
        self.assertEqual(result.postcode, Test.runTest.func_code)

    def test_location_bt_error(self):
        """Needs right post mortem traceback with erroring bzrlib.tests case"""
        class Test(tests.TestCase):
            def test_error(self):
                raise RuntimeError
        result = self.TracebackRecordingResult()
        Test("test_error").run(result)
        self.assertEqual(result.postcode, Test.test_error.func_code)

    def test_location_bt_failure(self):
        """Needs right post mortem traceback with failing bzrlib.tests case"""
        class Test(tests.TestCase):
            def test_failure(self):
                raise self.failureException
        result = self.TracebackRecordingResult()
        Test("test_failure").run(result)
        self.assertEqual(result.postcode, Test.test_failure.func_code)

    def test_env_var_triggers_post_mortem(self):
        """Check pdb.post_mortem is called iff BZR_TEST_PDB is set"""
        import pdb
        result = tests.ExtendedTestResult(StringIO(), 0, 1)
        post_mortem_calls = []
        self.overrideAttr(pdb, "post_mortem", post_mortem_calls.append)
        self.overrideEnv('BZR_TEST_PDB', None)
        result._post_mortem(1)
        self.overrideEnv('BZR_TEST_PDB', 'on')
        result._post_mortem(2)
        self.assertEqual([2], post_mortem_calls)


class TestRunSuite(tests.TestCase):

    def test_runner_class(self):
        """run_suite accepts and uses a runner_class keyword argument."""
        class Stub(tests.TestCase):
            def test_foo(self):
                pass
        suite = Stub("test_foo")
        calls = []
        class MyRunner(tests.TextTestRunner):
            def run(self, test):
                calls.append(test)
                return tests.ExtendedTestResult(self.stream, self.descriptions,
                                                self.verbosity)
        tests.run_suite(suite, runner_class=MyRunner, stream=StringIO())
        self.assertLength(1, calls)


class _Selftest(object):
    """Mixin for tests needing full selftest output"""

    def _inject_stream_into_subunit(self, stream):
        """To be overridden by subclasses that run tests out of process"""

    def _run_selftest(self, **kwargs):
        sio = StringIO()
        self._inject_stream_into_subunit(sio)
        tests.selftest(stream=sio, stop_on_failure=False, **kwargs)
        return sio.getvalue()


class _ForkedSelftest(_Selftest):
    """Mixin for tests needing full selftest output with forked children"""

    _test_needs_features = [features.subunit]

    def _inject_stream_into_subunit(self, stream):
        """Monkey-patch subunit so the extra output goes to stream not stdout

        Some APIs need rewriting so this kind of bogus hackery can be replaced
        by passing the stream param from run_tests down into ProtocolTestCase.
        """
        from subunit import ProtocolTestCase
        _original_init = ProtocolTestCase.__init__
        def _init_with_passthrough(self, *args, **kwargs):
            _original_init(self, *args, **kwargs)
            self._passthrough = stream
        self.overrideAttr(ProtocolTestCase, "__init__", _init_with_passthrough)

    def _run_selftest(self, **kwargs):
        # GZ 2011-05-26: Add a PosixSystem feature so this check can go away
        if getattr(os, "fork", None) is None:
            raise tests.TestNotApplicable("Platform doesn't support forking")
        # Make sure the fork code is actually invoked by claiming two cores
        self.overrideAttr(osutils, "local_concurrency", lambda: 2)
        kwargs.setdefault("suite_decorators", []).append(tests.fork_decorator)
        return super(_ForkedSelftest, self)._run_selftest(**kwargs)


class TestParallelFork(_ForkedSelftest, tests.TestCase):
    """Check operation of --parallel=fork selftest option"""

    def test_error_in_child_during_fork(self):
        """Error in a forked child during test setup should get reported"""
        class Test(tests.TestCase):
            def testMethod(self):
                pass
        # We don't care what, just break something that a child will run
        self.overrideAttr(tests, "workaround_zealous_crypto_random", None)
        out = self._run_selftest(test_suite_factory=Test)
        self.assertContainsRe(out,
            "Traceback.*:\n"
            ".+ in fork_for_tests\n"
            "\s*workaround_zealous_crypto_random\(\)\n"
            "TypeError:")


class TestUncollectedWarnings(_Selftest, tests.TestCase):
    """Check a test case still alive after being run emits a warning"""

    class Test(tests.TestCase):
        def test_pass(self):
            pass
        def test_self_ref(self):
            self.also_self = self.test_self_ref
        def test_skip(self):
            self.skip("Don't need")

    def _get_suite(self):
        return TestUtil.TestSuite([
            self.Test("test_pass"),
            self.Test("test_self_ref"),
            self.Test("test_skip"),
            ])

    def _run_selftest_with_suite(self, **kwargs):
        old_flags = tests.selftest_debug_flags
        tests.selftest_debug_flags = old_flags.union(["uncollected_cases"])
        gc_on = gc.isenabled()
        if gc_on:
            gc.disable()
        try:
            output = self._run_selftest(test_suite_factory=self._get_suite,
                **kwargs)
        finally:
            if gc_on:
                gc.enable()
            tests.selftest_debug_flags = old_flags
        self.assertNotContainsRe(output, "Uncollected test case.*test_pass")
        self.assertContainsRe(output, "Uncollected test case.*test_self_ref")
        return output

    def test_testsuite(self):
        self._run_selftest_with_suite()

    def test_pattern(self):
        out = self._run_selftest_with_suite(pattern="test_(?:pass|self_ref)$")
        self.assertNotContainsRe(out, "test_skip")

    def test_exclude_pattern(self):
        out = self._run_selftest_with_suite(exclude_pattern="test_skip$")
        self.assertNotContainsRe(out, "test_skip")

    def test_random_seed(self):
        self._run_selftest_with_suite(random_seed="now")

    def test_matching_tests_first(self):
        self._run_selftest_with_suite(matching_tests_first=True,
            pattern="test_self_ref$")

    def test_starting_with_and_exclude(self):
        out = self._run_selftest_with_suite(starting_with=["bt."],
            exclude_pattern="test_skip$")
        self.assertNotContainsRe(out, "test_skip")

    def test_additonal_decorator(self):
        out = self._run_selftest_with_suite(
            suite_decorators=[tests.TestDecorator])


class TestUncollectedWarningsSubunit(TestUncollectedWarnings):
    """Check warnings from tests staying alive are emitted with subunit"""

    _test_needs_features = [features.subunit]

    def _run_selftest_with_suite(self, **kwargs):
        return TestUncollectedWarnings._run_selftest_with_suite(self,
            runner_class=tests.SubUnitBzrRunner, **kwargs)


class TestUncollectedWarningsForked(_ForkedSelftest, TestUncollectedWarnings):
    """Check warnings from tests staying alive are emitted when forking"""


class TestEnvironHandling(tests.TestCase):

    def test_overrideEnv_None_called_twice_doesnt_leak(self):
        self.assertFalse('MYVAR' in os.environ)
        self.overrideEnv('MYVAR', '42')
        # We use an embedded test to make sure we fix the _captureVar bug
        class Test(tests.TestCase):
            def test_me(self):
                # The first call save the 42 value
                self.overrideEnv('MYVAR', None)
                self.assertEquals(None, os.environ.get('MYVAR'))
                # Make sure we can call it twice
                self.overrideEnv('MYVAR', None)
                self.assertEquals(None, os.environ.get('MYVAR'))
        output = StringIO()
        result = tests.TextTestResult(output, 0, 1)
        Test('test_me').run(result)
        if not result.wasStrictlySuccessful():
            self.fail(output.getvalue())
        # We get our value back
        self.assertEquals('42', os.environ.get('MYVAR'))


class TestIsolatedEnv(tests.TestCase):
    """Test isolating tests from os.environ.

    Since we use tests that are already isolated from os.environ a bit of care
    should be taken when designing the tests to avoid bootstrap side-effects.
    The tests start an already clean os.environ which allow doing valid
    assertions about which variables are present or not and design tests around
    these assertions.
    """

    class ScratchMonkey(tests.TestCase):

        def test_me(self):
            pass

    def test_basics(self):
        # Make sure we know the definition of BZR_HOME: not part of os.environ
        # for tests.TestCase.
        self.assertTrue('BZR_HOME' in tests.isolated_environ)
        self.assertEquals(None, tests.isolated_environ['BZR_HOME'])
        # Being part of isolated_environ, BZR_HOME should not appear here
        self.assertFalse('BZR_HOME' in os.environ)
        # Make sure we know the definition of LINES: part of os.environ for
        # tests.TestCase
        self.assertTrue('LINES' in tests.isolated_environ)
        self.assertEquals('25', tests.isolated_environ['LINES'])
        self.assertEquals('25', os.environ['LINES'])

    def test_injecting_unknown_variable(self):
        # BZR_HOME is known to be absent from os.environ
        test = self.ScratchMonkey('test_me')
        tests.override_os_environ(test, {'BZR_HOME': 'foo'})
        self.assertEquals('foo', os.environ['BZR_HOME'])
        tests.restore_os_environ(test)
        self.assertFalse('BZR_HOME' in os.environ)

    def test_injecting_known_variable(self):
        test = self.ScratchMonkey('test_me')
        # LINES is known to be present in os.environ
        tests.override_os_environ(test, {'LINES': '42'})
        self.assertEquals('42', os.environ['LINES'])
        tests.restore_os_environ(test)
        self.assertEquals('25', os.environ['LINES'])

    def test_deleting_variable(self):
        test = self.ScratchMonkey('test_me')
        # LINES is known to be present in os.environ
        tests.override_os_environ(test, {'LINES': None})
        self.assertTrue('LINES' not in os.environ)
        tests.restore_os_environ(test)
        self.assertEquals('25', os.environ['LINES'])


class TestDocTestSuiteIsolation(tests.TestCase):
    """Test that `tests.DocTestSuite` isolates doc tests from os.environ.

    Since tests.TestCase alreay provides an isolation from os.environ, we use
    the clean environment as a base for testing. To precisely capture the
    isolation provided by tests.DocTestSuite, we use doctest.DocTestSuite to
    compare against.

    We want to make sure `tests.DocTestSuite` respect `tests.isolated_environ`,
    not `os.environ` so each test overrides it to suit its needs.

    """

    def get_doctest_suite_for_string(self, klass, string):
        class Finder(doctest.DocTestFinder):

            def find(*args, **kwargs):
                test = doctest.DocTestParser().get_doctest(
                    string, {}, 'foo', 'foo.py', 0)
                return [test]

        suite = klass(test_finder=Finder())
        return suite

    def run_doctest_suite_for_string(self, klass, string):
        suite = self.get_doctest_suite_for_string(klass, string)
        output = StringIO()
        result = tests.TextTestResult(output, 0, 1)
        suite.run(result)
        return result, output

    def assertDocTestStringSucceds(self, klass, string):
        result, output = self.run_doctest_suite_for_string(klass, string)
        if not result.wasStrictlySuccessful():
            self.fail(output.getvalue())

    def assertDocTestStringFails(self, klass, string):
        result, output = self.run_doctest_suite_for_string(klass, string)
        if result.wasStrictlySuccessful():
            self.fail(output.getvalue())

    def test_injected_variable(self):
        self.overrideAttr(tests, 'isolated_environ', {'LINES': '42'})
        test = """
            >>> import os
            >>> os.environ['LINES']
            '42'
            """
        # doctest.DocTestSuite fails as it sees '25'
        self.assertDocTestStringFails(doctest.DocTestSuite, test)
        # tests.DocTestSuite sees '42'
        self.assertDocTestStringSucceds(tests.IsolatedDocTestSuite, test)

    def test_deleted_variable(self):
        self.overrideAttr(tests, 'isolated_environ', {'LINES': None})
        test = """
            >>> import os
            >>> os.environ.get('LINES')
            """
        # doctest.DocTestSuite fails as it sees '25'
        self.assertDocTestStringFails(doctest.DocTestSuite, test)
        # tests.DocTestSuite sees None
        self.assertDocTestStringSucceds(tests.IsolatedDocTestSuite, test)


class TestSelftestExcludePatterns(tests.TestCase):

    def setUp(self):
        super(TestSelftestExcludePatterns, self).setUp()
        self.overrideAttr(tests, 'test_suite', self.suite_factory)

    def suite_factory(self, keep_only=None, starting_with=None):
        """A test suite factory with only a few tests."""
        class Test(tests.TestCase):
            def id(self):
                # We don't need the full class path
                return self._testMethodName
            def a(self):
                pass
            def b(self):
                pass
            def c(self):
                pass
        return TestUtil.TestSuite([Test("a"), Test("b"), Test("c")])

    def assertTestList(self, expected, *selftest_args):
        # We rely on setUp installing the right test suite factory so we can
        # test at the command level without loading the whole test suite
        out, err = self.run_bzr(('selftest', '--list') + selftest_args)
        actual = out.splitlines()
        self.assertEquals(expected, actual)

    def test_full_list(self):
        self.assertTestList(['a', 'b', 'c'])

    def test_single_exclude(self):
        self.assertTestList(['b', 'c'], '-x', 'a')

    def test_mutiple_excludes(self):
        self.assertTestList(['c'], '-x', 'a', '-x', 'b')


class TestCounterHooks(tests.TestCase, SelfTestHelper):

    _test_needs_features = [features.subunit]

    def setUp(self):
        super(TestCounterHooks, self).setUp()
        class Test(tests.TestCase):

            def setUp(self):
                super(Test, self).setUp()
                self.hooks = hooks.Hooks()
                self.hooks.add_hook('myhook', 'Foo bar blah', (2,4))
                self.install_counter_hook(self.hooks, 'myhook')

            def no_hook(self):
                pass

            def run_hook_once(self):
                for hook in self.hooks['myhook']:
                    hook(self)

        self.test_class = Test

    def assertHookCalls(self, expected_calls, test_name):
        test = self.test_class(test_name)
        result = unittest.TestResult()
        test.run(result)
        self.assertTrue(hasattr(test, '_counters'))
        self.assertTrue(test._counters.has_key('myhook'))
        self.assertEquals(expected_calls, test._counters['myhook'])

    def test_no_hook(self):
        self.assertHookCalls(0, 'no_hook')

    def test_run_hook_once(self):
        tt = features.testtools
        if tt.module.__version__ < (0, 9, 8):
            raise tests.TestSkipped('testtools-0.9.8 required for addDetail')
        self.assertHookCalls(1, 'run_hook_once')<|MERGE_RESOLUTION|>--- conflicted
+++ resolved
@@ -30,7 +30,6 @@
 from testtools import (
     ExtendedToOriginalDecorator,
     MultiTestResult,
-    __version__ as testtools_version,
     )
 from testtools.content import Content
 from testtools.content_type import ContentType
@@ -1063,33 +1062,6 @@
                 self.expectFailure("No absolute truth", self.assertTrue, True)
         runner = tests.TextTestRunner(stream=StringIO())
         result = self.run_test_runner(runner, Test("test_truth"))
-<<<<<<< HEAD
-        if testtools_version[:3] <= (0, 9, 11):
-            self.assertContainsRe(runner.stream.getvalue(),
-                "=+\n"
-                "FAIL: \\S+\.test_truth\n"
-                "-+\n"
-                "(?:.*\n)*"
-                "No absolute truth\n"
-                "(?:.*\n)*"
-                "-+\n"
-                "Ran 1 test in .*\n"
-                "\n"
-                "FAILED \\(failures=1\\)\n\\Z")
-        else:
-            self.assertContainsRe(runner.stream.getvalue(),
-                "=+\n"
-                "FAIL: \\S+\.test_truth\n"
-                "-+\n"
-                "Empty attachments:\n"
-                "  log\n"
-                "\n"
-                "reason: {{{No absolute truth}}}\n"
-                "-+\n"
-                "Ran 1 test in .*\n"
-                "\n"
-                "FAILED \\(failures=1\\)\n\\Z")
-=======
         self.assertContainsRe(runner.stream.getvalue(),
             "=+\n"
             "FAIL: \\S+\.test_truth\n"
@@ -1104,7 +1076,6 @@
             "Ran 1 test in .*\n"
             "\n"
             "FAILED \\(failures=1\\)\n\\Z")
->>>>>>> 2ae88200
 
     def test_result_decorator(self):
         # decorate results
@@ -1269,22 +1240,11 @@
             lambda trace=False: "ascii")
         result = self.run_test_runner(tests.TextTestRunner(stream=out),
             FailureWithUnicode("test_log_unicode"))
-<<<<<<< HEAD
-        if testtools_version[:3] > (0, 9, 11):
-            self.assertContainsRe(out.getvalue(), "log: {{{\d+\.\d+  \\\\u2606}}}")
-        else:
-            self.assertContainsRe(out.getvalue(),
-                "Text attachment: log\n"
-                "-+\n"
-                "\d+\.\d+  \\\\u2606\n"
-                "-+\n")
-=======
         self.assertContainsRe(out.getvalue(),
             "(?:Text attachment: )?log"
             "(?:\n-+\n|: {{{)"
             "\d+\.\d+  \\\\u2606"
             "(?:\n-+\n|}}}\n)")
->>>>>>> 2ae88200
 
 
 class SampleTestCase(tests.TestCase):
@@ -1769,26 +1729,16 @@
         result = self._run_test('test_fail')
         self.assertEqual(1, len(result.failures))
         result_content = result.failures[0][1]
-<<<<<<< HEAD
-        if testtools_version < (0, 9, 12):
-            self.assertContainsRe(result_content, 'Text attachment: log')
-=======
         self.assertContainsRe(result_content,
             '(?m)^(?:Text attachment: )?log(?:$|: )')
->>>>>>> 2ae88200
         self.assertContainsRe(result_content, 'this was a failing test')
 
     def test_error_has_log(self):
         result = self._run_test('test_error')
         self.assertEqual(1, len(result.errors))
         result_content = result.errors[0][1]
-<<<<<<< HEAD
-        if testtools_version < (0, 9, 12):
-            self.assertContainsRe(result_content, 'Text attachment: log')
-=======
         self.assertContainsRe(result_content,
             '(?m)^(?:Text attachment: )?log(?:$|: )')
->>>>>>> 2ae88200
         self.assertContainsRe(result_content, 'this test errored')
 
     def test_skip_has_no_log(self):
