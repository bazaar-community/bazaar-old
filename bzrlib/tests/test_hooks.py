# Copyright (C) 2007 Canonical Ltd
#
# This program is free software; you can redistribute it and/or modify
# it under the terms of the GNU General Public License as published by
# the Free Software Foundation; either version 2 of the License, or
# (at your option) any later version.
#
# This program is distributed in the hope that it will be useful,
# but WITHOUT ANY WARRANTY; without even the implied warranty of
# MERCHANTABILITY or FITNESS FOR A PARTICULAR PURPOSE.  See the
# GNU General Public License for more details.
#
# You should have received a copy of the GNU General Public License
# along with this program; if not, write to the Free Software
# Foundation, Inc., 59 Temple Place, Suite 330, Boston, MA  02111-1307  USA

"""Tests for the core Hooks logic."""

from bzrlib.hooks import (
    Hooks,
    )
from bzrlib.errors import (
    UnknownHook,
    )

from bzrlib.symbol_versioning import one_five
from bzrlib.tests import TestCase


class TestHooks(TestCase):

    def test_install_hook_raises_unknown_hook(self):
        """install_hook should raise UnknownHook if a hook is unknown."""
        hooks = Hooks()
        self.assertRaises(UnknownHook, self.applyDeprecated, one_five,
                          hooks.install_hook, 'silly', None)

    def test_install_hook_appends_known_hook(self):
        """install_hook should append the callable for known hooks."""
        hooks = Hooks()
        hooks['set_rh'] = []
        self.applyDeprecated(one_five, hooks.install_hook, 'set_rh', None)
        self.assertEqual(hooks['set_rh'], [None])

    def test_install_named_hook_raises_unknown_hook(self):
        hooks = Hooks()
        self.assertRaises(UnknownHook, hooks.install_named_hook, 'silly',
                          None, "")

    def test_install_named_hook_appends_known_hook(self):
        hooks = Hooks()
        hooks['set_rh'] = []
        hooks.install_named_hook('set_rh', None, "demo")
        self.assertEqual(hooks['set_rh'], [None])

    def test_install_named_hook_and_retrieve_name(self):
        hooks = Hooks()
        hooks['set_rh'] = []
        hooks.install_named_hook('set_rh', None, "demo")
        self.assertEqual("demo", hooks.get_hook_name(None))

    def test_name_hook_and_retrieve_name(self):
        """name_hook puts the name in the names mapping."""
        hooks = Hooks()
        hooks['set_rh'] = []
        self.applyDeprecated(one_five, hooks.install_hook, 'set_rh', None)
        hooks.name_hook(None, 'demo')
        self.assertEqual("demo", hooks.get_hook_name(None))

    def test_get_unnamed_hook_name_is_unnamed(self):
        hooks = Hooks()
        hooks['set_rh'] = []
<<<<<<< HEAD
        hooks.install_hook('set_rh', None)
        self.assertEqual("No hook name", hooks.get_hook_name(None))

    def test_clone_and_clear(self):
        hooks = Hooks()
        hooks['some_hook'] = []
        myhook = lambda: None
        hooks.install_hook('some_hook', myhook)
        hooks.name_hook(myhook, 'myhook')
        hooks2 = hooks.clone()
        self.assertEqual([myhook], hooks2['some_hook'])
        self.assertEqual('myhook', hooks2.get_hook_name(myhook))
        hooks.clear_hooks()
        # should see the hook name but no hooks
        self.assertEqual([], hooks['some_hook'])
        # clone should be unaffected
        self.assertEqual([myhook], hooks2['some_hook'])
=======
        self.applyDeprecated(one_five, hooks.install_hook, 'set_rh', None)
        self.assertEqual("No hook name", hooks.get_hook_name(None))
>>>>>>> 4caff4ec
<|MERGE_RESOLUTION|>--- conflicted
+++ resolved
@@ -70,8 +70,7 @@
     def test_get_unnamed_hook_name_is_unnamed(self):
         hooks = Hooks()
         hooks['set_rh'] = []
-<<<<<<< HEAD
-        hooks.install_hook('set_rh', None)
+        self.applyDeprecated(one_five, hooks.install_hook, 'set_rh', None)
         self.assertEqual("No hook name", hooks.get_hook_name(None))
 
     def test_clone_and_clear(self):
@@ -87,8 +86,4 @@
         # should see the hook name but no hooks
         self.assertEqual([], hooks['some_hook'])
         # clone should be unaffected
-        self.assertEqual([myhook], hooks2['some_hook'])
-=======
-        self.applyDeprecated(one_five, hooks.install_hook, 'set_rh', None)
-        self.assertEqual("No hook name", hooks.get_hook_name(None))
->>>>>>> 4caff4ec
+        self.assertEqual([myhook], hooks2['some_hook'])