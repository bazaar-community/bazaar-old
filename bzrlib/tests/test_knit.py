# Copyright (C) 2005, 2006 Canonical Ltd
#
# This program is free software; you can redistribute it and/or modify
# it under the terms of the GNU General Public License as published by
# the Free Software Foundation; either version 2 of the License, or
# (at your option) any later version.
#
# This program is distributed in the hope that it will be useful,
# but WITHOUT ANY WARRANTY; without even the implied warranty of
# MERCHANTABILITY or FITNESS FOR A PARTICULAR PURPOSE.  See the
# GNU General Public License for more details.
#
# You should have received a copy of the GNU General Public License
# along with this program; if not, write to the Free Software
# Foundation, Inc., 59 Temple Place, Suite 330, Boston, MA  02111-1307  USA

"""Tests for Knit data structure"""

from cStringIO import StringIO
import difflib

<<<<<<< HEAD

from bzrlib import errors
from bzrlib.errors import KnitError, RevisionAlreadyPresent, NoSuchFile
=======
from bzrlib.errors import (
    RevisionAlreadyPresent,
    KnitHeaderError,
    RevisionNotPresent,
    NoSuchFile,
    )
>>>>>>> e1ea8f77
from bzrlib.knit import (
    KnitContent,
    KnitVersionedFile,
    KnitPlainFactory,
    KnitAnnotateFactory,
    _KnitIndex,
    WeaveToKnit,
    )
from bzrlib.osutils import split_lines
from bzrlib.tests import TestCase, TestCaseWithTransport
from bzrlib.transport import TransportLogger, get_transport
from bzrlib.transport.memory import MemoryTransport
from bzrlib.weave import Weave


class KnitContentTests(TestCase):

    def test_constructor(self):
        content = KnitContent([])

    def test_text(self):
        content = KnitContent([])
        self.assertEqual(content.text(), [])

        content = KnitContent([("origin1", "text1"), ("origin2", "text2")])
        self.assertEqual(content.text(), ["text1", "text2"])

    def test_annotate(self):
        content = KnitContent([])
        self.assertEqual(content.annotate(), [])

        content = KnitContent([("origin1", "text1"), ("origin2", "text2")])
        self.assertEqual(content.annotate(),
            [("origin1", "text1"), ("origin2", "text2")])

    def test_annotate_iter(self):
        content = KnitContent([])
        it = content.annotate_iter()
        self.assertRaises(StopIteration, it.next)

        content = KnitContent([("origin1", "text1"), ("origin2", "text2")])
        it = content.annotate_iter()
        self.assertEqual(it.next(), ("origin1", "text1"))
        self.assertEqual(it.next(), ("origin2", "text2"))
        self.assertRaises(StopIteration, it.next)

    def test_copy(self):
        content = KnitContent([("origin1", "text1"), ("origin2", "text2")])
        copy = content.copy()
        self.assertIsInstance(copy, KnitContent)
        self.assertEqual(copy.annotate(),
            [("origin1", "text1"), ("origin2", "text2")])

    def test_line_delta(self):
        content1 = KnitContent([("", "a"), ("", "b")])
        content2 = KnitContent([("", "a"), ("", "a"), ("", "c")])
        self.assertEqual(content1.line_delta(content2),
            [(1, 2, 2, [("", "a"), ("", "c")])])

    def test_line_delta_iter(self):
        content1 = KnitContent([("", "a"), ("", "b")])
        content2 = KnitContent([("", "a"), ("", "a"), ("", "c")])
        it = content1.line_delta_iter(content2)
        self.assertEqual(it.next(), (1, 2, 2, [("", "a"), ("", "c")]))
        self.assertRaises(StopIteration, it.next)


<<<<<<< HEAD
=======
class MockTransport(object):

    def __init__(self, file_lines=None):
        self.file_lines = file_lines
        self.calls = []

    def get(self, filename):
        if self.file_lines is None:
            raise NoSuchFile(filename)
        else:
            return StringIO("\n".join(self.file_lines))

    def __getattr__(self, name):
        def queue_call(*args, **kwargs):
            self.calls.append((name, args, kwargs))
        return queue_call


class LowLevelKnitIndexTests(TestCase):

    def test_no_such_file(self):
        transport = MockTransport()

        self.assertRaises(NoSuchFile, _KnitIndex, transport, "filename", "r")
        self.assertRaises(NoSuchFile, _KnitIndex, transport,
            "filename", "w", create=False)

    def test_create_file(self):
        transport = MockTransport()

        index = _KnitIndex(transport, "filename", "w",
            file_mode="wb", create=True)
        self.assertEqual(
                ("put_bytes_non_atomic",
                    ("filename", index.HEADER), {"mode": "wb"}),
                transport.calls.pop(0))

    def test_delay_create_file(self):
        transport = MockTransport()

        index = _KnitIndex(transport, "filename", "w",
            create=True, file_mode="wb", create_parent_dir=True,
            delay_create=True, dir_mode=0777)
        self.assertEqual([], transport.calls)

        index.add_versions([])
        name, (filename, f), kwargs = transport.calls.pop(0)
        self.assertEqual("put_file_non_atomic", name)
        self.assertEqual(
            {"dir_mode": 0777, "create_parent_dir": True, "mode": "wb"},
            kwargs)
        self.assertEqual("filename", filename)
        self.assertEqual(index.HEADER, f.read())

        index.add_versions([])
        self.assertEqual(("append_bytes", ("filename", ""), {}),
            transport.calls.pop(0))

    def test_read_utf8_version_id(self):
        transport = MockTransport([
            _KnitIndex.HEADER,
            u"version-\N{CYRILLIC CAPITAL LETTER A}"
                u" option 0 1 :".encode("utf-8")
            ])
        index = _KnitIndex(transport, "filename", "r")
        self.assertTrue(
            index.has_version(u"version-\N{CYRILLIC CAPITAL LETTER A}"))

    def test_read_utf8_parents(self):
        transport = MockTransport([
            _KnitIndex.HEADER,
            u"version option 0 1"
                u" .version-\N{CYRILLIC CAPITAL LETTER A} :".encode("utf-8")
            ])
        index = _KnitIndex(transport, "filename", "r")
        self.assertEqual([u"version-\N{CYRILLIC CAPITAL LETTER A}"],
            index.get_parents_with_ghosts("version"))

    def test_read_ignore_corrupted_lines(self):
        transport = MockTransport([
            _KnitIndex.HEADER,
            "corrupted",
            "corrupted options 0 1 .b .c ",
            "version options 0 1 :"
            ])
        index = _KnitIndex(transport, "filename", "r")
        self.assertEqual(1, index.num_versions())
        self.assertTrue(index.has_version(u"version"))

    def test_read_corrupted_header(self):
        transport = MockTransport([])
        self.assertRaises(KnitHeaderError,
            _KnitIndex, transport, "filename", "r")

    def test_read_duplicate_entries(self):
        transport = MockTransport([
            _KnitIndex.HEADER,
            "parent options 0 1 :",
            "version options1 0 1 0 :",
            "version options2 1 2 .other :",
            "version options3 3 4 0 .other :"
            ])
        index = _KnitIndex(transport, "filename", "r")
        self.assertEqual(2, index.num_versions())
        self.assertEqual(1, index.lookup(u"version"))
        self.assertEqual((3, 4), index.get_position(u"version"))
        self.assertEqual(["options3"], index.get_options(u"version"))
        self.assertEqual([u"parent", u"other"],
            index.get_parents_with_ghosts(u"version"))

    def test_read_compressed_parents(self):
        transport = MockTransport([
            _KnitIndex.HEADER,
            "a option 0 1 :",
            "b option 0 1 0 :",
            "c option 0 1 1 0 :",
            ])
        index = _KnitIndex(transport, "filename", "r")
        self.assertEqual([u"a"], index.get_parents(u"b"))
        self.assertEqual([u"b", u"a"], index.get_parents(u"c"))

    def test_write_utf8_version_id(self):
        transport = MockTransport([
            _KnitIndex.HEADER
            ])
        index = _KnitIndex(transport, "filename", "r")
        index.add_version(u"version-\N{CYRILLIC CAPITAL LETTER A}",
            ["option"], 0, 1, [])
        self.assertEqual(("append_bytes", ("filename",
            u"\nversion-\N{CYRILLIC CAPITAL LETTER A}"
                u" option 0 1  :".encode("utf-8")),
            {}),
            transport.calls.pop(0))

    def test_write_utf8_parents(self):
        transport = MockTransport([
            _KnitIndex.HEADER
            ])
        index = _KnitIndex(transport, "filename", "r")
        index.add_version(u"version", ["option"], 0, 1,
            [u"version-\N{CYRILLIC CAPITAL LETTER A}"])
        self.assertEqual(("append_bytes", ("filename",
            u"\nversion option 0 1"
                u" .version-\N{CYRILLIC CAPITAL LETTER A} :".encode("utf-8")),
            {}),
            transport.calls.pop(0))

    def test_get_graph(self):
        transport = MockTransport()
        index = _KnitIndex(transport, "filename", "w", create=True)
        self.assertEqual([], index.get_graph())

        index.add_version(u"a", ["option"], 0, 1, [u"b"])
        self.assertEqual([(u"a", [u"b"])], index.get_graph())

        index.add_version(u"c", ["option"], 0, 1, [u"d"])
        self.assertEqual([(u"a", [u"b"]), (u"c", [u"d"])],
            sorted(index.get_graph()))

    def test_get_ancestry(self):
        transport = MockTransport([
            _KnitIndex.HEADER,
            "a option 0 1 :",
            "b option 0 1 0 .e :",
            "c option 0 1 1 0 :",
            "d option 0 1 2 .f :"
            ])
        index = _KnitIndex(transport, "filename", "r")

        self.assertEqual([], index.get_ancestry([]))
        self.assertEqual([u"a"], index.get_ancestry([u"a"]))
        self.assertEqual([u"a", u"b"], index.get_ancestry([u"b"]))
        self.assertEqual([u"a", u"b", u"c"], index.get_ancestry([u"c"]))
        self.assertEqual([u"a", u"b", u"c", u"d"], index.get_ancestry([u"d"]))
        self.assertEqual([u"a", u"b"], index.get_ancestry([u"a", u"b"]))
        self.assertEqual([u"a", u"b", u"c"], index.get_ancestry([u"a", u"c"]))

        self.assertRaises(RevisionNotPresent, index.get_ancestry, [u"e"])

    def test_get_ancestry_with_ghosts(self):
        transport = MockTransport([
            _KnitIndex.HEADER,
            "a option 0 1 :",
            "b option 0 1 0 .e :",
            "c option 0 1 0 .f .g :",
            "d option 0 1 2 .h .j .k :"
            ])
        index = _KnitIndex(transport, "filename", "r")

        self.assertEqual([], index.get_ancestry_with_ghosts([]))
        self.assertEqual([u"a"], index.get_ancestry_with_ghosts([u"a"]))
        self.assertEqual([u"a", u"e", u"b"],
            index.get_ancestry_with_ghosts([u"b"]))
        self.assertEqual([u"a", u"g", u"f", u"c"],
            index.get_ancestry_with_ghosts([u"c"]))
        self.assertEqual([u"a", u"g", u"f", u"c", u"k", u"j", u"h", u"d"],
            index.get_ancestry_with_ghosts([u"d"]))
        self.assertEqual([u"a", u"e", u"b"],
            index.get_ancestry_with_ghosts([u"a", u"b"]))
        self.assertEqual([u"a", u"g", u"f", u"c"],
            index.get_ancestry_with_ghosts([u"a", u"c"]))
        self.assertEqual(
            [u"a", u"g", u"f", u"c", u"e", u"b", u"k", u"j", u"h", u"d"],
            index.get_ancestry_with_ghosts([u"b", u"d"]))

        self.assertRaises(RevisionNotPresent,
            index.get_ancestry_with_ghosts, [u"e"])

    def test_num_versions(self):
        transport = MockTransport([
            _KnitIndex.HEADER
            ])
        index = _KnitIndex(transport, "filename", "r")

        self.assertEqual(0, index.num_versions())
        self.assertEqual(0, len(index))

        index.add_version(u"a", ["option"], 0, 1, [])
        self.assertEqual(1, index.num_versions())
        self.assertEqual(1, len(index))

        index.add_version(u"a", ["option2"], 1, 2, [])
        self.assertEqual(1, index.num_versions())
        self.assertEqual(1, len(index))

        index.add_version(u"b", ["option"], 0, 1, [])
        self.assertEqual(2, index.num_versions())
        self.assertEqual(2, len(index))

    def test_get_versions(self):
        transport = MockTransport([
            _KnitIndex.HEADER
            ])
        index = _KnitIndex(transport, "filename", "r")

        self.assertEqual([], index.get_versions())

        index.add_version(u"a", ["option"], 0, 1, [])
        self.assertEqual([u"a"], index.get_versions())

        index.add_version(u"a", ["option"], 0, 1, [])
        self.assertEqual([u"a"], index.get_versions())

        index.add_version(u"b", ["option"], 0, 1, [])
        self.assertEqual([u"a", u"b"], index.get_versions())

    def test_idx_to_name(self):
        transport = MockTransport([
            _KnitIndex.HEADER,
            "a option 0 1 :",
            "b option 0 1 :"
            ])
        index = _KnitIndex(transport, "filename", "r")

        self.assertEqual(u"a", index.idx_to_name(0))
        self.assertEqual(u"b", index.idx_to_name(1))
        self.assertEqual(u"b", index.idx_to_name(-1))
        self.assertEqual(u"a", index.idx_to_name(-2))

    def test_lookup(self):
        transport = MockTransport([
            _KnitIndex.HEADER,
            "a option 0 1 :",
            "b option 0 1 :"
            ])
        index = _KnitIndex(transport, "filename", "r")

        self.assertEqual(0, index.lookup(u"a"))
        self.assertEqual(1, index.lookup(u"b"))

    def test_add_version(self):
        transport = MockTransport([
            _KnitIndex.HEADER
            ])
        index = _KnitIndex(transport, "filename", "r")

        index.add_version(u"a", ["option"], 0, 1, [u"b"])
        self.assertEqual(("append_bytes",
            ("filename", "\na option 0 1 .b :"),
            {}), transport.calls.pop(0))
        self.assertTrue(index.has_version(u"a"))
        self.assertEqual(1, index.num_versions())
        self.assertEqual((0, 1), index.get_position(u"a"))
        self.assertEqual(["option"], index.get_options(u"a"))
        self.assertEqual([u"b"], index.get_parents_with_ghosts(u"a"))

        index.add_version(u"a", ["opt"], 1, 2, [u"c"])
        self.assertEqual(("append_bytes",
            ("filename", "\na opt 1 2 .c :"),
            {}), transport.calls.pop(0))
        self.assertTrue(index.has_version(u"a"))
        self.assertEqual(1, index.num_versions())
        self.assertEqual((1, 2), index.get_position(u"a"))
        self.assertEqual(["opt"], index.get_options(u"a"))
        self.assertEqual([u"c"], index.get_parents_with_ghosts(u"a"))

        index.add_version(u"b", ["option"], 2, 3, [u"a"])
        self.assertEqual(("append_bytes",
            ("filename", "\nb option 2 3 0 :"),
            {}), transport.calls.pop(0))
        self.assertTrue(index.has_version(u"b"))
        self.assertEqual(2, index.num_versions())
        self.assertEqual((2, 3), index.get_position(u"b"))
        self.assertEqual(["option"], index.get_options(u"b"))
        self.assertEqual([u"a"], index.get_parents_with_ghosts(u"b"))

    def test_add_versions(self):
        transport = MockTransport([
            _KnitIndex.HEADER
            ])
        index = _KnitIndex(transport, "filename", "r")

        index.add_versions([
            (u"a", ["option"], 0, 1, [u"b"]),
            (u"a", ["opt"], 1, 2, [u"c"]),
            (u"b", ["option"], 2, 3, [u"a"])
            ])
        self.assertEqual(("append_bytes", ("filename",
            "\na option 0 1 .b :"
            "\na opt 1 2 .c :"
            "\nb option 2 3 0 :"
            ), {}), transport.calls.pop(0))
        self.assertTrue(index.has_version(u"a"))
        self.assertTrue(index.has_version(u"b"))
        self.assertEqual(2, index.num_versions())
        self.assertEqual((1, 2), index.get_position(u"a"))
        self.assertEqual((2, 3), index.get_position(u"b"))
        self.assertEqual(["opt"], index.get_options(u"a"))
        self.assertEqual(["option"], index.get_options(u"b"))
        self.assertEqual([u"c"], index.get_parents_with_ghosts(u"a"))
        self.assertEqual([u"a"], index.get_parents_with_ghosts(u"b"))

    def test_delay_create_and_add_versions(self):
        transport = MockTransport()

        index = _KnitIndex(transport, "filename", "w",
            create=True, file_mode="wb", create_parent_dir=True,
            delay_create=True, dir_mode=0777)
        self.assertEqual([], transport.calls)

        index.add_versions([
            (u"a", ["option"], 0, 1, [u"b"]),
            (u"a", ["opt"], 1, 2, [u"c"]),
            (u"b", ["option"], 2, 3, [u"a"])
            ])
        name, (filename, f), kwargs = transport.calls.pop(0)
        self.assertEqual("put_file_non_atomic", name)
        self.assertEqual(
            {"dir_mode": 0777, "create_parent_dir": True, "mode": "wb"},
            kwargs)
        self.assertEqual("filename", filename)
        self.assertEqual(
            index.HEADER +
            "\na option 0 1 .b :"
            "\na opt 1 2 .c :"
            "\nb option 2 3 0 :",
            f.read())

    def test_has_version(self):
        transport = MockTransport([
            _KnitIndex.HEADER,
            "a option 0 1 :"
            ])
        index = _KnitIndex(transport, "filename", "r")

        self.assertTrue(index.has_version(u"a"))
        self.assertFalse(index.has_version(u"b"))

    def test_get_position(self):
        transport = MockTransport([
            _KnitIndex.HEADER,
            "a option 0 1 :",
            "b option 1 2 :"
            ])
        index = _KnitIndex(transport, "filename", "r")

        self.assertEqual((0, 1), index.get_position(u"a"))
        self.assertEqual((1, 2), index.get_position(u"b"))

    def test_get_method(self):
        transport = MockTransport([
            _KnitIndex.HEADER,
            "a fulltext,unknown 0 1 :",
            "b unknown,line-delta 1 2 :",
            "c bad 3 4 :"
            ])
        index = _KnitIndex(transport, "filename", "r")

        self.assertEqual("fulltext", index.get_method(u"a"))
        self.assertEqual("line-delta", index.get_method(u"b"))
        self.assertRaises(AssertionError, index.get_method, u"c")

    def test_get_options(self):
        transport = MockTransport([
            _KnitIndex.HEADER,
            "a opt1 0 1 :",
            "b opt2,opt3 1 2 :"
            ])
        index = _KnitIndex(transport, "filename", "r")

        self.assertEqual(["opt1"], index.get_options(u"a"))
        self.assertEqual(["opt2", "opt3"], index.get_options(u"b"))

    def test_get_parents(self):
        transport = MockTransport([
            _KnitIndex.HEADER,
            "a option 0 1 :",
            "b option 1 2 0 .c :",
            "c option 1 2 1 0 .e :"
            ])
        index = _KnitIndex(transport, "filename", "r")

        self.assertEqual([], index.get_parents(u"a"))
        self.assertEqual([u"a", u"c"], index.get_parents(u"b"))
        self.assertEqual([u"b", u"a"], index.get_parents(u"c"))

    def test_get_parents_with_ghosts(self):
        transport = MockTransport([
            _KnitIndex.HEADER,
            "a option 0 1 :",
            "b option 1 2 0 .c :",
            "c option 1 2 1 0 .e :"
            ])
        index = _KnitIndex(transport, "filename", "r")

        self.assertEqual([], index.get_parents_with_ghosts(u"a"))
        self.assertEqual([u"a", u"c"], index.get_parents_with_ghosts(u"b"))
        self.assertEqual([u"b", u"a", u"e"],
            index.get_parents_with_ghosts(u"c"))

    def test_check_versions_present(self):
        transport = MockTransport([
            _KnitIndex.HEADER,
            "a option 0 1 :",
            "b option 0 1 :"
            ])
        index = _KnitIndex(transport, "filename", "r")

        check = index.check_versions_present

        check([])
        check([u"a"])
        check([u"b"])
        check([u"a", u"b"])
        self.assertRaises(RevisionNotPresent, check, [u"c"])
        self.assertRaises(RevisionNotPresent, check, [u"a", u"b", u"c"])


>>>>>>> e1ea8f77
class KnitTests(TestCaseWithTransport):
    """Class containing knit test helper routines."""

    def make_test_knit(self, annotate=False, delay_create=False):
        if not annotate:
            factory = KnitPlainFactory()
        else:
            factory = None
        return KnitVersionedFile('test', get_transport('.'), access_mode='w',
                                 factory=factory, create=True,
                                 delay_create=delay_create)


class BasicKnitTests(KnitTests):

    def add_stock_one_and_one_a(self, k):
        k.add_lines('text-1', [], split_lines(TEXT_1))
        k.add_lines('text-1a', ['text-1'], split_lines(TEXT_1A))

    def test_knit_constructor(self):
        """Construct empty k"""
        self.make_test_knit()

    def test_knit_add(self):
        """Store one text in knit and retrieve"""
        k = self.make_test_knit()
        k.add_lines('text-1', [], split_lines(TEXT_1))
        self.assertTrue(k.has_version('text-1'))
        self.assertEqualDiff(''.join(k.get_lines('text-1')), TEXT_1)

    def test_knit_reload(self):
        # test that the content in a reloaded knit is correct
        k = self.make_test_knit()
        k.add_lines('text-1', [], split_lines(TEXT_1))
        del k
        k2 = KnitVersionedFile('test', get_transport('.'), access_mode='r', factory=KnitPlainFactory(), create=True)
        self.assertTrue(k2.has_version('text-1'))
        self.assertEqualDiff(''.join(k2.get_lines('text-1')), TEXT_1)

    def test_knit_several(self):
        """Store several texts in a knit"""
        k = self.make_test_knit()
        k.add_lines('text-1', [], split_lines(TEXT_1))
        k.add_lines('text-2', [], split_lines(TEXT_2))
        self.assertEqualDiff(''.join(k.get_lines('text-1')), TEXT_1)
        self.assertEqualDiff(''.join(k.get_lines('text-2')), TEXT_2)

    def test_repeated_add(self):
        """Knit traps attempt to replace existing version"""
        k = self.make_test_knit()
        k.add_lines('text-1', [], split_lines(TEXT_1))
        self.assertRaises(RevisionAlreadyPresent,
                k.add_lines,
                'text-1', [], split_lines(TEXT_1))

    def test_empty(self):
        k = self.make_test_knit(True)
        k.add_lines('text-1', [], [])
        self.assertEquals(k.get_lines('text-1'), [])

    def test_incomplete(self):
        """Test if texts without a ending line-end can be inserted and
        extracted."""
        k = KnitVersionedFile('test', get_transport('.'), delta=False, create=True)
        k.add_lines('text-1', [], ['a\n',    'b'  ])
        k.add_lines('text-2', ['text-1'], ['a\rb\n', 'b\n'])
        # reopening ensures maximum room for confusion
        k = KnitVersionedFile('test', get_transport('.'), delta=False, create=True)
        self.assertEquals(k.get_lines('text-1'), ['a\n',    'b'  ])
        self.assertEquals(k.get_lines('text-2'), ['a\rb\n', 'b\n'])

    def test_delta(self):
        """Expression of knit delta as lines"""
        k = self.make_test_knit()
        td = list(line_delta(TEXT_1.splitlines(True),
                             TEXT_1A.splitlines(True)))
        self.assertEqualDiff(''.join(td), delta_1_1a)
        out = apply_line_delta(TEXT_1.splitlines(True), td)
        self.assertEqualDiff(''.join(out), TEXT_1A)

    def test_add_with_parents(self):
        """Store in knit with parents"""
        k = self.make_test_knit()
        self.add_stock_one_and_one_a(k)
        self.assertEquals(k.get_parents('text-1'), [])
        self.assertEquals(k.get_parents('text-1a'), ['text-1'])

    def test_ancestry(self):
        """Store in knit with parents"""
        k = self.make_test_knit()
        self.add_stock_one_and_one_a(k)
        self.assertEquals(set(k.get_ancestry(['text-1a'])), set(['text-1a', 'text-1']))

    def test_add_delta(self):
        """Store in knit with parents"""
        k = KnitVersionedFile('test', get_transport('.'), factory=KnitPlainFactory(),
            delta=True, create=True)
        self.add_stock_one_and_one_a(k)
        k.clear_cache()
        self.assertEqualDiff(''.join(k.get_lines('text-1a')), TEXT_1A)

    def test_annotate(self):
        """Annotations"""
        k = KnitVersionedFile('knit', get_transport('.'), factory=KnitAnnotateFactory(),
            delta=True, create=True)
        self.insert_and_test_small_annotate(k)

    def insert_and_test_small_annotate(self, k):
        """test annotation with k works correctly."""
        k.add_lines('text-1', [], ['a\n', 'b\n'])
        k.add_lines('text-2', ['text-1'], ['a\n', 'c\n'])

        origins = k.annotate('text-2')
        self.assertEquals(origins[0], ('text-1', 'a\n'))
        self.assertEquals(origins[1], ('text-2', 'c\n'))

    def test_annotate_fulltext(self):
        """Annotations"""
        k = KnitVersionedFile('knit', get_transport('.'), factory=KnitAnnotateFactory(),
            delta=False, create=True)
        self.insert_and_test_small_annotate(k)

    def test_annotate_merge_1(self):
        k = self.make_test_knit(True)
        k.add_lines('text-a1', [], ['a\n', 'b\n'])
        k.add_lines('text-a2', [], ['d\n', 'c\n'])
        k.add_lines('text-am', ['text-a1', 'text-a2'], ['d\n', 'b\n'])
        origins = k.annotate('text-am')
        self.assertEquals(origins[0], ('text-a2', 'd\n'))
        self.assertEquals(origins[1], ('text-a1', 'b\n'))

    def test_annotate_merge_2(self):
        k = self.make_test_knit(True)
        k.add_lines('text-a1', [], ['a\n', 'b\n', 'c\n'])
        k.add_lines('text-a2', [], ['x\n', 'y\n', 'z\n'])
        k.add_lines('text-am', ['text-a1', 'text-a2'], ['a\n', 'y\n', 'c\n'])
        origins = k.annotate('text-am')
        self.assertEquals(origins[0], ('text-a1', 'a\n'))
        self.assertEquals(origins[1], ('text-a2', 'y\n'))
        self.assertEquals(origins[2], ('text-a1', 'c\n'))

    def test_annotate_merge_9(self):
        k = self.make_test_knit(True)
        k.add_lines('text-a1', [], ['a\n', 'b\n', 'c\n'])
        k.add_lines('text-a2', [], ['x\n', 'y\n', 'z\n'])
        k.add_lines('text-am', ['text-a1', 'text-a2'], ['k\n', 'y\n', 'c\n'])
        origins = k.annotate('text-am')
        self.assertEquals(origins[0], ('text-am', 'k\n'))
        self.assertEquals(origins[1], ('text-a2', 'y\n'))
        self.assertEquals(origins[2], ('text-a1', 'c\n'))

    def test_annotate_merge_3(self):
        k = self.make_test_knit(True)
        k.add_lines('text-a1', [], ['a\n', 'b\n', 'c\n'])
        k.add_lines('text-a2', [] ,['x\n', 'y\n', 'z\n'])
        k.add_lines('text-am', ['text-a1', 'text-a2'], ['k\n', 'y\n', 'z\n'])
        origins = k.annotate('text-am')
        self.assertEquals(origins[0], ('text-am', 'k\n'))
        self.assertEquals(origins[1], ('text-a2', 'y\n'))
        self.assertEquals(origins[2], ('text-a2', 'z\n'))

    def test_annotate_merge_4(self):
        k = self.make_test_knit(True)
        k.add_lines('text-a1', [], ['a\n', 'b\n', 'c\n'])
        k.add_lines('text-a2', [], ['x\n', 'y\n', 'z\n'])
        k.add_lines('text-a3', ['text-a1'], ['a\n', 'b\n', 'p\n'])
        k.add_lines('text-am', ['text-a2', 'text-a3'], ['a\n', 'b\n', 'z\n'])
        origins = k.annotate('text-am')
        self.assertEquals(origins[0], ('text-a1', 'a\n'))
        self.assertEquals(origins[1], ('text-a1', 'b\n'))
        self.assertEquals(origins[2], ('text-a2', 'z\n'))

    def test_annotate_merge_5(self):
        k = self.make_test_knit(True)
        k.add_lines('text-a1', [], ['a\n', 'b\n', 'c\n'])
        k.add_lines('text-a2', [], ['d\n', 'e\n', 'f\n'])
        k.add_lines('text-a3', [], ['x\n', 'y\n', 'z\n'])
        k.add_lines('text-am',
                    ['text-a1', 'text-a2', 'text-a3'],
                    ['a\n', 'e\n', 'z\n'])
        origins = k.annotate('text-am')
        self.assertEquals(origins[0], ('text-a1', 'a\n'))
        self.assertEquals(origins[1], ('text-a2', 'e\n'))
        self.assertEquals(origins[2], ('text-a3', 'z\n'))

    def test_annotate_file_cherry_pick(self):
        k = self.make_test_knit(True)
        k.add_lines('text-1', [], ['a\n', 'b\n', 'c\n'])
        k.add_lines('text-2', ['text-1'], ['d\n', 'e\n', 'f\n'])
        k.add_lines('text-3', ['text-2', 'text-1'], ['a\n', 'b\n', 'c\n'])
        origins = k.annotate('text-3')
        self.assertEquals(origins[0], ('text-1', 'a\n'))
        self.assertEquals(origins[1], ('text-1', 'b\n'))
        self.assertEquals(origins[2], ('text-1', 'c\n'))

    def test_knit_join(self):
        """Store in knit with parents"""
        k1 = KnitVersionedFile('test1', get_transport('.'), factory=KnitPlainFactory(), create=True)
        k1.add_lines('text-a', [], split_lines(TEXT_1))
        k1.add_lines('text-b', ['text-a'], split_lines(TEXT_1))

        k1.add_lines('text-c', [], split_lines(TEXT_1))
        k1.add_lines('text-d', ['text-c'], split_lines(TEXT_1))

        k1.add_lines('text-m', ['text-b', 'text-d'], split_lines(TEXT_1))

        k2 = KnitVersionedFile('test2', get_transport('.'), factory=KnitPlainFactory(), create=True)
        count = k2.join(k1, version_ids=['text-m'])
        self.assertEquals(count, 5)
        self.assertTrue(k2.has_version('text-a'))
        self.assertTrue(k2.has_version('text-c'))

    def test_reannotate(self):
        k1 = KnitVersionedFile('knit1', get_transport('.'),
                               factory=KnitAnnotateFactory(), create=True)
        # 0
        k1.add_lines('text-a', [], ['a\n', 'b\n'])
        # 1
        k1.add_lines('text-b', ['text-a'], ['a\n', 'c\n'])

        k2 = KnitVersionedFile('test2', get_transport('.'),
                               factory=KnitAnnotateFactory(), create=True)
        k2.join(k1, version_ids=['text-b'])

        # 2
        k1.add_lines('text-X', ['text-b'], ['a\n', 'b\n'])
        # 2
        k2.add_lines('text-c', ['text-b'], ['z\n', 'c\n'])
        # 3
        k2.add_lines('text-Y', ['text-b'], ['b\n', 'c\n'])

        # test-c will have index 3
        k1.join(k2, version_ids=['text-c'])

        lines = k1.get_lines('text-c')
        self.assertEquals(lines, ['z\n', 'c\n'])

        origins = k1.annotate('text-c')
        self.assertEquals(origins[0], ('text-c', 'z\n'))
        self.assertEquals(origins[1], ('text-b', 'c\n'))

    def test_get_line_delta_texts(self):
        """Make sure we can call get_texts on text with reused line deltas"""
        k1 = KnitVersionedFile('test1', get_transport('.'),
                               factory=KnitPlainFactory(), create=True)
        for t in range(3):
            if t == 0:
                parents = []
            else:
                parents = ['%d' % (t-1)]
            k1.add_lines('%d' % t, parents, ['hello\n'] * t)
        k1.get_texts(('%d' % t) for t in range(3))

    def test_iter_lines_reads_in_order(self):
        t = MemoryTransport()
        instrumented_t = TransportLogger(t)
        k1 = KnitVersionedFile('id', instrumented_t, create=True, delta=True)
        self.assertEqual([('id.kndx',)], instrumented_t._calls)
        # add texts with no required ordering
        k1.add_lines('base', [], ['text\n'])
        k1.add_lines('base2', [], ['text2\n'])
        k1.clear_cache()
        instrumented_t._calls = []
        # request a last-first iteration
        results = list(k1.iter_lines_added_or_present_in_versions(['base2', 'base']))
        self.assertEqual([('id.knit', [(0, 87), (87, 89)])], instrumented_t._calls)
        self.assertEqual(['text\n', 'text2\n'], results)

    def test_create_empty_annotated(self):
        k1 = self.make_test_knit(True)
        # 0
        k1.add_lines('text-a', [], ['a\n', 'b\n'])
        k2 = k1.create_empty('t', MemoryTransport())
        self.assertTrue(isinstance(k2.factory, KnitAnnotateFactory))
        self.assertEqual(k1.delta, k2.delta)
        # the generic test checks for empty content and file class

    def test_knit_format(self):
        # this tests that a new knit index file has the expected content
        # and that is writes the data we expect as records are added.
        knit = self.make_test_knit(True)
        # Now knit files are not created until we first add data to them
        self.assertFileEqual("# bzr knit index 8\n", 'test.kndx')
        knit.add_lines_with_ghosts('revid', ['a_ghost'], ['a\n'])
        self.assertFileEqual(
            "# bzr knit index 8\n"
            "\n"
            "revid fulltext 0 84 .a_ghost :",
            'test.kndx')
        knit.add_lines_with_ghosts('revid2', ['revid'], ['a\n'])
        self.assertFileEqual(
            "# bzr knit index 8\n"
            "\nrevid fulltext 0 84 .a_ghost :"
            "\nrevid2 line-delta 84 82 0 :",
            'test.kndx')
        # we should be able to load this file again
        knit = KnitVersionedFile('test', get_transport('.'), access_mode='r')
        self.assertEqual(['revid', 'revid2'], knit.versions())
        # write a short write to the file and ensure that its ignored
        indexfile = file('test.kndx', 'at')
        indexfile.write('\nrevid3 line-delta 166 82 1 2 3 4 5 .phwoar:demo ')
        indexfile.close()
        # we should be able to load this file again
        knit = KnitVersionedFile('test', get_transport('.'), access_mode='w')
        self.assertEqual(['revid', 'revid2'], knit.versions())
        # and add a revision with the same id the failed write had
        knit.add_lines('revid3', ['revid2'], ['a\n'])
        # and when reading it revid3 should now appear.
        knit = KnitVersionedFile('test', get_transport('.'), access_mode='r')
        self.assertEqual(['revid', 'revid2', 'revid3'], knit.versions())
        self.assertEqual(['revid2'], knit.get_parents('revid3'))

    def test_delay_create(self):
        """Test that passing delay_create=True creates files late"""
        knit = self.make_test_knit(annotate=True, delay_create=True)
        self.failIfExists('test.knit')
        self.failIfExists('test.kndx')
        knit.add_lines_with_ghosts('revid', ['a_ghost'], ['a\n'])
        self.failUnlessExists('test.knit')
        self.assertFileEqual(
            "# bzr knit index 8\n"
            "\n"
            "revid fulltext 0 84 .a_ghost :",
            'test.kndx')

    def test_create_parent_dir(self):
        """create_parent_dir can create knits in nonexistant dirs"""
        # Has no effect if we don't set 'delay_create'
        trans = get_transport('.')
        self.assertRaises(NoSuchFile, KnitVersionedFile, 'dir/test',
                          trans, access_mode='w', factory=None,
                          create=True, create_parent_dir=True)
        # Nothing should have changed yet
        knit = KnitVersionedFile('dir/test', trans, access_mode='w',
                                 factory=None, create=True,
                                 create_parent_dir=True,
                                 delay_create=True)
        self.failIfExists('dir/test.knit')
        self.failIfExists('dir/test.kndx')
        self.failIfExists('dir')
        knit.add_lines('revid', [], ['a\n'])
        self.failUnlessExists('dir')
        self.failUnlessExists('dir/test.knit')
        self.assertFileEqual(
            "# bzr knit index 8\n"
            "\n"
            "revid fulltext 0 84  :",
            'dir/test.kndx')

    def test_create_mode_700(self):
        trans = get_transport('.')
        if not trans._can_roundtrip_unix_modebits():
            # Can't roundtrip, so no need to run this test
            return
        knit = KnitVersionedFile('dir/test', trans, access_mode='w',
                                 factory=None, create=True,
                                 create_parent_dir=True,
                                 delay_create=True,
                                 file_mode=0600,
                                 dir_mode=0700)
        knit.add_lines('revid', [], ['a\n'])
        self.assertTransportMode(trans, 'dir', 0700)
        self.assertTransportMode(trans, 'dir/test.knit', 0600)
        self.assertTransportMode(trans, 'dir/test.kndx', 0600)

    def test_create_mode_770(self):
        trans = get_transport('.')
        if not trans._can_roundtrip_unix_modebits():
            # Can't roundtrip, so no need to run this test
            return
        knit = KnitVersionedFile('dir/test', trans, access_mode='w',
                                 factory=None, create=True,
                                 create_parent_dir=True,
                                 delay_create=True,
                                 file_mode=0660,
                                 dir_mode=0770)
        knit.add_lines('revid', [], ['a\n'])
        self.assertTransportMode(trans, 'dir', 0770)
        self.assertTransportMode(trans, 'dir/test.knit', 0660)
        self.assertTransportMode(trans, 'dir/test.kndx', 0660)

    def test_create_mode_777(self):
        trans = get_transport('.')
        if not trans._can_roundtrip_unix_modebits():
            # Can't roundtrip, so no need to run this test
            return
        knit = KnitVersionedFile('dir/test', trans, access_mode='w',
                                 factory=None, create=True,
                                 create_parent_dir=True,
                                 delay_create=True,
                                 file_mode=0666,
                                 dir_mode=0777)
        knit.add_lines('revid', [], ['a\n'])
        self.assertTransportMode(trans, 'dir', 0777)
        self.assertTransportMode(trans, 'dir/test.knit', 0666)
        self.assertTransportMode(trans, 'dir/test.kndx', 0666)

    def test_plan_merge(self):
        my_knit = self.make_test_knit(annotate=True)
        my_knit.add_lines('text1', [], split_lines(TEXT_1))
        my_knit.add_lines('text1a', ['text1'], split_lines(TEXT_1A))
        my_knit.add_lines('text1b', ['text1'], split_lines(TEXT_1B))
        plan = list(my_knit.plan_merge('text1a', 'text1b'))
        for plan_line, expected_line in zip(plan, AB_MERGE):
            self.assertEqual(plan_line, expected_line)


TEXT_1 = """\
Banana cup cakes:

- bananas
- eggs
- broken tea cups
"""

TEXT_1A = """\
Banana cup cake recipe
(serves 6)

- bananas
- eggs
- broken tea cups
- self-raising flour
"""

TEXT_1B = """\
Banana cup cake recipe

- bananas (do not use plantains!!!)
- broken tea cups
- flour
"""

delta_1_1a = """\
0,1,2
Banana cup cake recipe
(serves 6)
5,5,1
- self-raising flour
"""

TEXT_2 = """\
Boeuf bourguignon

- beef
- red wine
- small onions
- carrot
- mushrooms
"""

AB_MERGE_TEXT="""unchanged|Banana cup cake recipe
new-a|(serves 6)
unchanged|
killed-b|- bananas
killed-b|- eggs
new-b|- bananas (do not use plantains!!!)
unchanged|- broken tea cups
new-a|- self-raising flour
new-b|- flour
"""
AB_MERGE=[tuple(l.split('|')) for l in AB_MERGE_TEXT.splitlines(True)]


def line_delta(from_lines, to_lines):
    """Generate line-based delta from one text to another"""
    s = difflib.SequenceMatcher(None, from_lines, to_lines)
    for op in s.get_opcodes():
        if op[0] == 'equal':
            continue
        yield '%d,%d,%d\n' % (op[1], op[2], op[4]-op[3])
        for i in range(op[3], op[4]):
            yield to_lines[i]


def apply_line_delta(basis_lines, delta_lines):
    """Apply a line-based perfect diff
    
    basis_lines -- text to apply the patch to
    delta_lines -- diff instructions and content
    """
    out = basis_lines[:]
    i = 0
    offset = 0
    while i < len(delta_lines):
        l = delta_lines[i]
        a, b, c = map(long, l.split(','))
        i = i + 1
        out[offset+a:offset+b] = delta_lines[i:i+c]
        i = i + c
        offset = offset + (b - a) + c
    return out


class TestWeaveToKnit(KnitTests):

    def test_weave_to_knit_matches(self):
        # check that the WeaveToKnit is_compatible function
        # registers True for a Weave to a Knit.
        w = Weave()
        k = self.make_test_knit()
        self.failUnless(WeaveToKnit.is_compatible(w, k))
        self.failIf(WeaveToKnit.is_compatible(k, w))
        self.failIf(WeaveToKnit.is_compatible(w, w))
        self.failIf(WeaveToKnit.is_compatible(k, k))


class TestKnitCaching(KnitTests):
    
    def create_knit(self, cache_add=False):
        k = self.make_test_knit(True)
        if cache_add:
            k.enable_cache()

        k.add_lines('text-1', [], split_lines(TEXT_1))
        k.add_lines('text-2', [], split_lines(TEXT_2))
        return k

    def test_no_caching(self):
        k = self.create_knit()
        # Nothing should be cached without setting 'enable_cache'
        self.assertEqual({}, k._data._cache)

    def test_cache_add_and_clear(self):
        k = self.create_knit(True)

        self.assertEqual(['text-1', 'text-2'], sorted(k._data._cache.keys()))

        k.clear_cache()
        self.assertEqual({}, k._data._cache)

    def test_cache_data_read_raw(self):
        k = self.create_knit()

        # Now cache and read
        k.enable_cache()

        def read_one_raw(version):
            pos_map = k._get_components_positions([version])
            method, pos, size, next = pos_map[version]
            lst = list(k._data.read_records_iter_raw([(version, pos, size)]))
            self.assertEqual(1, len(lst))
            return lst[0]

        val = read_one_raw('text-1')
        self.assertEqual({'text-1':val[1]}, k._data._cache)

        k.clear_cache()
        # After clear, new reads are not cached
        self.assertEqual({}, k._data._cache)

        val2 = read_one_raw('text-1')
        self.assertEqual(val, val2)
        self.assertEqual({}, k._data._cache)

    def test_cache_data_read(self):
        k = self.create_knit()

        def read_one(version):
            pos_map = k._get_components_positions([version])
            method, pos, size, next = pos_map[version]
            lst = list(k._data.read_records_iter([(version, pos, size)]))
            self.assertEqual(1, len(lst))
            return lst[0]

        # Now cache and read
        k.enable_cache()

        val = read_one('text-2')
        self.assertEqual(['text-2'], k._data._cache.keys())
        self.assertEqual('text-2', val[0])
        content, digest = k._data._parse_record('text-2',
                                                k._data._cache['text-2'])
        self.assertEqual(content, val[1])
        self.assertEqual(digest, val[2])

        k.clear_cache()
        self.assertEqual({}, k._data._cache)

        val2 = read_one('text-2')
        self.assertEqual(val, val2)
        self.assertEqual({}, k._data._cache)

    def test_cache_read(self):
        k = self.create_knit()
        k.enable_cache()

        text = k.get_text('text-1')
        self.assertEqual(TEXT_1, text)
        self.assertEqual(['text-1'], k._data._cache.keys())

        k.clear_cache()
        self.assertEqual({}, k._data._cache)

        text = k.get_text('text-1')
        self.assertEqual(TEXT_1, text)
        self.assertEqual({}, k._data._cache)


class TestKnitIndex(KnitTests):

    def test_add_versions_dictionary_compresses(self):
        """Adding versions to the index should update the lookup dict"""
        knit = self.make_test_knit()
        idx = knit._index
        idx.add_version('a-1', ['fulltext'], 0, 0, [])
        self.check_file_contents('test.kndx',
            '# bzr knit index 8\n'
            '\n'
            'a-1 fulltext 0 0  :'
            )
        idx.add_versions([('a-2', ['fulltext'], 0, 0, ['a-1']),
                          ('a-3', ['fulltext'], 0, 0, ['a-2']),
                         ])
        self.check_file_contents('test.kndx',
            '# bzr knit index 8\n'
            '\n'
            'a-1 fulltext 0 0  :\n'
            'a-2 fulltext 0 0 0 :\n'
            'a-3 fulltext 0 0 1 :'
            )
        self.assertEqual(['a-1', 'a-2', 'a-3'], idx._history)
        self.assertEqual({'a-1':('a-1', ['fulltext'], 0, 0, [], 0),
                          'a-2':('a-2', ['fulltext'], 0, 0, ['a-1'], 1),
                          'a-3':('a-3', ['fulltext'], 0, 0, ['a-2'], 2),
                         }, idx._cache)

    def test_add_versions_fails_clean(self):
        """If add_versions fails in the middle, it restores a pristine state.

        Any modifications that are made to the index are reset if all versions
        cannot be added.
        """
        # This cheats a little bit by passing in a generator which will
        # raise an exception before the processing finishes
        # Other possibilities would be to have an version with the wrong number
        # of entries, or to make the backing transport unable to write any
        # files.

        knit = self.make_test_knit()
        idx = knit._index
        idx.add_version('a-1', ['fulltext'], 0, 0, [])

        class StopEarly(Exception):
            pass

        def generate_failure():
            """Add some entries and then raise an exception"""
            yield ('a-2', ['fulltext'], 0, 0, ['a-1'])
            yield ('a-3', ['fulltext'], 0, 0, ['a-2'])
            raise StopEarly()

        # Assert the pre-condition
        self.assertEqual(['a-1'], idx._history)
        self.assertEqual({'a-1':('a-1', ['fulltext'], 0, 0, [], 0)}, idx._cache)

        self.assertRaises(StopEarly, idx.add_versions, generate_failure())

        # And it shouldn't be modified
        self.assertEqual(['a-1'], idx._history)
        self.assertEqual({'a-1':('a-1', ['fulltext'], 0, 0, [], 0)}, idx._cache)

    def test_knit_index_ignores_empty_files(self):
        # There was a race condition in older bzr, where a ^C at the right time
        # could leave an empty .kndx file, which bzr would later claim was a
        # corrupted file since the header was not present. In reality, the file
        # just wasn't created, so it should be ignored.
        t = get_transport('.')
        t.put_bytes('test.kndx', '')

        knit = self.make_test_knit()

    def test_knit_index_checks_header(self):
        t = get_transport('.')
        t.put_bytes('test.kndx', '# not really a knit header\n\n')

        self.assertRaises(errors.KnitHeaderError, self.make_test_knit)<|MERGE_RESOLUTION|>--- conflicted
+++ resolved
@@ -19,18 +19,12 @@
 from cStringIO import StringIO
 import difflib
 
-<<<<<<< HEAD
-
-from bzrlib import errors
-from bzrlib.errors import KnitError, RevisionAlreadyPresent, NoSuchFile
-=======
 from bzrlib.errors import (
     RevisionAlreadyPresent,
     KnitHeaderError,
     RevisionNotPresent,
     NoSuchFile,
     )
->>>>>>> e1ea8f77
 from bzrlib.knit import (
     KnitContent,
     KnitVersionedFile,
@@ -98,8 +92,6 @@
         self.assertRaises(StopIteration, it.next)
 
 
-<<<<<<< HEAD
-=======
 class MockTransport(object):
 
     def __init__(self, file_lines=None):
@@ -548,7 +540,6 @@
         self.assertRaises(RevisionNotPresent, check, [u"a", u"b", u"c"])
 
 
->>>>>>> e1ea8f77
 class KnitTests(TestCaseWithTransport):
     """Class containing knit test helper routines."""
 
@@ -595,12 +586,12 @@
         k.add_lines('text-2', [], split_lines(TEXT_2))
         self.assertEqualDiff(''.join(k.get_lines('text-1')), TEXT_1)
         self.assertEqualDiff(''.join(k.get_lines('text-2')), TEXT_2)
-
+        
     def test_repeated_add(self):
         """Knit traps attempt to replace existing version"""
         k = self.make_test_knit()
         k.add_lines('text-1', [], split_lines(TEXT_1))
-        self.assertRaises(RevisionAlreadyPresent,
+        self.assertRaises(RevisionAlreadyPresent, 
                 k.add_lines,
                 'text-1', [], split_lines(TEXT_1))
 
@@ -792,7 +783,7 @@
 
     def test_get_line_delta_texts(self):
         """Make sure we can call get_texts on text with reused line deltas"""
-        k1 = KnitVersionedFile('test1', get_transport('.'),
+        k1 = KnitVersionedFile('test1', get_transport('.'), 
                                factory=KnitPlainFactory(), create=True)
         for t in range(3):
             if t == 0:
@@ -801,7 +792,7 @@
                 parents = ['%d' % (t-1)]
             k1.add_lines('%d' % t, parents, ['hello\n'] * t)
         k1.get_texts(('%d' % t) for t in range(3))
-
+        
     def test_iter_lines_reads_in_order(self):
         t = MemoryTransport()
         instrumented_t = TransportLogger(t)
@@ -1225,4 +1216,4 @@
         t = get_transport('.')
         t.put_bytes('test.kndx', '# not really a knit header\n\n')
 
-        self.assertRaises(errors.KnitHeaderError, self.make_test_knit)+        self.assertRaises(KnitHeaderError, self.make_test_knit)