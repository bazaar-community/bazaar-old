<<<<<<< HEAD
# Copyright (C) 2005 by Canonical Ltd
# -*- coding: utf-8 -*-
# vim: encoding=utf-8
=======
# Copyright (C) 2005, 2006, 2007 Canonical Ltd
>>>>>>> 4e97e3fb
#
# This program is free software; you can redistribute it and/or modify
# it under the terms of the GNU General Public License as published by
# the Free Software Foundation; either version 2 of the License, or
# (at your option) any later version.
#
# This program is distributed in the hope that it will be useful,
# but WITHOUT ANY WARRANTY; without even the implied warranty of
# MERCHANTABILITY or FITNESS FOR A PARTICULAR PURPOSE.  See the
# GNU General Public License for more details.
#
# You should have received a copy of the GNU General Public License
# along with this program; if not, write to the Free Software
# Foundation, Inc., 59 Temple Place, Suite 330, Boston, MA  02111-1307  USA

import os
from cStringIO import StringIO

from bzrlib import log, registry
from bzrlib.tests import TestCase, TestCaseWithTransport
from bzrlib.log import (show_log,
                        get_view_revisions,
                        LogRevision,
                        LogFormatter,
                        LongLogFormatter,
                        ShortLogFormatter,
                        LineLogFormatter)
from bzrlib.branch import Branch
from bzrlib.errors import (
    BzrCommandError,
    InvalidRevisionNumber,
    )
from bzrlib.revision import Revision
from bzrlib.revisionspec import (
    RevisionInfo,
    RevisionSpec,
    )


<<<<<<< HEAD

class _LogEntry(object):
    # should probably move into bzrlib.log?
    pass
=======
class TestCaseWithoutPropsHandler(TestCaseWithTransport):

    def setUp(self):
        super(TestCaseWithoutPropsHandler, self).setUp()
        # keep a reference to the "current" custom prop. handler registry
        self.properties_handler_registry = \
            log.properties_handler_registry
        # clean up the registry in log
        log.properties_handler_registry = registry.Registry()
        
    def _cleanup(self):
        super(TestCaseWithoutPropsHandler, self)._cleanup()
        # restore the custom properties handler registry
        log.properties_handler_registry = \
            self.properties_handler_registry
>>>>>>> 4e97e3fb


class LogCatcher(LogFormatter):
    """Pull log messages into list rather than displaying them.

    For ease of testing we save log messages here rather than actually
    formatting them, so that we can precisely check the result without
    being too dependent on the exact formatting.

    We should also test the LogFormatter.
    """

    supports_delta = True

    def __init__(self):
        super(LogCatcher, self).__init__(to_file=None)
        self.logs = []

    def log_revision(self, revision):
        self.logs.append(revision)


class TestShowLog(TestCaseWithTransport):

    def checkDelta(self, delta, **kw):
        """Check the filenames touched by a delta are as expected."""
        for n in 'added', 'removed', 'renamed', 'modified', 'unchanged':
            expected = kw.get(n, [])
            # strip out only the path components
            got = [x[0] for x in getattr(delta, n)]
            self.assertEquals(expected, got)

    def test_cur_revno(self):
        wt = self.make_branch_and_tree('.')
        b = wt.branch

        lf = LogCatcher()
        wt.commit('empty commit')
        show_log(b, lf, verbose=True, start_revision=1, end_revision=1)
        self.assertRaises(InvalidRevisionNumber, show_log, b, lf,
                          start_revision=2, end_revision=1) 
        self.assertRaises(InvalidRevisionNumber, show_log, b, lf,
                          start_revision=1, end_revision=2) 
        self.assertRaises(InvalidRevisionNumber, show_log, b, lf,
                          start_revision=0, end_revision=2) 
        self.assertRaises(InvalidRevisionNumber, show_log, b, lf,
                          start_revision=1, end_revision=0) 
        self.assertRaises(InvalidRevisionNumber, show_log, b, lf,
                          start_revision=-1, end_revision=1) 
        self.assertRaises(InvalidRevisionNumber, show_log, b, lf,
                          start_revision=1, end_revision=-1) 

    def test_simple_log(self):
        eq = self.assertEquals
        
        wt = self.make_branch_and_tree('.')
        b = wt.branch

        lf = LogCatcher()
        show_log(b, lf)
        # no entries yet
        eq(lf.logs, [])

        wt.commit('empty commit')
        lf = LogCatcher()
        show_log(b, lf, verbose=True)
        eq(len(lf.logs), 1)
        eq(lf.logs[0].revno, '1')
        eq(lf.logs[0].rev.message, 'empty commit')
        d = lf.logs[0].delta
        self.log('log delta: %r' % d)
        self.checkDelta(d)

        self.build_tree(['hello'])
        wt.add('hello')
        wt.commit('add one file',
                  committer=u'\u013d\xf3r\xe9m \xcdp\u0161\xfam '
                            u'<test@example.com>')

        lf = self.make_utf8_encoded_stringio()
        # log using regular thing
        show_log(b, LongLogFormatter(lf))
        lf.seek(0)
        for l in lf.readlines():
            self.log(l)

        # get log as data structure
        lf = LogCatcher()
        show_log(b, lf, verbose=True)
        eq(len(lf.logs), 2)
        self.log('log entries:')
        for logentry in lf.logs:
            self.log('%4s %s' % (logentry.revno, logentry.rev.message))
        
        # first one is most recent
        logentry = lf.logs[0]
        eq(logentry.revno, '2')
        eq(logentry.rev.message, 'add one file')
        d = logentry.delta
        self.log('log 2 delta: %r' % d)
        self.checkDelta(d, added=['hello'])
        
        # commit a log message with control characters
        msg = "All 8-bit chars: " +  ''.join([unichr(x) for x in range(256)])
        self.log("original commit message: %r", msg)
        wt.commit(msg)
        lf = LogCatcher()
        show_log(b, lf, verbose=True)
        committed_msg = lf.logs[0].rev.message
        self.log("escaped commit message: %r", committed_msg)
        self.assert_(msg != committed_msg)
        self.assert_(len(committed_msg) > len(msg))

        # Check that log message with only XML-valid characters isn't
        # escaped.  As ElementTree apparently does some kind of
        # newline conversion, neither LF (\x0A) nor CR (\x0D) are
        # included in the test commit message, even though they are
        # valid XML 1.0 characters.
        msg = "\x09" + ''.join([unichr(x) for x in range(0x20, 256)])
        self.log("original commit message: %r", msg)
        wt.commit(msg)
        lf = LogCatcher()
        show_log(b, lf, verbose=True)
        committed_msg = lf.logs[0].rev.message
        self.log("escaped commit message: %r", committed_msg)
        self.assert_(msg == committed_msg)

    def test_deltas_in_merge_revisions(self):
        """Check deltas created for both mainline and merge revisions"""
        eq = self.assertEquals
        wt = self.make_branch_and_tree('parent')
        self.build_tree(['parent/file1', 'parent/file2', 'parent/file3'])
        wt.add('file1')
        wt.add('file2')
        wt.commit(message='add file1 and file2')
        self.run_bzr('branch parent child')
        os.unlink('child/file1')
        file('child/file2', 'wb').write('hello\n')
        self.run_bzr(['commit', '-m', 'remove file1 and modify file2',
            'child'])
        os.chdir('parent')
        self.run_bzr('merge ../child')
        wt.commit('merge child branch')
        os.chdir('..')
        b = wt.branch
        lf = LogCatcher()
        lf.supports_merge_revisions = True
        show_log(b, lf, verbose=True)
        eq(len(lf.logs),3)
        logentry = lf.logs[0]
        eq(logentry.revno, '2')
        eq(logentry.rev.message, 'merge child branch')
        d = logentry.delta
        self.checkDelta(d, removed=['file1'], modified=['file2'])
        logentry = lf.logs[1]
        eq(logentry.revno, '1.1.1')
        eq(logentry.rev.message, 'remove file1 and modify file2')
        d = logentry.delta
        self.checkDelta(d, removed=['file1'], modified=['file2'])
        logentry = lf.logs[2]
        eq(logentry.revno, '1')
        eq(logentry.rev.message, 'add file1 and file2')
        d = logentry.delta
        self.checkDelta(d, added=['file1', 'file2'])

    def test_merges_nonsupporting_formatter(self):
        """Tests that show_log will raise if the formatter doesn't
        support merge revisions."""
        wt = self.make_branch_and_memory_tree('.')
        wt.lock_write()
        try:
            wt.add('')
            wt.commit('rev-1', rev_id='rev-1',
                      timestamp=1132586655, timezone=36000,
                      committer='Joe Foo <joe@foo.com>')
            wt.commit('rev-merged', rev_id='rev-2a',
                      timestamp=1132586700, timezone=36000,
                      committer='Joe Foo <joe@foo.com>')
            wt.set_parent_ids(['rev-1', 'rev-2a'])
            wt.branch.set_last_revision_info(1, 'rev-1')
            wt.commit('rev-2', rev_id='rev-2b',
                      timestamp=1132586800, timezone=36000,
                      committer='Joe Foo <joe@foo.com>')
            logfile = self.make_utf8_encoded_stringio()
            formatter = ShortLogFormatter(to_file=logfile)
            wtb = wt.branch
            lf = LogCatcher()
            revspec = RevisionSpec.from_string('1.1.1')
            rev = revspec.in_history(wtb)
            self.assertRaises(BzrCommandError, show_log, wtb, lf,
                              start_revision=rev, end_revision=rev)
        finally:
            wt.unlock()


def make_commits_with_trailing_newlines(wt):
    """Helper method for LogFormatter tests"""    
    b = wt.branch
    b.nick='test'
    open('a', 'wb').write('hello moto\n')
    wt.add('a')
    wt.commit('simple log message', rev_id='a1',
              timestamp=1132586655.459960938, timezone=-6*3600,
              committer='Joe Foo <joe@foo.com>')
    open('b', 'wb').write('goodbye\n')
    wt.add('b')
    wt.commit('multiline\nlog\nmessage\n', rev_id='a2',
              timestamp=1132586842.411175966, timezone=-6*3600,
              committer='Joe Foo <joe@foo.com>',
              author='Joe Bar <joe@bar.com>')

    open('c', 'wb').write('just another manic monday\n')
    wt.add('c')
    wt.commit('single line with trailing newline\n', rev_id='a3',
              timestamp=1132587176.835228920, timezone=-6*3600,
              committer = 'Joe Foo <joe@foo.com>')
    return b


def normalize_log(log):
    """Replaces the variable lines of logs with fixed lines"""
    author = 'author: Dolor Sit <test@example.com>'
    committer = 'committer: Lorem Ipsum <test@example.com>'
    lines = log.splitlines(True)
    for idx,line in enumerate(lines):
        stripped_line = line.lstrip()
        indent = ' ' * (len(line) - len(stripped_line))
        if stripped_line.startswith('author:'):
            lines[idx] = indent + author + '\n'
        elif stripped_line.startswith('committer:'):
            lines[idx] = indent + committer + '\n'
        elif stripped_line.startswith('timestamp:'):
            lines[idx] = indent + 'timestamp: Just now\n'
    return ''.join(lines)


class TestShortLogFormatter(TestCaseWithTransport):

    def test_trailing_newlines(self):
        wt = self.make_branch_and_tree('.')
        b = make_commits_with_trailing_newlines(wt)
        sio = self.make_utf8_encoded_stringio()
        lf = ShortLogFormatter(to_file=sio)
        show_log(b, lf)
        self.assertEqualDiff(sio.getvalue(), """\
    3 Joe Foo\t2005-11-21
      single line with trailing newline

    2 Joe Bar\t2005-11-21
      multiline
      log
      message

    1 Joe Foo\t2005-11-21
      simple log message

""")

    def test_short_log_with_merges(self):
        wt = self.make_branch_and_memory_tree('.')
        wt.lock_write()
        try:
            wt.add('')
            wt.commit('rev-1', rev_id='rev-1',
                      timestamp=1132586655, timezone=36000,
                      committer='Joe Foo <joe@foo.com>')
            wt.commit('rev-merged', rev_id='rev-2a',
                      timestamp=1132586700, timezone=36000,
                      committer='Joe Foo <joe@foo.com>')
            wt.set_parent_ids(['rev-1', 'rev-2a'])
            wt.branch.set_last_revision_info(1, 'rev-1')
            wt.commit('rev-2', rev_id='rev-2b',
                      timestamp=1132586800, timezone=36000,
                      committer='Joe Foo <joe@foo.com>')
            logfile = self.make_utf8_encoded_stringio()
            formatter = ShortLogFormatter(to_file=logfile)
            show_log(wt.branch, formatter)
            self.assertEqualDiff(logfile.getvalue(), """\
    2 Joe Foo\t2005-11-22 [merge]
      rev-2

    1 Joe Foo\t2005-11-22
      rev-1

""")
        finally:
            wt.unlock()

    def test_short_log_single_merge_revision(self):
        wt = self.make_branch_and_memory_tree('.')
        wt.lock_write()
        try:
            wt.add('')
            wt.commit('rev-1', rev_id='rev-1',
                      timestamp=1132586655, timezone=36000,
                      committer='Joe Foo <joe@foo.com>')
            wt.commit('rev-merged', rev_id='rev-2a',
                      timestamp=1132586700, timezone=36000,
                      committer='Joe Foo <joe@foo.com>')
            wt.set_parent_ids(['rev-1', 'rev-2a'])
            wt.branch.set_last_revision_info(1, 'rev-1')
            wt.commit('rev-2', rev_id='rev-2b',
                      timestamp=1132586800, timezone=36000,
                      committer='Joe Foo <joe@foo.com>')
            logfile = self.make_utf8_encoded_stringio()
            formatter = ShortLogFormatter(to_file=logfile)
            revspec = RevisionSpec.from_string('1.1.1')
            wtb = wt.branch
            rev = revspec.in_history(wtb)
            show_log(wtb, formatter, start_revision=rev, end_revision=rev)
            self.assertEqualDiff(logfile.getvalue(), """\
1.1.1 Joe Foo\t2005-11-22
      rev-merged

""")
        finally:
            wt.unlock()


class TestLongLogFormatter(TestCaseWithoutPropsHandler):

    def test_verbose_log(self):
        """Verbose log includes changed files
        
        bug #4676
        """
        wt = self.make_branch_and_tree('.')
        b = wt.branch
        self.build_tree(['a'])
        wt.add('a')
        # XXX: why does a longer nick show up?
        b.nick = 'test_verbose_log'
        wt.commit(message='add a', 
                  timestamp=1132711707, 
                  timezone=36000,
                  committer='Lorem Ipsum <test@example.com>')
        logfile = file('out.tmp', 'w+')
        formatter = LongLogFormatter(to_file=logfile)
        show_log(b, formatter, verbose=True)
        logfile.flush()
        logfile.seek(0)
        log_contents = logfile.read()
        self.assertEqualDiff(log_contents, '''\
------------------------------------------------------------
revno: 1
committer: Lorem Ipsum <test@example.com>
branch nick: test_verbose_log
timestamp: Wed 2005-11-23 12:08:27 +1000
message:
  add a
added:
  a
''')

    def test_merges_are_indented_by_level(self):
        wt = self.make_branch_and_tree('parent')
        wt.commit('first post')
        self.run_bzr('branch parent child')
        self.run_bzr(['commit', '-m', 'branch 1', '--unchanged', 'child'])
        self.run_bzr('branch child smallerchild')
        self.run_bzr(['commit', '-m', 'branch 2', '--unchanged',
            'smallerchild'])
        os.chdir('child')
        self.run_bzr('merge ../smallerchild')
        self.run_bzr(['commit', '-m', 'merge branch 2'])
        os.chdir('../parent')
        self.run_bzr('merge ../child')
        wt.commit('merge branch 1')
        b = wt.branch
        sio = self.make_utf8_encoded_stringio()
        lf = LongLogFormatter(to_file=sio)
        show_log(b, lf, verbose=True)
        log = normalize_log(sio.getvalue())
        self.assertEqualDiff(log, """\
------------------------------------------------------------
revno: 2
committer: Lorem Ipsum <test@example.com>
branch nick: parent
timestamp: Just now
message:
  merge branch 1
    ------------------------------------------------------------
    revno: 1.1.2
    committer: Lorem Ipsum <test@example.com>
    branch nick: child
    timestamp: Just now
    message:
      merge branch 2
        ------------------------------------------------------------
        revno: 1.2.1
        committer: Lorem Ipsum <test@example.com>
        branch nick: smallerchild
        timestamp: Just now
        message:
          branch 2
    ------------------------------------------------------------
    revno: 1.1.1
    committer: Lorem Ipsum <test@example.com>
    branch nick: child
    timestamp: Just now
    message:
      branch 1
------------------------------------------------------------
revno: 1
committer: Lorem Ipsum <test@example.com>
branch nick: parent
timestamp: Just now
message:
  first post
""")

    def test_verbose_merge_revisions_contain_deltas(self):
        wt = self.make_branch_and_tree('parent')
        self.build_tree(['parent/f1', 'parent/f2'])
        wt.add(['f1','f2'])
        wt.commit('first post')
        self.run_bzr('branch parent child')
        os.unlink('child/f1')
        file('child/f2', 'wb').write('hello\n')
        self.run_bzr(['commit', '-m', 'removed f1 and modified f2',
            'child'])
        os.chdir('parent')
        self.run_bzr('merge ../child')
        wt.commit('merge branch 1')
        b = wt.branch
        sio = self.make_utf8_encoded_stringio()
        lf = LongLogFormatter(to_file=sio)
        show_log(b, lf, verbose=True)
        log = normalize_log(sio.getvalue())
        self.assertEqualDiff(log, """\
------------------------------------------------------------
revno: 2
committer: Lorem Ipsum <test@example.com>
branch nick: parent
timestamp: Just now
message:
  merge branch 1
removed:
  f1
modified:
  f2
    ------------------------------------------------------------
    revno: 1.1.1
    committer: Lorem Ipsum <test@example.com>
    branch nick: child
    timestamp: Just now
    message:
      removed f1 and modified f2
    removed:
      f1
    modified:
      f2
------------------------------------------------------------
revno: 1
committer: Lorem Ipsum <test@example.com>
branch nick: parent
timestamp: Just now
message:
  first post
added:
  f1
  f2
""")

    def test_trailing_newlines(self):
        wt = self.make_branch_and_tree('.')
        b = make_commits_with_trailing_newlines(wt)
        sio = self.make_utf8_encoded_stringio()
        lf = LongLogFormatter(to_file=sio)
        show_log(b, lf)
        self.assertEqualDiff(sio.getvalue(), """\
------------------------------------------------------------
revno: 3
committer: Joe Foo <joe@foo.com>
branch nick: test
timestamp: Mon 2005-11-21 09:32:56 -0600
message:
  single line with trailing newline
------------------------------------------------------------
revno: 2
author: Joe Bar <joe@bar.com>
committer: Joe Foo <joe@foo.com>
branch nick: test
timestamp: Mon 2005-11-21 09:27:22 -0600
message:
  multiline
  log
  message
------------------------------------------------------------
revno: 1
committer: Joe Foo <joe@foo.com>
branch nick: test
timestamp: Mon 2005-11-21 09:24:15 -0600
message:
  simple log message
""")

    def test_author_in_log(self):
        """Log includes the author name if it's set in
        the revision properties
        """
        wt = self.make_branch_and_tree('.')
        b = wt.branch
        self.build_tree(['a'])
        wt.add('a')
        b.nick = 'test_author_log'
        wt.commit(message='add a',
                  timestamp=1132711707,
                  timezone=36000,
                  committer='Lorem Ipsum <test@example.com>',
                  author='John Doe <jdoe@example.com>')
        sio = StringIO()
        formatter = LongLogFormatter(to_file=sio)
        show_log(b, formatter)
        self.assertEqualDiff(sio.getvalue(), '''\
------------------------------------------------------------
revno: 1
author: John Doe <jdoe@example.com>
committer: Lorem Ipsum <test@example.com>
branch nick: test_author_log
timestamp: Wed 2005-11-23 12:08:27 +1000
message:
  add a
''')

    def test_properties_in_log(self):
        """Log includes the custom properties returned by the registered 
        handlers.
        """
        wt = self.make_branch_and_tree('.')
        b = wt.branch
        self.build_tree(['a'])
        wt.add('a')
        b.nick = 'test_properties_in_log'
        wt.commit(message='add a',
                  timestamp=1132711707,
                  timezone=36000,
                  committer='Lorem Ipsum <test@example.com>',
                  author='John Doe <jdoe@example.com>')
        sio = StringIO()
        formatter = LongLogFormatter(to_file=sio)
        try:
            def trivial_custom_prop_handler(revision):
                return {'test_prop':'test_value'}
            
            log.properties_handler_registry.register(
                'trivial_custom_prop_handler', 
                trivial_custom_prop_handler)
            show_log(b, formatter)
        finally:
            log.properties_handler_registry.remove(
                'trivial_custom_prop_handler')
            self.assertEqualDiff(sio.getvalue(), '''\
------------------------------------------------------------
revno: 1
test_prop: test_value
author: John Doe <jdoe@example.com>
committer: Lorem Ipsum <test@example.com>
branch nick: test_properties_in_log
timestamp: Wed 2005-11-23 12:08:27 +1000
message:
  add a
''')

    def test_error_in_properties_handler(self):
        """Log includes the custom properties returned by the registered 
        handlers.
        """
        wt = self.make_branch_and_tree('.')
        b = wt.branch
        self.build_tree(['a'])
        wt.add('a')
        b.nick = 'test_author_log'
        wt.commit(message='add a',
                  timestamp=1132711707,
                  timezone=36000,
                  committer='Lorem Ipsum <test@example.com>',
                  author='John Doe <jdoe@example.com>',
                  revprops={'first_prop':'first_value'})
        sio = StringIO()
        formatter = LongLogFormatter(to_file=sio)
        try:
            def trivial_custom_prop_handler(revision):
                raise StandardError("a test error")
            
            log.properties_handler_registry.register(
                'trivial_custom_prop_handler', 
                trivial_custom_prop_handler)
            self.assertRaises(StandardError, show_log, b, formatter,)
        finally:
            log.properties_handler_registry.remove(
                'trivial_custom_prop_handler')
                
    def test_properties_handler_bad_argument(self):
        wt = self.make_branch_and_tree('.')
        b = wt.branch
        self.build_tree(['a'])
        wt.add('a')
        b.nick = 'test_author_log'
        wt.commit(message='add a',
                  timestamp=1132711707,
                  timezone=36000,
                  committer='Lorem Ipsum <test@example.com>',
                  author='John Doe <jdoe@example.com>',
                  revprops={'a_prop':'test_value'})
        sio = StringIO()
        formatter = LongLogFormatter(to_file=sio)
        try:
            def bad_argument_prop_handler(revision):
                return {'custom_prop_name':revision.properties['a_prop']}
                
            log.properties_handler_registry.register(
                'bad_argument_prop_handler', 
                bad_argument_prop_handler)
            
            self.assertRaises(AttributeError, formatter.show_properties, 
                'a revision', '')
            
            revision = b.repository.get_revision(b.last_revision())
            formatter.show_properties(revision, '')
            self.assertEqualDiff(sio.getvalue(),
                '''custom_prop_name: test_value\n''')
        finally:
            log.properties_handler_registry.remove(
                'bad_argument_prop_handler')


class TestLineLogFormatter(TestCaseWithTransport):

    def test_line_log(self):
        """Line log should show revno
        
        bug #5162
        """
        wt = self.make_branch_and_tree('.')
        b = wt.branch
        self.build_tree(['a'])
        wt.add('a')
        b.nick = 'test-line-log'
        wt.commit(message='add a', 
                  timestamp=1132711707, 
                  timezone=36000,
                  committer='Line-Log-Formatter Tester <test@line.log>')
        logfile = file('out.tmp', 'w+')
        formatter = LineLogFormatter(to_file=logfile)
        show_log(b, formatter)
        logfile.flush()
        logfile.seek(0)
        log_contents = logfile.read()
        self.assertEqualDiff(log_contents,
            '1: Line-Log-Formatte... 2005-11-23 add a\n')

    def test_trailing_newlines(self):
        wt = self.make_branch_and_tree('.')
        b = make_commits_with_trailing_newlines(wt)
        sio = self.make_utf8_encoded_stringio()
        lf = LineLogFormatter(to_file=sio)
        show_log(b, lf)
        self.assertEqualDiff(sio.getvalue(), """\
3: Joe Foo 2005-11-21 single line with trailing newline
2: Joe Bar 2005-11-21 multiline
1: Joe Foo 2005-11-21 simple log message
""")

    def test_line_log_single_merge_revision(self):
        wt = self.make_branch_and_memory_tree('.')
        wt.lock_write()
        try:
            wt.add('')
            wt.commit('rev-1', rev_id='rev-1',
                      timestamp=1132586655, timezone=36000,
                      committer='Joe Foo <joe@foo.com>')
            wt.commit('rev-merged', rev_id='rev-2a',
                      timestamp=1132586700, timezone=36000,
                      committer='Joe Foo <joe@foo.com>')
            wt.set_parent_ids(['rev-1', 'rev-2a'])
            wt.branch.set_last_revision_info(1, 'rev-1')
            wt.commit('rev-2', rev_id='rev-2b',
                      timestamp=1132586800, timezone=36000,
                      committer='Joe Foo <joe@foo.com>')
            logfile = self.make_utf8_encoded_stringio()
            formatter = LineLogFormatter(to_file=logfile)
            revspec = RevisionSpec.from_string('1.1.1')
            wtb = wt.branch
            rev = revspec.in_history(wtb)
            show_log(wtb, formatter, start_revision=rev, end_revision=rev)
            self.assertEqualDiff(logfile.getvalue(), """\
1.1.1: Joe Foo 2005-11-22 rev-merged
""")
        finally:
            wt.unlock()



class TestGetViewRevisions(TestCaseWithTransport):

    def make_tree_with_commits(self):
        """Create a tree with well-known revision ids"""
        wt = self.make_branch_and_tree('tree1')
        wt.commit('commit one', rev_id='1')
        wt.commit('commit two', rev_id='2')
        wt.commit('commit three', rev_id='3')
        mainline_revs = [None, '1', '2', '3']
        rev_nos = {'1': 1, '2': 2, '3': 3}
        return mainline_revs, rev_nos, wt

    def make_tree_with_merges(self):
        """Create a tree with well-known revision ids and a merge"""
        mainline_revs, rev_nos, wt = self.make_tree_with_commits()
        tree2 = wt.bzrdir.sprout('tree2').open_workingtree()
        tree2.commit('four-a', rev_id='4a')
        wt.merge_from_branch(tree2.branch)
        wt.commit('four-b', rev_id='4b')
        mainline_revs.append('4b')
        rev_nos['4b'] = 4
        # 4a: 3.1.1
        return mainline_revs, rev_nos, wt

    def make_tree_with_many_merges(self):
        """Create a tree with well-known revision ids"""
        wt = self.make_branch_and_tree('tree1')
        wt.commit('commit one', rev_id='1')
        wt.commit('commit two', rev_id='2')
        tree3 = wt.bzrdir.sprout('tree3').open_workingtree()
        tree3.commit('commit three a', rev_id='3a')
        tree2 = wt.bzrdir.sprout('tree2').open_workingtree()
        tree2.merge_from_branch(tree3.branch)
        tree2.commit('commit three b', rev_id='3b')
        wt.merge_from_branch(tree2.branch)
        wt.commit('commit three c', rev_id='3c')
        tree2.commit('four-a', rev_id='4a')
        wt.merge_from_branch(tree2.branch)
        wt.commit('four-b', rev_id='4b')
        mainline_revs = [None, '1', '2', '3c', '4b']
        rev_nos = {'1':1, '2':2, '3c': 3, '4b':4}
        full_rev_nos_for_reference = {
            '1': '1',
            '2': '2',
            '3a': '2.1.1', #first commit tree 3
            '3b': '2.2.1', # first commit tree 2
            '3c': '3', #merges 3b to main
            '4a': '2.2.2', # second commit tree 2
            '4b': '4', # merges 4a to main
            }
        return mainline_revs, rev_nos, wt

    def test_get_view_revisions_forward(self):
        """Test the get_view_revisions method"""
        mainline_revs, rev_nos, wt = self.make_tree_with_commits()
        wt.lock_read()
        self.addCleanup(wt.unlock)
        revisions = list(get_view_revisions(mainline_revs, rev_nos, wt.branch,
                                            'forward'))
        self.assertEqual([('1', '1', 0), ('2', '2', 0), ('3', '3', 0)],
            revisions)
        revisions2 = list(get_view_revisions(mainline_revs, rev_nos, wt.branch,
                                             'forward', include_merges=False))
        self.assertEqual(revisions, revisions2)

    def test_get_view_revisions_reverse(self):
        """Test the get_view_revisions with reverse"""
        mainline_revs, rev_nos, wt = self.make_tree_with_commits()
        wt.lock_read()
        self.addCleanup(wt.unlock)
        revisions = list(get_view_revisions(mainline_revs, rev_nos, wt.branch,
                                            'reverse'))
        self.assertEqual([('3', '3', 0), ('2', '2', 0), ('1', '1', 0), ],
            revisions)
        revisions2 = list(get_view_revisions(mainline_revs, rev_nos, wt.branch,
                                             'reverse', include_merges=False))
        self.assertEqual(revisions, revisions2)

    def test_get_view_revisions_merge(self):
        """Test get_view_revisions when there are merges"""
        mainline_revs, rev_nos, wt = self.make_tree_with_merges()
        wt.lock_read()
        self.addCleanup(wt.unlock)
        revisions = list(get_view_revisions(mainline_revs, rev_nos, wt.branch,
                                            'forward'))
        self.assertEqual([('1', '1', 0), ('2', '2', 0), ('3', '3', 0),
            ('4b', '4', 0), ('4a', '3.1.1', 1)],
            revisions)
        revisions = list(get_view_revisions(mainline_revs, rev_nos, wt.branch,
                                             'forward', include_merges=False))
        self.assertEqual([('1', '1', 0), ('2', '2', 0), ('3', '3', 0),
            ('4b', '4', 0)],
            revisions)

    def test_get_view_revisions_merge_reverse(self):
        """Test get_view_revisions in reverse when there are merges"""
        mainline_revs, rev_nos, wt = self.make_tree_with_merges()
        wt.lock_read()
        self.addCleanup(wt.unlock)
        revisions = list(get_view_revisions(mainline_revs, rev_nos, wt.branch,
                                            'reverse'))
        self.assertEqual([('4b', '4', 0), ('4a', '3.1.1', 1),
            ('3', '3', 0), ('2', '2', 0), ('1', '1', 0)],
            revisions)
        revisions = list(get_view_revisions(mainline_revs, rev_nos, wt.branch,
                                             'reverse', include_merges=False))
        self.assertEqual([('4b', '4', 0), ('3', '3', 0), ('2', '2', 0),
            ('1', '1', 0)],
            revisions)

    def test_get_view_revisions_merge2(self):
        """Test get_view_revisions when there are merges"""
        mainline_revs, rev_nos, wt = self.make_tree_with_many_merges()
        wt.lock_read()
        self.addCleanup(wt.unlock)
        revisions = list(get_view_revisions(mainline_revs, rev_nos, wt.branch,
                                            'forward'))
        expected = [('1', '1', 0), ('2', '2', 0), ('3c', '3', 0),
            ('3a', '2.1.1', 1), ('3b', '2.2.1', 1), ('4b', '4', 0),
            ('4a', '2.2.2', 1)]
        self.assertEqual(expected, revisions)
        revisions = list(get_view_revisions(mainline_revs, rev_nos, wt.branch,
                                             'forward', include_merges=False))
        self.assertEqual([('1', '1', 0), ('2', '2', 0), ('3c', '3', 0),
            ('4b', '4', 0)],
            revisions)


class TestGetRevisionsTouchingFileID(TestCaseWithTransport):

    def create_tree_with_single_merge(self):
        """Create a branch with a moderate layout.

        The revision graph looks like:

           A
           |\
           B C
           |/
           D

        In this graph, A introduced files f1 and f2 and f3.
        B modifies f1 and f3, and C modifies f2 and f3.
        D merges the changes from B and C and resolves the conflict for f3.
        """
        # TODO: jam 20070218 This seems like it could really be done
        #       with make_branch_and_memory_tree() if we could just
        #       create the content of those files.
        # TODO: jam 20070218 Another alternative is that we would really
        #       like to only create this tree 1 time for all tests that
        #       use it. Since 'log' only uses the tree in a readonly
        #       fashion, it seems a shame to regenerate an identical
        #       tree for each test.
        tree = self.make_branch_and_tree('tree')
        tree.lock_write()
        self.addCleanup(tree.unlock)

        self.build_tree_contents([('tree/f1', 'A\n'),
                                  ('tree/f2', 'A\n'),
                                  ('tree/f3', 'A\n'),
                                 ])
        tree.add(['f1', 'f2', 'f3'], ['f1-id', 'f2-id', 'f3-id'])
        tree.commit('A', rev_id='A')

        self.build_tree_contents([('tree/f2', 'A\nC\n'),
                                  ('tree/f3', 'A\nC\n'),
                                 ])
        tree.commit('C', rev_id='C')
        # Revert back to A to build the other history.
        tree.set_last_revision('A')
        tree.branch.set_last_revision_info(1, 'A')
        self.build_tree_contents([('tree/f1', 'A\nB\n'),
                                  ('tree/f2', 'A\n'),
                                  ('tree/f3', 'A\nB\n'),
                                 ])
        tree.commit('B', rev_id='B')
        tree.set_parent_ids(['B', 'C'])
        self.build_tree_contents([('tree/f1', 'A\nB\n'),
                                  ('tree/f2', 'A\nC\n'),
                                  ('tree/f3', 'A\nB\nC\n'),
                                 ])
        tree.commit('D', rev_id='D')

        # Switch to a read lock for this tree.
        # We still have addCleanup(unlock)
        tree.unlock()
        tree.lock_read()
        return tree

    def test_tree_with_single_merge(self):
        """Make sure the tree layout is correct."""
        tree = self.create_tree_with_single_merge()
        rev_A_tree = tree.branch.repository.revision_tree('A')
        rev_B_tree = tree.branch.repository.revision_tree('B')

        f1_changed = (u'f1', 'f1-id', 'file', True, False)
        f2_changed = (u'f2', 'f2-id', 'file', True, False)
        f3_changed = (u'f3', 'f3-id', 'file', True, False)

        delta = rev_B_tree.changes_from(rev_A_tree)
        self.assertEqual([f1_changed, f3_changed], delta.modified)
        self.assertEqual([], delta.renamed)
        self.assertEqual([], delta.added)
        self.assertEqual([], delta.removed)

        rev_C_tree = tree.branch.repository.revision_tree('C')
        delta = rev_C_tree.changes_from(rev_A_tree)
        self.assertEqual([f2_changed, f3_changed], delta.modified)
        self.assertEqual([], delta.renamed)
        self.assertEqual([], delta.added)
        self.assertEqual([], delta.removed)

        rev_D_tree = tree.branch.repository.revision_tree('D')
        delta = rev_D_tree.changes_from(rev_B_tree)
        self.assertEqual([f2_changed, f3_changed], delta.modified)
        self.assertEqual([], delta.renamed)
        self.assertEqual([], delta.added)
        self.assertEqual([], delta.removed)

        delta = rev_D_tree.changes_from(rev_C_tree)
        self.assertEqual([f1_changed, f3_changed], delta.modified)
        self.assertEqual([], delta.renamed)
        self.assertEqual([], delta.added)
        self.assertEqual([], delta.removed)

    def assertAllRevisionsForFileID(self, tree, file_id, revisions):
        """Make sure _filter_revisions_touching_file_id returns the right values.

        Get the return value from _filter_revisions_touching_file_id and make
        sure they are correct.
        """
        # The api for _get_revisions_touching_file_id is a little crazy,
        # So we do the setup here.
        mainline = tree.branch.revision_history()
        mainline.insert(0, None)
        revnos = dict((rev, idx+1) for idx, rev in enumerate(mainline))
        view_revs_iter = log.get_view_revisions(mainline, revnos, tree.branch,
                                                'reverse', True)
        actual_revs = log._filter_revisions_touching_file_id(
                            tree.branch, 
                            file_id,
                            mainline,
                            list(view_revs_iter))
        self.assertEqual(revisions, [r for r, revno, depth in actual_revs])

    def test_file_id_f1(self):
        tree = self.create_tree_with_single_merge()
        # f1 should be marked as modified by revisions A and B
        self.assertAllRevisionsForFileID(tree, 'f1-id', ['B', 'A'])

    def test_file_id_f2(self):
        tree = self.create_tree_with_single_merge()
        # f2 should be marked as modified by revisions A, C, and D
        # because D merged the changes from C.
        self.assertAllRevisionsForFileID(tree, 'f2-id', ['D', 'C', 'A'])

    def test_file_id_f3(self):
        tree = self.create_tree_with_single_merge()
        # f3 should be marked as modified by revisions A, B, C, and D
        self.assertAllRevisionsForFileID(tree, 'f2-id', ['D', 'C', 'A'])

    def test_file_id_with_ghosts(self):
        # This is testing bug #209948, where having a ghost would cause
        # _filter_revisions_touching_file_id() to fail.
        tree = self.create_tree_with_single_merge()
        # We need to add a revision, so switch back to a write-locked tree
        tree.unlock()
        tree.lock_write()
        first_parent = tree.last_revision()
        tree.set_parent_ids([first_parent, 'ghost-revision-id'])
        self.build_tree_contents([('tree/f1', 'A\nB\nXX\n')])
        tree.commit('commit with a ghost', rev_id='XX')
        self.assertAllRevisionsForFileID(tree, 'f1-id', ['XX', 'B', 'A'])
        self.assertAllRevisionsForFileID(tree, 'f2-id', ['D', 'C', 'A'])


class TestShowChangedRevisions(TestCaseWithTransport):

    def test_show_changed_revisions_verbose(self):
        tree = self.make_branch_and_tree('tree_a')
        self.build_tree(['tree_a/foo'])
        tree.add('foo')
        tree.commit('bar', rev_id='bar-id')
        s = self.make_utf8_encoded_stringio()
        log.show_changed_revisions(tree.branch, [], ['bar-id'], s)
        self.assertContainsRe(s.getvalue(), 'bar')
        self.assertNotContainsRe(s.getvalue(), 'foo')


class TestLogFormatter(TestCase):

    def test_short_committer(self):
        rev = Revision('a-id')
        rev.committer = 'John Doe <jdoe@example.com>'
        lf = LogFormatter(None)
        self.assertEqual('John Doe', lf.short_committer(rev))
        rev.committer = 'John Smith <jsmith@example.com>'
        self.assertEqual('John Smith', lf.short_committer(rev))
        rev.committer = 'John Smith'
        self.assertEqual('John Smith', lf.short_committer(rev))
        rev.committer = 'jsmith@example.com'
        self.assertEqual('jsmith@example.com', lf.short_committer(rev))
        rev.committer = '<jsmith@example.com>'
        self.assertEqual('jsmith@example.com', lf.short_committer(rev))
        rev.committer = 'John Smith jsmith@example.com'
        self.assertEqual('John Smith', lf.short_committer(rev))

    def test_short_author(self):
        rev = Revision('a-id')
        rev.committer = 'John Doe <jdoe@example.com>'
        lf = LogFormatter(None)
        self.assertEqual('John Doe', lf.short_author(rev))
        rev.properties['author'] = 'John Smith <jsmith@example.com>'
        self.assertEqual('John Smith', lf.short_author(rev))
        rev.properties['author'] = 'John Smith'
        self.assertEqual('John Smith', lf.short_author(rev))
        rev.properties['author'] = 'jsmith@example.com'
        self.assertEqual('jsmith@example.com', lf.short_author(rev))
        rev.properties['author'] = '<jsmith@example.com>'
        self.assertEqual('jsmith@example.com', lf.short_author(rev))
        rev.properties['author'] = 'John Smith jsmith@example.com'
        self.assertEqual('John Smith', lf.short_author(rev))<|MERGE_RESOLUTION|>--- conflicted
+++ resolved
@@ -1,10 +1,4 @@
-<<<<<<< HEAD
-# Copyright (C) 2005 by Canonical Ltd
-# -*- coding: utf-8 -*-
-# vim: encoding=utf-8
-=======
 # Copyright (C) 2005, 2006, 2007 Canonical Ltd
->>>>>>> 4e97e3fb
 #
 # This program is free software; you can redistribute it and/or modify
 # it under the terms of the GNU General Public License as published by
@@ -44,12 +38,6 @@
     )
 
 
-<<<<<<< HEAD
-
-class _LogEntry(object):
-    # should probably move into bzrlib.log?
-    pass
-=======
 class TestCaseWithoutPropsHandler(TestCaseWithTransport):
 
     def setUp(self):
@@ -65,7 +53,6 @@
         # restore the custom properties handler registry
         log.properties_handler_registry = \
             self.properties_handler_registry
->>>>>>> 4e97e3fb
 
 
 class LogCatcher(LogFormatter):
