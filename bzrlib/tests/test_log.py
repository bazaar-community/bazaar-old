--- conflicted
+++ resolved
@@ -450,7 +450,6 @@
         log_contents = logfile.read()
         self.assertEqualDiff(log_contents, '1: Line-Log-Formatte... 2005-11-23 add a\n')
 
-<<<<<<< HEAD
     def test_short_log_with_merges(self):
         wt = self.make_branch_and_memory_tree('.')
         wt.lock_write()
@@ -481,7 +480,7 @@
 """, logfile.getvalue())
         finally:
             wt.unlock()
-=======
+
     def test_trailing_newlines(self):
         wt = self.make_branch_and_tree('.')
         b = make_commits_with_trailing_newlines(wt)
@@ -496,7 +495,6 @@
 
 
 class TestGetViewRevisions(TestCaseWithTransport):
->>>>>>> 99c24c4a
 
     def make_tree_with_commits(self):
         """Create a tree with well-known revision ids"""
