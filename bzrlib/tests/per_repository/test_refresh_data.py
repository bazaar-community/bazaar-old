# Copyright (C) 2009 Canonical Ltd
#
# This program is free software; you can redistribute it and/or modify
# it under the terms of the GNU General Public License as published by
# the Free Software Foundation; either version 2 of the License, or
# (at your option) any later version.
#
# This program is distributed in the hope that it will be useful,
# but WITHOUT ANY WARRANTY; without even the implied warranty of
# MERCHANTABILITY or FITNESS FOR A PARTICULAR PURPOSE.  See the
# GNU General Public License for more details.
#
# You should have received a copy of the GNU General Public License
# along with this program; if not, write to the Free Software
# Foundation, Inc., 51 Franklin Street, Fifth Floor, Boston, MA 02110-1301 USA

"""Tests for Repository.refresh_data."""

from bzrlib import (
    errors,
    repository,
    )
from bzrlib.tests import TestSkipped
from bzrlib.tests.per_repository import TestCaseWithRepository


class TestRefreshData(TestCaseWithRepository):

    def test_refresh_data_unlocked(self):
        # While not interesting, it should not error.
        repo = self.make_repository('.')
        repo.refresh_data()

    def test_refresh_data_read_locked(self):
        # While not interesting, it should not error.
        repo = self.make_repository('.')
        repo.lock_read()
        self.addCleanup(repo.unlock)
        repo.refresh_data()

    def test_refresh_data_write_locked(self):
        # While not interesting, it should not error.
        repo = self.make_repository('.')
        repo.lock_write()
        self.addCleanup(repo.unlock)
        repo.refresh_data()

    def test_refresh_data_in_write_group(self):
        # refresh_data may either succeed or raise IsInWriteGroupError during a
        # write group.
        repo = self.make_repository('.')
        repo.lock_write()
        self.addCleanup(repo.unlock)
        repo.start_write_group()
        self.addCleanup(repo.abort_write_group)
        try:
            repo.refresh_data()
        except repository.IsInWriteGroupError:
            # This is ok.
            pass
        else:
            # This is ok too.
            pass

<<<<<<< HEAD
    def test_refresh_data_after_fetch_new_data_visible(self):
        source = self.make_branch_and_tree('source')
        revid = source.commit('foo')
        repo = self.make_repository('target')
        token = repo.lock_write().repository_token
        self.addCleanup(repo.unlock)
=======
    def fetch_new_revision_into_concurrent_instance(self, repo, token):
        """Create a new revision (revid 'new-rev') and fetch it into a
        concurrent instance of repo.
        """
        source = self.make_branch_and_memory_tree('source')
        source.lock_write()
        self.addCleanup(source.unlock)
        source.add([''], ['root-id'])
        revid = source.commit('foo', rev_id='new-rev')
>>>>>>> c3f7ec86
        # Force data reading on weaves/knits
        repo.all_revision_ids()
        repo.revisions.keys()
        repo.inventories.keys()
        # server repo is the instance a smart server might hold for this
        # repository.
        server_repo = repo.bzrdir.open_repository()
        try:
            server_repo.lock_write(token)
        except errors.TokenLockingNotSupported:
            raise TestSkipped('Cannot concurrently insert into repo format %r'
                % self.repository_format)
        try:
            server_repo.fetch(source.branch.repository, revid)
        finally:
            server_repo.unlock()

    def test_refresh_data_after_fetch_new_data_visible(self):
        repo = self.make_repository('target')
        token = repo.lock_write()
        self.addCleanup(repo.unlock)
        self.fetch_new_revision_into_concurrent_instance(repo, token)
        repo.refresh_data()
        self.assertNotEqual({}, repo.get_graph().get_parent_map(['new-rev']))

    def test_refresh_data_after_fetch_new_data_visible_in_write_group(self):
        tree = self.make_branch_and_memory_tree('target')
        tree.lock_write()
        self.addCleanup(tree.unlock)
        tree.add([''], ['root-id'])
        tree.commit('foo', rev_id='commit-in-target')
        repo = tree.branch.repository
        token = repo.lock_write()
        self.addCleanup(repo.unlock)
        repo.start_write_group()
        self.addCleanup(repo.abort_write_group)
        self.fetch_new_revision_into_concurrent_instance(repo, token)
        # Call refresh_data.  It either fails with IsInWriteGroupError, or it
        # succeeds and the new revisions are visible.
        try:
            repo.refresh_data()
        except repository.IsInWriteGroupError:
            pass
        else:
            self.assertEqual(
                ['commit-in-target', 'new-rev'],
                sorted(repo.all_revision_ids()))<|MERGE_RESOLUTION|>--- conflicted
+++ resolved
@@ -62,14 +62,6 @@
             # This is ok too.
             pass
 
-<<<<<<< HEAD
-    def test_refresh_data_after_fetch_new_data_visible(self):
-        source = self.make_branch_and_tree('source')
-        revid = source.commit('foo')
-        repo = self.make_repository('target')
-        token = repo.lock_write().repository_token
-        self.addCleanup(repo.unlock)
-=======
     def fetch_new_revision_into_concurrent_instance(self, repo, token):
         """Create a new revision (revid 'new-rev') and fetch it into a
         concurrent instance of repo.
@@ -79,7 +71,6 @@
         self.addCleanup(source.unlock)
         source.add([''], ['root-id'])
         revid = source.commit('foo', rev_id='new-rev')
->>>>>>> c3f7ec86
         # Force data reading on weaves/knits
         repo.all_revision_ids()
         repo.revisions.keys()
@@ -99,7 +90,7 @@
 
     def test_refresh_data_after_fetch_new_data_visible(self):
         repo = self.make_repository('target')
-        token = repo.lock_write()
+        token = repo.lock_write().repository_token
         self.addCleanup(repo.unlock)
         self.fetch_new_revision_into_concurrent_instance(repo, token)
         repo.refresh_data()
