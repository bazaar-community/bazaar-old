--- conflicted
+++ resolved
@@ -101,21 +101,14 @@
     self.assertEquals(fetched, 3, "fetched %d instead of 3" % fetched)
     # InstallFailed should be raised if the branch is missing the revision
     # that was requested.
-<<<<<<< HEAD
-    self.assertRaises(bzrlib.errors.InstallFailed, br_a3.fetch, br_a2, 'pizza')
-    # InstallFailed should be raised if the branch is missing a revision
-    # from its own revision history
-    import pdb;pdb.set_trace()
-    br_a2.append_revision('a-b-c')
-    self.assertRaises(bzrlib.errors.InstallFailed, br_a3.fetch, br_a2)
-=======
     self.assertRaises(errors.InstallFailed, br_a3.fetch, br_a2, 'pizza')
 
     # We try to pull a revision 'a-b-c' from a branch whose repository doesn't
-    # contain a-b-c; this should give InstallFailed.
+    # contain a-b-c; this should give InstallFailed.  This doesn't work
+    # properly for all formats but it does (should) for the current default
+    # format.
     br_a2.set_last_revision_info(42, 'a-b-c')
     self.assertRaises(errors.InstallFailed, br_a3.fetch, br_a2)
->>>>>>> 6ea50828
 
     # TODO: ADHB 20070116 Perhaps set_last_revision shouldn't accept
     #       revisions which are not present?  In that case, this test
