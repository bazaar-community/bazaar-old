# Copyright (C) 2005 by Canonical Ltd

# This program is free software; you can redistribute it and/or modify
# it under the terms of the GNU General Public License as published by
# the Free Software Foundation; either version 2 of the License, or
# (at your option) any later version.

# This program is distributed in the hope that it will be useful,
# but WITHOUT ANY WARRANTY; without even the implied warranty of
# MERCHANTABILITY or FITNESS FOR A PARTICULAR PURPOSE.  See the
# GNU General Public License for more details.

# You should have received a copy of the GNU General Public License
# along with this program; if not, write to the Free Software
# Foundation, Inc., 59 Temple Place, Suite 330, Boston, MA  02111-1307  USA

import os
import sys

import bzrlib.errors
from bzrlib.tests.test_revision import make_branches
from bzrlib.trace import mutter
from bzrlib.branch import Branch
from bzrlib.fetch import greedy_fetch
<<<<<<< HEAD
from bzrlib.merge import merge
=======
from bzrlib.builtins import merge
from bzrlib.clone import copy_branch
>>>>>>> 8826e533

from bzrlib.tests import TestCaseInTempDir
from bzrlib.tests.HTTPTestUtil import TestCaseWithWebserver


def has_revision(branch, revision_id):
    try:
        branch.repository.get_revision_xml_file(revision_id)
        return True
    except bzrlib.errors.NoSuchRevision:
        return False

def fetch_steps(self, br_a, br_b, writable_a):
    """A foreign test method for testing fetch locally and remotely."""
    def new_branch(name):
        os.mkdir(name)
        return Branch.initialize(name)
            
    self.assertFalse(has_revision(br_b, br_a.revision_history()[3]))
    self.assert_(has_revision(br_b, br_a.revision_history()[2]))
    self.assertEquals(len(br_b.revision_history()), 7)
    self.assertEquals(greedy_fetch(br_b, br_a, br_a.revision_history()[2])[0], 0)

    # greedy_fetch is not supposed to alter the revision history
    self.assertEquals(len(br_b.revision_history()), 7)
    self.assertFalse(has_revision(br_b, br_a.revision_history()[3]))

    self.assertEquals(len(br_b.revision_history()), 7)
    self.assertEquals(greedy_fetch(br_b, br_a, br_a.revision_history()[3])[0], 1)
    self.assert_(has_revision(br_b, br_a.revision_history()[3]))
    self.assertFalse(has_revision(br_a, br_b.revision_history()[6]))
    self.assert_(has_revision(br_a, br_b.revision_history()[5]))

    # When a non-branch ancestor is missing, it should be unlisted...
    # as its not reference from the inventory weave.
    br_b4 = new_branch('br_4')
    count, failures = greedy_fetch(br_b4, br_b)
    self.assertEqual(count, 7)
    self.assertEqual(failures, [])

    self.assertEqual(greedy_fetch(writable_a, br_b)[0], 1)
    self.assert_(has_revision(br_a, br_b.revision_history()[3]))
    self.assert_(has_revision(br_a, br_b.revision_history()[4]))
        
    br_b2 = new_branch('br_b2')
    self.assertEquals(greedy_fetch(br_b2, br_b)[0], 7)
    self.assert_(has_revision(br_b2, br_b.revision_history()[4]))
    self.assert_(has_revision(br_b2, br_a.revision_history()[2]))
    self.assertFalse(has_revision(br_b2, br_a.revision_history()[3]))

    br_a2 = new_branch('br_a2')
    self.assertEquals(greedy_fetch(br_a2, br_a)[0], 9)
    self.assert_(has_revision(br_a2, br_b.revision_history()[4]))
    self.assert_(has_revision(br_a2, br_a.revision_history()[3]))
    self.assert_(has_revision(br_a2, br_a.revision_history()[2]))

    br_a3 = new_branch('br_a3')
    self.assertEquals(greedy_fetch(br_a3, br_a2)[0], 0)
    for revno in range(4):
        self.assertFalse(has_revision(br_a3, br_a.revision_history()[revno]))
    self.assertEqual(greedy_fetch(br_a3, br_a2, br_a.revision_history()[2])[0], 3)
    fetched = greedy_fetch(br_a3, br_a2, br_a.revision_history()[3])[0]
    self.assertEquals(fetched, 6, "fetched %d instead of 6" % fetched)
    # InstallFailed should be raised if the branch is missing the revision
    # that was requested.
    self.assertRaises(bzrlib.errors.InstallFailed, greedy_fetch, br_a3,
                      br_a2, 'pizza')
    # InstallFailed should be raised if the branch is missing a revision
    # from its own revision history
    br_a2.append_revision('a-b-c')
    self.assertRaises(bzrlib.errors.InstallFailed, greedy_fetch, br_a3,
                      br_a2)


    #TODO: test that fetch correctly does reweaving when needed. RBC 20051008

class TestFetch(TestCaseInTempDir):

    def test_fetch(self):
        #highest indices a: 5, b: 7
        br_a, br_b = make_branches(self)
        fetch_steps(self, br_a, br_b, br_a)


class TestMergeFetch(TestCaseInTempDir):

    def test_merge_fetches_unrelated(self):
        """Merge brings across history from unrelated source"""
        os.mkdir('br1')
        br1 = Branch.initialize('br1')
        br1.working_tree().commit(message='rev 1-1', rev_id='1-1')
        br1.working_tree().commit(message='rev 1-2', rev_id='1-2')
        os.mkdir('br2')
        br2 = Branch.initialize('br2')
        br2.working_tree().commit(message='rev 2-1', rev_id='2-1')
        merge(other_revision=['br1', -1], base_revision=['br1', 0],
              this_dir='br2')
        self._check_revs_present(br2)

    def test_merge_fetches(self):
        """Merge brings across history from source"""
        os.mkdir('br1')
        br1 = Branch.initialize('br1')
        br1.working_tree().commit(message='rev 1-1', rev_id='1-1')
        br1.clone('br2')
        br2 = Branch.open('br2')
        br1.working_tree().commit(message='rev 1-2', rev_id='1-2')
        br2.working_tree().commit(message='rev 2-1', rev_id='2-1')
        merge(other_revision=['br1', -1], base_revision=[None, None], 
              this_dir='br2')
        self._check_revs_present(br2)

    def _check_revs_present(self, br2):
        for rev_id in '1-1', '1-2', '2-1':
            self.assertTrue(br2.repository.has_revision(rev_id))
            rev = br2.repository.get_revision(rev_id)
            self.assertEqual(rev.revision_id, rev_id)
            self.assertTrue(br2.repository.get_inventory(rev_id))



class TestMergeFileHistory(TestCaseInTempDir):
    def setUp(self):
        TestCaseInTempDir.setUp(self)
        os.mkdir('br1')
        br1 = Branch.initialize('br1')
        self.build_tree_contents([('br1/file', 'original contents\n')])
        br1.working_tree().add(['file'], ['this-file-id'])
        br1.working_tree().commit(message='rev 1-1', rev_id='1-1')
        br1.clone('br2')
        br2 = Branch.open('br2')
        self.build_tree_contents([('br1/file', 'original from 1\n')])
        br1.working_tree().commit(message='rev 1-2', rev_id='1-2')
        self.build_tree_contents([('br1/file', 'agreement\n')])
        br1.working_tree().commit(message='rev 1-3', rev_id='1-3')
        self.build_tree_contents([('br2/file', 'contents in 2\n')])
        br2.working_tree().commit(message='rev 2-1', rev_id='2-1')
        self.build_tree_contents([('br2/file', 'agreement\n')])
        br2.working_tree().commit(message='rev 2-2', rev_id='2-2')

    def test_merge_fetches_file_history(self):
        """Merge brings across file histories"""
        br2 = Branch.open('br2')
        merge(other_revision=['br1', -1], base_revision=[None, None], 
              this_dir='br2')
        for rev_id, text in [('1-2', 'original from 1\n'),
                             ('1-3', 'agreement\n'),
                             ('2-1', 'contents in 2\n'),
                             ('2-2', 'agreement\n')]:
            self.assertEqualDiff(
                br2.repository.revision_tree(
                    rev_id).get_file_text('this-file-id'), text)




class TestHttpFetch(TestCaseWithWebserver):

    def test_fetch(self):
        #highest indices a: 5, b: 7
        br_a, br_b = make_branches(self)
        br_rem_a = Branch.open(self.get_remote_url(br_a.base))
        fetch_steps(self, br_rem_a, br_b, br_a)

    def test_weaves_are_retrieved_once(self):
        self.build_tree(("source/", "source/file", "target/"))
        branch = Branch.initialize("source")
        branch.working_tree().add(["file"], ["id"])
        branch.working_tree().commit("added file")
        print >>open("source/file", 'w'), "blah"
        branch.working_tree().commit("changed file")
        target = Branch.initialize("target/")
        source = Branch.open(self.get_remote_url("source/"))
        self.assertEqual(greedy_fetch(target, source), (2, []))
        # this is the path to the literal file. As format changes 
        # occur it needs to be updated. FIXME: ask the store for the
        # path.
        weave_suffix = 'weaves/ce/id.weave HTTP/1.1" 200 -'
        self.assertEqual(1,
            len([log for log in self.server.logs if log.endswith(weave_suffix)]))
        inventory_weave_suffix = 'inventory.weave HTTP/1.1" 200 -'
        self.assertEqual(1,
            len([log for log in self.server.logs if log.endswith(
                inventory_weave_suffix)]))
        # this r-h check test will prevent regressions, but it currently already 
        # passes, before the patch to cache-rh is applied :[
        revision_history_suffix = 'revision-history HTTP/1.1" 200 -'
        self.assertEqual(1,
            len([log for log in self.server.logs if log.endswith(
                revision_history_suffix)]))
        # FIXME naughty poking in there.
        self.server.logs = []
        # check there is nothing more to fetch
        source = Branch.open(self.get_remote_url("source/"))
        self.assertEqual(greedy_fetch(target, source), (0, []))
        self.failUnless(self.server.logs[0].endswith('branch-format HTTP/1.1" 200 -'))
        self.failUnless(self.server.logs[1].endswith('revision-history HTTP/1.1" 200 -'))
        self.assertEqual(2, len(self.server.logs))<|MERGE_RESOLUTION|>--- conflicted
+++ resolved
@@ -17,20 +17,14 @@
 import os
 import sys
 
+from bzrlib.branch import Branch
+from bzrlib.builtins import merge
 import bzrlib.errors
+from bzrlib.fetch import greedy_fetch
 from bzrlib.tests.test_revision import make_branches
-from bzrlib.trace import mutter
-from bzrlib.branch import Branch
-from bzrlib.fetch import greedy_fetch
-<<<<<<< HEAD
-from bzrlib.merge import merge
-=======
-from bzrlib.builtins import merge
-from bzrlib.clone import copy_branch
->>>>>>> 8826e533
-
 from bzrlib.tests import TestCaseInTempDir
 from bzrlib.tests.HTTPTestUtil import TestCaseWithWebserver
+from bzrlib.trace import mutter
 
 
 def has_revision(branch, revision_id):
