# Copyright (C) 2007 Canonical Ltd
#
# This program is free software; you can redistribute it and/or modify
# it under the terms of the GNU General Public License as published by
# the Free Software Foundation; either version 2 of the License, or
# (at your option) any later version.
#
# This program is distributed in the hope that it will be useful,
# but WITHOUT ANY WARRANTY; without even the implied warranty of
# MERCHANTABILITY or FITNESS FOR A PARTICULAR PURPOSE.  See the
# GNU General Public License for more details.
#
# You should have received a copy of the GNU General Public License
# along with this program; if not, write to the Free Software
# Foundation, Inc., 59 Temple Place, Suite 330, Boston, MA  02111-1307  USA

from bzrlib import (
    errors,
    graph as _mod_graph,
    symbol_versioning,
    tests,
    )
from bzrlib.revision import NULL_REVISION
from bzrlib.tests import TestCaseWithMemoryTransport


# Ancestry 1:
#
#  NULL_REVISION
#       |
#     rev1
#      /\
#  rev2a rev2b
#     |    |
#   rev3  /
#     |  /
#   rev4
ancestry_1 = {'rev1': [NULL_REVISION], 'rev2a': ['rev1'], 'rev2b': ['rev1'],
              'rev3': ['rev2a'], 'rev4': ['rev3', 'rev2b']}


# Ancestry 2:
#
#  NULL_REVISION
#    /    \
# rev1a  rev1b
#   |
# rev2a
#   |
# rev3a
#   |
# rev4a
ancestry_2 = {'rev1a': [NULL_REVISION], 'rev2a': ['rev1a'],
              'rev1b': [NULL_REVISION], 'rev3a': ['rev2a'], 'rev4a': ['rev3a']}


# Criss cross ancestry
#
#     NULL_REVISION
#         |
#        rev1
#        /  \
#    rev2a  rev2b
#       |\  /|
#       |  X |
#       |/  \|
#    rev3a  rev3b
criss_cross = {'rev1': [NULL_REVISION], 'rev2a': ['rev1'], 'rev2b': ['rev1'],
               'rev3a': ['rev2a', 'rev2b'], 'rev3b': ['rev2b', 'rev2a']}


# Criss-cross 2
#
#  NULL_REVISION
#    /   \
# rev1a  rev1b
#   |\   /|
#   | \ / |
#   |  X  |
#   | / \ |
#   |/   \|
# rev2a  rev2b
criss_cross2 = {'rev1a': [NULL_REVISION], 'rev1b': [NULL_REVISION],
                'rev2a': ['rev1a', 'rev1b'], 'rev2b': ['rev1b', 'rev1a']}


# Mainline:
#
#  NULL_REVISION
#       |
#      rev1
#      /  \
#      | rev2b
#      |  /
#     rev2a
mainline = {'rev1': [NULL_REVISION], 'rev2a': ['rev1', 'rev2b'],
            'rev2b': ['rev1']}


# feature branch:
#
#  NULL_REVISION
#       |
#      rev1
#       |
#     rev2b
#       |
#     rev3b
feature_branch = {'rev1': [NULL_REVISION],
                  'rev2b': ['rev1'], 'rev3b': ['rev2b']}


# History shortcut
#  NULL_REVISION
#       |
#     rev1------
#     /  \      \
#  rev2a rev2b rev2c
#    |  /   \   /
#  rev3a    rev3b
history_shortcut = {'rev1': [NULL_REVISION], 'rev2a': ['rev1'],
                    'rev2b': ['rev1'], 'rev2c': ['rev1'],
                    'rev3a': ['rev2a', 'rev2b'], 'rev3b': ['rev2b', 'rev2c']}

# Extended history shortcut
#  NULL_REVISION
#       |
#       a
#       |\
#       b |
#       | |
#       c |
#       | |
#       d |
#       |\|
#       e f
extended_history_shortcut = {'a': [NULL_REVISION],
                             'b': ['a'],
                             'c': ['b'],
                             'd': ['c'],
                             'e': ['d'],
                             'f': ['a', 'd'],
                            }

# Double shortcut
# Both sides will see 'A' first, even though it is actually a decendent of a
# different common revision.
#
#  NULL_REVISION
#       |
#       a
#      /|\
#     / b \
#    /  |  \
#   |   c   |
#   |  / \  |
#   | d   e |
#   |/     \|
#   f       g

double_shortcut = {'a':[NULL_REVISION], 'b':['a'], 'c':['b'],
                   'd':['c'], 'e':['c'], 'f':['a', 'd'],
                   'g':['a', 'e']}

# Complex shortcut
# This has a failure mode in that a shortcut will find some nodes in common,
# but the common searcher won't have time to find that one branch is actually
# in common. The extra nodes at the beginning are because we want to avoid
# walking off the graph. Specifically, node G should be considered common, but
# is likely to be seen by M long before the common searcher finds it.
#
# NULL_REVISION
#     |
#     a
#     |
#     b
#     |
#     c
#     |
#     d
#     |\
#     e f
#     | |\
#     | g h
#     |/| |
#     i j |
#     | | |
#     | k |
#     | | |
#     | l |
#     |/|/
#     m n
complex_shortcut = {'a':[NULL_REVISION], 'b':['a'], 'c':['b'], 'd':['c'],
                    'e':['d'], 'f':['d'], 'g':['f'], 'h':['f'],
                    'i':['e', 'g'], 'j':['g'], 'k':['j'],
                    'l':['k'], 'm':['i', 'l'], 'n':['l', 'h']}

# NULL_REVISION
#     |
#     a
#     |
#     b
#     |
#     c
#     |
#     d
#     |\
#     e |
#     | |
#     f |
#     | |
#     g h
#     | |\
#     i | j
#     |\| |
#     | k |
#     | | |
#     | l |
#     | | |
#     | m |
#     | | |
#     | n |
#     | | |
#     | o |
#     | | |
#     | p |
#     | | |
#     | q |
#     | | |
#     | r |
#     | | |
#     | s |
#     | | |
#     |/|/
#     t u
complex_shortcut2 = {'a':[NULL_REVISION], 'b':['a'], 'c':['b'], 'd':['c'],
                    'e':['d'], 'f':['e'], 'g':['f'], 'h':['d'], 'i':['g'],
                    'j':['h'], 'k':['h', 'i'], 'l':['k'], 'm':['l'], 'n':['m'],
                    'o':['n'], 'p':['o'], 'q':['p'], 'r':['q'], 's':['r'],
                    't':['i', 's'], 'u':['s', 'j'], 
                    }

# Graph where different walkers will race to find the common and uncommon
# nodes.
#
# NULL_REVISION
#     |
#     a
#     |
#     b
#     |
#     c
#     |
#     d
#     |\
#     e k
#     | |
#     f-+-p
#     | | |
#     | l |
#     | | |
#     | m |
#     | |\|
#     g n q
#     |\| |
#     h o |
#     |/| |
#     i r |
#     | | |
#     | s |
#     | | |
#     | t |
#     | | |
#     | u |
#     | | |
#     | v |
#     | | |
#     | w |
#     | | |
#     | x |
#     | |\|
#     | y z
#     |/
#     j
#
# y is found to be common right away, but is the start of a long series of
# common commits.
# o is actually common, but the i-j shortcut makes it look like it is actually
# unique to j at first, you have to traverse all of y->o to find it.
# q,n give the walker from j a common point to stop searching, as does p,f.
# k-n exists so that the second pass still has nodes that are worth searching,
# rather than instantly cancelling the extra walker.

racing_shortcuts = {'a':[NULL_REVISION], 'b':['a'], 'c':['b'], 'd':['c'],
    'e':['d'], 'f':['e'], 'g':['f'], 'h':['g'], 'i':['h', 'o'], 'j':['i', 'y'],
    'k':['d'], 'l':['k'], 'm':['l'], 'n':['m'], 'o':['n', 'g'], 'p':['f'],
    'q':['p', 'm'], 'r':['o'], 's':['r'], 't':['s'], 'u':['t'], 'v':['u'],
    'w':['v'], 'x':['w'], 'y':['x'], 'z':['x', 'q']}


# A graph with multiple nodes unique to one side.
#
# NULL_REVISION
#     |
#     a
#     |
#     b
#     |
#     c
#     |
#     d
#     |\
#     e f
#     |\ \
#     g h i
#     |\ \ \
#     j k l m
#     | |/ x|
#     | n o p
#     | |/  |
#     | q   |
#     | |   |
#     | r   |
#     | |   |
#     | s   |
#     | |   |
#     | t   |
#     | |   |
#     | u   |
#     | |   |
#     | v   |
#     | |   |
#     | w   |
#     | |   |
#     | x   |
#     |/ \ /
#     y   z
#

multiple_interesting_unique = {'a':[NULL_REVISION], 'b':['a'], 'c':['b'],
    'd':['c'], 'e':['d'], 'f':['d'], 'g':['e'], 'h':['e'], 'i':['f'],
    'j':['g'], 'k':['g'], 'l':['h'], 'm':['i'], 'n':['k', 'l'],
    'o':['m'], 'p':['m', 'l'], 'q':['n', 'o'], 'r':['q'], 's':['r'],
    't':['s'], 'u':['t'], 'v':['u'], 'w':['v'], 'x':['w'],
    'y':['j', 'x'], 'z':['x', 'p']}


# Shortcut with extra root
# We have a long history shortcut, and an extra root, which is why we can't
# stop searchers based on seeing NULL_REVISION
#  NULL_REVISION
#       |   |
#       a   |
#       |\  |
#       b | |
#       | | |
#       c | |
#       | | |
#       d | g
#       |\|/
#       e f
shortcut_extra_root = {'a': [NULL_REVISION],
                       'b': ['a'],
                       'c': ['b'],
                       'd': ['c'],
                       'e': ['d'],
                       'f': ['a', 'd', 'g'],
                       'g': [NULL_REVISION],
                      }

#  NULL_REVISION
#       |
#       f
#       |
#       e
#      / \
#     b   d
#     | \ |
#     a   c

boundary = {'a': ['b'], 'c': ['b', 'd'], 'b':['e'], 'd':['e'], 'e': ['f'],
            'f':[NULL_REVISION]}


# A graph that contains a ghost
#  NULL_REVISION
#       |
#       f
#       |
#       e   g
#      / \ /
#     b   d
#     | \ |
#     a   c

with_ghost = {'a': ['b'], 'c': ['b', 'd'], 'b':['e'], 'd':['e', 'g'],
              'e': ['f'], 'f':[NULL_REVISION], NULL_REVISION:()}



class InstrumentedParentsProvider(object):

    def __init__(self, parents_provider):
        self.calls = []
        self._real_parents_provider = parents_provider

    def get_parent_map(self, nodes):
        self.calls.extend(nodes)
        return self._real_parents_provider.get_parent_map(nodes)


class TestGraph(TestCaseWithMemoryTransport):

    def make_graph(self, ancestors):
        return _mod_graph.Graph(_mod_graph.DictParentsProvider(ancestors))

    def prepare_memory_tree(self, location):
        tree = self.make_branch_and_memory_tree(location)
        tree.lock_write()
        tree.add('.')
        return tree

    def build_ancestry(self, tree, ancestors):
        """Create an ancestry as specified by a graph dict

        :param tree: A tree to use
        :param ancestors: a dict of {node: [node_parent, ...]}
        """
        pending = [NULL_REVISION]
        descendants = {}
        for descendant, parents in ancestors.iteritems():
            for parent in parents:
                descendants.setdefault(parent, []).append(descendant)
        while len(pending) > 0:
            cur_node = pending.pop()
            for descendant in descendants.get(cur_node, []):
                if tree.branch.repository.has_revision(descendant):
                    continue
                parents = [p for p in ancestors[descendant] if p is not
                           NULL_REVISION]
                if len([p for p in parents if not
                    tree.branch.repository.has_revision(p)]) > 0:
                    continue
                tree.set_parent_ids(parents)
                if len(parents) > 0:
                    left_parent = parents[0]
                else:
                    left_parent = NULL_REVISION
                tree.branch.set_last_revision_info(
                    len(tree.branch._lefthand_history(left_parent)),
                    left_parent)
                tree.commit(descendant, rev_id=descendant)
                pending.append(descendant)

    def test_lca(self):
        """Test finding least common ancestor.

        ancestry_1 should always have a single common ancestor
        """
        graph = self.make_graph(ancestry_1)
        self.assertRaises(errors.InvalidRevisionId, graph.find_lca, None)
        self.assertEqual(set([NULL_REVISION]),
                         graph.find_lca(NULL_REVISION, NULL_REVISION))
        self.assertEqual(set([NULL_REVISION]),
                         graph.find_lca(NULL_REVISION, 'rev1'))
        self.assertEqual(set(['rev1']), graph.find_lca('rev1', 'rev1'))
        self.assertEqual(set(['rev1']), graph.find_lca('rev2a', 'rev2b'))

    def test_no_unique_lca(self):
        """Test error when one revision is not in the graph"""
        graph = self.make_graph(ancestry_1)
        self.assertRaises(errors.NoCommonAncestor, graph.find_unique_lca,
                          'rev1', '1rev')

    def test_lca_criss_cross(self):
        """Test least-common-ancestor after a criss-cross merge."""
        graph = self.make_graph(criss_cross)
        self.assertEqual(set(['rev2a', 'rev2b']),
                         graph.find_lca('rev3a', 'rev3b'))
        self.assertEqual(set(['rev2b']),
                         graph.find_lca('rev3a', 'rev3b', 'rev2b'))

    def test_lca_shortcut(self):
        """Test least-common ancestor on this history shortcut"""
        graph = self.make_graph(history_shortcut)
        self.assertEqual(set(['rev2b']), graph.find_lca('rev3a', 'rev3b'))

    def test_recursive_unique_lca(self):
        """Test finding a unique least common ancestor.

        ancestry_1 should always have a single common ancestor
        """
        graph = self.make_graph(ancestry_1)
        self.assertEqual(NULL_REVISION,
                         graph.find_unique_lca(NULL_REVISION, NULL_REVISION))
        self.assertEqual(NULL_REVISION,
                         graph.find_unique_lca(NULL_REVISION, 'rev1'))
        self.assertEqual('rev1', graph.find_unique_lca('rev1', 'rev1'))
        self.assertEqual('rev1', graph.find_unique_lca('rev2a', 'rev2b'))
        self.assertEqual(('rev1', 1,),
                         graph.find_unique_lca('rev2a', 'rev2b',
                         count_steps=True))

    def assertRemoveDescendants(self, expected, graph, revisions):
        parents = graph.get_parent_map(revisions)
        self.assertEqual(expected,
                         graph._remove_simple_descendants(revisions, parents))

    def test__remove_simple_descendants(self):
        graph = self.make_graph(ancestry_1)
        self.assertRemoveDescendants(set(['rev1']), graph,
            set(['rev1', 'rev2a', 'rev2b', 'rev3', 'rev4']))

    def test__remove_simple_descendants_disjoint(self):
        graph = self.make_graph(ancestry_1)
        self.assertRemoveDescendants(set(['rev1', 'rev3']), graph,
            set(['rev1', 'rev3']))

    def test__remove_simple_descendants_chain(self):
        graph = self.make_graph(ancestry_1)
        self.assertRemoveDescendants(set(['rev1']), graph,
            set(['rev1', 'rev2a', 'rev3']))

    def test__remove_simple_descendants_siblings(self):
        graph = self.make_graph(ancestry_1)
        self.assertRemoveDescendants(set(['rev2a', 'rev2b']), graph,
            set(['rev2a', 'rev2b', 'rev3']))

    def test_unique_lca_criss_cross(self):
        """Ensure we don't pick non-unique lcas in a criss-cross"""
        graph = self.make_graph(criss_cross)
        self.assertEqual('rev1', graph.find_unique_lca('rev3a', 'rev3b'))
        lca, steps = graph.find_unique_lca('rev3a', 'rev3b', count_steps=True)
        self.assertEqual('rev1', lca)
        self.assertEqual(2, steps)

    def test_unique_lca_null_revision(self):
        """Ensure we pick NULL_REVISION when necessary"""
        graph = self.make_graph(criss_cross2)
        self.assertEqual('rev1b', graph.find_unique_lca('rev2a', 'rev1b'))
        self.assertEqual(NULL_REVISION,
                         graph.find_unique_lca('rev2a', 'rev2b'))

    def test_unique_lca_null_revision2(self):
        """Ensure we pick NULL_REVISION when necessary"""
        graph = self.make_graph(ancestry_2)
        self.assertEqual(NULL_REVISION,
                         graph.find_unique_lca('rev4a', 'rev1b'))

    def test_lca_double_shortcut(self):
        graph = self.make_graph(double_shortcut)
        self.assertEqual('c', graph.find_unique_lca('f', 'g'))

    def test_common_ancestor_two_repos(self):
        """Ensure we do unique_lca using data from two repos"""
        mainline_tree = self.prepare_memory_tree('mainline')
        self.build_ancestry(mainline_tree, mainline)
        self.addCleanup(mainline_tree.unlock)

        # This is cheating, because the revisions in the graph are actually
        # different revisions, despite having the same revision-id.
        feature_tree = self.prepare_memory_tree('feature')
        self.build_ancestry(feature_tree, feature_branch)
        self.addCleanup(feature_tree.unlock)

        graph = mainline_tree.branch.repository.get_graph(
            feature_tree.branch.repository)
        self.assertEqual('rev2b', graph.find_unique_lca('rev2a', 'rev3b'))

    def test_graph_difference(self):
        graph = self.make_graph(ancestry_1)
        self.assertEqual((set(), set()), graph.find_difference('rev1', 'rev1'))
        self.assertEqual((set(), set(['rev1'])),
                         graph.find_difference(NULL_REVISION, 'rev1'))
        self.assertEqual((set(['rev1']), set()),
                         graph.find_difference('rev1', NULL_REVISION))
        self.assertEqual((set(['rev2a', 'rev3']), set(['rev2b'])),
                         graph.find_difference('rev3', 'rev2b'))
        self.assertEqual((set(['rev4', 'rev3', 'rev2a']), set()),
                         graph.find_difference('rev4', 'rev2b'))

    def test_graph_difference_separate_ancestry(self):
        graph = self.make_graph(ancestry_2)
        self.assertEqual((set(['rev1a']), set(['rev1b'])),
                         graph.find_difference('rev1a', 'rev1b'))
        self.assertEqual((set(['rev1a', 'rev2a', 'rev3a', 'rev4a']),
                          set(['rev1b'])),
                         graph.find_difference('rev4a', 'rev1b'))

    def test_graph_difference_criss_cross(self):
        graph = self.make_graph(criss_cross)
        self.assertEqual((set(['rev3a']), set(['rev3b'])),
                         graph.find_difference('rev3a', 'rev3b'))
        self.assertEqual((set([]), set(['rev3b', 'rev2b'])),
                         graph.find_difference('rev2a', 'rev3b'))

    def test_graph_difference_extended_history(self):
        graph = self.make_graph(extended_history_shortcut)
        self.assertEqual((set(['e']), set(['f'])),
                         graph.find_difference('e', 'f'))
        self.assertEqual((set(['f']), set(['e'])),
                         graph.find_difference('f', 'e'))

    def test_graph_difference_double_shortcut(self):
        graph = self.make_graph(double_shortcut)
        self.assertEqual((set(['d', 'f']), set(['e', 'g'])),
                         graph.find_difference('f', 'g'))

    def test_graph_difference_complex_shortcut(self):
        graph = self.make_graph(complex_shortcut)
        self.assertEqual((set(['m', 'i', 'e']), set(['n', 'h'])),
                         graph.find_difference('m', 'n'))

    def test_graph_difference_complex_shortcut2(self):
        graph = self.make_graph(complex_shortcut2)
        self.assertEqual((set(['t']), set(['j', 'u'])),
                         graph.find_difference('t', 'u'))

    def test_graph_difference_shortcut_extra_root(self):
        graph = self.make_graph(shortcut_extra_root)
        self.assertEqual((set(['e']), set(['f', 'g'])),
                         graph.find_difference('e', 'f'))

    def test_stacked_parents_provider(self):
        parents1 = _mod_graph.DictParentsProvider({'rev2': ['rev3']})
        parents2 = _mod_graph.DictParentsProvider({'rev1': ['rev4']})
        stacked = _mod_graph._StackedParentsProvider([parents1, parents2])
        self.assertEqual({'rev1':['rev4'], 'rev2':['rev3']},
                         stacked.get_parent_map(['rev1', 'rev2']))
        self.assertEqual({'rev2':['rev3'], 'rev1':['rev4']},
                         stacked.get_parent_map(['rev2', 'rev1']))
        self.assertEqual({'rev2':['rev3']},
                         stacked.get_parent_map(['rev2', 'rev2']))
        self.assertEqual({'rev1':['rev4']},
                         stacked.get_parent_map(['rev1', 'rev1']))

    def test_iter_topo_order(self):
        graph = self.make_graph(ancestry_1)
        args = ['rev2a', 'rev3', 'rev1']
        topo_args = list(graph.iter_topo_order(args))
        self.assertEqual(set(args), set(topo_args))
        self.assertTrue(topo_args.index('rev2a') > topo_args.index('rev1'))
        self.assertTrue(topo_args.index('rev2a') < topo_args.index('rev3'))

    def test_is_ancestor(self):
        graph = self.make_graph(ancestry_1)
        self.assertEqual(True, graph.is_ancestor('null:', 'null:'))
        self.assertEqual(True, graph.is_ancestor('null:', 'rev1'))
        self.assertEqual(False, graph.is_ancestor('rev1', 'null:'))
        self.assertEqual(True, graph.is_ancestor('null:', 'rev4'))
        self.assertEqual(False, graph.is_ancestor('rev4', 'null:'))
        self.assertEqual(False, graph.is_ancestor('rev4', 'rev2b'))
        self.assertEqual(True, graph.is_ancestor('rev2b', 'rev4'))
        self.assertEqual(False, graph.is_ancestor('rev2b', 'rev3'))
        self.assertEqual(False, graph.is_ancestor('rev3', 'rev2b'))
        instrumented_provider = InstrumentedParentsProvider(graph)
        instrumented_graph = _mod_graph.Graph(instrumented_provider)
        instrumented_graph.is_ancestor('rev2a', 'rev2b')
        self.assertTrue('null:' not in instrumented_provider.calls)

    def test_is_ancestor_boundary(self):
        """Ensure that we avoid searching the whole graph.
        
        This requires searching through b as a common ancestor, so we
        can identify that e is common.
        """
        graph = self.make_graph(boundary)
        instrumented_provider = InstrumentedParentsProvider(graph)
        graph = _mod_graph.Graph(instrumented_provider)
        self.assertFalse(graph.is_ancestor('a', 'c'))
        self.assertTrue('null:' not in instrumented_provider.calls)

    def test_iter_ancestry(self):
        nodes = boundary.copy()
        nodes[NULL_REVISION] = ()
        graph = self.make_graph(nodes)
        expected = nodes.copy()
        expected.pop('a') # 'a' is not in the ancestry of 'c', all the
                          # other nodes are
        self.assertEqual(expected, dict(graph.iter_ancestry(['c'])))
        self.assertEqual(nodes, dict(graph.iter_ancestry(['a', 'c'])))

    def test_iter_ancestry_with_ghost(self):
        graph = self.make_graph(with_ghost)
        expected = with_ghost.copy()
        # 'a' is not in the ancestry of 'c', and 'g' is a ghost
        expected['g'] = None
        self.assertEqual(expected, dict(graph.iter_ancestry(['a', 'c'])))
        expected.pop('a') 
        self.assertEqual(expected, dict(graph.iter_ancestry(['c'])))

    def test_filter_candidate_lca(self):
        """Test filter_candidate_lca for a corner case

        This tests the case where we encounter the end of iteration for 'e'
        in the same pass as we discover that 'd' is an ancestor of 'e', and
        therefore 'e' can't be an lca.

        To compensate for different dict orderings on other Python
        implementations, we mirror 'd' and 'e' with 'b' and 'a'.
        """
        # This test is sensitive to the iteration order of dicts.  It will
        # pass incorrectly if 'e' and 'a' sort before 'c'
        #
        # NULL_REVISION
        #     / \
        #    a   e
        #    |   |
        #    b   d
        #     \ /
        #      c
        graph = self.make_graph({'c': ['b', 'd'], 'd': ['e'], 'b': ['a'],
                                 'a': [NULL_REVISION], 'e': [NULL_REVISION]})
        self.assertEqual(set(['c']), graph.heads(['a', 'c', 'e']))

    def test_heads_null(self):
        graph = self.make_graph(ancestry_1)
        self.assertEqual(set(['null:']), graph.heads(['null:']))
        self.assertEqual(set(['rev1']), graph.heads(['null:', 'rev1']))
        self.assertEqual(set(['rev1']), graph.heads(['rev1', 'null:']))
        self.assertEqual(set(['rev1']), graph.heads(set(['rev1', 'null:'])))
        self.assertEqual(set(['rev1']), graph.heads(('rev1', 'null:')))

    def test_heads_one(self):
        # A single node will always be a head
        graph = self.make_graph(ancestry_1)
        self.assertEqual(set(['null:']), graph.heads(['null:']))
        self.assertEqual(set(['rev1']), graph.heads(['rev1']))
        self.assertEqual(set(['rev2a']), graph.heads(['rev2a']))
        self.assertEqual(set(['rev2b']), graph.heads(['rev2b']))
        self.assertEqual(set(['rev3']), graph.heads(['rev3']))
        self.assertEqual(set(['rev4']), graph.heads(['rev4']))

    def test_heads_single(self):
        graph = self.make_graph(ancestry_1)
        self.assertEqual(set(['rev4']), graph.heads(['null:', 'rev4']))
        self.assertEqual(set(['rev2a']), graph.heads(['rev1', 'rev2a']))
        self.assertEqual(set(['rev2b']), graph.heads(['rev1', 'rev2b']))
        self.assertEqual(set(['rev3']), graph.heads(['rev1', 'rev3']))
        self.assertEqual(set(['rev4']), graph.heads(['rev1', 'rev4']))
        self.assertEqual(set(['rev4']), graph.heads(['rev2a', 'rev4']))
        self.assertEqual(set(['rev4']), graph.heads(['rev2b', 'rev4']))
        self.assertEqual(set(['rev4']), graph.heads(['rev3', 'rev4']))

    def test_heads_two_heads(self):
        graph = self.make_graph(ancestry_1)
        self.assertEqual(set(['rev2a', 'rev2b']),
                         graph.heads(['rev2a', 'rev2b']))
        self.assertEqual(set(['rev3', 'rev2b']),
                         graph.heads(['rev3', 'rev2b']))

    def test_heads_criss_cross(self):
        graph = self.make_graph(criss_cross)
        self.assertEqual(set(['rev2a']),
                         graph.heads(['rev2a', 'rev1']))
        self.assertEqual(set(['rev2b']),
                         graph.heads(['rev2b', 'rev1']))
        self.assertEqual(set(['rev3a']),
                         graph.heads(['rev3a', 'rev1']))
        self.assertEqual(set(['rev3b']),
                         graph.heads(['rev3b', 'rev1']))
        self.assertEqual(set(['rev2a', 'rev2b']),
                         graph.heads(['rev2a', 'rev2b']))
        self.assertEqual(set(['rev3a']),
                         graph.heads(['rev3a', 'rev2a']))
        self.assertEqual(set(['rev3a']),
                         graph.heads(['rev3a', 'rev2b']))
        self.assertEqual(set(['rev3a']),
                         graph.heads(['rev3a', 'rev2a', 'rev2b']))
        self.assertEqual(set(['rev3b']),
                         graph.heads(['rev3b', 'rev2a']))
        self.assertEqual(set(['rev3b']),
                         graph.heads(['rev3b', 'rev2b']))
        self.assertEqual(set(['rev3b']),
                         graph.heads(['rev3b', 'rev2a', 'rev2b']))
        self.assertEqual(set(['rev3a', 'rev3b']),
                         graph.heads(['rev3a', 'rev3b']))
        self.assertEqual(set(['rev3a', 'rev3b']),
                         graph.heads(['rev3a', 'rev3b', 'rev2a', 'rev2b']))

    def test_heads_shortcut(self):
        graph = self.make_graph(history_shortcut)

        self.assertEqual(set(['rev2a', 'rev2b', 'rev2c']),
                         graph.heads(['rev2a', 'rev2b', 'rev2c']))
        self.assertEqual(set(['rev3a', 'rev3b']),
                         graph.heads(['rev3a', 'rev3b']))
        self.assertEqual(set(['rev3a', 'rev3b']),
                         graph.heads(['rev2a', 'rev3a', 'rev3b']))
        self.assertEqual(set(['rev2a', 'rev3b']),
                         graph.heads(['rev2a', 'rev3b']))
        self.assertEqual(set(['rev2c', 'rev3a']),
                         graph.heads(['rev2c', 'rev3a']))

    def _run_heads_break_deeper(self, graph_dict, search):
        """Run heads on a graph-as-a-dict.
        
        If the search asks for the parents of 'deeper' the test will fail.
        """
        class stub(object):
            pass
        def get_parent_map(keys):
            result = {}
            for key in keys:
                if key == 'deeper':
                    self.fail('key deeper was accessed')
                result[key] = graph_dict[key]
            return result
        an_obj = stub()
        an_obj.get_parent_map = get_parent_map
        graph = _mod_graph.Graph(an_obj)
        return graph.heads(search)

    def test_heads_limits_search(self):
        # test that a heads query does not search all of history
        graph_dict = {
            'left':['common'],
            'right':['common'],
            'common':['deeper'],
        }
        self.assertEqual(set(['left', 'right']),
            self._run_heads_break_deeper(graph_dict, ['left', 'right']))

    def test_heads_limits_search_assymetric(self):
        # test that a heads query does not search all of history
        graph_dict = {
            'left':['midleft'],
            'midleft':['common'],
            'right':['common'],
            'common':['aftercommon'],
            'aftercommon':['deeper'],
        }
        self.assertEqual(set(['left', 'right']),
            self._run_heads_break_deeper(graph_dict, ['left', 'right']))

    def test_heads_limits_search_common_search_must_continue(self):
        # test that common nodes are still queried, preventing
        # all-the-way-to-origin behaviour in the following graph:
        graph_dict = {
            'h1':['shortcut', 'common1'],
            'h2':['common1'],
            'shortcut':['common2'],
            'common1':['common2'],
            'common2':['deeper'],
        }
        self.assertEqual(set(['h1', 'h2']),
            self._run_heads_break_deeper(graph_dict, ['h1', 'h2']))

    def test_breadth_first_search_start_ghosts(self):
        graph = self.make_graph({})
        # with_ghosts reports the ghosts
        search = graph._make_breadth_first_searcher(['a-ghost'])
        self.assertEqual((set(), set(['a-ghost'])), search.next_with_ghosts())
        self.assertRaises(StopIteration, search.next_with_ghosts)
        # next includes them
        search = graph._make_breadth_first_searcher(['a-ghost'])
        self.assertEqual(set(['a-ghost']), search.next())
        self.assertRaises(StopIteration, search.next)

    def test_breadth_first_search_deep_ghosts(self):
        graph = self.make_graph({
            'head':['present'],
            'present':['child', 'ghost'],
            'child':[],
            })
        # with_ghosts reports the ghosts
        search = graph._make_breadth_first_searcher(['head'])
        self.assertEqual((set(['head']), set()), search.next_with_ghosts())
        self.assertEqual((set(['present']), set()), search.next_with_ghosts())
        self.assertEqual((set(['child']), set(['ghost'])),
            search.next_with_ghosts())
        self.assertRaises(StopIteration, search.next_with_ghosts)
        # next includes them
        search = graph._make_breadth_first_searcher(['head'])
        self.assertEqual(set(['head']), search.next())
        self.assertEqual(set(['present']), search.next())
        self.assertEqual(set(['child', 'ghost']),
            search.next())
        self.assertRaises(StopIteration, search.next)

    def test_breadth_first_search_change_next_to_next_with_ghosts(self):
        # To make the API robust, we allow calling both next() and
        # next_with_ghosts() on the same searcher.
        graph = self.make_graph({
            'head':['present'],
            'present':['child', 'ghost'],
            'child':[],
            })
        # start with next_with_ghosts
        search = graph._make_breadth_first_searcher(['head'])
        self.assertEqual((set(['head']), set()), search.next_with_ghosts())
        self.assertEqual(set(['present']), search.next())
        self.assertEqual((set(['child']), set(['ghost'])),
            search.next_with_ghosts())
        self.assertRaises(StopIteration, search.next)
        # start with next
        search = graph._make_breadth_first_searcher(['head'])
        self.assertEqual(set(['head']), search.next())
        self.assertEqual((set(['present']), set()), search.next_with_ghosts())
        self.assertEqual(set(['child', 'ghost']),
            search.next())
        self.assertRaises(StopIteration, search.next_with_ghosts)

    def test_breadth_first_change_search(self):
        # Changing the search should work with both next and next_with_ghosts.
        graph = self.make_graph({
            'head':['present'],
            'present':['stopped'],
            'other':['other_2'],
            'other_2':[],
            })
        search = graph._make_breadth_first_searcher(['head'])
        self.assertEqual((set(['head']), set()), search.next_with_ghosts())
        self.assertEqual((set(['present']), set()), search.next_with_ghosts())
        self.assertEqual(set(['present']),
            search.stop_searching_any(['present']))
        self.assertEqual((set(['other']), set(['other_ghost'])),
            search.start_searching(['other', 'other_ghost']))
        self.assertEqual((set(['other_2']), set()), search.next_with_ghosts())
        self.assertRaises(StopIteration, search.next_with_ghosts)
        # next includes them
        search = graph._make_breadth_first_searcher(['head'])
        self.assertEqual(set(['head']), search.next())
        self.assertEqual(set(['present']), search.next())
        self.assertEqual(set(['present']),
            search.stop_searching_any(['present']))
        search.start_searching(['other', 'other_ghost'])
        self.assertEqual(set(['other_2']), search.next())
        self.assertRaises(StopIteration, search.next)

    def assertSeenAndResult(self, instructions, search, next):
        """Check the results of .seen and get_result() for a seach.

        :param instructions: A list of tuples:
            (seen, recipe, included_keys, starts, stops).
            seen, recipe and included_keys are results to check on the search
            and the searches get_result(). starts and stops are parameters to
            pass to start_searching and stop_searching_any during each
            iteration, if they are not None.
        :param search: The search to use.
        :param next: A callable to advance the search.
        """
        for seen, recipe, included_keys, starts, stops in instructions:
            next()
            if starts is not None:
                search.start_searching(starts)
            if stops is not None:
                search.stop_searching_any(stops)
            result = search.get_result()
            self.assertEqual(recipe, result.get_recipe())
            self.assertEqual(set(included_keys), result.get_keys())
            self.assertEqual(seen, search.seen)

    def test_breadth_first_get_result_excludes_current_pending(self):
        graph = self.make_graph({
            'head':['child'],
            'child':[NULL_REVISION],
            NULL_REVISION:[],
            })
        search = graph._make_breadth_first_searcher(['head'])
        # At the start, nothing has been seen, to its all excluded:
        result = search.get_result()
        self.assertEqual((set(['head']), set(['head']), 0),
            result.get_recipe())
        self.assertEqual(set(), result.get_keys())
        self.assertEqual(set(), search.seen)
        # using next:
        expected = [
            (set(['head']), (set(['head']), set(['child']), 1),
             ['head'], None, None),
            (set(['head', 'child']), (set(['head']), set([NULL_REVISION]), 2),
             ['head', 'child'], None, None),
            (set(['head', 'child', NULL_REVISION]), (set(['head']), set(), 3),
             ['head', 'child', NULL_REVISION], None, None),
            ]
        self.assertSeenAndResult(expected, search, search.next)
        # using next_with_ghosts:
        search = graph._make_breadth_first_searcher(['head'])
        self.assertSeenAndResult(expected, search, search.next_with_ghosts)

    def test_breadth_first_get_result_starts_stops(self):
        graph = self.make_graph({
            'head':['child'],
            'child':[NULL_REVISION],
            'otherhead':['otherchild'],
            'otherchild':['excluded'],
            'excluded':[NULL_REVISION],
            NULL_REVISION:[]
            })
        search = graph._make_breadth_first_searcher([])
        # Starting with nothing and adding a search works:
        search.start_searching(['head'])
        # head has been seen:
        result = search.get_result()
        self.assertEqual((set(['head']), set(['child']), 1),
            result.get_recipe())
        self.assertEqual(set(['head']), result.get_keys())
        self.assertEqual(set(['head']), search.seen)
        # using next:
        expected = [
            # stop at child, and start a new search at otherhead:
            # - otherhead counts as seen immediately when start_searching is
            # called.
            (set(['head', 'child', 'otherhead']),
             (set(['head', 'otherhead']), set(['child', 'otherchild']), 2),
             ['head', 'otherhead'], ['otherhead'], ['child']),
            (set(['head', 'child', 'otherhead', 'otherchild']),
             (set(['head', 'otherhead']), set(['child', 'excluded']), 3),
             ['head', 'otherhead', 'otherchild'], None, None),
            # stop searching excluded now
            (set(['head', 'child', 'otherhead', 'otherchild', 'excluded']),
             (set(['head', 'otherhead']), set(['child', 'excluded']), 3),
             ['head', 'otherhead', 'otherchild'], None, ['excluded']),
            ]
        self.assertSeenAndResult(expected, search, search.next)
        # using next_with_ghosts:
        search = graph._make_breadth_first_searcher([])
        search.start_searching(['head'])
        self.assertSeenAndResult(expected, search, search.next_with_ghosts)

    def test_breadth_first_stop_searching_not_queried(self):
        # A client should be able to say 'stop node X' even if X has not been
        # returned to the client.
        graph = self.make_graph({
            'head':['child', 'ghost1'],
            'child':[NULL_REVISION],
            NULL_REVISION:[],
            })
        search = graph._make_breadth_first_searcher(['head'])
        expected = [
            # NULL_REVISION and ghost1 have not been returned
            (set(['head']), (set(['head']), set(['child', 'ghost1']), 1),
             ['head'], None, [NULL_REVISION, 'ghost1']),
            # ghost1 has been returned, NULL_REVISION is to be returned in the
            # next iteration.
            (set(['head', 'child', 'ghost1']),
             (set(['head']), set(['ghost1', NULL_REVISION]), 2),
             ['head', 'child'], None, [NULL_REVISION, 'ghost1']),
            ]
        self.assertSeenAndResult(expected, search, search.next)
        # using next_with_ghosts:
        search = graph._make_breadth_first_searcher(['head'])
        self.assertSeenAndResult(expected, search, search.next_with_ghosts)

    def test_breadth_first_get_result_ghosts_are_excluded(self):
        graph = self.make_graph({
            'head':['child', 'ghost'],
            'child':[NULL_REVISION],
            NULL_REVISION:[],
            })
        search = graph._make_breadth_first_searcher(['head'])
        # using next:
        expected = [
            (set(['head']),
             (set(['head']), set(['ghost', 'child']), 1),
             ['head'], None, None),
            (set(['head', 'child', 'ghost']),
             (set(['head']), set([NULL_REVISION, 'ghost']), 2),
             ['head', 'child'], None, None),
            ]
        self.assertSeenAndResult(expected, search, search.next)
        # using next_with_ghosts:
        search = graph._make_breadth_first_searcher(['head'])
        self.assertSeenAndResult(expected, search, search.next_with_ghosts)

    def test_breadth_first_get_result_starting_a_ghost_ghost_is_excluded(self):
        graph = self.make_graph({
            'head':['child'],
            'child':[NULL_REVISION],
            NULL_REVISION:[],
            })
        search = graph._make_breadth_first_searcher(['head'])
        # using next:
        expected = [
            (set(['head', 'ghost']),
             (set(['head', 'ghost']), set(['child', 'ghost']), 1),
             ['head'], ['ghost'], None),
            (set(['head', 'child', 'ghost']),
             (set(['head', 'ghost']), set([NULL_REVISION, 'ghost']), 2),
             ['head', 'child'], None, None),
            ]
        self.assertSeenAndResult(expected, search, search.next)
        # using next_with_ghosts:
        search = graph._make_breadth_first_searcher(['head'])
        self.assertSeenAndResult(expected, search, search.next_with_ghosts)

    def test_breadth_first_revision_count_includes_NULL_REVISION(self):
        graph = self.make_graph({
            'head':[NULL_REVISION],
            NULL_REVISION:[],
            })
        search = graph._make_breadth_first_searcher(['head'])
        # using next:
        expected = [
            (set(['head']),
             (set(['head']), set([NULL_REVISION]), 1),
             ['head'], None, None),
            (set(['head', NULL_REVISION]),
             (set(['head']), set([]), 2),
             ['head', NULL_REVISION], None, None),
            ]
        self.assertSeenAndResult(expected, search, search.next)
        # using next_with_ghosts:
        search = graph._make_breadth_first_searcher(['head'])
        self.assertSeenAndResult(expected, search, search.next_with_ghosts)

    def test_breadth_first_search_get_result_after_StopIteration(self):
        # StopIteration should not invalid anything..
        graph = self.make_graph({
            'head':[NULL_REVISION],
            NULL_REVISION:[],
            })
        search = graph._make_breadth_first_searcher(['head'])
        # using next:
        expected = [
            (set(['head']),
             (set(['head']), set([NULL_REVISION]), 1),
             ['head'], None, None),
            (set(['head', 'ghost', NULL_REVISION]),
             (set(['head', 'ghost']), set(['ghost']), 2),
             ['head', NULL_REVISION], ['ghost'], None),
            ]
        self.assertSeenAndResult(expected, search, search.next)
        self.assertRaises(StopIteration, search.next)
        self.assertEqual(set(['head', 'ghost', NULL_REVISION]), search.seen)
        result = search.get_result()
        self.assertEqual((set(['ghost', 'head']), set(['ghost']), 2),
            result.get_recipe())
        self.assertEqual(set(['head', NULL_REVISION]), result.get_keys())
        # using next_with_ghosts:
        search = graph._make_breadth_first_searcher(['head'])
        self.assertSeenAndResult(expected, search, search.next_with_ghosts)
        self.assertRaises(StopIteration, search.next)
        self.assertEqual(set(['head', 'ghost', NULL_REVISION]), search.seen)
        result = search.get_result()
        self.assertEqual((set(['ghost', 'head']), set(['ghost']), 2),
            result.get_recipe())
        self.assertEqual(set(['head', NULL_REVISION]), result.get_keys())


class TestFindUniqueAncestors(tests.TestCase):

    def make_graph(self, ancestors):
        return _mod_graph.Graph(_mod_graph.DictParentsProvider(ancestors))

    def make_breaking_graph(self, ancestors, break_on):
        """Make a Graph that raises an exception if we hit a node."""
        g = self.make_graph(ancestors)
        orig_parent_map = g.get_parent_map
        def get_parent_map(keys):
            bad_keys = set(keys).intersection(break_on)
            if bad_keys:
                self.fail('key(s) %s was accessed' % (sorted(bad_keys),))
            return orig_parent_map(keys)
        g.get_parent_map = get_parent_map
        return g

    def assertFindUniqueAncestors(self, graph, expected, node, common):
        actual = graph.find_unique_ancestors(node, common)
        self.assertEqual(expected, sorted(actual))

    def test_empty_set(self):
        graph = self.make_graph(ancestry_1)
        self.assertFindUniqueAncestors(graph, [], 'rev1', ['rev1'])
        self.assertFindUniqueAncestors(graph, [], 'rev2b', ['rev2b'])
        self.assertFindUniqueAncestors(graph, [], 'rev3', ['rev1', 'rev3'])

    def test_single_node(self):
        graph = self.make_graph(ancestry_1)
        self.assertFindUniqueAncestors(graph, ['rev2a'], 'rev2a', ['rev1'])
        self.assertFindUniqueAncestors(graph, ['rev2b'], 'rev2b', ['rev1'])
        self.assertFindUniqueAncestors(graph, ['rev3'], 'rev3', ['rev2a'])

    def test_minimal_ancestry(self):
        graph = self.make_breaking_graph(extended_history_shortcut,
                                         [NULL_REVISION, 'a', 'b'])
        self.assertFindUniqueAncestors(graph, ['e'], 'e', ['d'])

        graph = self.make_breaking_graph(extended_history_shortcut,
                                         ['b'])
        self.assertFindUniqueAncestors(graph, ['f'], 'f', ['a', 'd'])

        graph = self.make_breaking_graph(complex_shortcut,
                                         ['a', 'b'])
        self.assertFindUniqueAncestors(graph, ['h'], 'h', ['i'])
        self.assertFindUniqueAncestors(graph, ['e', 'g', 'i'], 'i', ['h'])
        self.assertFindUniqueAncestors(graph, ['h'], 'h', ['g'])
        self.assertFindUniqueAncestors(graph, ['h'], 'h', ['j'])

    def test_in_ancestry(self):
        graph = self.make_graph(ancestry_1)
        self.assertFindUniqueAncestors(graph, [], 'rev1', ['rev3'])
        self.assertFindUniqueAncestors(graph, [], 'rev2b', ['rev4'])

    def test_multiple_revisions(self):
        graph = self.make_graph(ancestry_1)
        self.assertFindUniqueAncestors(graph,
            ['rev4'], 'rev4', ['rev3', 'rev2b'])
        self.assertFindUniqueAncestors(graph,
            ['rev2a', 'rev3', 'rev4'], 'rev4', ['rev2b'])

    def test_complex_shortcut(self):
        graph = self.make_graph(complex_shortcut)
        self.assertFindUniqueAncestors(graph,
            ['h', 'n'], 'n', ['m'])
        self.assertFindUniqueAncestors(graph,
            ['e', 'i', 'm'], 'm', ['n'])

    def test_complex_shortcut2(self):
        graph = self.make_graph(complex_shortcut2)
        self.assertFindUniqueAncestors(graph,
            ['j', 'u'], 'u', ['t'])
        self.assertFindUniqueAncestors(graph,
            ['t'], 't', ['u'])

    def test_multiple_interesting_unique(self):
        graph = self.make_graph(multiple_interesting_unique)
        self.assertFindUniqueAncestors(graph,
            ['j', 'y'], 'y', ['z'])
        self.assertFindUniqueAncestors(graph,
            ['p', 'z'], 'z', ['y'])

    def test_racing_shortcuts(self):
        graph = self.make_graph(racing_shortcuts)
        self.assertFindUniqueAncestors(graph,
<<<<<<< HEAD
            ['p', 'q', 'z'], 'z', ['j'])
=======
            ['p', 'q', 'z'], 'z', ['y'])
>>>>>>> 5ee7561f
        self.assertFindUniqueAncestors(graph,
            ['h', 'i', 'j', 'y'], 'j', ['z'])


class TestCachingParentsProvider(tests.TestCase):

    def setUp(self):
        super(TestCachingParentsProvider, self).setUp()
        dict_pp = _mod_graph.DictParentsProvider({'a':('b',)})
        self.inst_pp = InstrumentedParentsProvider(dict_pp)
        self.caching_pp = _mod_graph.CachingParentsProvider(self.inst_pp)

    def test_get_parent_map(self):
        """Requesting the same revision should be returned from cache"""
        self.assertEqual({}, self.caching_pp._cache)
        self.assertEqual({'a':('b',)}, self.caching_pp.get_parent_map(['a']))
        self.assertEqual(['a'], self.inst_pp.calls)
        self.assertEqual({'a':('b',)}, self.caching_pp.get_parent_map(['a']))
        # No new call, as it should have been returned from the cache
        self.assertEqual(['a'], self.inst_pp.calls)
        self.assertEqual({'a':('b',)}, self.caching_pp._cache)

    def test_get_parent_map_not_present(self):
        """The cache should also track when a revision doesn't exist"""
        self.assertEqual({}, self.caching_pp.get_parent_map(['b']))
        self.assertEqual(['b'], self.inst_pp.calls)
        self.assertEqual({}, self.caching_pp.get_parent_map(['b']))
        # No new calls
        self.assertEqual(['b'], self.inst_pp.calls)
        self.assertEqual({'b':None}, self.caching_pp._cache)

    def test_get_parent_map_mixed(self):
        """Anything that can be returned from cache, should be"""
        self.assertEqual({}, self.caching_pp.get_parent_map(['b']))
        self.assertEqual(['b'], self.inst_pp.calls)
        self.assertEqual({'a':('b',)},
                         self.caching_pp.get_parent_map(['a', 'b']))
        self.assertEqual(['b', 'a'], self.inst_pp.calls)

    def test_get_parent_map_repeated(self):
        """Asking for the same parent 2x will only forward 1 request."""
        self.assertEqual({'a':('b',)},
                         self.caching_pp.get_parent_map(['b', 'a', 'b']))
        # Use sorted because we don't care about the order, just that each is
        # only present 1 time.
        self.assertEqual(['a', 'b'], sorted(self.inst_pp.calls))<|MERGE_RESOLUTION|>--- conflicted
+++ resolved
@@ -283,11 +283,11 @@
 #     |/
 #     j
 #
-# y is found to be common right away, but is the start of a long series of
+# x is found to be common right away, but is the start of a long series of
 # common commits.
 # o is actually common, but the i-j shortcut makes it look like it is actually
-# unique to j at first, you have to traverse all of y->o to find it.
-# q,n give the walker from j a common point to stop searching, as does p,f.
+# unique to j at first, you have to traverse all of x->o to find it.
+# q,m gives the walker from j a common point to stop searching, as does p,f.
 # k-n exists so that the second pass still has nodes that are worth searching,
 # rather than instantly cancelling the extra walker.
 
@@ -1223,11 +1223,7 @@
     def test_racing_shortcuts(self):
         graph = self.make_graph(racing_shortcuts)
         self.assertFindUniqueAncestors(graph,
-<<<<<<< HEAD
-            ['p', 'q', 'z'], 'z', ['j'])
-=======
             ['p', 'q', 'z'], 'z', ['y'])
->>>>>>> 5ee7561f
         self.assertFindUniqueAncestors(graph,
             ['h', 'i', 'j', 'y'], 'j', ['z'])
 
