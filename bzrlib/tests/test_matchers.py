# Copyright (C) 2010 Canonical Ltd
#
# This program is free software; you can redistribute it and/or modify
# it under the terms of the GNU General Public License as published by
# the Free Software Foundation; either version 2 of the License, or
# (at your option) any later version.
#
# This program is distributed in the hope that it will be useful,
# but WITHOUT ANY WARRANTY; without even the implied warranty of
# MERCHANTABILITY or FITNESS FOR A PARTICULAR PURPOSE.  See the
# GNU General Public License for more details.
#
# You should have received a copy of the GNU General Public License
# along with this program; if not, write to the Free Software
# Foundation, Inc., 51 Franklin Street, Fifth Floor, Boston, MA 02110-1301 USA

"""Tests of bzrlib test matchers."""

from testtools.matchers import *

from bzrlib.smart.client import CallHookParams

from bzrlib.tests import (
    CapturedCall,
    TestCase,
    TestCaseWithTransport,
    )
from bzrlib.tests.matchers import *


class StubTree(object):
    """Stubg for testing."""

    def __init__(self, lock_status):
        self._is_locked = lock_status

    def __str__(self):
        return u'I am da tree'

    def is_locked(self):
        return self._is_locked


class FakeUnlockable(object):
    """Something that can be unlocked."""

    def unlock(self):
        pass


class TestReturnsUnlockable(TestCase):

    def test___str__(self):
        matcher = ReturnsUnlockable(StubTree(True))
        self.assertEqual(
            'ReturnsUnlockable(lockable_thing=I am da tree)',
            str(matcher))

    def test_match(self):
        stub_tree = StubTree(False)
        matcher = ReturnsUnlockable(stub_tree)
        self.assertThat(matcher.match(lambda:FakeUnlockable()), Equals(None))

    def test_mismatch(self):
        stub_tree = StubTree(True)
        matcher = ReturnsUnlockable(stub_tree)
        mismatch = matcher.match(lambda:FakeUnlockable())
        self.assertNotEqual(None, mismatch)
        self.assertThat(mismatch.describe(), Equals("I am da tree is locked"))


class TestMatchesAncestry(TestCaseWithTransport):

    def test__str__(self):
        matcher = MatchesAncestry("A repository", "arevid")
        self.assertEqual(
            "MatchesAncestry(repository='A repository', "
            "revision_id='arevid')",
            str(matcher))

    def test_match(self):
        b = self.make_branch_builder('.')
        b.start_series()
        revid1 = b.build_commit()
        revid2 = b.build_commit()
        b.finish_series()
        branch = b.get_branch()
        m = MatchesAncestry(branch.repository, revid2)
        self.assertThat([revid2, revid1], m)
        self.assertThat([revid1, revid2], m)
        m = MatchesAncestry(branch.repository, revid1)
        self.assertThat([revid1], m)
        m = MatchesAncestry(branch.repository, "unknown")
        self.assertThat(["unknown"], m)

    def test_mismatch(self):
        b = self.make_branch_builder('.')
        b.start_series()
        revid1 = b.build_commit()
        revid2 = b.build_commit()
        b.finish_series()
        branch = b.get_branch()
        m = MatchesAncestry(branch.repository, revid1)
        mismatch = m.match([])
        self.assertIsNot(None, mismatch)
        self.assertEquals(
            "mismatched ancestry for revision '%s' was ['%s'], expected []" % (
                revid1, revid1),
            mismatch.describe())


class TestHasLayout(TestCaseWithTransport):

    def test__str__(self):
        matcher = HasLayout([("a", "a-id")])
        self.assertEqual("HasLayout([('a', 'a-id')])", str(matcher))

    def test_match(self):
        t = self.make_branch_and_tree('.')
        self.build_tree(['a', 'b/', 'b/c'])
        t.add(['a', 'b', 'b/c'], ['a-id', 'b-id', 'c-id'])
        self.assertThat(t, HasLayout(['', 'a', 'b/', 'b/c']))
        self.assertThat(t, HasLayout(
            [('', t.get_root_id()),
             ('a', 'a-id'),
             ('b/', 'b-id'),
             ('b/c', 'c-id')]))

    def test_mismatch(self):
        t = self.make_branch_and_tree('.')
        self.build_tree(['a', 'b/', 'b/c'])
        t.add(['a', 'b', 'b/c'], ['a-id', 'b-id', 'c-id'])
        mismatch = HasLayout(['a']).match(t)
        self.assertIsNot(None, mismatch)
        self.assertEquals(
            "['a'] != [u'', u'a', u'b/', u'b/c']",
            mismatch.describe())

    def test_no_dirs(self):
        # Some tree/repository formats do not support versioned directories
        t = self.make_branch_and_tree('.')
        t.has_versioned_directories = lambda: False
        self.build_tree(['a', 'b/', 'b/c'])
        t.add(['a', 'b', 'b/c'], ['a-id', 'b-id', 'c-id'])
        self.assertIs(None, HasLayout(['', 'a', 'b/', 'b/c']).match(t))
        self.assertIs(None, HasLayout(['', 'a', 'b/', 'b/c', 'd/']).match(t))
        mismatch = HasLayout([u'', u'a', u'd/']).match(t)
        self.assertIsNot(None, mismatch)
        self.assertEquals(
            "[u'', u'a'] != [u'', u'a', u'b/', u'b/c']",
            mismatch.describe())


<<<<<<< HEAD
class TestNoVfsCalls(TestCase):
=======
class TestContainsNoVfsCalls(TestCase):
>>>>>>> ff83537b

    def _make_call(self, method, args):
        return CapturedCall(CallHookParams(method, args, None, None, None), 0)

    def test__str__(self):
<<<<<<< HEAD
        self.assertEqual("NoVfsCalls()", str(NoVfsCalls()))

    def test_empty(self):
        self.assertIs(None, NoVfsCalls().match([]))

    def test_no_vfs_calls(self):
        calls = [self._make_call("Branch.get_config_file", [])]
        self.assertIs(None, NoVfsCalls().match(calls))

    def test_ignores_unknown(self):
        calls = [self._make_call("unknown", [])]
        self.assertIs(None, NoVfsCalls().match(calls))
=======
        self.assertEqual("ContainsNoVfsCalls()", str(ContainsNoVfsCalls()))

    def test_empty(self):
        self.assertIs(None, ContainsNoVfsCalls().match([]))

    def test_no_vfs_calls(self):
        calls = [self._make_call("Branch.get_config_file", [])]
        self.assertIs(None, ContainsNoVfsCalls().match(calls))

    def test_ignores_unknown(self):
        calls = [self._make_call("unknown", [])]
        self.assertIs(None, ContainsNoVfsCalls().match(calls))
>>>>>>> ff83537b

    def test_match(self):
        calls = [self._make_call("append", ["file"]),
                 self._make_call("Branch.get_config_file", [])]
<<<<<<< HEAD
        mismatch = NoVfsCalls().match(calls)
=======
        mismatch = ContainsNoVfsCalls().match(calls)
>>>>>>> ff83537b
        self.assertIsNot(None, mismatch)
        self.assertEquals([calls[0].call], mismatch.vfs_calls)
        self.assertEquals("no VFS calls expected, got: append('file')""",
                mismatch.describe())<|MERGE_RESOLUTION|>--- conflicted
+++ resolved
@@ -151,30 +151,12 @@
             mismatch.describe())
 
 
-<<<<<<< HEAD
-class TestNoVfsCalls(TestCase):
-=======
 class TestContainsNoVfsCalls(TestCase):
->>>>>>> ff83537b
 
     def _make_call(self, method, args):
         return CapturedCall(CallHookParams(method, args, None, None, None), 0)
 
     def test__str__(self):
-<<<<<<< HEAD
-        self.assertEqual("NoVfsCalls()", str(NoVfsCalls()))
-
-    def test_empty(self):
-        self.assertIs(None, NoVfsCalls().match([]))
-
-    def test_no_vfs_calls(self):
-        calls = [self._make_call("Branch.get_config_file", [])]
-        self.assertIs(None, NoVfsCalls().match(calls))
-
-    def test_ignores_unknown(self):
-        calls = [self._make_call("unknown", [])]
-        self.assertIs(None, NoVfsCalls().match(calls))
-=======
         self.assertEqual("ContainsNoVfsCalls()", str(ContainsNoVfsCalls()))
 
     def test_empty(self):
@@ -187,16 +169,11 @@
     def test_ignores_unknown(self):
         calls = [self._make_call("unknown", [])]
         self.assertIs(None, ContainsNoVfsCalls().match(calls))
->>>>>>> ff83537b
 
     def test_match(self):
         calls = [self._make_call("append", ["file"]),
                  self._make_call("Branch.get_config_file", [])]
-<<<<<<< HEAD
-        mismatch = NoVfsCalls().match(calls)
-=======
         mismatch = ContainsNoVfsCalls().match(calls)
->>>>>>> ff83537b
         self.assertIsNot(None, mismatch)
         self.assertEquals([calls[0].call], mismatch.vfs_calls)
         self.assertEquals("no VFS calls expected, got: append('file')""",
