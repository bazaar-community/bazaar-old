# Copyright (C) 2006, 2007, 2009 Canonical Ltd
#
# This program is free software; you can redistribute it and/or modify
# it under the terms of the GNU General Public License as published by
# the Free Software Foundation; either version 2 of the License, or
# (at your option) any later version.
#
# This program is distributed in the hope that it will be useful,
# but WITHOUT ANY WARRANTY; without even the implied warranty of
# MERCHANTABILITY or FITNESS FOR A PARTICULAR PURPOSE.  See the
# GNU General Public License for more details.
#
# You should have received a copy of the GNU General Public License
# along with this program; if not, write to the Free Software
# Foundation, Inc., 59 Temple Place, Suite 330, Boston, MA  02111-1307  USA

"""Symbol versioning tests."""

import warnings

from bzrlib import symbol_versioning
from bzrlib.symbol_versioning import (
    deprecated_function,
    deprecated_in,
    deprecated_list,
    deprecated_method,
    )
from bzrlib.tests import TestCase


@deprecated_function(deprecated_in((0, 7, 0)))
def sample_deprecated_function():
    """Deprecated function docstring."""
    return 1


a_deprecated_list = symbol_versioning.deprecated_list(deprecated_in((0, 9, 0)),
    'a_deprecated_list', ['one'], extra="Don't use me")


a_deprecated_dict = symbol_versioning.DeprecatedDict(
    deprecated_in((0, 14, 0)),
    'a_deprecated_dict',
    dict(a=42),
    advice='Pull the other one!',
    )


class TestDeprecationWarnings(TestCase):

    def capture_warning(self, message, category, stacklevel=None):
        self._warnings.append((message, category, stacklevel))

    def setUp(self):
        super(TestDeprecationWarnings, self).setUp()
        self._warnings = []
<<<<<<< HEAD
    
    @deprecated_method(deprecated_in((0, 7, 0)))
=======

    @symbol_versioning.deprecated_method(symbol_versioning.zero_seven)
>>>>>>> c299c5e6
    def deprecated_method(self):
        """Deprecated method docstring.

        This might explain stuff.
        """
        return 1

    @staticmethod
    @deprecated_function(deprecated_in((0, 7, 0)))
    def deprecated_static():
        """Deprecated static."""
        return 1

    def test_deprecated_static(self):
        # XXX: The results are not quite right because the class name is not
        # shown - however it is enough to give people a good indication of
        # where the problem is.
        expected_warning = (
            "bzrlib.tests.test_symbol_versioning."
            "deprecated_static "
            "was deprecated in version 0.7.", DeprecationWarning, 2)
        expected_docstring = (
            'Deprecated static.\n'
            '\n'
            'This function was deprecated in version 0.7.\n'
            )
        self.check_deprecated_callable(
            expected_warning, expected_docstring,
            "deprecated_static",
            "bzrlib.tests.test_symbol_versioning",
            self.deprecated_static)

    def test_deprecated_method(self):
        expected_warning = (
            "bzrlib.tests.test_symbol_versioning."
            "TestDeprecationWarnings.deprecated_method "
            "was deprecated in version 0.7.", DeprecationWarning, 2)
        expected_docstring = ('Deprecated method docstring.\n'
                              '\n'
                              '        This might explain stuff.\n'
                              '        \n'
                              '        This method was deprecated in version 0.7.\n'
                              '        ')
        self.check_deprecated_callable(expected_warning, expected_docstring,
                                       "deprecated_method",
                                       "bzrlib.tests.test_symbol_versioning",
                                       self.deprecated_method)

    def test_deprecated_function(self):
        expected_warning = (
            "bzrlib.tests.test_symbol_versioning.sample_deprecated_function "
            "was deprecated in version 0.7.", DeprecationWarning, 2)
        expected_docstring = ('Deprecated function docstring.\n'
                              '\n'
                              'This function was deprecated in version 0.7.\n'
                              )
        self.check_deprecated_callable(expected_warning, expected_docstring,
                                       "sample_deprecated_function",
                                       "bzrlib.tests.test_symbol_versioning",
                                       sample_deprecated_function)

    def test_deprecated_list(self):
        expected_warning = (
            "Modifying a_deprecated_list was deprecated in version 0.9."
            " Don't use me", DeprecationWarning, 3)
        old_warning_method = symbol_versioning.warn
        try:
            symbol_versioning.set_warning_method(self.capture_warning)
            self.assertEqual(['one'], a_deprecated_list)
            self.assertEqual([], self._warnings)

            a_deprecated_list.append('foo')
            self.assertEqual([expected_warning], self._warnings)
            self.assertEqual(['one', 'foo'], a_deprecated_list)

            a_deprecated_list.extend(['bar', 'baz'])
            self.assertEqual([expected_warning]*2, self._warnings)
            self.assertEqual(['one', 'foo', 'bar', 'baz'], a_deprecated_list)

            a_deprecated_list.insert(1, 'xxx')
            self.assertEqual([expected_warning]*3, self._warnings)
            self.assertEqual(['one', 'xxx', 'foo', 'bar', 'baz'], a_deprecated_list)

            a_deprecated_list.remove('foo')
            self.assertEqual([expected_warning]*4, self._warnings)
            self.assertEqual(['one', 'xxx', 'bar', 'baz'], a_deprecated_list)

            val = a_deprecated_list.pop()
            self.assertEqual([expected_warning]*5, self._warnings)
            self.assertEqual('baz', val)
            self.assertEqual(['one', 'xxx', 'bar'], a_deprecated_list)

            val = a_deprecated_list.pop(1)
            self.assertEqual([expected_warning]*6, self._warnings)
            self.assertEqual('xxx', val)
            self.assertEqual(['one', 'bar'], a_deprecated_list)
        finally:
            symbol_versioning.set_warning_method(old_warning_method)

    def test_deprecated_dict(self):
        expected_warning = (
            "access to a_deprecated_dict was deprecated in version 0.14."
            " Pull the other one!", DeprecationWarning, 2)
        old_warning_method = symbol_versioning.warn
        try:
            symbol_versioning.set_warning_method(self.capture_warning)
            self.assertEqual(len(a_deprecated_dict), 1)
            self.assertEqual([expected_warning], self._warnings)

            a_deprecated_dict['b'] = 42
            self.assertEqual(a_deprecated_dict['b'], 42)
            self.assertTrue('b' in a_deprecated_dict)
            del a_deprecated_dict['b']
            self.assertFalse('b' in a_deprecated_dict)
            self.assertEqual([expected_warning] * 6, self._warnings)
        finally:
            symbol_versioning.set_warning_method(old_warning_method)


    def check_deprecated_callable(self, expected_warning, expected_docstring,
                                  expected_name, expected_module,
                                  deprecated_callable):
        old_warning_method = symbol_versioning.warn
        try:
            symbol_versioning.set_warning_method(self.capture_warning)
            self.assertEqual(1, deprecated_callable())
            self.assertEqual([expected_warning], self._warnings)
            deprecated_callable()
            self.assertEqual([expected_warning, expected_warning],
                             self._warnings)
            self.assertEqualDiff(expected_docstring, deprecated_callable.__doc__)
            self.assertEqualDiff(expected_name, deprecated_callable.__name__)
            self.assertEqualDiff(expected_module, deprecated_callable.__module__)
            self.assertTrue(deprecated_callable.is_deprecated)
        finally:
            symbol_versioning.set_warning_method(old_warning_method)

    def test_deprecated_passed(self):
        self.assertEqual(True, symbol_versioning.deprecated_passed(None))
        self.assertEqual(True, symbol_versioning.deprecated_passed(True))
        self.assertEqual(True, symbol_versioning.deprecated_passed(False))
        self.assertEqual(False,
                         symbol_versioning.deprecated_passed(
                            symbol_versioning.DEPRECATED_PARAMETER))

    def test_deprecation_string(self):
        """We can get a deprecation string for a method or function."""
        self.assertEqual('bzrlib.tests.test_symbol_versioning.'
            'TestDeprecationWarnings.test_deprecation_string was deprecated in '
            'version 0.11.',
            symbol_versioning.deprecation_string(
            self.test_deprecation_string,
            deprecated_in((0, 11, 0))))
        self.assertEqual('bzrlib.symbol_versioning.deprecated_function was '
            'deprecated in version 0.11.',
            symbol_versioning.deprecation_string(
                symbol_versioning.deprecated_function,
                deprecated_in((0, 11, 0))))


class TestSuppressAndActivate(TestCase):

    def setUp(self):
        existing_filters = list(warnings.filters)
        def restore():
            warnings.filters[:] = existing_filters
        self.addCleanup(restore)
        # Clean out the filters so we have a clean slate.
        warnings.resetwarnings()

    def assertFirstWarning(self, action, category):
        """Test the first warning in the filters is correct"""
        first = warnings.filters[0]
        self.assertEqual((action, category), (first[0], first[2]))

    def test_suppress_deprecation_warnings(self):
        """suppress_deprecation_warnings sets DeprecationWarning to ignored."""
        symbol_versioning.suppress_deprecation_warnings()
        self.assertFirstWarning('ignore', DeprecationWarning)

    def test_suppress_deprecation_with_warning_filter(self):
        """don't suppress if we already have a filter"""
        warnings.filterwarnings('error', category=Warning)
        self.assertFirstWarning('error', Warning)
        self.assertEqual(1, len(warnings.filters))
        symbol_versioning.suppress_deprecation_warnings(override=False)
        self.assertFirstWarning('error', Warning)
        self.assertEqual(1, len(warnings.filters))

    def test_suppress_deprecation_with_filter(self):
        """don't suppress if we already have a filter"""
        warnings.filterwarnings('error', category=DeprecationWarning)
        self.assertFirstWarning('error', DeprecationWarning)
        self.assertEqual(1, len(warnings.filters))
        symbol_versioning.suppress_deprecation_warnings(override=False)
        self.assertFirstWarning('error', DeprecationWarning)
        self.assertEqual(1, len(warnings.filters))
        symbol_versioning.suppress_deprecation_warnings(override=True)
        self.assertFirstWarning('ignore', DeprecationWarning)
        self.assertEqual(2, len(warnings.filters))

    def test_activate_deprecation_no_error(self):
        # First nuke the filters, so we know it is clean
        symbol_versioning.activate_deprecation_warnings()
        self.assertFirstWarning('default', DeprecationWarning)

    def test_activate_deprecation_with_error(self):
        # First nuke the filters, so we know it is clean
        # Add a warning == error rule
        warnings.filterwarnings('error', category=Warning)
        self.assertFirstWarning('error', Warning)
        self.assertEqual(1, len(warnings.filters))
        symbol_versioning.activate_deprecation_warnings(override=False)
        # There should not be a new warning
        self.assertFirstWarning('error', Warning)
        self.assertEqual(1, len(warnings.filters))

    def test_activate_deprecation_with_DW_error(self):
        # First nuke the filters, so we know it is clean
        # Add a warning == error rule
        warnings.filterwarnings('error', category=DeprecationWarning)
        self.assertFirstWarning('error', DeprecationWarning)
        self.assertEqual(1, len(warnings.filters))
        symbol_versioning.activate_deprecation_warnings(override=False)
        # There should not be a new warning
        self.assertFirstWarning('error', DeprecationWarning)
        self.assertEqual(1, len(warnings.filters))
        symbol_versioning.activate_deprecation_warnings(override=True)
        self.assertFirstWarning('default', DeprecationWarning)
        self.assertEqual(2, len(warnings.filters))<|MERGE_RESOLUTION|>--- conflicted
+++ resolved
@@ -54,13 +54,8 @@
     def setUp(self):
         super(TestDeprecationWarnings, self).setUp()
         self._warnings = []
-<<<<<<< HEAD
     
     @deprecated_method(deprecated_in((0, 7, 0)))
-=======
-
-    @symbol_versioning.deprecated_method(symbol_versioning.zero_seven)
->>>>>>> c299c5e6
     def deprecated_method(self):
         """Deprecated method docstring.
 
