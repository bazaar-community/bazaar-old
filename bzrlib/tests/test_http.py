--- conflicted
+++ resolved
@@ -153,10 +153,6 @@
             self.assertRaises(ConnectionError, t.has, 'foo/bar')
         finally:
             socket.setdefaulttimeout(default_timeout)
-<<<<<<< HEAD
-
-=======
->>>>>>> 71fe3c05
 
 
 class TestHttpConnections_pycurl(TestCaseWithWebserver, TestHttpMixins):
