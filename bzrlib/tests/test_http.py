--- conflicted
+++ resolved
@@ -1,8 +1,4 @@
-<<<<<<< HEAD
-# Copyright (C) 2005, 2006, 2007, 2008, 2009, 2010 Canonical Ltd
-=======
 # Copyright (C) 2005-2010 Canonical Ltd
->>>>>>> db48d964
 #
 # This program is free software; you can redistribute it and/or modify
 # it under the terms of the GNU General Public License as published by
