--- conflicted
+++ resolved
@@ -529,12 +529,7 @@
 class TestSpecificRequestHandler(http_utils.TestCaseWithWebserver):
     """Tests a specific request handler.
 
-<<<<<<< HEAD
-
-    Daughter class are expected to override _req_handler_class
-=======
     Daughter classes are expected to override _req_handler_class
->>>>>>> 1571b13f
     """
 
     # Provide a useful default
@@ -581,7 +576,6 @@
 
 class BadStatusRequestHandler(http_server.TestingHTTPRequestHandler):
     """Whatever request comes in, returns a bad status"""
-<<<<<<< HEAD
 
     def parse_request(self):
         """Fakes handling a single HTTP request, returns a bad status"""
@@ -591,17 +585,6 @@
         return False
 
 
-=======
-
-    def parse_request(self):
-        """Fakes handling a single HTTP request, returns a bad status"""
-        ignored = http_server.TestingHTTPRequestHandler.parse_request(self)
-        self.send_response(0, "Bad status")
-        self.close_connection = 1
-        return False
-
-
->>>>>>> 1571b13f
 class TestBadStatusServer(TestSpecificRequestHandler):
     """Tests bad status from server."""
 
@@ -855,24 +838,13 @@
 
 class TestSingleRangeRequestServer(TestRangeRequestServer):
     """Test readv against a server which accept only single range requests"""
-<<<<<<< HEAD
 
     _req_handler_class = SingleRangeRequestHandler
 
-=======
-
-    _req_handler_class = SingleRangeRequestHandler
->>>>>>> 1571b13f
 
 class SingleOnlyRangeRequestHandler(http_server.TestingHTTPRequestHandler):
     """Only reply to simple range requests, errors out on multiple"""
 
-<<<<<<< HEAD
-=======
-class SingleOnlyRangeRequestHandler(http_server.TestingHTTPRequestHandler):
-    """Only reply to simple range requests, errors out on multiple"""
-
->>>>>>> 1571b13f
     def get_multiple_ranges(self, file, file_size, ranges):
         """Refuses the multiple ranges request"""
         if len(ranges) > 1:
@@ -887,19 +859,11 @@
     """Test readv against a server which only accept single range requests"""
 
     _req_handler_class = SingleOnlyRangeRequestHandler
-<<<<<<< HEAD
 
 
 class NoRangeRequestHandler(http_server.TestingHTTPRequestHandler):
     """Ignore range requests without notice"""
 
-=======
-
-
-class NoRangeRequestHandler(http_server.TestingHTTPRequestHandler):
-    """Ignore range requests without notice"""
-
->>>>>>> 1571b13f
     def do_GET(self):
         # Update the statistics
         self.server.test_case_server.GET_request_nb += 1
@@ -940,7 +904,6 @@
 
     _req_handler_class = MultipleRangeWithoutContentLengthRequestHandler
 
-<<<<<<< HEAD
 
 class TruncatedMultipleRangeRequestHandler(
     http_server.TestingHTTPRequestHandler):
@@ -1038,23 +1001,6 @@
             self, file, file_size, ranges)
 
 
-=======
-class LimitedRangeRequestHandler(http_server.TestingHTTPRequestHandler):
-    """Errors out when range specifiers exceed the limit"""
-
-    def get_multiple_ranges(self, file, file_size, ranges):
-        """Refuses the multiple ranges request"""
-        tcs = self.server.test_case_server
-        if tcs.range_limit is not None and len(ranges) > tcs.range_limit:
-            file.close()
-            # Emulate apache behavior
-            self.send_error(400, "Bad Request")
-            return
-        return http_server.TestingHTTPRequestHandler.get_multiple_ranges(
-            self, file, file_size, ranges)
-
-
->>>>>>> 1571b13f
 class LimitedRangeHTTPServer(http_server.HttpServer):
     """An HttpServer erroring out on requests with too much range specifiers"""
 
