# (C) 2005 Canonical

<<<<<<< HEAD
# FIXME: This test should be repeated for each available http client
# implementation; at the moment we have urllib and pycurl.

from bzrlib.tests import TestCase
from bzrlib.transport.http import extract_auth
from bzrlib.transport.http._urllib import HttpTransport
=======
import bzrlib
from bzrlib.tests import TestCase
from bzrlib.tests.HTTPTestUtil import TestCaseWithWebserver
from bzrlib.transport.http import HttpTransport, extract_auth
>>>>>>> d013aa6e

class FakeManager (object):
    def __init__(self):
        self.credentials = []
        
    def add_password(self, realm, host, username, password):
        self.credentials.append([realm, host, username, password])


class TestHttpUrls(TestCase):
    def test_url_parsing(self):
        f = FakeManager()
        url = extract_auth('http://example.com', f)
        self.assertEquals('http://example.com', url)
        self.assertEquals(0, len(f.credentials))
        url = extract_auth('http://user:pass@www.bazaar-ng.org/bzr/bzr.dev', f)
        self.assertEquals('http://www.bazaar-ng.org/bzr/bzr.dev', url)
        self.assertEquals(1, len(f.credentials))
        self.assertEquals([None, 'www.bazaar-ng.org', 'user', 'pass'], f.credentials[0])
        
    def test_abs_url(self):
        """Construction of absolute http URLs"""
        t = HttpTransport('http://bazaar-ng.org/bzr/bzr.dev/')
        eq = self.assertEqualDiff
        eq(t.abspath('.'),
           'http://bazaar-ng.org/bzr/bzr.dev')
        eq(t.abspath('foo/bar'), 
           'http://bazaar-ng.org/bzr/bzr.dev/foo/bar')
        eq(t.abspath('.bzr'),
           'http://bazaar-ng.org/bzr/bzr.dev/.bzr')
        eq(t.abspath('.bzr/1//2/./3'),
           'http://bazaar-ng.org/bzr/bzr.dev/.bzr/1/2/3')

    def test_invalid_http_urls(self):
        """Trap invalid construction of urls"""
        t = HttpTransport('http://bazaar-ng.org/bzr/bzr.dev/')
        self.assertRaises(ValueError,
            t.abspath,
            '.bzr/')
        self.assertRaises(ValueError,
            t.abspath,
            '/.bzr')

    def test_http_root_urls(self):
        """Construction of URLs from server root"""
        t = HttpTransport('http://bzr.ozlabs.org/')
        eq = self.assertEqualDiff
        eq(t.abspath('.bzr/tree-version'),
           'http://bzr.ozlabs.org/.bzr/tree-version')


class TestHttpConnections(TestCaseWithWebserver):

    def setUp(self):
        super(TestHttpConnections, self).setUp()
        self.build_tree(['xxx', 'foo/', 'foo/bar'], line_endings='binary')

    def test_http_has(self):
        server = self.get_readonly_server()
        t = HttpTransport(server.get_url())
        self.assertEqual(t.has('foo/bar'), True)
        self.assertEqual(len(server.logs), 1)
        self.assertTrue(server.logs[0].endswith(
            '"HEAD /foo/bar HTTP/1.1" 200 - "-" "bzr/%s"'
            % bzrlib.__version__))

        self.assertEqual(t.has('not-found'), False)
        self.assertTrue(server.logs[-1].endswith(
            '"HEAD /not-found HTTP/1.1" 404 - "-" "bzr/%s"'
            % bzrlib.__version__))

    def test_http_get(self):
        server = self.get_readonly_server()
        t = HttpTransport(server.get_url())
        fp = t.get('foo/bar')
        self.assertEqualDiff(
            fp.read(),
            'contents of foo/bar\n')
        self.assertEqual(len(server.logs), 1)
        self.assertTrue(server.logs[0].endswith(
            '"GET /foo/bar HTTP/1.1" 200 - "-" "bzr/%s"' % bzrlib.__version__))<|MERGE_RESOLUTION|>--- conflicted
+++ resolved
@@ -1,18 +1,28 @@
-# (C) 2005 Canonical
+# Copyright (C) 2005, 2006 Canonical
 
-<<<<<<< HEAD
+# This program is free software; you can redistribute it and/or modify
+# it under the terms of the GNU General Public License as published by
+# the Free Software Foundation; either version 2 of the License, or
+# (at your option) any later version.
+
+# This program is distributed in the hope that it will be useful,
+# but WITHOUT ANY WARRANTY; without even the implied warranty of
+# MERCHANTABILITY or FITNESS FOR A PARTICULAR PURPOSE.  See the
+# GNU General Public License for more details.
+
+# You should have received a copy of the GNU General Public License
+# along with this program; if not, write to the Free Software
+# Foundation, Inc., 59 Temple Place, Suite 330, Boston, MA  02111-1307  USA
+
 # FIXME: This test should be repeated for each available http client
 # implementation; at the moment we have urllib and pycurl.
 
+import bzrlib
 from bzrlib.tests import TestCase
 from bzrlib.transport.http import extract_auth
 from bzrlib.transport.http._urllib import HttpTransport
-=======
-import bzrlib
-from bzrlib.tests import TestCase
+from bzrlib.transport.http._pycurl import PyCurlTransport
 from bzrlib.tests.HTTPTestUtil import TestCaseWithWebserver
-from bzrlib.transport.http import HttpTransport, extract_auth
->>>>>>> d013aa6e
 
 class FakeManager (object):
     def __init__(self):
@@ -66,31 +76,41 @@
 
 class TestHttpConnections(TestCaseWithWebserver):
 
+    _transport = HttpTransport
+
     def setUp(self):
         super(TestHttpConnections, self).setUp()
         self.build_tree(['xxx', 'foo/', 'foo/bar'], line_endings='binary')
 
     def test_http_has(self):
         server = self.get_readonly_server()
-        t = HttpTransport(server.get_url())
+        t = self._transport(server.get_url())
         self.assertEqual(t.has('foo/bar'), True)
         self.assertEqual(len(server.logs), 1)
-        self.assertTrue(server.logs[0].endswith(
-            '"HEAD /foo/bar HTTP/1.1" 200 - "-" "bzr/%s"'
-            % bzrlib.__version__))
+        self.assertContainsRe(server.logs[0], 
+            r'"HEAD /foo/bar HTTP/1.." (200|302) - "-" "bzr/')
 
+    def test_http_has_not_found(self):
+        server = self.get_readonly_server()
+        t = self._transport(server.get_url())
         self.assertEqual(t.has('not-found'), False)
-        self.assertTrue(server.logs[-1].endswith(
-            '"HEAD /not-found HTTP/1.1" 404 - "-" "bzr/%s"'
-            % bzrlib.__version__))
+        self.assertContainsRe(server.logs[1], 
+            r'"HEAD /not-found HTTP/1.." 404 - "-" "bzr/')
 
     def test_http_get(self):
         server = self.get_readonly_server()
-        t = HttpTransport(server.get_url())
+        t = self._transport(server.get_url())
         fp = t.get('foo/bar')
         self.assertEqualDiff(
             fp.read(),
             'contents of foo/bar\n')
         self.assertEqual(len(server.logs), 1)
-        self.assertTrue(server.logs[0].endswith(
-            '"GET /foo/bar HTTP/1.1" 200 - "-" "bzr/%s"' % bzrlib.__version__))+        self.assertTrue(server.logs[0].find(
+            '"GET /foo/bar HTTP/1.1" 200 - "-" "bzr/%s' % bzrlib.__version__) > -1)
+
+
+class TestHttpConnections_pycurl(TestHttpConnections):
+    _transport = PyCurlTransport
+
+    def setUp(self):
+        super(TestHttpConnections_pycurl, self).setUp()
