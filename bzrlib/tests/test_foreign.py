# Copyright (C) 2008-2011 Canonical Ltd
#
# This program is free software; you can redistribute it and/or modify
# it under the terms of the GNU General Public License as published by
# the Free Software Foundation; either version 2 of the License, or
# (at your option) any later version.
#
# This program is distributed in the hope that it will be useful,
# but WITHOUT ANY WARRANTY; without even the implied warranty of
# MERCHANTABILITY or FITNESS FOR A PARTICULAR PURPOSE.  See the
# GNU General Public License for more details.
#
# You should have received a copy of the GNU General Public License
# along with this program; if not, write to the Free Software
# Foundation, Inc., 51 Franklin Street, Fifth Floor, Boston, MA 02110-1301 USA


"""Tests for foreign VCS utility code."""


from bzrlib import (
    branch,
    bzrdir,
    controldir,
    errors,
    foreign,
    lockable_files,
    lockdir,
    repository,
    revision,
    tests,
    trace,
    vf_repository,
    )

from bzrlib.repofmt import groupcompress_repo

# This is the dummy foreign revision control system, used 
# mainly here in the testsuite to test the foreign VCS infrastructure.
# It is basically standard Bazaar with some minor modifications to 
# make it "foreign". 
# 
# It has the following differences to "regular" Bazaar:
# - The control directory is named ".dummy", not ".bzr".
# - The revision ids are tuples, not strings.
# - Doesn't support more than one parent natively


class DummyForeignVcsMapping(foreign.VcsMapping):
    """A simple mapping for the dummy Foreign VCS, for use with testing."""

    def __eq__(self, other):
        return type(self) == type(other)

    def revision_id_bzr_to_foreign(self, bzr_revid):
        return tuple(bzr_revid[len("dummy-v1:"):].split("-")), self

    def revision_id_foreign_to_bzr(self, foreign_revid):
        return "dummy-v1:%s-%s-%s" % foreign_revid


class DummyForeignVcsMappingRegistry(foreign.VcsMappingRegistry):

    def revision_id_bzr_to_foreign(self, revid):
        if not revid.startswith("dummy-"):
            raise errors.InvalidRevisionId(revid, None)
        mapping_version = revid[len("dummy-"):len("dummy-vx")]
        mapping = self.get(mapping_version)
        return mapping.revision_id_bzr_to_foreign(revid)


class DummyForeignVcs(foreign.ForeignVcs):
    """A dummy Foreign VCS, for use with testing.

    It has revision ids that are a tuple with three strings.
    """

    def __init__(self):
        self.mapping_registry = DummyForeignVcsMappingRegistry()
        self.mapping_registry.register("v1", DummyForeignVcsMapping(self),
                                       "Version 1")
        self.abbreviation = "dummy"

    def show_foreign_revid(self, foreign_revid):
        return { "dummy ding": "%s/%s\\%s" % foreign_revid }

    def serialize_foreign_revid(self, foreign_revid):
        return "%s|%s|%s" % foreign_revid


class DummyForeignVcsBranch(branch.BzrBranch6,foreign.ForeignBranch):
    """A Dummy VCS Branch."""

    @property
    def user_transport(self):
        return self.bzrdir.user_transport

    def __init__(self, _format, _control_files, a_bzrdir, *args, **kwargs):
        self._format = _format
        self._base = a_bzrdir.transport.base
        self._ignore_fallbacks = False
        self.bzrdir = a_bzrdir
        foreign.ForeignBranch.__init__(self,
            DummyForeignVcsMapping(DummyForeignVcs()))
        branch.BzrBranch6.__init__(self, _format, _control_files, a_bzrdir,
            *args, **kwargs)

    def _get_checkout_format(self, lightweight=False):
        """Return the most suitable metadir for a checkout of this branch.
        Weaves are used if this branch's repository uses weaves.
        """
        return self.bzrdir.checkout_metadir()

    def import_last_revision_info_and_tags(self, source, revno, revid,
                                           lossy=False):
        interbranch = InterToDummyVcsBranch(source, self)
        result = interbranch.push(stop_revision=revid, lossy=True)
        if lossy:
            revid = result.revidmap[revid]
        return (revno, revid)


class DummyForeignCommitBuilder(vf_repository.VersionedFileRootCommitBuilder):

    def _generate_revision_if_needed(self):
        mapping = DummyForeignVcsMapping(DummyForeignVcs())
        if self._lossy:
            self._new_revision_id = mapping.revision_id_foreign_to_bzr(
                (str(self._timestamp), str(self._timezone), "UNKNOWN"))
            self.random_revid = False
        elif self._new_revision_id is not None:
            self.random_revid = False
        else:
            self._new_revision_id = self._gen_revision_id()
            self.random_revid = True


class DummyForeignVcsRepository(groupcompress_repo.CHKInventoryRepository,
    foreign.ForeignRepository):
    """Dummy foreign vcs repository."""


class DummyForeignVcsRepositoryFormat(groupcompress_repo.RepositoryFormat2a):

    repository_class = DummyForeignVcsRepository
    _commit_builder_class = DummyForeignCommitBuilder

    @classmethod
    def get_format_string(cls):
        return "Dummy Foreign Vcs Repository"

    def get_format_description(self):
        return "Dummy Foreign Vcs Repository"


def branch_history(graph, revid):
    ret = list(graph.iter_lefthand_ancestry(revid,
        (revision.NULL_REVISION,)))
    ret.reverse()
    return ret


class InterToDummyVcsBranch(branch.GenericInterBranch):

    @staticmethod
    def is_compatible(source, target):
        return isinstance(target, DummyForeignVcsBranch)

    def push(self, overwrite=False, stop_revision=None, lossy=False):
        if not lossy:
            raise errors.NoRoundtrippingSupport(self.source, self.target)
        result = branch.BranchPushResult()
        result.source_branch = self.source
        result.target_branch = self.target
        result.old_revno, result.old_revid = self.target.last_revision_info()
        self.source.lock_read()
        try:
            graph = self.source.repository.get_graph()
            # This just handles simple cases, but that's good enough for tests
            my_history = branch_history(self.target.repository.get_graph(),
                result.old_revid)
            if stop_revision is None:
                stop_revision = self.source.last_revision()
            their_history = branch_history(graph, stop_revision)
            if their_history[:min(len(my_history), len(their_history))] != my_history:
                raise errors.DivergedBranches(self.target, self.source)
            todo = their_history[len(my_history):]
            revidmap = {}
            for revid in todo:
                rev = self.source.repository.get_revision(revid)
                tree = self.source.repository.revision_tree(revid)
                def get_file_with_stat(file_id, path=None):
                    return (tree.get_file(file_id), None)
                tree.get_file_with_stat = get_file_with_stat
                new_revid = self.target.mapping.revision_id_foreign_to_bzr(
                    (str(rev.timestamp), str(rev.timezone),
                        str(self.target.revno())))
                parent_revno, parent_revid= self.target.last_revision_info()
                if parent_revid == revision.NULL_REVISION:
                    parent_revids = []
                else:
                    parent_revids = [parent_revid]
                builder = self.target.get_commit_builder(parent_revids, 
                        self.target.get_config_stack(), rev.timestamp,
                        rev.timezone, rev.committer, rev.properties,
                        new_revid)
                try:
                    parent_tree = self.target.repository.revision_tree(
                        parent_revid)
                    for path, ie in tree.iter_entries_by_dir():
                        new_ie = ie.copy()
                        new_ie.revision = None
                        builder.record_entry_contents(new_ie, 
<<<<<<< HEAD
                            [parent_tree.root_inventory],
=======
                            [parent_tree.inventory],
>>>>>>> c360621b
                            path, tree, 
                            (ie.kind, ie.text_size, ie.executable, ie.text_sha1))
                    builder.finish_inventory()
                except:
                    builder.abort()
                    raise
                revidmap[revid] = builder.commit(rev.message)
                self.target.set_last_revision_info(parent_revno+1, 
                    revidmap[revid])
                trace.mutter('lossily pushed revision %s -> %s', 
                    revid, revidmap[revid])
        finally:
            self.source.unlock()
        result.new_revno, result.new_revid = self.target.last_revision_info()
        result.revidmap = revidmap
        return result


class DummyForeignVcsBranchFormat(branch.BzrBranchFormat6):

    @classmethod
    def get_format_string(cls):
        return "Branch for Testing"

    @property
    def _matchingbzrdir(self):
        return DummyForeignVcsDirFormat()

    def open(self, a_bzrdir, name=None, _found=False, ignore_fallbacks=False,
            found_repository=None):
        if name is None:
            name = a_bzrdir._get_selected_branch()
        if not _found:
            raise NotImplementedError
        try:
            transport = a_bzrdir.get_branch_transport(None, name=name)
            control_files = lockable_files.LockableFiles(transport, 'lock',
                                                         lockdir.LockDir)
            if found_repository is None:
                found_repository = a_bzrdir.find_repository()
            return DummyForeignVcsBranch(_format=self,
                              _control_files=control_files,
                              a_bzrdir=a_bzrdir,
                              _repository=found_repository,
                              name=name)
        except errors.NoSuchFile:
            raise errors.NotBranchError(path=transport.base)


class DummyForeignVcsDirFormat(bzrdir.BzrDirMetaFormat1):
    """BzrDirFormat for the dummy foreign VCS."""

    @classmethod
    def get_format_string(cls):
        return "A Dummy VCS Dir"

    @classmethod
    def get_format_description(cls):
        return "A Dummy VCS Dir"

    @classmethod
    def is_supported(cls):
        return True

    def get_branch_format(self):
        return DummyForeignVcsBranchFormat()

    @property
    def repository_format(self):
        return DummyForeignVcsRepositoryFormat()

    def initialize_on_transport(self, transport):
        """Initialize a new bzrdir in the base directory of a Transport."""
        # Since we don't have a .bzr directory, inherit the
        # mode from the root directory
        temp_control = lockable_files.LockableFiles(transport,
                            '', lockable_files.TransportLock)
        temp_control._transport.mkdir('.dummy',
                                      # FIXME: RBC 20060121 don't peek under
                                      # the covers
                                      mode=temp_control._dir_mode)
        del temp_control
        bzrdir_transport = transport.clone('.dummy')
        # NB: no need to escape relative paths that are url safe.
        control_files = lockable_files.LockableFiles(bzrdir_transport,
            self._lock_file_name, self._lock_class)
        control_files.create_lock()
        return self.open(transport, _found=True)

    def _open(self, transport):
        return DummyForeignVcsDir(transport, self)


class DummyForeignVcsDir(bzrdir.BzrDirMeta1):

    def __init__(self, _transport, _format):
        self._format = _format
        self.transport = _transport.clone('.dummy')
        self.root_transport = _transport
        self._mode_check_done = False
        self._control_files = lockable_files.LockableFiles(self.transport,
            "lock", lockable_files.TransportLock)

    def create_workingtree(self):
        # dirstate requires a ".bzr" entry to exist
        self.root_transport.put_bytes(".bzr", "foo")
        return super(DummyForeignVcsDir, self).create_workingtree()

    def open_branch(self, name=None, unsupported=False, ignore_fallbacks=True,
            possible_transports=None):
        if name is None:
            name = self._get_selected_branch()
        if name != "":
            raise errors.NoColocatedBranchSupport(self)
        return self._format.get_branch_format().open(self, _found=True)

    def cloning_metadir(self, stacked=False):
        """Produce a metadir suitable for cloning with."""
        return bzrdir.format_registry.make_bzrdir("default")

    def checkout_metadir(self):
        return self.cloning_metadir()

    def sprout(self, url, revision_id=None, force_new_repo=False,
               recurse='down', possible_transports=None,
               accelerator_tree=None, hardlink=False, stacked=False,
               source_branch=None):
        # dirstate doesn't cope with accelerator_trees well 
        # that have a different control dir
        return super(DummyForeignVcsDir, self).sprout(url=url, 
                revision_id=revision_id, force_new_repo=force_new_repo, 
                recurse=recurse, possible_transports=possible_transports, 
                hardlink=hardlink, stacked=stacked, source_branch=source_branch)


def register_dummy_foreign_for_test(testcase):
    controldir.ControlDirFormat.register_prober(DummyForeignProber)
    testcase.addCleanup(controldir.ControlDirFormat.unregister_prober,
        DummyForeignProber)
    repository.format_registry.register(DummyForeignVcsRepositoryFormat())
    testcase.addCleanup(repository.format_registry.remove,
            DummyForeignVcsRepositoryFormat())
    branch.format_registry.register(DummyForeignVcsBranchFormat())
    testcase.addCleanup(branch.format_registry.remove,
            DummyForeignVcsBranchFormat())
    # We need to register the optimiser to make the dummy appears really
    # different from a regular bzr repository.
    branch.InterBranch.register_optimiser(InterToDummyVcsBranch)
    testcase.addCleanup(branch.InterBranch.unregister_optimiser,
                        InterToDummyVcsBranch)


class DummyForeignProber(controldir.Prober):

    @classmethod
    def probe_transport(klass, transport):
        """Return the .bzrdir style format present in a directory."""
        if not transport.has('.dummy'):
            raise errors.NotBranchError(path=transport.base)
        return DummyForeignVcsDirFormat()

    @classmethod
    def known_formats(cls):
        return set([DummyForeignVcsDirFormat()])


class ForeignVcsRegistryTests(tests.TestCase):
    """Tests for the ForeignVcsRegistry class."""

    def test_parse_revision_id_no_dash(self):
        reg = foreign.ForeignVcsRegistry()
        self.assertRaises(errors.InvalidRevisionId,
                          reg.parse_revision_id, "invalid")

    def test_parse_revision_id_unknown_mapping(self):
        reg = foreign.ForeignVcsRegistry()
        self.assertRaises(errors.InvalidRevisionId,
                          reg.parse_revision_id, "unknown-foreignrevid")

    def test_parse_revision_id(self):
        reg = foreign.ForeignVcsRegistry()
        vcs = DummyForeignVcs()
        reg.register("dummy", vcs, "Dummy VCS")
        self.assertEquals((
            ("some", "foreign", "revid"), DummyForeignVcsMapping(vcs)),
            reg.parse_revision_id("dummy-v1:some-foreign-revid"))


class ForeignRevisionTests(tests.TestCase):
    """Tests for the ForeignRevision class."""

    def test_create(self):
        mapp = DummyForeignVcsMapping(DummyForeignVcs())
        rev = foreign.ForeignRevision(("a", "foreign", "revid"),
                                      mapp, "roundtripped-revid")
        self.assertEquals("", rev.inventory_sha1)
        self.assertEquals(("a", "foreign", "revid"), rev.foreign_revid)
        self.assertEquals(mapp, rev.mapping)


class WorkingTreeFileUpdateTests(tests.TestCaseWithTransport):
    """Tests for update_workingtree_fileids()."""

    def test_update_workingtree(self):
        wt = self.make_branch_and_tree('br1')
        self.build_tree_contents([('br1/bla', 'original contents\n')])
        wt.add('bla', 'bla-a')
        wt.commit('bla-a')
        root_id = wt.get_root_id()
        target = wt.bzrdir.sprout('br2').open_workingtree()
        target.unversion(['bla-a'])
        target.add('bla', 'bla-b')
        target.commit('bla-b')
        target_basis = target.basis_tree()
        target_basis.lock_read()
        self.addCleanup(target_basis.unlock)
        foreign.update_workingtree_fileids(wt, target_basis)
        wt.lock_read()
        try:
            self.assertEquals(set([root_id, "bla-b"]), set(wt.all_file_ids()))
        finally:
            wt.unlock()


class DummyForeignVcsTests(tests.TestCaseWithTransport):
    """Very basic test for DummyForeignVcs."""

    def setUp(self):
        super(DummyForeignVcsTests, self).setUp()
        register_dummy_foreign_for_test(self)

    def test_create(self):
        """Test we can create dummies."""
        self.make_branch_and_tree("d", format=DummyForeignVcsDirFormat())
        dir = bzrdir.BzrDir.open("d")
        self.assertEquals("A Dummy VCS Dir", dir._format.get_format_string())
        dir.open_repository()
        dir.open_branch()
        dir.open_workingtree()

    def test_sprout(self):
        """Test we can clone dummies and that the format is not preserved."""
        self.make_branch_and_tree("d", format=DummyForeignVcsDirFormat())
        dir = bzrdir.BzrDir.open("d")
        newdir = dir.sprout("e")
        self.assertNotEquals("A Dummy VCS Dir",
                             newdir._format.get_format_string())

    def test_push_not_supported(self):
        source_tree = self.make_branch_and_tree("source")
        target_tree = self.make_branch_and_tree("target", 
            format=DummyForeignVcsDirFormat())
        self.assertRaises(errors.NoRoundtrippingSupport, 
            source_tree.branch.push, target_tree.branch)

    def test_lossy_push_empty(self):
        source_tree = self.make_branch_and_tree("source")
        target_tree = self.make_branch_and_tree("target", 
            format=DummyForeignVcsDirFormat())
        pushresult = source_tree.branch.push(target_tree.branch, lossy=True)
        self.assertEquals(revision.NULL_REVISION, pushresult.old_revid)
        self.assertEquals(revision.NULL_REVISION, pushresult.new_revid)
        self.assertEquals({}, pushresult.revidmap)

    def test_lossy_push_simple(self):
        source_tree = self.make_branch_and_tree("source")
        self.build_tree(['source/a', 'source/b'])
        source_tree.add(['a', 'b'])
        revid1 = source_tree.commit("msg")
        target_tree = self.make_branch_and_tree("target", 
            format=DummyForeignVcsDirFormat())
        target_tree.branch.lock_write()
        try:
            pushresult = source_tree.branch.push(
                target_tree.branch, lossy=True)
        finally:
            target_tree.branch.unlock()
        self.assertEquals(revision.NULL_REVISION, pushresult.old_revid)
        self.assertEquals({revid1:target_tree.branch.last_revision()}, 
                           pushresult.revidmap)
        self.assertEquals(pushresult.revidmap[revid1], pushresult.new_revid)<|MERGE_RESOLUTION|>--- conflicted
+++ resolved
@@ -211,11 +211,7 @@
                         new_ie = ie.copy()
                         new_ie.revision = None
                         builder.record_entry_contents(new_ie, 
-<<<<<<< HEAD
                             [parent_tree.root_inventory],
-=======
-                            [parent_tree.inventory],
->>>>>>> c360621b
                             path, tree, 
                             (ie.kind, ie.text_size, ie.executable, ie.text_sha1))
                     builder.finish_inventory()
