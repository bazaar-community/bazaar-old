--- conflicted
+++ resolved
@@ -1341,11 +1341,7 @@
 
     def check_format(self, t):
         self.assertEqualDiff(
-<<<<<<< HEAD
-            "Bazaar development format 1 (needs bzr.dev from before 1.3)\n",
-=======
             "Bazaar development format 1 (needs bzr.dev from before 1.6)\n",
->>>>>>> 1a399bef
             t.get('format').read())
 
     def test_supports_external_lookups(self):
@@ -1362,11 +1358,7 @@
     def check_format(self, t):
         self.assertEqualDiff(
             "Bazaar development format 1 with subtree support "
-<<<<<<< HEAD
-            "(needs bzr.dev from before 1.3)\n",
-=======
             "(needs bzr.dev from before 1.6)\n",
->>>>>>> 1a399bef
             t.get('format').read())
 
     def test_supports_external_lookups(self):
