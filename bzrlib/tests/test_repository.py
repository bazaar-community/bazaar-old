# Copyright (C) 2006, 2007, 2008, 2009 Canonical Ltd
#
# This program is free software; you can redistribute it and/or modify
# it under the terms of the GNU General Public License as published by
# the Free Software Foundation; either version 2 of the License, or
# (at your option) any later version.
#
# This program is distributed in the hope that it will be useful,
# but WITHOUT ANY WARRANTY; without even the implied warranty of
# MERCHANTABILITY or FITNESS FOR A PARTICULAR PURPOSE.  See the
# GNU General Public License for more details.
#
# You should have received a copy of the GNU General Public License
# along with this program; if not, write to the Free Software
# Foundation, Inc., 51 Franklin Street, Fifth Floor, Boston, MA 02110-1301 USA

"""Tests for the Repository facility that are not interface tests.

For interface tests see tests/per_repository/*.py.

For concrete class tests see this file, and for storage formats tests
also see this file.
"""

from stat import S_ISDIR
from StringIO import StringIO

import bzrlib
from bzrlib.errors import (NotBranchError,
                           NoSuchFile,
                           UnknownFormatError,
                           UnsupportedFormatError,
                           )
from bzrlib import (
    graph,
    tests,
    )
from bzrlib.branchbuilder import BranchBuilder
from bzrlib.btree_index import BTreeBuilder, BTreeGraphIndex
from bzrlib.index import GraphIndex, InMemoryGraphIndex
from bzrlib.repository import RepositoryFormat
from bzrlib.smart import server
from bzrlib.tests import (
    TestCase,
    TestCaseWithTransport,
    TestSkipped,
    test_knit,
    )
from bzrlib.transport import (
    fakenfs,
    get_transport,
    )
from bzrlib.transport.memory import MemoryServer
from bzrlib.util import bencode
from bzrlib import (
    bzrdir,
    errors,
    inventory,
    osutils,
    progress,
    repository,
    revision as _mod_revision,
    symbol_versioning,
    upgrade,
    workingtree,
    )
from bzrlib.repofmt import (
    groupcompress_repo,
    knitrepo,
    pack_repo,
    weaverepo,
    )


class TestDefaultFormat(TestCase):

    def test_get_set_default_format(self):
        old_default = bzrdir.format_registry.get('default')
        private_default = old_default().repository_format.__class__
        old_format = repository.RepositoryFormat.get_default_format()
        self.assertTrue(isinstance(old_format, private_default))
        def make_sample_bzrdir():
            my_bzrdir = bzrdir.BzrDirMetaFormat1()
            my_bzrdir.repository_format = SampleRepositoryFormat()
            return my_bzrdir
        bzrdir.format_registry.remove('default')
        bzrdir.format_registry.register('sample', make_sample_bzrdir, '')
        bzrdir.format_registry.set_default('sample')
        # creating a repository should now create an instrumented dir.
        try:
            # the default branch format is used by the meta dir format
            # which is not the default bzrdir format at this point
            dir = bzrdir.BzrDirMetaFormat1().initialize('memory:///')
            result = dir.create_repository()
            self.assertEqual(result, 'A bzr repository dir')
        finally:
            bzrdir.format_registry.remove('default')
            bzrdir.format_registry.remove('sample')
            bzrdir.format_registry.register('default', old_default, '')
        self.assertIsInstance(repository.RepositoryFormat.get_default_format(),
                              old_format.__class__)


class SampleRepositoryFormat(repository.RepositoryFormat):
    """A sample format

    this format is initializable, unsupported to aid in testing the
    open and open(unsupported=True) routines.
    """

    def get_format_string(self):
        """See RepositoryFormat.get_format_string()."""
        return "Sample .bzr repository format."

    def initialize(self, a_bzrdir, shared=False):
        """Initialize a repository in a BzrDir"""
        t = a_bzrdir.get_repository_transport(self)
        t.put_bytes('format', self.get_format_string())
        return 'A bzr repository dir'

    def is_supported(self):
        return False

    def open(self, a_bzrdir, _found=False):
        return "opened repository."


class TestRepositoryFormat(TestCaseWithTransport):
    """Tests for the Repository format detection used by the bzr meta dir facility.BzrBranchFormat facility."""

    def test_find_format(self):
        # is the right format object found for a repository?
        # create a branch with a few known format objects.
        # this is not quite the same as
        self.build_tree(["foo/", "bar/"])
        def check_format(format, url):
            dir = format._matchingbzrdir.initialize(url)
            format.initialize(dir)
            t = get_transport(url)
            found_format = repository.RepositoryFormat.find_format(dir)
            self.failUnless(isinstance(found_format, format.__class__))
        check_format(weaverepo.RepositoryFormat7(), "bar")

    def test_find_format_no_repository(self):
        dir = bzrdir.BzrDirMetaFormat1().initialize(self.get_url())
        self.assertRaises(errors.NoRepositoryPresent,
                          repository.RepositoryFormat.find_format,
                          dir)

    def test_find_format_unknown_format(self):
        dir = bzrdir.BzrDirMetaFormat1().initialize(self.get_url())
        SampleRepositoryFormat().initialize(dir)
        self.assertRaises(UnknownFormatError,
                          repository.RepositoryFormat.find_format,
                          dir)

    def test_register_unregister_format(self):
        format = SampleRepositoryFormat()
        # make a control dir
        dir = bzrdir.BzrDirMetaFormat1().initialize(self.get_url())
        # make a repo
        format.initialize(dir)
        # register a format for it.
        repository.RepositoryFormat.register_format(format)
        # which repository.Open will refuse (not supported)
        self.assertRaises(UnsupportedFormatError, repository.Repository.open, self.get_url())
        # but open(unsupported) will work
        self.assertEqual(format.open(dir), "opened repository.")
        # unregister the format
        repository.RepositoryFormat.unregister_format(format)


class TestFormat6(TestCaseWithTransport):

    def test_attribute__fetch_order(self):
        """Weaves need topological data insertion."""
        control = bzrdir.BzrDirFormat6().initialize(self.get_url())
        repo = weaverepo.RepositoryFormat6().initialize(control)
        self.assertEqual('topological', repo._format._fetch_order)

    def test_attribute__fetch_uses_deltas(self):
        """Weaves do not reuse deltas."""
        control = bzrdir.BzrDirFormat6().initialize(self.get_url())
        repo = weaverepo.RepositoryFormat6().initialize(control)
        self.assertEqual(False, repo._format._fetch_uses_deltas)

    def test_attribute__fetch_reconcile(self):
        """Weave repositories need a reconcile after fetch."""
        control = bzrdir.BzrDirFormat6().initialize(self.get_url())
        repo = weaverepo.RepositoryFormat6().initialize(control)
        self.assertEqual(True, repo._format._fetch_reconcile)

    def test_no_ancestry_weave(self):
        control = bzrdir.BzrDirFormat6().initialize(self.get_url())
        repo = weaverepo.RepositoryFormat6().initialize(control)
        # We no longer need to create the ancestry.weave file
        # since it is *never* used.
        self.assertRaises(NoSuchFile,
                          control.transport.get,
                          'ancestry.weave')

    def test_supports_external_lookups(self):
        control = bzrdir.BzrDirFormat6().initialize(self.get_url())
        repo = weaverepo.RepositoryFormat6().initialize(control)
        self.assertFalse(repo._format.supports_external_lookups)


class TestFormat7(TestCaseWithTransport):

    def test_attribute__fetch_order(self):
        """Weaves need topological data insertion."""
        control = bzrdir.BzrDirMetaFormat1().initialize(self.get_url())
        repo = weaverepo.RepositoryFormat7().initialize(control)
        self.assertEqual('topological', repo._format._fetch_order)

    def test_attribute__fetch_uses_deltas(self):
        """Weaves do not reuse deltas."""
        control = bzrdir.BzrDirMetaFormat1().initialize(self.get_url())
        repo = weaverepo.RepositoryFormat7().initialize(control)
        self.assertEqual(False, repo._format._fetch_uses_deltas)

    def test_attribute__fetch_reconcile(self):
        """Weave repositories need a reconcile after fetch."""
        control = bzrdir.BzrDirMetaFormat1().initialize(self.get_url())
        repo = weaverepo.RepositoryFormat7().initialize(control)
        self.assertEqual(True, repo._format._fetch_reconcile)

    def test_disk_layout(self):
        control = bzrdir.BzrDirMetaFormat1().initialize(self.get_url())
        repo = weaverepo.RepositoryFormat7().initialize(control)
        # in case of side effects of locking.
        repo.lock_write()
        repo.unlock()
        # we want:
        # format 'Bazaar-NG Repository format 7'
        # lock ''
        # inventory.weave == empty_weave
        # empty revision-store directory
        # empty weaves directory
        t = control.get_repository_transport(None)
        self.assertEqualDiff('Bazaar-NG Repository format 7',
                             t.get('format').read())
        self.assertTrue(S_ISDIR(t.stat('revision-store').st_mode))
        self.assertTrue(S_ISDIR(t.stat('weaves').st_mode))
        self.assertEqualDiff('# bzr weave file v5\n'
                             'w\n'
                             'W\n',
                             t.get('inventory.weave').read())
        # Creating a file with id Foo:Bar results in a non-escaped file name on
        # disk.
        control.create_branch()
        tree = control.create_workingtree()
        tree.add(['foo'], ['Foo:Bar'], ['file'])
        tree.put_file_bytes_non_atomic('Foo:Bar', 'content\n')
        tree.commit('first post', rev_id='first')
        self.assertEqualDiff(
            '# bzr weave file v5\n'
            'i\n'
            '1 7fe70820e08a1aac0ef224d9c66ab66831cc4ab1\n'
            'n first\n'
            '\n'
            'w\n'
            '{ 0\n'
            '. content\n'
            '}\n'
            'W\n',
            t.get('weaves/74/Foo%3ABar.weave').read())

    def test_shared_disk_layout(self):
        control = bzrdir.BzrDirMetaFormat1().initialize(self.get_url())
        repo = weaverepo.RepositoryFormat7().initialize(control, shared=True)
        # we want:
        # format 'Bazaar-NG Repository format 7'
        # inventory.weave == empty_weave
        # empty revision-store directory
        # empty weaves directory
        # a 'shared-storage' marker file.
        # lock is not present when unlocked
        t = control.get_repository_transport(None)
        self.assertEqualDiff('Bazaar-NG Repository format 7',
                             t.get('format').read())
        self.assertEqualDiff('', t.get('shared-storage').read())
        self.assertTrue(S_ISDIR(t.stat('revision-store').st_mode))
        self.assertTrue(S_ISDIR(t.stat('weaves').st_mode))
        self.assertEqualDiff('# bzr weave file v5\n'
                             'w\n'
                             'W\n',
                             t.get('inventory.weave').read())
        self.assertFalse(t.has('branch-lock'))

    def test_creates_lockdir(self):
        """Make sure it appears to be controlled by a LockDir existence"""
        control = bzrdir.BzrDirMetaFormat1().initialize(self.get_url())
        repo = weaverepo.RepositoryFormat7().initialize(control, shared=True)
        t = control.get_repository_transport(None)
        # TODO: Should check there is a 'lock' toplevel directory,
        # regardless of contents
        self.assertFalse(t.has('lock/held/info'))
        repo.lock_write()
        try:
            self.assertTrue(t.has('lock/held/info'))
        finally:
            # unlock so we don't get a warning about failing to do so
            repo.unlock()

    def test_uses_lockdir(self):
        """repo format 7 actually locks on lockdir"""
        base_url = self.get_url()
        control = bzrdir.BzrDirMetaFormat1().initialize(base_url)
        repo = weaverepo.RepositoryFormat7().initialize(control, shared=True)
        t = control.get_repository_transport(None)
        repo.lock_write()
        repo.unlock()
        del repo
        # make sure the same lock is created by opening it
        repo = repository.Repository.open(base_url)
        repo.lock_write()
        self.assertTrue(t.has('lock/held/info'))
        repo.unlock()
        self.assertFalse(t.has('lock/held/info'))

    def test_shared_no_tree_disk_layout(self):
        control = bzrdir.BzrDirMetaFormat1().initialize(self.get_url())
        repo = weaverepo.RepositoryFormat7().initialize(control, shared=True)
        repo.set_make_working_trees(False)
        # we want:
        # format 'Bazaar-NG Repository format 7'
        # lock ''
        # inventory.weave == empty_weave
        # empty revision-store directory
        # empty weaves directory
        # a 'shared-storage' marker file.
        t = control.get_repository_transport(None)
        self.assertEqualDiff('Bazaar-NG Repository format 7',
                             t.get('format').read())
        ## self.assertEqualDiff('', t.get('lock').read())
        self.assertEqualDiff('', t.get('shared-storage').read())
        self.assertEqualDiff('', t.get('no-working-trees').read())
        repo.set_make_working_trees(True)
        self.assertFalse(t.has('no-working-trees'))
        self.assertTrue(S_ISDIR(t.stat('revision-store').st_mode))
        self.assertTrue(S_ISDIR(t.stat('weaves').st_mode))
        self.assertEqualDiff('# bzr weave file v5\n'
                             'w\n'
                             'W\n',
                             t.get('inventory.weave').read())

    def test_supports_external_lookups(self):
        control = bzrdir.BzrDirMetaFormat1().initialize(self.get_url())
        repo = weaverepo.RepositoryFormat7().initialize(control)
        self.assertFalse(repo._format.supports_external_lookups)


class TestFormatKnit1(TestCaseWithTransport):

    def test_attribute__fetch_order(self):
        """Knits need topological data insertion."""
        repo = self.make_repository('.',
                format=bzrdir.format_registry.get('knit')())
        self.assertEqual('topological', repo._format._fetch_order)

    def test_attribute__fetch_uses_deltas(self):
        """Knits reuse deltas."""
        repo = self.make_repository('.',
                format=bzrdir.format_registry.get('knit')())
        self.assertEqual(True, repo._format._fetch_uses_deltas)

    def test_disk_layout(self):
        control = bzrdir.BzrDirMetaFormat1().initialize(self.get_url())
        repo = knitrepo.RepositoryFormatKnit1().initialize(control)
        # in case of side effects of locking.
        repo.lock_write()
        repo.unlock()
        # we want:
        # format 'Bazaar-NG Knit Repository Format 1'
        # lock: is a directory
        # inventory.weave == empty_weave
        # empty revision-store directory
        # empty weaves directory
        t = control.get_repository_transport(None)
        self.assertEqualDiff('Bazaar-NG Knit Repository Format 1',
                             t.get('format').read())
        # XXX: no locks left when unlocked at the moment
        # self.assertEqualDiff('', t.get('lock').read())
        self.assertTrue(S_ISDIR(t.stat('knits').st_mode))
        self.check_knits(t)
        # Check per-file knits.
        branch = control.create_branch()
        tree = control.create_workingtree()
        tree.add(['foo'], ['Nasty-IdC:'], ['file'])
        tree.put_file_bytes_non_atomic('Nasty-IdC:', '')
        tree.commit('1st post', rev_id='foo')
        self.assertHasKnit(t, 'knits/e8/%254easty-%2549d%2543%253a',
            '\nfoo fulltext 0 81  :')

    def assertHasKnit(self, t, knit_name, extra_content=''):
        """Assert that knit_name exists on t."""
        self.assertEqualDiff('# bzr knit index 8\n' + extra_content,
                             t.get(knit_name + '.kndx').read())

    def check_knits(self, t):
        """check knit content for a repository."""
        self.assertHasKnit(t, 'inventory')
        self.assertHasKnit(t, 'revisions')
        self.assertHasKnit(t, 'signatures')

    def test_shared_disk_layout(self):
        control = bzrdir.BzrDirMetaFormat1().initialize(self.get_url())
        repo = knitrepo.RepositoryFormatKnit1().initialize(control, shared=True)
        # we want:
        # format 'Bazaar-NG Knit Repository Format 1'
        # lock: is a directory
        # inventory.weave == empty_weave
        # empty revision-store directory
        # empty weaves directory
        # a 'shared-storage' marker file.
        t = control.get_repository_transport(None)
        self.assertEqualDiff('Bazaar-NG Knit Repository Format 1',
                             t.get('format').read())
        # XXX: no locks left when unlocked at the moment
        # self.assertEqualDiff('', t.get('lock').read())
        self.assertEqualDiff('', t.get('shared-storage').read())
        self.assertTrue(S_ISDIR(t.stat('knits').st_mode))
        self.check_knits(t)

    def test_shared_no_tree_disk_layout(self):
        control = bzrdir.BzrDirMetaFormat1().initialize(self.get_url())
        repo = knitrepo.RepositoryFormatKnit1().initialize(control, shared=True)
        repo.set_make_working_trees(False)
        # we want:
        # format 'Bazaar-NG Knit Repository Format 1'
        # lock ''
        # inventory.weave == empty_weave
        # empty revision-store directory
        # empty weaves directory
        # a 'shared-storage' marker file.
        t = control.get_repository_transport(None)
        self.assertEqualDiff('Bazaar-NG Knit Repository Format 1',
                             t.get('format').read())
        # XXX: no locks left when unlocked at the moment
        # self.assertEqualDiff('', t.get('lock').read())
        self.assertEqualDiff('', t.get('shared-storage').read())
        self.assertEqualDiff('', t.get('no-working-trees').read())
        repo.set_make_working_trees(True)
        self.assertFalse(t.has('no-working-trees'))
        self.assertTrue(S_ISDIR(t.stat('knits').st_mode))
        self.check_knits(t)

    def test_deserialise_sets_root_revision(self):
        """We must have a inventory.root.revision

        Old versions of the XML5 serializer did not set the revision_id for
        the whole inventory. So we grab the one from the expected text. Which
        is valid when the api is not being abused.
        """
        repo = self.make_repository('.',
                format=bzrdir.format_registry.get('knit')())
        inv_xml = '<inventory format="5">\n</inventory>\n'
        inv = repo.deserialise_inventory('test-rev-id', inv_xml)
        self.assertEqual('test-rev-id', inv.root.revision)

    def test_deserialise_uses_global_revision_id(self):
        """If it is set, then we re-use the global revision id"""
        repo = self.make_repository('.',
                format=bzrdir.format_registry.get('knit')())
        inv_xml = ('<inventory format="5" revision_id="other-rev-id">\n'
                   '</inventory>\n')
        # Arguably, the deserialise_inventory should detect a mismatch, and
        # raise an error, rather than silently using one revision_id over the
        # other.
        self.assertRaises(AssertionError, repo.deserialise_inventory,
            'test-rev-id', inv_xml)
        inv = repo.deserialise_inventory('other-rev-id', inv_xml)
        self.assertEqual('other-rev-id', inv.root.revision)

    def test_supports_external_lookups(self):
        repo = self.make_repository('.',
                format=bzrdir.format_registry.get('knit')())
        self.assertFalse(repo._format.supports_external_lookups)


class DummyRepository(object):
    """A dummy repository for testing."""

    _format = None
    _serializer = None

    def supports_rich_root(self):
        return False

    def get_graph(self):
        raise NotImplementedError

    def get_parent_map(self, revision_ids):
        raise NotImplementedError


class InterDummy(repository.InterRepository):
    """An inter-repository optimised code path for DummyRepository.

    This is for use during testing where we use DummyRepository as repositories
    so that none of the default regsitered inter-repository classes will
    MATCH.
    """

    @staticmethod
    def is_compatible(repo_source, repo_target):
        """InterDummy is compatible with DummyRepository."""
        return (isinstance(repo_source, DummyRepository) and
            isinstance(repo_target, DummyRepository))


class TestInterRepository(TestCaseWithTransport):

    def test_get_default_inter_repository(self):
        # test that the InterRepository.get(repo_a, repo_b) probes
        # for a inter_repo class where is_compatible(repo_a, repo_b) returns
        # true and returns a default inter_repo otherwise.
        # This also tests that the default registered optimised interrepository
        # classes do not barf inappropriately when a surprising repository type
        # is handed to them.
        dummy_a = DummyRepository()
        dummy_b = DummyRepository()
        self.assertGetsDefaultInterRepository(dummy_a, dummy_b)

    def assertGetsDefaultInterRepository(self, repo_a, repo_b):
        """Asserts that InterRepository.get(repo_a, repo_b) -> the default.

        The effective default is now InterSameDataRepository because there is
        no actual sane default in the presence of incompatible data models.
        """
        inter_repo = repository.InterRepository.get(repo_a, repo_b)
        self.assertEqual(repository.InterSameDataRepository,
                         inter_repo.__class__)
        self.assertEqual(repo_a, inter_repo.source)
        self.assertEqual(repo_b, inter_repo.target)

    def test_register_inter_repository_class(self):
        # test that a optimised code path provider - a
        # InterRepository subclass can be registered and unregistered
        # and that it is correctly selected when given a repository
        # pair that it returns true on for the is_compatible static method
        # check
        dummy_a = DummyRepository()
        dummy_b = DummyRepository()
        repo = self.make_repository('.')
        # hack dummies to look like repo somewhat.
        dummy_a._serializer = repo._serializer
        dummy_b._serializer = repo._serializer
        repository.InterRepository.register_optimiser(InterDummy)
        try:
            # we should get the default for something InterDummy returns False
            # to
            self.assertFalse(InterDummy.is_compatible(dummy_a, repo))
            self.assertGetsDefaultInterRepository(dummy_a, repo)
            # and we should get an InterDummy for a pair it 'likes'
            self.assertTrue(InterDummy.is_compatible(dummy_a, dummy_b))
            inter_repo = repository.InterRepository.get(dummy_a, dummy_b)
            self.assertEqual(InterDummy, inter_repo.__class__)
            self.assertEqual(dummy_a, inter_repo.source)
            self.assertEqual(dummy_b, inter_repo.target)
        finally:
            repository.InterRepository.unregister_optimiser(InterDummy)
        # now we should get the default InterRepository object again.
        self.assertGetsDefaultInterRepository(dummy_a, dummy_b)


class TestInterWeaveRepo(TestCaseWithTransport):

    def test_is_compatible_and_registered(self):
        # InterWeaveRepo is compatible when either side
        # is a format 5/6/7 branch
        from bzrlib.repofmt import knitrepo, weaverepo
        formats = [weaverepo.RepositoryFormat5(),
                   weaverepo.RepositoryFormat6(),
                   weaverepo.RepositoryFormat7()]
        incompatible_formats = [weaverepo.RepositoryFormat4(),
                                knitrepo.RepositoryFormatKnit1(),
                                ]
        repo_a = self.make_repository('a')
        repo_b = self.make_repository('b')
        is_compatible = repository.InterWeaveRepo.is_compatible
        for source in incompatible_formats:
            # force incompatible left then right
            repo_a._format = source
            repo_b._format = formats[0]
            self.assertFalse(is_compatible(repo_a, repo_b))
            self.assertFalse(is_compatible(repo_b, repo_a))
        for source in formats:
            repo_a._format = source
            for target in formats:
                repo_b._format = target
                self.assertTrue(is_compatible(repo_a, repo_b))
        self.assertEqual(repository.InterWeaveRepo,
                         repository.InterRepository.get(repo_a,
                                                        repo_b).__class__)


class TestRepositoryConverter(TestCaseWithTransport):

    def test_convert_empty(self):
        t = get_transport(self.get_url('.'))
        t.mkdir('repository')
        repo_dir = bzrdir.BzrDirMetaFormat1().initialize('repository')
        repo = weaverepo.RepositoryFormat7().initialize(repo_dir)
        target_format = knitrepo.RepositoryFormatKnit1()
        converter = repository.CopyConverter(target_format)
        pb = bzrlib.ui.ui_factory.nested_progress_bar()
        try:
            converter.convert(repo, pb)
        finally:
            pb.finished()
        repo = repo_dir.open_repository()
        self.assertTrue(isinstance(target_format, repo._format.__class__))


class TestMisc(TestCase):

    def test_unescape_xml(self):
        """We get some kind of error when malformed entities are passed"""
        self.assertRaises(KeyError, repository._unescape_xml, 'foo&bar;')


class TestRepositoryFormatKnit3(TestCaseWithTransport):

    def test_attribute__fetch_order(self):
        """Knits need topological data insertion."""
        format = bzrdir.BzrDirMetaFormat1()
        format.repository_format = knitrepo.RepositoryFormatKnit3()
        repo = self.make_repository('.', format=format)
        self.assertEqual('topological', repo._format._fetch_order)

    def test_attribute__fetch_uses_deltas(self):
        """Knits reuse deltas."""
        format = bzrdir.BzrDirMetaFormat1()
        format.repository_format = knitrepo.RepositoryFormatKnit3()
        repo = self.make_repository('.', format=format)
        self.assertEqual(True, repo._format._fetch_uses_deltas)

    def test_convert(self):
        """Ensure the upgrade adds weaves for roots"""
        format = bzrdir.BzrDirMetaFormat1()
        format.repository_format = knitrepo.RepositoryFormatKnit1()
        tree = self.make_branch_and_tree('.', format)
        tree.commit("Dull commit", rev_id="dull")
        revision_tree = tree.branch.repository.revision_tree('dull')
        revision_tree.lock_read()
        try:
            self.assertRaises(errors.NoSuchFile, revision_tree.get_file_lines,
                revision_tree.inventory.root.file_id)
        finally:
            revision_tree.unlock()
        format = bzrdir.BzrDirMetaFormat1()
        format.repository_format = knitrepo.RepositoryFormatKnit3()
        upgrade.Convert('.', format)
        tree = workingtree.WorkingTree.open('.')
        revision_tree = tree.branch.repository.revision_tree('dull')
        revision_tree.lock_read()
        try:
            revision_tree.get_file_lines(revision_tree.inventory.root.file_id)
        finally:
            revision_tree.unlock()
        tree.commit("Another dull commit", rev_id='dull2')
        revision_tree = tree.branch.repository.revision_tree('dull2')
        revision_tree.lock_read()
        self.addCleanup(revision_tree.unlock)
        self.assertEqual('dull', revision_tree.inventory.root.revision)

    def test_supports_external_lookups(self):
        format = bzrdir.BzrDirMetaFormat1()
        format.repository_format = knitrepo.RepositoryFormatKnit3()
        repo = self.make_repository('.', format=format)
        self.assertFalse(repo._format.supports_external_lookups)


class TestDevelopment6(TestCaseWithTransport):

    def test_inventories_use_chk_map_with_parent_base_dict(self):
        tree = self.make_branch_and_tree('repo', format="development6-rich-root")
        revid = tree.commit("foo")
        tree.lock_read()
        self.addCleanup(tree.unlock)
        inv = tree.branch.repository.get_inventory(revid)
        self.assertNotEqual(None, inv.parent_id_basename_to_file_id)
        inv.parent_id_basename_to_file_id._ensure_root()
        inv.id_to_entry._ensure_root()
        self.assertEqual(65536, inv.id_to_entry._root_node.maximum_size)
        self.assertEqual(65536,
            inv.parent_id_basename_to_file_id._root_node.maximum_size)

    def test_stream_source_to_gc(self):
        source = self.make_repository('source', format='development6-rich-root')
        target = self.make_repository('target', format='development6-rich-root')
        stream = source._get_source(target._format)
        self.assertIsInstance(stream, groupcompress_repo.GroupCHKStreamSource)

    def test_stream_source_to_non_gc(self):
        source = self.make_repository('source', format='development6-rich-root')
        target = self.make_repository('target', format='rich-root-pack')
        stream = source._get_source(target._format)
        # We don't want the child GroupCHKStreamSource
        self.assertIs(type(stream), repository.StreamSource)


class TestKnitPackStreamSource(tests.TestCaseWithMemoryTransport):

    def test_source_to_exact_pack_092(self):
        source = self.make_repository('source', format='pack-0.92')
        target = self.make_repository('target', format='pack-0.92')
        stream_source = source._get_source(target._format)
        self.assertIsInstance(stream_source, pack_repo.KnitPackStreamSource)

    def test_source_to_exact_pack_rich_root_pack(self):
        source = self.make_repository('source', format='rich-root-pack')
        target = self.make_repository('target', format='rich-root-pack')
        stream_source = source._get_source(target._format)
        self.assertIsInstance(stream_source, pack_repo.KnitPackStreamSource)

    def test_source_to_exact_pack_19(self):
        source = self.make_repository('source', format='1.9')
        target = self.make_repository('target', format='1.9')
        stream_source = source._get_source(target._format)
        self.assertIsInstance(stream_source, pack_repo.KnitPackStreamSource)

    def test_source_to_exact_pack_19_rich_root(self):
        source = self.make_repository('source', format='1.9-rich-root')
        target = self.make_repository('target', format='1.9-rich-root')
        stream_source = source._get_source(target._format)
        self.assertIsInstance(stream_source, pack_repo.KnitPackStreamSource)

    def test_source_to_remote_exact_pack_19(self):
        trans = self.make_smart_server('target')
        trans.ensure_base()
        source = self.make_repository('source', format='1.9')
        target = self.make_repository('target', format='1.9')
        target = repository.Repository.open(trans.base)
        stream_source = source._get_source(target._format)
        self.assertIsInstance(stream_source, pack_repo.KnitPackStreamSource)

    def test_stream_source_to_non_exact(self):
        source = self.make_repository('source', format='pack-0.92')
        target = self.make_repository('target', format='1.9')
        stream = source._get_source(target._format)
        self.assertIs(type(stream), repository.StreamSource)

    def test_stream_source_to_non_exact_rich_root(self):
        source = self.make_repository('source', format='1.9')
        target = self.make_repository('target', format='1.9-rich-root')
        stream = source._get_source(target._format)
        self.assertIs(type(stream), repository.StreamSource)

    def test_source_to_remote_non_exact_pack_19(self):
        trans = self.make_smart_server('target')
        trans.ensure_base()
        source = self.make_repository('source', format='1.9')
        target = self.make_repository('target', format='1.6')
        target = repository.Repository.open(trans.base)
        stream_source = source._get_source(target._format)
        self.assertIs(type(stream_source), repository.StreamSource)

    def test_stream_source_to_knit(self):
        source = self.make_repository('source', format='pack-0.92')
        target = self.make_repository('target', format='dirstate')
        stream = source._get_source(target._format)
        self.assertIs(type(stream), repository.StreamSource)


class TestDevelopment6FindParentIdsOfRevisions(TestCaseWithTransport):
    """Tests for _find_parent_ids_of_revisions."""

    def setUp(self):
        super(TestDevelopment6FindParentIdsOfRevisions, self).setUp()
        self.builder = self.make_branch_builder('source',
            format='development6-rich-root')
        self.builder.start_series()
        self.builder.build_snapshot('initial', None,
            [('add', ('', 'tree-root', 'directory', None))])
        self.repo = self.builder.get_branch().repository
        self.addCleanup(self.builder.finish_series)

    def assertParentIds(self, expected_result, rev_set):
        self.assertEqual(sorted(expected_result),
            sorted(self.repo._find_parent_ids_of_revisions(rev_set)))

    def test_simple(self):
        self.builder.build_snapshot('revid1', None, [])
        self.builder.build_snapshot('revid2', ['revid1'], [])
        rev_set = ['revid2']
        self.assertParentIds(['revid1'], rev_set)

    def test_not_first_parent(self):
        self.builder.build_snapshot('revid1', None, [])
        self.builder.build_snapshot('revid2', ['revid1'], [])
        self.builder.build_snapshot('revid3', ['revid2'], [])
        rev_set = ['revid3', 'revid2']
        self.assertParentIds(['revid1'], rev_set)

    def test_not_null(self):
        rev_set = ['initial']
        self.assertParentIds([], rev_set)

    def test_not_null_set(self):
        self.builder.build_snapshot('revid1', None, [])
        rev_set = [_mod_revision.NULL_REVISION]
        self.assertParentIds([], rev_set)

    def test_ghost(self):
        self.builder.build_snapshot('revid1', None, [])
        rev_set = ['ghost', 'revid1']
        self.assertParentIds(['initial'], rev_set)

    def test_ghost_parent(self):
        self.builder.build_snapshot('revid1', None, [])
        self.builder.build_snapshot('revid2', ['revid1', 'ghost'], [])
        rev_set = ['revid2', 'revid1']
        self.assertParentIds(['ghost', 'initial'], rev_set)

    def test_righthand_parent(self):
        self.builder.build_snapshot('revid1', None, [])
        self.builder.build_snapshot('revid2a', ['revid1'], [])
        self.builder.build_snapshot('revid2b', ['revid1'], [])
        self.builder.build_snapshot('revid3', ['revid2a', 'revid2b'], [])
        rev_set = ['revid3', 'revid2a']
        self.assertParentIds(['revid1', 'revid2b'], rev_set)


class TestWithBrokenRepo(TestCaseWithTransport):
    """These tests seem to be more appropriate as interface tests?"""

    def make_broken_repository(self):
        # XXX: This function is borrowed from Aaron's "Reconcile can fix bad
        # parent references" branch which is due to land in bzr.dev soon.  Once
        # it does, this duplication should be removed.
        repo = self.make_repository('broken-repo')
        cleanups = []
        try:
            repo.lock_write()
            cleanups.append(repo.unlock)
            repo.start_write_group()
            cleanups.append(repo.commit_write_group)
            # make rev1a: A well-formed revision, containing 'file1'
            inv = inventory.Inventory(revision_id='rev1a')
            inv.root.revision = 'rev1a'
            self.add_file(repo, inv, 'file1', 'rev1a', [])
            repo.add_inventory('rev1a', inv, [])
            revision = _mod_revision.Revision('rev1a',
                committer='jrandom@example.com', timestamp=0,
                inventory_sha1='', timezone=0, message='foo', parent_ids=[])
            repo.add_revision('rev1a',revision, inv)

            # make rev1b, which has no Revision, but has an Inventory, and
            # file1
            inv = inventory.Inventory(revision_id='rev1b')
            inv.root.revision = 'rev1b'
            self.add_file(repo, inv, 'file1', 'rev1b', [])
            repo.add_inventory('rev1b', inv, [])

            # make rev2, with file1 and file2
            # file2 is sane
            # file1 has 'rev1b' as an ancestor, even though this is not
            # mentioned by 'rev1a', making it an unreferenced ancestor
            inv = inventory.Inventory()
            self.add_file(repo, inv, 'file1', 'rev2', ['rev1a', 'rev1b'])
            self.add_file(repo, inv, 'file2', 'rev2', [])
            self.add_revision(repo, 'rev2', inv, ['rev1a'])

            # make ghost revision rev1c
            inv = inventory.Inventory()
            self.add_file(repo, inv, 'file2', 'rev1c', [])

            # make rev3 with file2
            # file2 refers to 'rev1c', which is a ghost in this repository, so
            # file2 cannot have rev1c as its ancestor.
            inv = inventory.Inventory()
            self.add_file(repo, inv, 'file2', 'rev3', ['rev1c'])
            self.add_revision(repo, 'rev3', inv, ['rev1c'])
            return repo
        finally:
            for cleanup in reversed(cleanups):
                cleanup()

    def add_revision(self, repo, revision_id, inv, parent_ids):
        inv.revision_id = revision_id
        inv.root.revision = revision_id
        repo.add_inventory(revision_id, inv, parent_ids)
        revision = _mod_revision.Revision(revision_id,
            committer='jrandom@example.com', timestamp=0, inventory_sha1='',
            timezone=0, message='foo', parent_ids=parent_ids)
        repo.add_revision(revision_id,revision, inv)

    def add_file(self, repo, inv, filename, revision, parents):
        file_id = filename + '-id'
        entry = inventory.InventoryFile(file_id, filename, 'TREE_ROOT')
        entry.revision = revision
        entry.text_size = 0
        inv.add(entry)
        text_key = (file_id, revision)
        parent_keys = [(file_id, parent) for parent in parents]
        repo.texts.add_lines(text_key, parent_keys, ['line\n'])

    def test_insert_from_broken_repo(self):
        """Inserting a data stream from a broken repository won't silently
        corrupt the target repository.
        """
        broken_repo = self.make_broken_repository()
        empty_repo = self.make_repository('empty-repo')
        self.assertRaises((errors.RevisionNotPresent, errors.BzrCheckError),
                          empty_repo.fetch, broken_repo)


class TestRepositoryPackCollection(TestCaseWithTransport):

    def get_format(self):
        return bzrdir.format_registry.make_bzrdir('pack-0.92')

    def get_packs(self):
        format = self.get_format()
        repo = self.make_repository('.', format=format)
        return repo._pack_collection

    def make_packs_and_alt_repo(self, write_lock=False):
        """Create a pack repo with 3 packs, and access it via a second repo."""
        tree = self.make_branch_and_tree('.')
        tree.lock_write()
        self.addCleanup(tree.unlock)
        rev1 = tree.commit('one')
        rev2 = tree.commit('two')
        rev3 = tree.commit('three')
        r = repository.Repository.open('.')
        if write_lock:
            r.lock_write()
        else:
            r.lock_read()
        self.addCleanup(r.unlock)
        packs = r._pack_collection
        packs.ensure_loaded()
        return tree, r, packs, [rev1, rev2, rev3]

    def test__max_pack_count(self):
        """The maximum pack count is a function of the number of revisions."""
        # no revisions - one pack, so that we can have a revision free repo
        # without it blowing up
        packs = self.get_packs()
        self.assertEqual(1, packs._max_pack_count(0))
        # after that the sum of the digits, - check the first 1-9
        self.assertEqual(1, packs._max_pack_count(1))
        self.assertEqual(2, packs._max_pack_count(2))
        self.assertEqual(3, packs._max_pack_count(3))
        self.assertEqual(4, packs._max_pack_count(4))
        self.assertEqual(5, packs._max_pack_count(5))
        self.assertEqual(6, packs._max_pack_count(6))
        self.assertEqual(7, packs._max_pack_count(7))
        self.assertEqual(8, packs._max_pack_count(8))
        self.assertEqual(9, packs._max_pack_count(9))
        # check the boundary cases with two digits for the next decade
        self.assertEqual(1, packs._max_pack_count(10))
        self.assertEqual(2, packs._max_pack_count(11))
        self.assertEqual(10, packs._max_pack_count(19))
        self.assertEqual(2, packs._max_pack_count(20))
        self.assertEqual(3, packs._max_pack_count(21))
        # check some arbitrary big numbers
        self.assertEqual(25, packs._max_pack_count(112894))

    def test_pack_distribution_zero(self):
        packs = self.get_packs()
        self.assertEqual([0], packs.pack_distribution(0))

    def test_ensure_loaded_unlocked(self):
        packs = self.get_packs()
        self.assertRaises(errors.ObjectNotLocked,
                          packs.ensure_loaded)

    def test_pack_distribution_one_to_nine(self):
        packs = self.get_packs()
        self.assertEqual([1],
            packs.pack_distribution(1))
        self.assertEqual([1, 1],
            packs.pack_distribution(2))
        self.assertEqual([1, 1, 1],
            packs.pack_distribution(3))
        self.assertEqual([1, 1, 1, 1],
            packs.pack_distribution(4))
        self.assertEqual([1, 1, 1, 1, 1],
            packs.pack_distribution(5))
        self.assertEqual([1, 1, 1, 1, 1, 1],
            packs.pack_distribution(6))
        self.assertEqual([1, 1, 1, 1, 1, 1, 1],
            packs.pack_distribution(7))
        self.assertEqual([1, 1, 1, 1, 1, 1, 1, 1],
            packs.pack_distribution(8))
        self.assertEqual([1, 1, 1, 1, 1, 1, 1, 1, 1],
            packs.pack_distribution(9))

    def test_pack_distribution_stable_at_boundaries(self):
        """When there are multi-rev packs the counts are stable."""
        packs = self.get_packs()
        # in 10s:
        self.assertEqual([10], packs.pack_distribution(10))
        self.assertEqual([10, 1], packs.pack_distribution(11))
        self.assertEqual([10, 10], packs.pack_distribution(20))
        self.assertEqual([10, 10, 1], packs.pack_distribution(21))
        # 100s
        self.assertEqual([100], packs.pack_distribution(100))
        self.assertEqual([100, 1], packs.pack_distribution(101))
        self.assertEqual([100, 10, 1], packs.pack_distribution(111))
        self.assertEqual([100, 100], packs.pack_distribution(200))
        self.assertEqual([100, 100, 1], packs.pack_distribution(201))
        self.assertEqual([100, 100, 10, 1], packs.pack_distribution(211))

    def test_plan_pack_operations_2009_revisions_skip_all_packs(self):
        packs = self.get_packs()
        existing_packs = [(2000, "big"), (9, "medium")]
        # rev count - 2009 -> 2x1000 + 9x1
        pack_operations = packs.plan_autopack_combinations(
            existing_packs, [1000, 1000, 1, 1, 1, 1, 1, 1, 1, 1, 1])
        self.assertEqual([], pack_operations)

    def test_plan_pack_operations_2010_revisions_skip_all_packs(self):
        packs = self.get_packs()
        existing_packs = [(2000, "big"), (9, "medium"), (1, "single")]
        # rev count - 2010 -> 2x1000 + 1x10
        pack_operations = packs.plan_autopack_combinations(
            existing_packs, [1000, 1000, 10])
        self.assertEqual([], pack_operations)

    def test_plan_pack_operations_2010_combines_smallest_two(self):
        packs = self.get_packs()
        existing_packs = [(1999, "big"), (9, "medium"), (1, "single2"),
            (1, "single1")]
        # rev count - 2010 -> 2x1000 + 1x10 (3)
        pack_operations = packs.plan_autopack_combinations(
            existing_packs, [1000, 1000, 10])
        self.assertEqual([[2, ["single2", "single1"]]], pack_operations)

    def test_plan_pack_operations_creates_a_single_op(self):
        packs = self.get_packs()
        existing_packs = [(50, 'a'), (40, 'b'), (30, 'c'), (10, 'd'),
                          (10, 'e'), (6, 'f'), (4, 'g')]
        # rev count 150 -> 1x100 and 5x10
        # The two size 10 packs do not need to be touched. The 50, 40, 30 would
        # be combined into a single 120 size pack, and the 6 & 4 would
        # becombined into a size 10 pack. However, if we have to rewrite them,
        # we save a pack file with no increased I/O by putting them into the
        # same file.
        distribution = packs.pack_distribution(150)
        pack_operations = packs.plan_autopack_combinations(existing_packs,
                                                           distribution)
        self.assertEqual([[130, ['a', 'b', 'c', 'f', 'g']]], pack_operations)

    def test_all_packs_none(self):
        format = self.get_format()
        tree = self.make_branch_and_tree('.', format=format)
        tree.lock_read()
        self.addCleanup(tree.unlock)
        packs = tree.branch.repository._pack_collection
        packs.ensure_loaded()
        self.assertEqual([], packs.all_packs())

    def test_all_packs_one(self):
        format = self.get_format()
        tree = self.make_branch_and_tree('.', format=format)
        tree.commit('start')
        tree.lock_read()
        self.addCleanup(tree.unlock)
        packs = tree.branch.repository._pack_collection
        packs.ensure_loaded()
        self.assertEqual([
            packs.get_pack_by_name(packs.names()[0])],
            packs.all_packs())

    def test_all_packs_two(self):
        format = self.get_format()
        tree = self.make_branch_and_tree('.', format=format)
        tree.commit('start')
        tree.commit('continue')
        tree.lock_read()
        self.addCleanup(tree.unlock)
        packs = tree.branch.repository._pack_collection
        packs.ensure_loaded()
        self.assertEqual([
            packs.get_pack_by_name(packs.names()[0]),
            packs.get_pack_by_name(packs.names()[1]),
            ], packs.all_packs())

    def test_get_pack_by_name(self):
        format = self.get_format()
        tree = self.make_branch_and_tree('.', format=format)
        tree.commit('start')
        tree.lock_read()
        self.addCleanup(tree.unlock)
        packs = tree.branch.repository._pack_collection
        packs.reset()
        packs.ensure_loaded()
        name = packs.names()[0]
        pack_1 = packs.get_pack_by_name(name)
        # the pack should be correctly initialised
        sizes = packs._names[name]
        rev_index = GraphIndex(packs._index_transport, name + '.rix', sizes[0])
        inv_index = GraphIndex(packs._index_transport, name + '.iix', sizes[1])
        txt_index = GraphIndex(packs._index_transport, name + '.tix', sizes[2])
        sig_index = GraphIndex(packs._index_transport, name + '.six', sizes[3])
        self.assertEqual(pack_repo.ExistingPack(packs._pack_transport,
            name, rev_index, inv_index, txt_index, sig_index), pack_1)
        # and the same instance should be returned on successive calls.
        self.assertTrue(pack_1 is packs.get_pack_by_name(name))

    def test_reload_pack_names_new_entry(self):
        tree, r, packs, revs = self.make_packs_and_alt_repo()
        names = packs.names()
        # Add a new pack file into the repository
        rev4 = tree.commit('four')
        new_names = tree.branch.repository._pack_collection.names()
        new_name = set(new_names).difference(names)
        self.assertEqual(1, len(new_name))
        new_name = new_name.pop()
        # The old collection hasn't noticed yet
        self.assertEqual(names, packs.names())
        self.assertTrue(packs.reload_pack_names())
        self.assertEqual(new_names, packs.names())
        # And the repository can access the new revision
        self.assertEqual({rev4:(revs[-1],)}, r.get_parent_map([rev4]))
        self.assertFalse(packs.reload_pack_names())

    def test_reload_pack_names_added_and_removed(self):
        tree, r, packs, revs = self.make_packs_and_alt_repo()
        names = packs.names()
        # Now repack the whole thing
        tree.branch.repository.pack()
        new_names = tree.branch.repository._pack_collection.names()
        # The other collection hasn't noticed yet
        self.assertEqual(names, packs.names())
        self.assertTrue(packs.reload_pack_names())
        self.assertEqual(new_names, packs.names())
        self.assertEqual({revs[-1]:(revs[-2],)}, r.get_parent_map([revs[-1]]))
        self.assertFalse(packs.reload_pack_names())

    def test_autopack_reloads_and_stops(self):
        tree, r, packs, revs = self.make_packs_and_alt_repo(write_lock=True)
        # After we have determined what needs to be autopacked, trigger a
        # full-pack via the other repo which will cause us to re-evaluate and
        # decide we don't need to do anything
        orig_execute = packs._execute_pack_operations
        def _munged_execute_pack_ops(*args, **kwargs):
            tree.branch.repository.pack()
            return orig_execute(*args, **kwargs)
        packs._execute_pack_operations = _munged_execute_pack_ops
        packs._max_pack_count = lambda x: 1
        packs.pack_distribution = lambda x: [10]
        self.assertFalse(packs.autopack())
        self.assertEqual(1, len(packs.names()))
        self.assertEqual(tree.branch.repository._pack_collection.names(),
                         packs.names())


class TestPack(TestCaseWithTransport):
    """Tests for the Pack object."""

    def assertCurrentlyEqual(self, left, right):
        self.assertTrue(left == right)
        self.assertTrue(right == left)
        self.assertFalse(left != right)
        self.assertFalse(right != left)

    def assertCurrentlyNotEqual(self, left, right):
        self.assertFalse(left == right)
        self.assertFalse(right == left)
        self.assertTrue(left != right)
        self.assertTrue(right != left)

    def test___eq____ne__(self):
        left = pack_repo.ExistingPack('', '', '', '', '', '')
        right = pack_repo.ExistingPack('', '', '', '', '', '')
        self.assertCurrentlyEqual(left, right)
        # change all attributes and ensure equality changes as we do.
        left.revision_index = 'a'
        self.assertCurrentlyNotEqual(left, right)
        right.revision_index = 'a'
        self.assertCurrentlyEqual(left, right)
        left.inventory_index = 'a'
        self.assertCurrentlyNotEqual(left, right)
        right.inventory_index = 'a'
        self.assertCurrentlyEqual(left, right)
        left.text_index = 'a'
        self.assertCurrentlyNotEqual(left, right)
        right.text_index = 'a'
        self.assertCurrentlyEqual(left, right)
        left.signature_index = 'a'
        self.assertCurrentlyNotEqual(left, right)
        right.signature_index = 'a'
        self.assertCurrentlyEqual(left, right)
        left.name = 'a'
        self.assertCurrentlyNotEqual(left, right)
        right.name = 'a'
        self.assertCurrentlyEqual(left, right)
        left.transport = 'a'
        self.assertCurrentlyNotEqual(left, right)
        right.transport = 'a'
        self.assertCurrentlyEqual(left, right)

    def test_file_name(self):
        pack = pack_repo.ExistingPack('', 'a_name', '', '', '', '')
        self.assertEqual('a_name.pack', pack.file_name())


class TestNewPack(TestCaseWithTransport):
    """Tests for pack_repo.NewPack."""

    def test_new_instance_attributes(self):
        upload_transport = self.get_transport('upload')
        pack_transport = self.get_transport('pack')
        index_transport = self.get_transport('index')
        upload_transport.mkdir('.')
        collection = pack_repo.RepositoryPackCollection(
            repo=None,
            transport=self.get_transport('.'),
            index_transport=index_transport,
            upload_transport=upload_transport,
            pack_transport=pack_transport,
            index_builder_class=BTreeBuilder,
            index_class=BTreeGraphIndex,
            use_chk_index=False)
        pack = pack_repo.NewPack(collection)
        self.assertIsInstance(pack.revision_index, BTreeBuilder)
        self.assertIsInstance(pack.inventory_index, BTreeBuilder)
        self.assertIsInstance(pack._hash, type(osutils.md5()))
        self.assertTrue(pack.upload_transport is upload_transport)
        self.assertTrue(pack.index_transport is index_transport)
        self.assertTrue(pack.pack_transport is pack_transport)
        self.assertEqual(None, pack.index_sizes)
        self.assertEqual(20, len(pack.random_name))
        self.assertIsInstance(pack.random_name, str)
        self.assertIsInstance(pack.start_time, float)


class TestPacker(TestCaseWithTransport):
    """Tests for the packs repository Packer class."""

    def test_pack_optimizes_pack_order(self):
        builder = self.make_branch_builder('.')
        builder.start_series()
        builder.build_snapshot('A', None, [
            ('add', ('', 'root-id', 'directory', None)),
            ('add', ('f', 'f-id', 'file', 'content\n'))])
        builder.build_snapshot('B', ['A'],
            [('modify', ('f-id', 'new-content\n'))])
        builder.build_snapshot('C', ['B'],
            [('modify', ('f-id', 'third-content\n'))])
        builder.build_snapshot('D', ['C'],
            [('modify', ('f-id', 'fourth-content\n'))])
        b = builder.get_branch()
        b.lock_read()
        builder.finish_series()
        self.addCleanup(b.unlock)
        # At this point, we should have 4 pack files available
        # Because of how they were built, they correspond to
        # ['D', 'C', 'B', 'A']
        packs = b.repository._pack_collection.packs
        packer = pack_repo.Packer(b.repository._pack_collection,
                                  packs, 'testing',
                                  revision_ids=['B', 'C'])
        # Now, when we are copying the B & C revisions, their pack files should
        # be moved to the front of the stack
        # The new ordering moves B & C to the front of the .packs attribute,
        # and leaves the others in the original order.
        new_packs = [packs[1], packs[2], packs[0], packs[3]]
        new_pack = packer.pack()
        self.assertEqual(new_packs, packer.packs)


class TestOptimisingPacker(TestCaseWithTransport):
    """Tests for the OptimisingPacker class."""

    def get_pack_collection(self):
        repo = self.make_repository('.')
        return repo._pack_collection

    def test_open_pack_will_optimise(self):
        packer = pack_repo.OptimisingPacker(self.get_pack_collection(),
                                            [], '.test')
        new_pack = packer.open_pack()
        self.assertIsInstance(new_pack, pack_repo.NewPack)
        self.assertTrue(new_pack.revision_index._optimize_for_size)
        self.assertTrue(new_pack.inventory_index._optimize_for_size)
        self.assertTrue(new_pack.text_index._optimize_for_size)
<<<<<<< HEAD
        self.assertTrue(new_pack.signature_index._optimize_for_size)
=======
        self.assertTrue(new_pack.signature_index._optimize_for_size)


class TestGCCHKPackCollection(TestCaseWithTransport):

    def test_stream_source_to_gc(self):
        source = self.make_repository('source', format='development6-rich-root')
        target = self.make_repository('target', format='development6-rich-root')
        stream = source._get_source(target._format)
        self.assertIsInstance(stream, groupcompress_repo.GroupCHKStreamSource)

    def test_stream_source_to_non_gc(self):
        source = self.make_repository('source', format='development6-rich-root')
        target = self.make_repository('target', format='rich-root-pack')
        stream = source._get_source(target._format)
        # We don't want the child GroupCHKStreamSource
        self.assertIs(type(stream), repository.StreamSource)

    def test_get_stream_for_missing_keys_includes_all_chk_refs(self):
        source_builder = self.make_branch_builder('source',
                            format='development6-rich-root')
        # We have to build a fairly large tree, so that we are sure the chk
        # pages will have split into multiple pages.
        entries = [('add', ('', 'a-root-id', 'directory', None))]
        for i in 'abcdefghijklmnopqrstuvwxyz123456789':
            for j in 'abcdefghijklmnopqrstuvwxyz123456789':
                fname = i + j
                fid = fname + '-id'
                content = 'content for %s\n' % (fname,)
                entries.append(('add', (fname, fid, 'file', content)))
        source_builder.start_series()
        source_builder.build_snapshot('rev-1', None, entries)
        # Now change a few of them, so we get a few new pages for the second
        # revision
        source_builder.build_snapshot('rev-2', ['rev-1'], [
            ('modify', ('aa-id', 'new content for aa-id\n')),
            ('modify', ('cc-id', 'new content for cc-id\n')),
            ('modify', ('zz-id', 'new content for zz-id\n')),
            ])
        source_builder.finish_series()
        source_branch = source_builder.get_branch()
        source_branch.lock_read()
        self.addCleanup(source_branch.unlock)
        target = self.make_repository('target', format='development6-rich-root')
        source = source_branch.repository._get_source(target._format)
        self.assertIsInstance(source, groupcompress_repo.GroupCHKStreamSource)

        # On a regular pass, getting the inventories and chk pages for rev-2
        # would only get the newly created chk pages
        search = graph.SearchResult(set(['rev-2']), set(['rev-1']), 1,
                                    set(['rev-2']))
        simple_chk_records = []
        for vf_name, substream in source.get_stream(search):
            if vf_name == 'chk_bytes':
                for record in substream:
                    simple_chk_records.append(record.key)
            else:
                for _ in substream:
                    continue
        # 3 pages, the root (InternalNode), + 2 pages which actually changed
        self.assertEqual([('sha1:91481f539e802c76542ea5e4c83ad416bf219f73',),
                          ('sha1:4ff91971043668583985aec83f4f0ab10a907d3f',),
                          ('sha1:81e7324507c5ca132eedaf2d8414ee4bb2226187',),
                          ('sha1:b101b7da280596c71a4540e9a1eeba8045985ee0',)],
                         simple_chk_records)
        # Now, when we do a similar call using 'get_stream_for_missing_keys'
        # we should get a much larger set of pages.
        missing = [('inventories', 'rev-2')]
        full_chk_records = []
        for vf_name, substream in source.get_stream_for_missing_keys(missing):
            if vf_name == 'inventories':
                for record in substream:
                    self.assertEqual(('rev-2',), record.key)
            elif vf_name == 'chk_bytes':
                for record in substream:
                    full_chk_records.append(record.key)
            else:
                self.fail('Should not be getting a stream of %s' % (vf_name,))
        # We have 257 records now. This is because we have 1 root page, and 256
        # leaf pages in a complete listing.
        self.assertEqual(257, len(full_chk_records))
        self.assertSubset(simple_chk_records, full_chk_records)
>>>>>>> 24fce6d7
<|MERGE_RESOLUTION|>--- conflicted
+++ resolved
@@ -701,608 +701,6 @@
         # We don't want the child GroupCHKStreamSource
         self.assertIs(type(stream), repository.StreamSource)
 
-
-class TestKnitPackStreamSource(tests.TestCaseWithMemoryTransport):
-
-    def test_source_to_exact_pack_092(self):
-        source = self.make_repository('source', format='pack-0.92')
-        target = self.make_repository('target', format='pack-0.92')
-        stream_source = source._get_source(target._format)
-        self.assertIsInstance(stream_source, pack_repo.KnitPackStreamSource)
-
-    def test_source_to_exact_pack_rich_root_pack(self):
-        source = self.make_repository('source', format='rich-root-pack')
-        target = self.make_repository('target', format='rich-root-pack')
-        stream_source = source._get_source(target._format)
-        self.assertIsInstance(stream_source, pack_repo.KnitPackStreamSource)
-
-    def test_source_to_exact_pack_19(self):
-        source = self.make_repository('source', format='1.9')
-        target = self.make_repository('target', format='1.9')
-        stream_source = source._get_source(target._format)
-        self.assertIsInstance(stream_source, pack_repo.KnitPackStreamSource)
-
-    def test_source_to_exact_pack_19_rich_root(self):
-        source = self.make_repository('source', format='1.9-rich-root')
-        target = self.make_repository('target', format='1.9-rich-root')
-        stream_source = source._get_source(target._format)
-        self.assertIsInstance(stream_source, pack_repo.KnitPackStreamSource)
-
-    def test_source_to_remote_exact_pack_19(self):
-        trans = self.make_smart_server('target')
-        trans.ensure_base()
-        source = self.make_repository('source', format='1.9')
-        target = self.make_repository('target', format='1.9')
-        target = repository.Repository.open(trans.base)
-        stream_source = source._get_source(target._format)
-        self.assertIsInstance(stream_source, pack_repo.KnitPackStreamSource)
-
-    def test_stream_source_to_non_exact(self):
-        source = self.make_repository('source', format='pack-0.92')
-        target = self.make_repository('target', format='1.9')
-        stream = source._get_source(target._format)
-        self.assertIs(type(stream), repository.StreamSource)
-
-    def test_stream_source_to_non_exact_rich_root(self):
-        source = self.make_repository('source', format='1.9')
-        target = self.make_repository('target', format='1.9-rich-root')
-        stream = source._get_source(target._format)
-        self.assertIs(type(stream), repository.StreamSource)
-
-    def test_source_to_remote_non_exact_pack_19(self):
-        trans = self.make_smart_server('target')
-        trans.ensure_base()
-        source = self.make_repository('source', format='1.9')
-        target = self.make_repository('target', format='1.6')
-        target = repository.Repository.open(trans.base)
-        stream_source = source._get_source(target._format)
-        self.assertIs(type(stream_source), repository.StreamSource)
-
-    def test_stream_source_to_knit(self):
-        source = self.make_repository('source', format='pack-0.92')
-        target = self.make_repository('target', format='dirstate')
-        stream = source._get_source(target._format)
-        self.assertIs(type(stream), repository.StreamSource)
-
-
-class TestDevelopment6FindParentIdsOfRevisions(TestCaseWithTransport):
-    """Tests for _find_parent_ids_of_revisions."""
-
-    def setUp(self):
-        super(TestDevelopment6FindParentIdsOfRevisions, self).setUp()
-        self.builder = self.make_branch_builder('source',
-            format='development6-rich-root')
-        self.builder.start_series()
-        self.builder.build_snapshot('initial', None,
-            [('add', ('', 'tree-root', 'directory', None))])
-        self.repo = self.builder.get_branch().repository
-        self.addCleanup(self.builder.finish_series)
-
-    def assertParentIds(self, expected_result, rev_set):
-        self.assertEqual(sorted(expected_result),
-            sorted(self.repo._find_parent_ids_of_revisions(rev_set)))
-
-    def test_simple(self):
-        self.builder.build_snapshot('revid1', None, [])
-        self.builder.build_snapshot('revid2', ['revid1'], [])
-        rev_set = ['revid2']
-        self.assertParentIds(['revid1'], rev_set)
-
-    def test_not_first_parent(self):
-        self.builder.build_snapshot('revid1', None, [])
-        self.builder.build_snapshot('revid2', ['revid1'], [])
-        self.builder.build_snapshot('revid3', ['revid2'], [])
-        rev_set = ['revid3', 'revid2']
-        self.assertParentIds(['revid1'], rev_set)
-
-    def test_not_null(self):
-        rev_set = ['initial']
-        self.assertParentIds([], rev_set)
-
-    def test_not_null_set(self):
-        self.builder.build_snapshot('revid1', None, [])
-        rev_set = [_mod_revision.NULL_REVISION]
-        self.assertParentIds([], rev_set)
-
-    def test_ghost(self):
-        self.builder.build_snapshot('revid1', None, [])
-        rev_set = ['ghost', 'revid1']
-        self.assertParentIds(['initial'], rev_set)
-
-    def test_ghost_parent(self):
-        self.builder.build_snapshot('revid1', None, [])
-        self.builder.build_snapshot('revid2', ['revid1', 'ghost'], [])
-        rev_set = ['revid2', 'revid1']
-        self.assertParentIds(['ghost', 'initial'], rev_set)
-
-    def test_righthand_parent(self):
-        self.builder.build_snapshot('revid1', None, [])
-        self.builder.build_snapshot('revid2a', ['revid1'], [])
-        self.builder.build_snapshot('revid2b', ['revid1'], [])
-        self.builder.build_snapshot('revid3', ['revid2a', 'revid2b'], [])
-        rev_set = ['revid3', 'revid2a']
-        self.assertParentIds(['revid1', 'revid2b'], rev_set)
-
-
-class TestWithBrokenRepo(TestCaseWithTransport):
-    """These tests seem to be more appropriate as interface tests?"""
-
-    def make_broken_repository(self):
-        # XXX: This function is borrowed from Aaron's "Reconcile can fix bad
-        # parent references" branch which is due to land in bzr.dev soon.  Once
-        # it does, this duplication should be removed.
-        repo = self.make_repository('broken-repo')
-        cleanups = []
-        try:
-            repo.lock_write()
-            cleanups.append(repo.unlock)
-            repo.start_write_group()
-            cleanups.append(repo.commit_write_group)
-            # make rev1a: A well-formed revision, containing 'file1'
-            inv = inventory.Inventory(revision_id='rev1a')
-            inv.root.revision = 'rev1a'
-            self.add_file(repo, inv, 'file1', 'rev1a', [])
-            repo.add_inventory('rev1a', inv, [])
-            revision = _mod_revision.Revision('rev1a',
-                committer='jrandom@example.com', timestamp=0,
-                inventory_sha1='', timezone=0, message='foo', parent_ids=[])
-            repo.add_revision('rev1a',revision, inv)
-
-            # make rev1b, which has no Revision, but has an Inventory, and
-            # file1
-            inv = inventory.Inventory(revision_id='rev1b')
-            inv.root.revision = 'rev1b'
-            self.add_file(repo, inv, 'file1', 'rev1b', [])
-            repo.add_inventory('rev1b', inv, [])
-
-            # make rev2, with file1 and file2
-            # file2 is sane
-            # file1 has 'rev1b' as an ancestor, even though this is not
-            # mentioned by 'rev1a', making it an unreferenced ancestor
-            inv = inventory.Inventory()
-            self.add_file(repo, inv, 'file1', 'rev2', ['rev1a', 'rev1b'])
-            self.add_file(repo, inv, 'file2', 'rev2', [])
-            self.add_revision(repo, 'rev2', inv, ['rev1a'])
-
-            # make ghost revision rev1c
-            inv = inventory.Inventory()
-            self.add_file(repo, inv, 'file2', 'rev1c', [])
-
-            # make rev3 with file2
-            # file2 refers to 'rev1c', which is a ghost in this repository, so
-            # file2 cannot have rev1c as its ancestor.
-            inv = inventory.Inventory()
-            self.add_file(repo, inv, 'file2', 'rev3', ['rev1c'])
-            self.add_revision(repo, 'rev3', inv, ['rev1c'])
-            return repo
-        finally:
-            for cleanup in reversed(cleanups):
-                cleanup()
-
-    def add_revision(self, repo, revision_id, inv, parent_ids):
-        inv.revision_id = revision_id
-        inv.root.revision = revision_id
-        repo.add_inventory(revision_id, inv, parent_ids)
-        revision = _mod_revision.Revision(revision_id,
-            committer='jrandom@example.com', timestamp=0, inventory_sha1='',
-            timezone=0, message='foo', parent_ids=parent_ids)
-        repo.add_revision(revision_id,revision, inv)
-
-    def add_file(self, repo, inv, filename, revision, parents):
-        file_id = filename + '-id'
-        entry = inventory.InventoryFile(file_id, filename, 'TREE_ROOT')
-        entry.revision = revision
-        entry.text_size = 0
-        inv.add(entry)
-        text_key = (file_id, revision)
-        parent_keys = [(file_id, parent) for parent in parents]
-        repo.texts.add_lines(text_key, parent_keys, ['line\n'])
-
-    def test_insert_from_broken_repo(self):
-        """Inserting a data stream from a broken repository won't silently
-        corrupt the target repository.
-        """
-        broken_repo = self.make_broken_repository()
-        empty_repo = self.make_repository('empty-repo')
-        self.assertRaises((errors.RevisionNotPresent, errors.BzrCheckError),
-                          empty_repo.fetch, broken_repo)
-
-
-class TestRepositoryPackCollection(TestCaseWithTransport):
-
-    def get_format(self):
-        return bzrdir.format_registry.make_bzrdir('pack-0.92')
-
-    def get_packs(self):
-        format = self.get_format()
-        repo = self.make_repository('.', format=format)
-        return repo._pack_collection
-
-    def make_packs_and_alt_repo(self, write_lock=False):
-        """Create a pack repo with 3 packs, and access it via a second repo."""
-        tree = self.make_branch_and_tree('.')
-        tree.lock_write()
-        self.addCleanup(tree.unlock)
-        rev1 = tree.commit('one')
-        rev2 = tree.commit('two')
-        rev3 = tree.commit('three')
-        r = repository.Repository.open('.')
-        if write_lock:
-            r.lock_write()
-        else:
-            r.lock_read()
-        self.addCleanup(r.unlock)
-        packs = r._pack_collection
-        packs.ensure_loaded()
-        return tree, r, packs, [rev1, rev2, rev3]
-
-    def test__max_pack_count(self):
-        """The maximum pack count is a function of the number of revisions."""
-        # no revisions - one pack, so that we can have a revision free repo
-        # without it blowing up
-        packs = self.get_packs()
-        self.assertEqual(1, packs._max_pack_count(0))
-        # after that the sum of the digits, - check the first 1-9
-        self.assertEqual(1, packs._max_pack_count(1))
-        self.assertEqual(2, packs._max_pack_count(2))
-        self.assertEqual(3, packs._max_pack_count(3))
-        self.assertEqual(4, packs._max_pack_count(4))
-        self.assertEqual(5, packs._max_pack_count(5))
-        self.assertEqual(6, packs._max_pack_count(6))
-        self.assertEqual(7, packs._max_pack_count(7))
-        self.assertEqual(8, packs._max_pack_count(8))
-        self.assertEqual(9, packs._max_pack_count(9))
-        # check the boundary cases with two digits for the next decade
-        self.assertEqual(1, packs._max_pack_count(10))
-        self.assertEqual(2, packs._max_pack_count(11))
-        self.assertEqual(10, packs._max_pack_count(19))
-        self.assertEqual(2, packs._max_pack_count(20))
-        self.assertEqual(3, packs._max_pack_count(21))
-        # check some arbitrary big numbers
-        self.assertEqual(25, packs._max_pack_count(112894))
-
-    def test_pack_distribution_zero(self):
-        packs = self.get_packs()
-        self.assertEqual([0], packs.pack_distribution(0))
-
-    def test_ensure_loaded_unlocked(self):
-        packs = self.get_packs()
-        self.assertRaises(errors.ObjectNotLocked,
-                          packs.ensure_loaded)
-
-    def test_pack_distribution_one_to_nine(self):
-        packs = self.get_packs()
-        self.assertEqual([1],
-            packs.pack_distribution(1))
-        self.assertEqual([1, 1],
-            packs.pack_distribution(2))
-        self.assertEqual([1, 1, 1],
-            packs.pack_distribution(3))
-        self.assertEqual([1, 1, 1, 1],
-            packs.pack_distribution(4))
-        self.assertEqual([1, 1, 1, 1, 1],
-            packs.pack_distribution(5))
-        self.assertEqual([1, 1, 1, 1, 1, 1],
-            packs.pack_distribution(6))
-        self.assertEqual([1, 1, 1, 1, 1, 1, 1],
-            packs.pack_distribution(7))
-        self.assertEqual([1, 1, 1, 1, 1, 1, 1, 1],
-            packs.pack_distribution(8))
-        self.assertEqual([1, 1, 1, 1, 1, 1, 1, 1, 1],
-            packs.pack_distribution(9))
-
-    def test_pack_distribution_stable_at_boundaries(self):
-        """When there are multi-rev packs the counts are stable."""
-        packs = self.get_packs()
-        # in 10s:
-        self.assertEqual([10], packs.pack_distribution(10))
-        self.assertEqual([10, 1], packs.pack_distribution(11))
-        self.assertEqual([10, 10], packs.pack_distribution(20))
-        self.assertEqual([10, 10, 1], packs.pack_distribution(21))
-        # 100s
-        self.assertEqual([100], packs.pack_distribution(100))
-        self.assertEqual([100, 1], packs.pack_distribution(101))
-        self.assertEqual([100, 10, 1], packs.pack_distribution(111))
-        self.assertEqual([100, 100], packs.pack_distribution(200))
-        self.assertEqual([100, 100, 1], packs.pack_distribution(201))
-        self.assertEqual([100, 100, 10, 1], packs.pack_distribution(211))
-
-    def test_plan_pack_operations_2009_revisions_skip_all_packs(self):
-        packs = self.get_packs()
-        existing_packs = [(2000, "big"), (9, "medium")]
-        # rev count - 2009 -> 2x1000 + 9x1
-        pack_operations = packs.plan_autopack_combinations(
-            existing_packs, [1000, 1000, 1, 1, 1, 1, 1, 1, 1, 1, 1])
-        self.assertEqual([], pack_operations)
-
-    def test_plan_pack_operations_2010_revisions_skip_all_packs(self):
-        packs = self.get_packs()
-        existing_packs = [(2000, "big"), (9, "medium"), (1, "single")]
-        # rev count - 2010 -> 2x1000 + 1x10
-        pack_operations = packs.plan_autopack_combinations(
-            existing_packs, [1000, 1000, 10])
-        self.assertEqual([], pack_operations)
-
-    def test_plan_pack_operations_2010_combines_smallest_two(self):
-        packs = self.get_packs()
-        existing_packs = [(1999, "big"), (9, "medium"), (1, "single2"),
-            (1, "single1")]
-        # rev count - 2010 -> 2x1000 + 1x10 (3)
-        pack_operations = packs.plan_autopack_combinations(
-            existing_packs, [1000, 1000, 10])
-        self.assertEqual([[2, ["single2", "single1"]]], pack_operations)
-
-    def test_plan_pack_operations_creates_a_single_op(self):
-        packs = self.get_packs()
-        existing_packs = [(50, 'a'), (40, 'b'), (30, 'c'), (10, 'd'),
-                          (10, 'e'), (6, 'f'), (4, 'g')]
-        # rev count 150 -> 1x100 and 5x10
-        # The two size 10 packs do not need to be touched. The 50, 40, 30 would
-        # be combined into a single 120 size pack, and the 6 & 4 would
-        # becombined into a size 10 pack. However, if we have to rewrite them,
-        # we save a pack file with no increased I/O by putting them into the
-        # same file.
-        distribution = packs.pack_distribution(150)
-        pack_operations = packs.plan_autopack_combinations(existing_packs,
-                                                           distribution)
-        self.assertEqual([[130, ['a', 'b', 'c', 'f', 'g']]], pack_operations)
-
-    def test_all_packs_none(self):
-        format = self.get_format()
-        tree = self.make_branch_and_tree('.', format=format)
-        tree.lock_read()
-        self.addCleanup(tree.unlock)
-        packs = tree.branch.repository._pack_collection
-        packs.ensure_loaded()
-        self.assertEqual([], packs.all_packs())
-
-    def test_all_packs_one(self):
-        format = self.get_format()
-        tree = self.make_branch_and_tree('.', format=format)
-        tree.commit('start')
-        tree.lock_read()
-        self.addCleanup(tree.unlock)
-        packs = tree.branch.repository._pack_collection
-        packs.ensure_loaded()
-        self.assertEqual([
-            packs.get_pack_by_name(packs.names()[0])],
-            packs.all_packs())
-
-    def test_all_packs_two(self):
-        format = self.get_format()
-        tree = self.make_branch_and_tree('.', format=format)
-        tree.commit('start')
-        tree.commit('continue')
-        tree.lock_read()
-        self.addCleanup(tree.unlock)
-        packs = tree.branch.repository._pack_collection
-        packs.ensure_loaded()
-        self.assertEqual([
-            packs.get_pack_by_name(packs.names()[0]),
-            packs.get_pack_by_name(packs.names()[1]),
-            ], packs.all_packs())
-
-    def test_get_pack_by_name(self):
-        format = self.get_format()
-        tree = self.make_branch_and_tree('.', format=format)
-        tree.commit('start')
-        tree.lock_read()
-        self.addCleanup(tree.unlock)
-        packs = tree.branch.repository._pack_collection
-        packs.reset()
-        packs.ensure_loaded()
-        name = packs.names()[0]
-        pack_1 = packs.get_pack_by_name(name)
-        # the pack should be correctly initialised
-        sizes = packs._names[name]
-        rev_index = GraphIndex(packs._index_transport, name + '.rix', sizes[0])
-        inv_index = GraphIndex(packs._index_transport, name + '.iix', sizes[1])
-        txt_index = GraphIndex(packs._index_transport, name + '.tix', sizes[2])
-        sig_index = GraphIndex(packs._index_transport, name + '.six', sizes[3])
-        self.assertEqual(pack_repo.ExistingPack(packs._pack_transport,
-            name, rev_index, inv_index, txt_index, sig_index), pack_1)
-        # and the same instance should be returned on successive calls.
-        self.assertTrue(pack_1 is packs.get_pack_by_name(name))
-
-    def test_reload_pack_names_new_entry(self):
-        tree, r, packs, revs = self.make_packs_and_alt_repo()
-        names = packs.names()
-        # Add a new pack file into the repository
-        rev4 = tree.commit('four')
-        new_names = tree.branch.repository._pack_collection.names()
-        new_name = set(new_names).difference(names)
-        self.assertEqual(1, len(new_name))
-        new_name = new_name.pop()
-        # The old collection hasn't noticed yet
-        self.assertEqual(names, packs.names())
-        self.assertTrue(packs.reload_pack_names())
-        self.assertEqual(new_names, packs.names())
-        # And the repository can access the new revision
-        self.assertEqual({rev4:(revs[-1],)}, r.get_parent_map([rev4]))
-        self.assertFalse(packs.reload_pack_names())
-
-    def test_reload_pack_names_added_and_removed(self):
-        tree, r, packs, revs = self.make_packs_and_alt_repo()
-        names = packs.names()
-        # Now repack the whole thing
-        tree.branch.repository.pack()
-        new_names = tree.branch.repository._pack_collection.names()
-        # The other collection hasn't noticed yet
-        self.assertEqual(names, packs.names())
-        self.assertTrue(packs.reload_pack_names())
-        self.assertEqual(new_names, packs.names())
-        self.assertEqual({revs[-1]:(revs[-2],)}, r.get_parent_map([revs[-1]]))
-        self.assertFalse(packs.reload_pack_names())
-
-    def test_autopack_reloads_and_stops(self):
-        tree, r, packs, revs = self.make_packs_and_alt_repo(write_lock=True)
-        # After we have determined what needs to be autopacked, trigger a
-        # full-pack via the other repo which will cause us to re-evaluate and
-        # decide we don't need to do anything
-        orig_execute = packs._execute_pack_operations
-        def _munged_execute_pack_ops(*args, **kwargs):
-            tree.branch.repository.pack()
-            return orig_execute(*args, **kwargs)
-        packs._execute_pack_operations = _munged_execute_pack_ops
-        packs._max_pack_count = lambda x: 1
-        packs.pack_distribution = lambda x: [10]
-        self.assertFalse(packs.autopack())
-        self.assertEqual(1, len(packs.names()))
-        self.assertEqual(tree.branch.repository._pack_collection.names(),
-                         packs.names())
-
-
-class TestPack(TestCaseWithTransport):
-    """Tests for the Pack object."""
-
-    def assertCurrentlyEqual(self, left, right):
-        self.assertTrue(left == right)
-        self.assertTrue(right == left)
-        self.assertFalse(left != right)
-        self.assertFalse(right != left)
-
-    def assertCurrentlyNotEqual(self, left, right):
-        self.assertFalse(left == right)
-        self.assertFalse(right == left)
-        self.assertTrue(left != right)
-        self.assertTrue(right != left)
-
-    def test___eq____ne__(self):
-        left = pack_repo.ExistingPack('', '', '', '', '', '')
-        right = pack_repo.ExistingPack('', '', '', '', '', '')
-        self.assertCurrentlyEqual(left, right)
-        # change all attributes and ensure equality changes as we do.
-        left.revision_index = 'a'
-        self.assertCurrentlyNotEqual(left, right)
-        right.revision_index = 'a'
-        self.assertCurrentlyEqual(left, right)
-        left.inventory_index = 'a'
-        self.assertCurrentlyNotEqual(left, right)
-        right.inventory_index = 'a'
-        self.assertCurrentlyEqual(left, right)
-        left.text_index = 'a'
-        self.assertCurrentlyNotEqual(left, right)
-        right.text_index = 'a'
-        self.assertCurrentlyEqual(left, right)
-        left.signature_index = 'a'
-        self.assertCurrentlyNotEqual(left, right)
-        right.signature_index = 'a'
-        self.assertCurrentlyEqual(left, right)
-        left.name = 'a'
-        self.assertCurrentlyNotEqual(left, right)
-        right.name = 'a'
-        self.assertCurrentlyEqual(left, right)
-        left.transport = 'a'
-        self.assertCurrentlyNotEqual(left, right)
-        right.transport = 'a'
-        self.assertCurrentlyEqual(left, right)
-
-    def test_file_name(self):
-        pack = pack_repo.ExistingPack('', 'a_name', '', '', '', '')
-        self.assertEqual('a_name.pack', pack.file_name())
-
-
-class TestNewPack(TestCaseWithTransport):
-    """Tests for pack_repo.NewPack."""
-
-    def test_new_instance_attributes(self):
-        upload_transport = self.get_transport('upload')
-        pack_transport = self.get_transport('pack')
-        index_transport = self.get_transport('index')
-        upload_transport.mkdir('.')
-        collection = pack_repo.RepositoryPackCollection(
-            repo=None,
-            transport=self.get_transport('.'),
-            index_transport=index_transport,
-            upload_transport=upload_transport,
-            pack_transport=pack_transport,
-            index_builder_class=BTreeBuilder,
-            index_class=BTreeGraphIndex,
-            use_chk_index=False)
-        pack = pack_repo.NewPack(collection)
-        self.assertIsInstance(pack.revision_index, BTreeBuilder)
-        self.assertIsInstance(pack.inventory_index, BTreeBuilder)
-        self.assertIsInstance(pack._hash, type(osutils.md5()))
-        self.assertTrue(pack.upload_transport is upload_transport)
-        self.assertTrue(pack.index_transport is index_transport)
-        self.assertTrue(pack.pack_transport is pack_transport)
-        self.assertEqual(None, pack.index_sizes)
-        self.assertEqual(20, len(pack.random_name))
-        self.assertIsInstance(pack.random_name, str)
-        self.assertIsInstance(pack.start_time, float)
-
-
-class TestPacker(TestCaseWithTransport):
-    """Tests for the packs repository Packer class."""
-
-    def test_pack_optimizes_pack_order(self):
-        builder = self.make_branch_builder('.')
-        builder.start_series()
-        builder.build_snapshot('A', None, [
-            ('add', ('', 'root-id', 'directory', None)),
-            ('add', ('f', 'f-id', 'file', 'content\n'))])
-        builder.build_snapshot('B', ['A'],
-            [('modify', ('f-id', 'new-content\n'))])
-        builder.build_snapshot('C', ['B'],
-            [('modify', ('f-id', 'third-content\n'))])
-        builder.build_snapshot('D', ['C'],
-            [('modify', ('f-id', 'fourth-content\n'))])
-        b = builder.get_branch()
-        b.lock_read()
-        builder.finish_series()
-        self.addCleanup(b.unlock)
-        # At this point, we should have 4 pack files available
-        # Because of how they were built, they correspond to
-        # ['D', 'C', 'B', 'A']
-        packs = b.repository._pack_collection.packs
-        packer = pack_repo.Packer(b.repository._pack_collection,
-                                  packs, 'testing',
-                                  revision_ids=['B', 'C'])
-        # Now, when we are copying the B & C revisions, their pack files should
-        # be moved to the front of the stack
-        # The new ordering moves B & C to the front of the .packs attribute,
-        # and leaves the others in the original order.
-        new_packs = [packs[1], packs[2], packs[0], packs[3]]
-        new_pack = packer.pack()
-        self.assertEqual(new_packs, packer.packs)
-
-
-class TestOptimisingPacker(TestCaseWithTransport):
-    """Tests for the OptimisingPacker class."""
-
-    def get_pack_collection(self):
-        repo = self.make_repository('.')
-        return repo._pack_collection
-
-    def test_open_pack_will_optimise(self):
-        packer = pack_repo.OptimisingPacker(self.get_pack_collection(),
-                                            [], '.test')
-        new_pack = packer.open_pack()
-        self.assertIsInstance(new_pack, pack_repo.NewPack)
-        self.assertTrue(new_pack.revision_index._optimize_for_size)
-        self.assertTrue(new_pack.inventory_index._optimize_for_size)
-        self.assertTrue(new_pack.text_index._optimize_for_size)
-<<<<<<< HEAD
-        self.assertTrue(new_pack.signature_index._optimize_for_size)
-=======
-        self.assertTrue(new_pack.signature_index._optimize_for_size)
-
-
-class TestGCCHKPackCollection(TestCaseWithTransport):
-
-    def test_stream_source_to_gc(self):
-        source = self.make_repository('source', format='development6-rich-root')
-        target = self.make_repository('target', format='development6-rich-root')
-        stream = source._get_source(target._format)
-        self.assertIsInstance(stream, groupcompress_repo.GroupCHKStreamSource)
-
-    def test_stream_source_to_non_gc(self):
-        source = self.make_repository('source', format='development6-rich-root')
-        target = self.make_repository('target', format='rich-root-pack')
-        stream = source._get_source(target._format)
-        # We don't want the child GroupCHKStreamSource
-        self.assertIs(type(stream), repository.StreamSource)
-
     def test_get_stream_for_missing_keys_includes_all_chk_refs(self):
         source_builder = self.make_branch_builder('source',
                             format='development6-rich-root')
@@ -1367,4 +765,586 @@
         # leaf pages in a complete listing.
         self.assertEqual(257, len(full_chk_records))
         self.assertSubset(simple_chk_records, full_chk_records)
->>>>>>> 24fce6d7
+
+
+class TestKnitPackStreamSource(tests.TestCaseWithMemoryTransport):
+
+    def test_source_to_exact_pack_092(self):
+        source = self.make_repository('source', format='pack-0.92')
+        target = self.make_repository('target', format='pack-0.92')
+        stream_source = source._get_source(target._format)
+        self.assertIsInstance(stream_source, pack_repo.KnitPackStreamSource)
+
+    def test_source_to_exact_pack_rich_root_pack(self):
+        source = self.make_repository('source', format='rich-root-pack')
+        target = self.make_repository('target', format='rich-root-pack')
+        stream_source = source._get_source(target._format)
+        self.assertIsInstance(stream_source, pack_repo.KnitPackStreamSource)
+
+    def test_source_to_exact_pack_19(self):
+        source = self.make_repository('source', format='1.9')
+        target = self.make_repository('target', format='1.9')
+        stream_source = source._get_source(target._format)
+        self.assertIsInstance(stream_source, pack_repo.KnitPackStreamSource)
+
+    def test_source_to_exact_pack_19_rich_root(self):
+        source = self.make_repository('source', format='1.9-rich-root')
+        target = self.make_repository('target', format='1.9-rich-root')
+        stream_source = source._get_source(target._format)
+        self.assertIsInstance(stream_source, pack_repo.KnitPackStreamSource)
+
+    def test_source_to_remote_exact_pack_19(self):
+        trans = self.make_smart_server('target')
+        trans.ensure_base()
+        source = self.make_repository('source', format='1.9')
+        target = self.make_repository('target', format='1.9')
+        target = repository.Repository.open(trans.base)
+        stream_source = source._get_source(target._format)
+        self.assertIsInstance(stream_source, pack_repo.KnitPackStreamSource)
+
+    def test_stream_source_to_non_exact(self):
+        source = self.make_repository('source', format='pack-0.92')
+        target = self.make_repository('target', format='1.9')
+        stream = source._get_source(target._format)
+        self.assertIs(type(stream), repository.StreamSource)
+
+    def test_stream_source_to_non_exact_rich_root(self):
+        source = self.make_repository('source', format='1.9')
+        target = self.make_repository('target', format='1.9-rich-root')
+        stream = source._get_source(target._format)
+        self.assertIs(type(stream), repository.StreamSource)
+
+    def test_source_to_remote_non_exact_pack_19(self):
+        trans = self.make_smart_server('target')
+        trans.ensure_base()
+        source = self.make_repository('source', format='1.9')
+        target = self.make_repository('target', format='1.6')
+        target = repository.Repository.open(trans.base)
+        stream_source = source._get_source(target._format)
+        self.assertIs(type(stream_source), repository.StreamSource)
+
+    def test_stream_source_to_knit(self):
+        source = self.make_repository('source', format='pack-0.92')
+        target = self.make_repository('target', format='dirstate')
+        stream = source._get_source(target._format)
+        self.assertIs(type(stream), repository.StreamSource)
+
+
+class TestDevelopment6FindParentIdsOfRevisions(TestCaseWithTransport):
+    """Tests for _find_parent_ids_of_revisions."""
+
+    def setUp(self):
+        super(TestDevelopment6FindParentIdsOfRevisions, self).setUp()
+        self.builder = self.make_branch_builder('source',
+            format='development6-rich-root')
+        self.builder.start_series()
+        self.builder.build_snapshot('initial', None,
+            [('add', ('', 'tree-root', 'directory', None))])
+        self.repo = self.builder.get_branch().repository
+        self.addCleanup(self.builder.finish_series)
+
+    def assertParentIds(self, expected_result, rev_set):
+        self.assertEqual(sorted(expected_result),
+            sorted(self.repo._find_parent_ids_of_revisions(rev_set)))
+
+    def test_simple(self):
+        self.builder.build_snapshot('revid1', None, [])
+        self.builder.build_snapshot('revid2', ['revid1'], [])
+        rev_set = ['revid2']
+        self.assertParentIds(['revid1'], rev_set)
+
+    def test_not_first_parent(self):
+        self.builder.build_snapshot('revid1', None, [])
+        self.builder.build_snapshot('revid2', ['revid1'], [])
+        self.builder.build_snapshot('revid3', ['revid2'], [])
+        rev_set = ['revid3', 'revid2']
+        self.assertParentIds(['revid1'], rev_set)
+
+    def test_not_null(self):
+        rev_set = ['initial']
+        self.assertParentIds([], rev_set)
+
+    def test_not_null_set(self):
+        self.builder.build_snapshot('revid1', None, [])
+        rev_set = [_mod_revision.NULL_REVISION]
+        self.assertParentIds([], rev_set)
+
+    def test_ghost(self):
+        self.builder.build_snapshot('revid1', None, [])
+        rev_set = ['ghost', 'revid1']
+        self.assertParentIds(['initial'], rev_set)
+
+    def test_ghost_parent(self):
+        self.builder.build_snapshot('revid1', None, [])
+        self.builder.build_snapshot('revid2', ['revid1', 'ghost'], [])
+        rev_set = ['revid2', 'revid1']
+        self.assertParentIds(['ghost', 'initial'], rev_set)
+
+    def test_righthand_parent(self):
+        self.builder.build_snapshot('revid1', None, [])
+        self.builder.build_snapshot('revid2a', ['revid1'], [])
+        self.builder.build_snapshot('revid2b', ['revid1'], [])
+        self.builder.build_snapshot('revid3', ['revid2a', 'revid2b'], [])
+        rev_set = ['revid3', 'revid2a']
+        self.assertParentIds(['revid1', 'revid2b'], rev_set)
+
+
+class TestWithBrokenRepo(TestCaseWithTransport):
+    """These tests seem to be more appropriate as interface tests?"""
+
+    def make_broken_repository(self):
+        # XXX: This function is borrowed from Aaron's "Reconcile can fix bad
+        # parent references" branch which is due to land in bzr.dev soon.  Once
+        # it does, this duplication should be removed.
+        repo = self.make_repository('broken-repo')
+        cleanups = []
+        try:
+            repo.lock_write()
+            cleanups.append(repo.unlock)
+            repo.start_write_group()
+            cleanups.append(repo.commit_write_group)
+            # make rev1a: A well-formed revision, containing 'file1'
+            inv = inventory.Inventory(revision_id='rev1a')
+            inv.root.revision = 'rev1a'
+            self.add_file(repo, inv, 'file1', 'rev1a', [])
+            repo.add_inventory('rev1a', inv, [])
+            revision = _mod_revision.Revision('rev1a',
+                committer='jrandom@example.com', timestamp=0,
+                inventory_sha1='', timezone=0, message='foo', parent_ids=[])
+            repo.add_revision('rev1a',revision, inv)
+
+            # make rev1b, which has no Revision, but has an Inventory, and
+            # file1
+            inv = inventory.Inventory(revision_id='rev1b')
+            inv.root.revision = 'rev1b'
+            self.add_file(repo, inv, 'file1', 'rev1b', [])
+            repo.add_inventory('rev1b', inv, [])
+
+            # make rev2, with file1 and file2
+            # file2 is sane
+            # file1 has 'rev1b' as an ancestor, even though this is not
+            # mentioned by 'rev1a', making it an unreferenced ancestor
+            inv = inventory.Inventory()
+            self.add_file(repo, inv, 'file1', 'rev2', ['rev1a', 'rev1b'])
+            self.add_file(repo, inv, 'file2', 'rev2', [])
+            self.add_revision(repo, 'rev2', inv, ['rev1a'])
+
+            # make ghost revision rev1c
+            inv = inventory.Inventory()
+            self.add_file(repo, inv, 'file2', 'rev1c', [])
+
+            # make rev3 with file2
+            # file2 refers to 'rev1c', which is a ghost in this repository, so
+            # file2 cannot have rev1c as its ancestor.
+            inv = inventory.Inventory()
+            self.add_file(repo, inv, 'file2', 'rev3', ['rev1c'])
+            self.add_revision(repo, 'rev3', inv, ['rev1c'])
+            return repo
+        finally:
+            for cleanup in reversed(cleanups):
+                cleanup()
+
+    def add_revision(self, repo, revision_id, inv, parent_ids):
+        inv.revision_id = revision_id
+        inv.root.revision = revision_id
+        repo.add_inventory(revision_id, inv, parent_ids)
+        revision = _mod_revision.Revision(revision_id,
+            committer='jrandom@example.com', timestamp=0, inventory_sha1='',
+            timezone=0, message='foo', parent_ids=parent_ids)
+        repo.add_revision(revision_id,revision, inv)
+
+    def add_file(self, repo, inv, filename, revision, parents):
+        file_id = filename + '-id'
+        entry = inventory.InventoryFile(file_id, filename, 'TREE_ROOT')
+        entry.revision = revision
+        entry.text_size = 0
+        inv.add(entry)
+        text_key = (file_id, revision)
+        parent_keys = [(file_id, parent) for parent in parents]
+        repo.texts.add_lines(text_key, parent_keys, ['line\n'])
+
+    def test_insert_from_broken_repo(self):
+        """Inserting a data stream from a broken repository won't silently
+        corrupt the target repository.
+        """
+        broken_repo = self.make_broken_repository()
+        empty_repo = self.make_repository('empty-repo')
+        self.assertRaises((errors.RevisionNotPresent, errors.BzrCheckError),
+                          empty_repo.fetch, broken_repo)
+
+
+class TestRepositoryPackCollection(TestCaseWithTransport):
+
+    def get_format(self):
+        return bzrdir.format_registry.make_bzrdir('pack-0.92')
+
+    def get_packs(self):
+        format = self.get_format()
+        repo = self.make_repository('.', format=format)
+        return repo._pack_collection
+
+    def make_packs_and_alt_repo(self, write_lock=False):
+        """Create a pack repo with 3 packs, and access it via a second repo."""
+        tree = self.make_branch_and_tree('.')
+        tree.lock_write()
+        self.addCleanup(tree.unlock)
+        rev1 = tree.commit('one')
+        rev2 = tree.commit('two')
+        rev3 = tree.commit('three')
+        r = repository.Repository.open('.')
+        if write_lock:
+            r.lock_write()
+        else:
+            r.lock_read()
+        self.addCleanup(r.unlock)
+        packs = r._pack_collection
+        packs.ensure_loaded()
+        return tree, r, packs, [rev1, rev2, rev3]
+
+    def test__max_pack_count(self):
+        """The maximum pack count is a function of the number of revisions."""
+        # no revisions - one pack, so that we can have a revision free repo
+        # without it blowing up
+        packs = self.get_packs()
+        self.assertEqual(1, packs._max_pack_count(0))
+        # after that the sum of the digits, - check the first 1-9
+        self.assertEqual(1, packs._max_pack_count(1))
+        self.assertEqual(2, packs._max_pack_count(2))
+        self.assertEqual(3, packs._max_pack_count(3))
+        self.assertEqual(4, packs._max_pack_count(4))
+        self.assertEqual(5, packs._max_pack_count(5))
+        self.assertEqual(6, packs._max_pack_count(6))
+        self.assertEqual(7, packs._max_pack_count(7))
+        self.assertEqual(8, packs._max_pack_count(8))
+        self.assertEqual(9, packs._max_pack_count(9))
+        # check the boundary cases with two digits for the next decade
+        self.assertEqual(1, packs._max_pack_count(10))
+        self.assertEqual(2, packs._max_pack_count(11))
+        self.assertEqual(10, packs._max_pack_count(19))
+        self.assertEqual(2, packs._max_pack_count(20))
+        self.assertEqual(3, packs._max_pack_count(21))
+        # check some arbitrary big numbers
+        self.assertEqual(25, packs._max_pack_count(112894))
+
+    def test_pack_distribution_zero(self):
+        packs = self.get_packs()
+        self.assertEqual([0], packs.pack_distribution(0))
+
+    def test_ensure_loaded_unlocked(self):
+        packs = self.get_packs()
+        self.assertRaises(errors.ObjectNotLocked,
+                          packs.ensure_loaded)
+
+    def test_pack_distribution_one_to_nine(self):
+        packs = self.get_packs()
+        self.assertEqual([1],
+            packs.pack_distribution(1))
+        self.assertEqual([1, 1],
+            packs.pack_distribution(2))
+        self.assertEqual([1, 1, 1],
+            packs.pack_distribution(3))
+        self.assertEqual([1, 1, 1, 1],
+            packs.pack_distribution(4))
+        self.assertEqual([1, 1, 1, 1, 1],
+            packs.pack_distribution(5))
+        self.assertEqual([1, 1, 1, 1, 1, 1],
+            packs.pack_distribution(6))
+        self.assertEqual([1, 1, 1, 1, 1, 1, 1],
+            packs.pack_distribution(7))
+        self.assertEqual([1, 1, 1, 1, 1, 1, 1, 1],
+            packs.pack_distribution(8))
+        self.assertEqual([1, 1, 1, 1, 1, 1, 1, 1, 1],
+            packs.pack_distribution(9))
+
+    def test_pack_distribution_stable_at_boundaries(self):
+        """When there are multi-rev packs the counts are stable."""
+        packs = self.get_packs()
+        # in 10s:
+        self.assertEqual([10], packs.pack_distribution(10))
+        self.assertEqual([10, 1], packs.pack_distribution(11))
+        self.assertEqual([10, 10], packs.pack_distribution(20))
+        self.assertEqual([10, 10, 1], packs.pack_distribution(21))
+        # 100s
+        self.assertEqual([100], packs.pack_distribution(100))
+        self.assertEqual([100, 1], packs.pack_distribution(101))
+        self.assertEqual([100, 10, 1], packs.pack_distribution(111))
+        self.assertEqual([100, 100], packs.pack_distribution(200))
+        self.assertEqual([100, 100, 1], packs.pack_distribution(201))
+        self.assertEqual([100, 100, 10, 1], packs.pack_distribution(211))
+
+    def test_plan_pack_operations_2009_revisions_skip_all_packs(self):
+        packs = self.get_packs()
+        existing_packs = [(2000, "big"), (9, "medium")]
+        # rev count - 2009 -> 2x1000 + 9x1
+        pack_operations = packs.plan_autopack_combinations(
+            existing_packs, [1000, 1000, 1, 1, 1, 1, 1, 1, 1, 1, 1])
+        self.assertEqual([], pack_operations)
+
+    def test_plan_pack_operations_2010_revisions_skip_all_packs(self):
+        packs = self.get_packs()
+        existing_packs = [(2000, "big"), (9, "medium"), (1, "single")]
+        # rev count - 2010 -> 2x1000 + 1x10
+        pack_operations = packs.plan_autopack_combinations(
+            existing_packs, [1000, 1000, 10])
+        self.assertEqual([], pack_operations)
+
+    def test_plan_pack_operations_2010_combines_smallest_two(self):
+        packs = self.get_packs()
+        existing_packs = [(1999, "big"), (9, "medium"), (1, "single2"),
+            (1, "single1")]
+        # rev count - 2010 -> 2x1000 + 1x10 (3)
+        pack_operations = packs.plan_autopack_combinations(
+            existing_packs, [1000, 1000, 10])
+        self.assertEqual([[2, ["single2", "single1"]]], pack_operations)
+
+    def test_plan_pack_operations_creates_a_single_op(self):
+        packs = self.get_packs()
+        existing_packs = [(50, 'a'), (40, 'b'), (30, 'c'), (10, 'd'),
+                          (10, 'e'), (6, 'f'), (4, 'g')]
+        # rev count 150 -> 1x100 and 5x10
+        # The two size 10 packs do not need to be touched. The 50, 40, 30 would
+        # be combined into a single 120 size pack, and the 6 & 4 would
+        # becombined into a size 10 pack. However, if we have to rewrite them,
+        # we save a pack file with no increased I/O by putting them into the
+        # same file.
+        distribution = packs.pack_distribution(150)
+        pack_operations = packs.plan_autopack_combinations(existing_packs,
+                                                           distribution)
+        self.assertEqual([[130, ['a', 'b', 'c', 'f', 'g']]], pack_operations)
+
+    def test_all_packs_none(self):
+        format = self.get_format()
+        tree = self.make_branch_and_tree('.', format=format)
+        tree.lock_read()
+        self.addCleanup(tree.unlock)
+        packs = tree.branch.repository._pack_collection
+        packs.ensure_loaded()
+        self.assertEqual([], packs.all_packs())
+
+    def test_all_packs_one(self):
+        format = self.get_format()
+        tree = self.make_branch_and_tree('.', format=format)
+        tree.commit('start')
+        tree.lock_read()
+        self.addCleanup(tree.unlock)
+        packs = tree.branch.repository._pack_collection
+        packs.ensure_loaded()
+        self.assertEqual([
+            packs.get_pack_by_name(packs.names()[0])],
+            packs.all_packs())
+
+    def test_all_packs_two(self):
+        format = self.get_format()
+        tree = self.make_branch_and_tree('.', format=format)
+        tree.commit('start')
+        tree.commit('continue')
+        tree.lock_read()
+        self.addCleanup(tree.unlock)
+        packs = tree.branch.repository._pack_collection
+        packs.ensure_loaded()
+        self.assertEqual([
+            packs.get_pack_by_name(packs.names()[0]),
+            packs.get_pack_by_name(packs.names()[1]),
+            ], packs.all_packs())
+
+    def test_get_pack_by_name(self):
+        format = self.get_format()
+        tree = self.make_branch_and_tree('.', format=format)
+        tree.commit('start')
+        tree.lock_read()
+        self.addCleanup(tree.unlock)
+        packs = tree.branch.repository._pack_collection
+        packs.reset()
+        packs.ensure_loaded()
+        name = packs.names()[0]
+        pack_1 = packs.get_pack_by_name(name)
+        # the pack should be correctly initialised
+        sizes = packs._names[name]
+        rev_index = GraphIndex(packs._index_transport, name + '.rix', sizes[0])
+        inv_index = GraphIndex(packs._index_transport, name + '.iix', sizes[1])
+        txt_index = GraphIndex(packs._index_transport, name + '.tix', sizes[2])
+        sig_index = GraphIndex(packs._index_transport, name + '.six', sizes[3])
+        self.assertEqual(pack_repo.ExistingPack(packs._pack_transport,
+            name, rev_index, inv_index, txt_index, sig_index), pack_1)
+        # and the same instance should be returned on successive calls.
+        self.assertTrue(pack_1 is packs.get_pack_by_name(name))
+
+    def test_reload_pack_names_new_entry(self):
+        tree, r, packs, revs = self.make_packs_and_alt_repo()
+        names = packs.names()
+        # Add a new pack file into the repository
+        rev4 = tree.commit('four')
+        new_names = tree.branch.repository._pack_collection.names()
+        new_name = set(new_names).difference(names)
+        self.assertEqual(1, len(new_name))
+        new_name = new_name.pop()
+        # The old collection hasn't noticed yet
+        self.assertEqual(names, packs.names())
+        self.assertTrue(packs.reload_pack_names())
+        self.assertEqual(new_names, packs.names())
+        # And the repository can access the new revision
+        self.assertEqual({rev4:(revs[-1],)}, r.get_parent_map([rev4]))
+        self.assertFalse(packs.reload_pack_names())
+
+    def test_reload_pack_names_added_and_removed(self):
+        tree, r, packs, revs = self.make_packs_and_alt_repo()
+        names = packs.names()
+        # Now repack the whole thing
+        tree.branch.repository.pack()
+        new_names = tree.branch.repository._pack_collection.names()
+        # The other collection hasn't noticed yet
+        self.assertEqual(names, packs.names())
+        self.assertTrue(packs.reload_pack_names())
+        self.assertEqual(new_names, packs.names())
+        self.assertEqual({revs[-1]:(revs[-2],)}, r.get_parent_map([revs[-1]]))
+        self.assertFalse(packs.reload_pack_names())
+
+    def test_autopack_reloads_and_stops(self):
+        tree, r, packs, revs = self.make_packs_and_alt_repo(write_lock=True)
+        # After we have determined what needs to be autopacked, trigger a
+        # full-pack via the other repo which will cause us to re-evaluate and
+        # decide we don't need to do anything
+        orig_execute = packs._execute_pack_operations
+        def _munged_execute_pack_ops(*args, **kwargs):
+            tree.branch.repository.pack()
+            return orig_execute(*args, **kwargs)
+        packs._execute_pack_operations = _munged_execute_pack_ops
+        packs._max_pack_count = lambda x: 1
+        packs.pack_distribution = lambda x: [10]
+        self.assertFalse(packs.autopack())
+        self.assertEqual(1, len(packs.names()))
+        self.assertEqual(tree.branch.repository._pack_collection.names(),
+                         packs.names())
+
+
+class TestPack(TestCaseWithTransport):
+    """Tests for the Pack object."""
+
+    def assertCurrentlyEqual(self, left, right):
+        self.assertTrue(left == right)
+        self.assertTrue(right == left)
+        self.assertFalse(left != right)
+        self.assertFalse(right != left)
+
+    def assertCurrentlyNotEqual(self, left, right):
+        self.assertFalse(left == right)
+        self.assertFalse(right == left)
+        self.assertTrue(left != right)
+        self.assertTrue(right != left)
+
+    def test___eq____ne__(self):
+        left = pack_repo.ExistingPack('', '', '', '', '', '')
+        right = pack_repo.ExistingPack('', '', '', '', '', '')
+        self.assertCurrentlyEqual(left, right)
+        # change all attributes and ensure equality changes as we do.
+        left.revision_index = 'a'
+        self.assertCurrentlyNotEqual(left, right)
+        right.revision_index = 'a'
+        self.assertCurrentlyEqual(left, right)
+        left.inventory_index = 'a'
+        self.assertCurrentlyNotEqual(left, right)
+        right.inventory_index = 'a'
+        self.assertCurrentlyEqual(left, right)
+        left.text_index = 'a'
+        self.assertCurrentlyNotEqual(left, right)
+        right.text_index = 'a'
+        self.assertCurrentlyEqual(left, right)
+        left.signature_index = 'a'
+        self.assertCurrentlyNotEqual(left, right)
+        right.signature_index = 'a'
+        self.assertCurrentlyEqual(left, right)
+        left.name = 'a'
+        self.assertCurrentlyNotEqual(left, right)
+        right.name = 'a'
+        self.assertCurrentlyEqual(left, right)
+        left.transport = 'a'
+        self.assertCurrentlyNotEqual(left, right)
+        right.transport = 'a'
+        self.assertCurrentlyEqual(left, right)
+
+    def test_file_name(self):
+        pack = pack_repo.ExistingPack('', 'a_name', '', '', '', '')
+        self.assertEqual('a_name.pack', pack.file_name())
+
+
+class TestNewPack(TestCaseWithTransport):
+    """Tests for pack_repo.NewPack."""
+
+    def test_new_instance_attributes(self):
+        upload_transport = self.get_transport('upload')
+        pack_transport = self.get_transport('pack')
+        index_transport = self.get_transport('index')
+        upload_transport.mkdir('.')
+        collection = pack_repo.RepositoryPackCollection(
+            repo=None,
+            transport=self.get_transport('.'),
+            index_transport=index_transport,
+            upload_transport=upload_transport,
+            pack_transport=pack_transport,
+            index_builder_class=BTreeBuilder,
+            index_class=BTreeGraphIndex,
+            use_chk_index=False)
+        pack = pack_repo.NewPack(collection)
+        self.assertIsInstance(pack.revision_index, BTreeBuilder)
+        self.assertIsInstance(pack.inventory_index, BTreeBuilder)
+        self.assertIsInstance(pack._hash, type(osutils.md5()))
+        self.assertTrue(pack.upload_transport is upload_transport)
+        self.assertTrue(pack.index_transport is index_transport)
+        self.assertTrue(pack.pack_transport is pack_transport)
+        self.assertEqual(None, pack.index_sizes)
+        self.assertEqual(20, len(pack.random_name))
+        self.assertIsInstance(pack.random_name, str)
+        self.assertIsInstance(pack.start_time, float)
+
+
+class TestPacker(TestCaseWithTransport):
+    """Tests for the packs repository Packer class."""
+
+    def test_pack_optimizes_pack_order(self):
+        builder = self.make_branch_builder('.')
+        builder.start_series()
+        builder.build_snapshot('A', None, [
+            ('add', ('', 'root-id', 'directory', None)),
+            ('add', ('f', 'f-id', 'file', 'content\n'))])
+        builder.build_snapshot('B', ['A'],
+            [('modify', ('f-id', 'new-content\n'))])
+        builder.build_snapshot('C', ['B'],
+            [('modify', ('f-id', 'third-content\n'))])
+        builder.build_snapshot('D', ['C'],
+            [('modify', ('f-id', 'fourth-content\n'))])
+        b = builder.get_branch()
+        b.lock_read()
+        builder.finish_series()
+        self.addCleanup(b.unlock)
+        # At this point, we should have 4 pack files available
+        # Because of how they were built, they correspond to
+        # ['D', 'C', 'B', 'A']
+        packs = b.repository._pack_collection.packs
+        packer = pack_repo.Packer(b.repository._pack_collection,
+                                  packs, 'testing',
+                                  revision_ids=['B', 'C'])
+        # Now, when we are copying the B & C revisions, their pack files should
+        # be moved to the front of the stack
+        # The new ordering moves B & C to the front of the .packs attribute,
+        # and leaves the others in the original order.
+        new_packs = [packs[1], packs[2], packs[0], packs[3]]
+        new_pack = packer.pack()
+        self.assertEqual(new_packs, packer.packs)
+
+
+class TestOptimisingPacker(TestCaseWithTransport):
+    """Tests for the OptimisingPacker class."""
+
+    def get_pack_collection(self):
+        repo = self.make_repository('.')
+        return repo._pack_collection
+
+    def test_open_pack_will_optimise(self):
+        packer = pack_repo.OptimisingPacker(self.get_pack_collection(),
+                                            [], '.test')
+        new_pack = packer.open_pack()
+        self.assertIsInstance(new_pack, pack_repo.NewPack)
+        self.assertTrue(new_pack.revision_index._optimize_for_size)
+        self.assertTrue(new_pack.inventory_index._optimize_for_size)
+        self.assertTrue(new_pack.text_index._optimize_for_size)
+        self.assertTrue(new_pack.signature_index._optimize_for_size)