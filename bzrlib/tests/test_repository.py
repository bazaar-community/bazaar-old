# Copyright (C) 2006-2011 Canonical Ltd
#
# This program is free software; you can redistribute it and/or modify
# it under the terms of the GNU General Public License as published by
# the Free Software Foundation; either version 2 of the License, or
# (at your option) any later version.
#
# This program is distributed in the hope that it will be useful,
# but WITHOUT ANY WARRANTY; without even the implied warranty of
# MERCHANTABILITY or FITNESS FOR A PARTICULAR PURPOSE.  See the
# GNU General Public License for more details.
#
# You should have received a copy of the GNU General Public License
# along with this program; if not, write to the Free Software
# Foundation, Inc., 51 Franklin Street, Fifth Floor, Boston, MA 02110-1301 USA

"""Tests for the Repository facility that are not interface tests.

For interface tests see tests/per_repository/*.py.

For concrete class tests see this file, and for storage formats tests
also see this file.
"""

from stat import S_ISDIR

import bzrlib
from bzrlib.errors import (
    UnknownFormatError,
    UnsupportedFormatError,
    )
from bzrlib import (
    btree_index,
    symbol_versioning,
    tests,
    transport,
    vf_search,
    )
from bzrlib.btree_index import BTreeBuilder, BTreeGraphIndex
from bzrlib.index import GraphIndex
from bzrlib.repository import RepositoryFormat
from bzrlib.tests import (
    TestCase,
    TestCaseWithTransport,
    )
from bzrlib import (
    bzrdir,
    errors,
    inventory,
    osutils,
    repository,
    revision as _mod_revision,
    upgrade,
    versionedfile,
    vf_repository,
    workingtree,
    )
from bzrlib.repofmt import (
    groupcompress_repo,
    knitrepo,
    knitpack_repo,
    pack_repo,
    )


class TestDefaultFormat(TestCase):

    def test_get_set_default_format(self):
        old_default = bzrdir.format_registry.get('default')
        private_default = old_default().repository_format.__class__
        old_format = repository.format_registry.get_default()
        self.assertTrue(isinstance(old_format, private_default))
        def make_sample_bzrdir():
            my_bzrdir = bzrdir.BzrDirMetaFormat1()
            my_bzrdir.repository_format = SampleRepositoryFormat()
            return my_bzrdir
        bzrdir.format_registry.remove('default')
        bzrdir.format_registry.register('sample', make_sample_bzrdir, '')
        bzrdir.format_registry.set_default('sample')
        # creating a repository should now create an instrumented dir.
        try:
            # the default branch format is used by the meta dir format
            # which is not the default bzrdir format at this point
            dir = bzrdir.BzrDirMetaFormat1().initialize('memory:///')
            result = dir.create_repository()
            self.assertEqual(result, 'A bzr repository dir')
        finally:
            bzrdir.format_registry.remove('default')
            bzrdir.format_registry.remove('sample')
            bzrdir.format_registry.register('default', old_default, '')
        self.assertIsInstance(repository.format_registry.get_default(),
                              old_format.__class__)


class SampleRepositoryFormat(repository.RepositoryFormat):
    """A sample format

    this format is initializable, unsupported to aid in testing the
    open and open(unsupported=True) routines.
    """

    def get_format_string(self):
        """See RepositoryFormat.get_format_string()."""
        return "Sample .bzr repository format."

    def initialize(self, a_bzrdir, shared=False):
        """Initialize a repository in a BzrDir"""
        t = a_bzrdir.get_repository_transport(self)
        t.put_bytes('format', self.get_format_string())
        return 'A bzr repository dir'

    def is_supported(self):
        return False

    def open(self, a_bzrdir, _found=False):
        return "opened repository."

    @classmethod
    def from_string(cls, format_string):
        return cls()


class SampleExtraRepositoryFormat(repository.RepositoryFormat):
    """A sample format that can not be used in a metadir

    """

    def get_format_string(self):
        raise NotImplementedError


class TestRepositoryFormat(TestCaseWithTransport):
    """Tests for the Repository format detection used by the bzr meta dir facility.BzrBranchFormat facility."""

    def test_find_format(self):
        # is the right format object found for a repository?
        # create a branch with a few known format objects.
        # this is not quite the same as
        self.build_tree(["foo/", "bar/"])
        def check_format(format, url):
            dir = format._matchingbzrdir.initialize(url)
            format.initialize(dir)
            t = transport.get_transport_from_path(url)
<<<<<<< HEAD
            found_format = repository.MetaDirRepositoryFormat.find_format(dir)
=======
            found_format = repository.RepositoryFormatMetaDir.find_format(dir)
>>>>>>> f816f90b
            self.assertIsInstance(found_format, format.__class__)
        check_format(repository.format_registry.get_default(), "bar")

    def test_find_format_no_repository(self):
        dir = bzrdir.BzrDirMetaFormat1().initialize(self.get_url())
        self.assertRaises(errors.NoRepositoryPresent,
<<<<<<< HEAD
                          repository.MetaDirRepositoryFormat.find_format,
=======
                          repository.RepositoryFormatMetaDir.find_format,
>>>>>>> f816f90b
                          dir)

    def test_find_format_unknown_format(self):
        dir = bzrdir.BzrDirMetaFormat1().initialize(self.get_url())
        SampleRepositoryFormat().initialize(dir)
        self.assertRaises(UnknownFormatError,
<<<<<<< HEAD
                          repository.MetaDirRepositoryFormat.find_format,
=======
                          repository.RepositoryFormatMetaDir.find_format,
>>>>>>> f816f90b
                          dir)

    def test_find_format_with_features(self):
        tree = self.make_branch_and_tree('.', format='2a')
        tree.branch.repository.control_transport.put_bytes('format',
            tree.branch.repository._format.get_format_string() +
            "feature\tnecessity\n")
        found_format = repository.MetaDirRepositoryFormat.find_format(tree.bzrdir)
        self.assertIsInstance(found_format, repository.MetaDirRepositoryFormat)
        self.assertEquals(
            found_format.features.get_feature("feature"),
            "necessity")

    def test_register_unregister_format(self):
        # Test deprecated format registration functions
        format = SampleRepositoryFormat()
        # make a control dir
        dir = bzrdir.BzrDirMetaFormat1().initialize(self.get_url())
        # make a repo
        format.initialize(dir)
        # register a format for it.
        self.applyDeprecated(symbol_versioning.deprecated_in((2, 4, 0)),
            repository.RepositoryFormat.register_format, format)
        # which repository.Open will refuse (not supported)
        self.assertRaises(UnsupportedFormatError, repository.Repository.open,
            self.get_url())
        # but open(unsupported) will work
        self.assertEqual(format.open(dir), "opened repository.")
        # unregister the format
        self.applyDeprecated(symbol_versioning.deprecated_in((2, 4, 0)),
            repository.RepositoryFormat.unregister_format, format)


class TestRepositoryFormatRegistry(TestCase):

    def setUp(self):
        super(TestRepositoryFormatRegistry, self).setUp()
        self.registry = repository.RepositoryFormatRegistry()

    def test_register_unregister_format(self):
        format = SampleRepositoryFormat()
        self.registry.register(format)
        self.assertEquals(format, self.registry.get("Sample .bzr repository format."))
        self.registry.remove(format)
        self.assertRaises(KeyError, self.registry.get, "Sample .bzr repository format.")

    def test_get_all(self):
        format = SampleRepositoryFormat()
        self.assertEquals([], self.registry._get_all())
        self.registry.register(format)
        self.assertEquals([format], self.registry._get_all())

    def test_register_extra(self):
        format = SampleExtraRepositoryFormat()
        self.assertEquals([], self.registry._get_all())
        self.registry.register_extra(format)
        self.assertEquals([format], self.registry._get_all())

    def test_register_extra_lazy(self):
        self.assertEquals([], self.registry._get_all())
        self.registry.register_extra_lazy("bzrlib.tests.test_repository",
            "SampleExtraRepositoryFormat")
        formats = self.registry._get_all()
        self.assertEquals(1, len(formats))
        self.assertIsInstance(formats[0], SampleExtraRepositoryFormat)


class TestFormatKnit1(TestCaseWithTransport):

    def test_attribute__fetch_order(self):
        """Knits need topological data insertion."""
        repo = self.make_repository('.',
                format=bzrdir.format_registry.get('knit')())
        self.assertEqual('topological', repo._format._fetch_order)

    def test_attribute__fetch_uses_deltas(self):
        """Knits reuse deltas."""
        repo = self.make_repository('.',
                format=bzrdir.format_registry.get('knit')())
        self.assertEqual(True, repo._format._fetch_uses_deltas)

    def test_disk_layout(self):
        control = bzrdir.BzrDirMetaFormat1().initialize(self.get_url())
        repo = knitrepo.RepositoryFormatKnit1().initialize(control)
        # in case of side effects of locking.
        repo.lock_write()
        repo.unlock()
        # we want:
        # format 'Bazaar-NG Knit Repository Format 1'
        # lock: is a directory
        # inventory.weave == empty_weave
        # empty revision-store directory
        # empty weaves directory
        t = control.get_repository_transport(None)
        self.assertEqualDiff('Bazaar-NG Knit Repository Format 1',
                             t.get('format').read())
        # XXX: no locks left when unlocked at the moment
        # self.assertEqualDiff('', t.get('lock').read())
        self.assertTrue(S_ISDIR(t.stat('knits').st_mode))
        self.check_knits(t)
        # Check per-file knits.
        branch = control.create_branch()
        tree = control.create_workingtree()
        tree.add(['foo'], ['Nasty-IdC:'], ['file'])
        tree.put_file_bytes_non_atomic('Nasty-IdC:', '')
        tree.commit('1st post', rev_id='foo')
        self.assertHasKnit(t, 'knits/e8/%254easty-%2549d%2543%253a',
            '\nfoo fulltext 0 81  :')

    def assertHasKnit(self, t, knit_name, extra_content=''):
        """Assert that knit_name exists on t."""
        self.assertEqualDiff('# bzr knit index 8\n' + extra_content,
                             t.get(knit_name + '.kndx').read())

    def check_knits(self, t):
        """check knit content for a repository."""
        self.assertHasKnit(t, 'inventory')
        self.assertHasKnit(t, 'revisions')
        self.assertHasKnit(t, 'signatures')

    def test_shared_disk_layout(self):
        control = bzrdir.BzrDirMetaFormat1().initialize(self.get_url())
        repo = knitrepo.RepositoryFormatKnit1().initialize(control, shared=True)
        # we want:
        # format 'Bazaar-NG Knit Repository Format 1'
        # lock: is a directory
        # inventory.weave == empty_weave
        # empty revision-store directory
        # empty weaves directory
        # a 'shared-storage' marker file.
        t = control.get_repository_transport(None)
        self.assertEqualDiff('Bazaar-NG Knit Repository Format 1',
                             t.get('format').read())
        # XXX: no locks left when unlocked at the moment
        # self.assertEqualDiff('', t.get('lock').read())
        self.assertEqualDiff('', t.get('shared-storage').read())
        self.assertTrue(S_ISDIR(t.stat('knits').st_mode))
        self.check_knits(t)

    def test_shared_no_tree_disk_layout(self):
        control = bzrdir.BzrDirMetaFormat1().initialize(self.get_url())
        repo = knitrepo.RepositoryFormatKnit1().initialize(control, shared=True)
        repo.set_make_working_trees(False)
        # we want:
        # format 'Bazaar-NG Knit Repository Format 1'
        # lock ''
        # inventory.weave == empty_weave
        # empty revision-store directory
        # empty weaves directory
        # a 'shared-storage' marker file.
        t = control.get_repository_transport(None)
        self.assertEqualDiff('Bazaar-NG Knit Repository Format 1',
                             t.get('format').read())
        # XXX: no locks left when unlocked at the moment
        # self.assertEqualDiff('', t.get('lock').read())
        self.assertEqualDiff('', t.get('shared-storage').read())
        self.assertEqualDiff('', t.get('no-working-trees').read())
        repo.set_make_working_trees(True)
        self.assertFalse(t.has('no-working-trees'))
        self.assertTrue(S_ISDIR(t.stat('knits').st_mode))
        self.check_knits(t)

    def test_deserialise_sets_root_revision(self):
        """We must have a inventory.root.revision

        Old versions of the XML5 serializer did not set the revision_id for
        the whole inventory. So we grab the one from the expected text. Which
        is valid when the api is not being abused.
        """
        repo = self.make_repository('.',
                format=bzrdir.format_registry.get('knit')())
        inv_xml = '<inventory format="5">\n</inventory>\n'
        inv = repo._deserialise_inventory('test-rev-id', inv_xml)
        self.assertEqual('test-rev-id', inv.root.revision)

    def test_deserialise_uses_global_revision_id(self):
        """If it is set, then we re-use the global revision id"""
        repo = self.make_repository('.',
                format=bzrdir.format_registry.get('knit')())
        inv_xml = ('<inventory format="5" revision_id="other-rev-id">\n'
                   '</inventory>\n')
        # Arguably, the deserialise_inventory should detect a mismatch, and
        # raise an error, rather than silently using one revision_id over the
        # other.
        self.assertRaises(AssertionError, repo._deserialise_inventory,
            'test-rev-id', inv_xml)
        inv = repo._deserialise_inventory('other-rev-id', inv_xml)
        self.assertEqual('other-rev-id', inv.root.revision)

    def test_supports_external_lookups(self):
        repo = self.make_repository('.',
                format=bzrdir.format_registry.get('knit')())
        self.assertFalse(repo._format.supports_external_lookups)


class DummyRepository(object):
    """A dummy repository for testing."""

    _format = None
    _serializer = None

    def supports_rich_root(self):
        if self._format is not None:
            return self._format.rich_root_data
        return False

    def get_graph(self):
        raise NotImplementedError

    def get_parent_map(self, revision_ids):
        raise NotImplementedError


class InterDummy(repository.InterRepository):
    """An inter-repository optimised code path for DummyRepository.

    This is for use during testing where we use DummyRepository as repositories
    so that none of the default regsitered inter-repository classes will
    MATCH.
    """

    @staticmethod
    def is_compatible(repo_source, repo_target):
        """InterDummy is compatible with DummyRepository."""
        return (isinstance(repo_source, DummyRepository) and
            isinstance(repo_target, DummyRepository))


class TestInterRepository(TestCaseWithTransport):

    def test_get_default_inter_repository(self):
        # test that the InterRepository.get(repo_a, repo_b) probes
        # for a inter_repo class where is_compatible(repo_a, repo_b) returns
        # true and returns a default inter_repo otherwise.
        # This also tests that the default registered optimised interrepository
        # classes do not barf inappropriately when a surprising repository type
        # is handed to them.
        dummy_a = DummyRepository()
        dummy_a._format = RepositoryFormat()
        dummy_a._format.supports_full_versioned_files = True
        dummy_b = DummyRepository()
        dummy_b._format = RepositoryFormat()
        dummy_b._format.supports_full_versioned_files = True
        self.assertGetsDefaultInterRepository(dummy_a, dummy_b)

    def assertGetsDefaultInterRepository(self, repo_a, repo_b):
        """Asserts that InterRepository.get(repo_a, repo_b) -> the default.

        The effective default is now InterSameDataRepository because there is
        no actual sane default in the presence of incompatible data models.
        """
        inter_repo = repository.InterRepository.get(repo_a, repo_b)
        self.assertEqual(vf_repository.InterSameDataRepository,
                         inter_repo.__class__)
        self.assertEqual(repo_a, inter_repo.source)
        self.assertEqual(repo_b, inter_repo.target)

    def test_register_inter_repository_class(self):
        # test that a optimised code path provider - a
        # InterRepository subclass can be registered and unregistered
        # and that it is correctly selected when given a repository
        # pair that it returns true on for the is_compatible static method
        # check
        dummy_a = DummyRepository()
        dummy_a._format = RepositoryFormat()
        dummy_b = DummyRepository()
        dummy_b._format = RepositoryFormat()
        repo = self.make_repository('.')
        # hack dummies to look like repo somewhat.
        dummy_a._serializer = repo._serializer
        dummy_a._format.supports_tree_reference = repo._format.supports_tree_reference
        dummy_a._format.rich_root_data = repo._format.rich_root_data
        dummy_a._format.supports_full_versioned_files = repo._format.supports_full_versioned_files
        dummy_b._serializer = repo._serializer
        dummy_b._format.supports_tree_reference = repo._format.supports_tree_reference
        dummy_b._format.rich_root_data = repo._format.rich_root_data
        dummy_b._format.supports_full_versioned_files = repo._format.supports_full_versioned_files
        repository.InterRepository.register_optimiser(InterDummy)
        try:
            # we should get the default for something InterDummy returns False
            # to
            self.assertFalse(InterDummy.is_compatible(dummy_a, repo))
            self.assertGetsDefaultInterRepository(dummy_a, repo)
            # and we should get an InterDummy for a pair it 'likes'
            self.assertTrue(InterDummy.is_compatible(dummy_a, dummy_b))
            inter_repo = repository.InterRepository.get(dummy_a, dummy_b)
            self.assertEqual(InterDummy, inter_repo.__class__)
            self.assertEqual(dummy_a, inter_repo.source)
            self.assertEqual(dummy_b, inter_repo.target)
        finally:
            repository.InterRepository.unregister_optimiser(InterDummy)
        # now we should get the default InterRepository object again.
        self.assertGetsDefaultInterRepository(dummy_a, dummy_b)


class TestRepositoryFormat1(knitrepo.RepositoryFormatKnit1):

    @classmethod
    def get_format_string(cls):
        return "Test Format 1"


class TestRepositoryFormat2(knitrepo.RepositoryFormatKnit1):

    @classmethod
    def get_format_string(cls):
        return "Test Format 2"


class TestRepositoryConverter(TestCaseWithTransport):

    def test_convert_empty(self):
        source_format = TestRepositoryFormat1()
        target_format = TestRepositoryFormat2()
        repository.format_registry.register(source_format)
        self.addCleanup(repository.format_registry.remove,
            source_format)
        repository.format_registry.register(target_format)
        self.addCleanup(repository.format_registry.remove,
            target_format)
        t = self.get_transport()
        t.mkdir('repository')
        repo_dir = bzrdir.BzrDirMetaFormat1().initialize('repository')
        repo = TestRepositoryFormat1().initialize(repo_dir)
        converter = repository.CopyConverter(target_format)
        pb = bzrlib.ui.ui_factory.nested_progress_bar()
        try:
            converter.convert(repo, pb)
        finally:
            pb.finished()
        repo = repo_dir.open_repository()
        self.assertTrue(isinstance(target_format, repo._format.__class__))


class TestRepositoryFormatKnit3(TestCaseWithTransport):

    def test_attribute__fetch_order(self):
        """Knits need topological data insertion."""
        format = bzrdir.BzrDirMetaFormat1()
        format.repository_format = knitrepo.RepositoryFormatKnit3()
        repo = self.make_repository('.', format=format)
        self.assertEqual('topological', repo._format._fetch_order)

    def test_attribute__fetch_uses_deltas(self):
        """Knits reuse deltas."""
        format = bzrdir.BzrDirMetaFormat1()
        format.repository_format = knitrepo.RepositoryFormatKnit3()
        repo = self.make_repository('.', format=format)
        self.assertEqual(True, repo._format._fetch_uses_deltas)

    def test_convert(self):
        """Ensure the upgrade adds weaves for roots"""
        format = bzrdir.BzrDirMetaFormat1()
        format.repository_format = knitrepo.RepositoryFormatKnit1()
        tree = self.make_branch_and_tree('.', format)
        tree.commit("Dull commit", rev_id="dull")
        revision_tree = tree.branch.repository.revision_tree('dull')
        revision_tree.lock_read()
        try:
            self.assertRaises(errors.NoSuchFile, revision_tree.get_file_lines,
                revision_tree.inventory.root.file_id)
        finally:
            revision_tree.unlock()
        format = bzrdir.BzrDirMetaFormat1()
        format.repository_format = knitrepo.RepositoryFormatKnit3()
        upgrade.Convert('.', format)
        tree = workingtree.WorkingTree.open('.')
        revision_tree = tree.branch.repository.revision_tree('dull')
        revision_tree.lock_read()
        try:
            revision_tree.get_file_lines(revision_tree.inventory.root.file_id)
        finally:
            revision_tree.unlock()
        tree.commit("Another dull commit", rev_id='dull2')
        revision_tree = tree.branch.repository.revision_tree('dull2')
        revision_tree.lock_read()
        self.addCleanup(revision_tree.unlock)
        self.assertEqual('dull', revision_tree.inventory.root.revision)

    def test_supports_external_lookups(self):
        format = bzrdir.BzrDirMetaFormat1()
        format.repository_format = knitrepo.RepositoryFormatKnit3()
        repo = self.make_repository('.', format=format)
        self.assertFalse(repo._format.supports_external_lookups)


class Test2a(tests.TestCaseWithMemoryTransport):

    def test_chk_bytes_uses_custom_btree_parser(self):
        mt = self.make_branch_and_memory_tree('test', format='2a')
        mt.lock_write()
        self.addCleanup(mt.unlock)
        mt.add([''], ['root-id'])
        mt.commit('first')
        index = mt.branch.repository.chk_bytes._index._graph_index._indices[0]
        self.assertEqual(btree_index._gcchk_factory, index._leaf_factory)
        # It should also work if we re-open the repo
        repo = mt.branch.repository.bzrdir.open_repository()
        repo.lock_read()
        self.addCleanup(repo.unlock)
        index = repo.chk_bytes._index._graph_index._indices[0]
        self.assertEqual(btree_index._gcchk_factory, index._leaf_factory)

    def test_fetch_combines_groups(self):
        builder = self.make_branch_builder('source', format='2a')
        builder.start_series()
        builder.build_snapshot('1', None, [
            ('add', ('', 'root-id', 'directory', '')),
            ('add', ('file', 'file-id', 'file', 'content\n'))])
        builder.build_snapshot('2', ['1'], [
            ('modify', ('file-id', 'content-2\n'))])
        builder.finish_series()
        source = builder.get_branch()
        target = self.make_repository('target', format='2a')
        target.fetch(source.repository)
        target.lock_read()
        self.addCleanup(target.unlock)
        details = target.texts._index.get_build_details(
            [('file-id', '1',), ('file-id', '2',)])
        file_1_details = details[('file-id', '1')]
        file_2_details = details[('file-id', '2')]
        # The index, and what to read off disk, should be the same for both
        # versions of the file.
        self.assertEqual(file_1_details[0][:3], file_2_details[0][:3])

    def test_fetch_combines_groups(self):
        builder = self.make_branch_builder('source', format='2a')
        builder.start_series()
        builder.build_snapshot('1', None, [
            ('add', ('', 'root-id', 'directory', '')),
            ('add', ('file', 'file-id', 'file', 'content\n'))])
        builder.build_snapshot('2', ['1'], [
            ('modify', ('file-id', 'content-2\n'))])
        builder.finish_series()
        source = builder.get_branch()
        target = self.make_repository('target', format='2a')
        target.fetch(source.repository)
        target.lock_read()
        self.addCleanup(target.unlock)
        details = target.texts._index.get_build_details(
            [('file-id', '1',), ('file-id', '2',)])
        file_1_details = details[('file-id', '1')]
        file_2_details = details[('file-id', '2')]
        # The index, and what to read off disk, should be the same for both
        # versions of the file.
        self.assertEqual(file_1_details[0][:3], file_2_details[0][:3])

    def test_fetch_combines_groups(self):
        builder = self.make_branch_builder('source', format='2a')
        builder.start_series()
        builder.build_snapshot('1', None, [
            ('add', ('', 'root-id', 'directory', '')),
            ('add', ('file', 'file-id', 'file', 'content\n'))])
        builder.build_snapshot('2', ['1'], [
            ('modify', ('file-id', 'content-2\n'))])
        builder.finish_series()
        source = builder.get_branch()
        target = self.make_repository('target', format='2a')
        target.fetch(source.repository)
        target.lock_read()
        self.addCleanup(target.unlock)
        details = target.texts._index.get_build_details(
            [('file-id', '1',), ('file-id', '2',)])
        file_1_details = details[('file-id', '1')]
        file_2_details = details[('file-id', '2')]
        # The index, and what to read off disk, should be the same for both
        # versions of the file.
        self.assertEqual(file_1_details[0][:3], file_2_details[0][:3])

    def test_format_pack_compresses_True(self):
        repo = self.make_repository('repo', format='2a')
        self.assertTrue(repo._format.pack_compresses)

    def test_inventories_use_chk_map_with_parent_base_dict(self):
        tree = self.make_branch_and_memory_tree('repo', format="2a")
        tree.lock_write()
        tree.add([''], ['TREE_ROOT'])
        revid = tree.commit("foo")
        tree.unlock()
        tree.lock_read()
        self.addCleanup(tree.unlock)
        inv = tree.branch.repository.get_inventory(revid)
        self.assertNotEqual(None, inv.parent_id_basename_to_file_id)
        inv.parent_id_basename_to_file_id._ensure_root()
        inv.id_to_entry._ensure_root()
        self.assertEqual(65536, inv.id_to_entry._root_node.maximum_size)
        self.assertEqual(65536,
            inv.parent_id_basename_to_file_id._root_node.maximum_size)

    def test_autopack_unchanged_chk_nodes(self):
        # at 20 unchanged commits, chk pages are packed that are split into
        # two groups such that the new pack being made doesn't have all its
        # pages in the source packs (though they are in the repository).
        # Use a memory backed repository, we don't need to hit disk for this
        tree = self.make_branch_and_memory_tree('tree', format='2a')
        tree.lock_write()
        self.addCleanup(tree.unlock)
        tree.add([''], ['TREE_ROOT'])
        for pos in range(20):
            tree.commit(str(pos))

    def test_pack_with_hint(self):
        tree = self.make_branch_and_memory_tree('tree', format='2a')
        tree.lock_write()
        self.addCleanup(tree.unlock)
        tree.add([''], ['TREE_ROOT'])
        # 1 commit to leave untouched
        tree.commit('1')
        to_keep = tree.branch.repository._pack_collection.names()
        # 2 to combine
        tree.commit('2')
        tree.commit('3')
        all = tree.branch.repository._pack_collection.names()
        combine = list(set(all) - set(to_keep))
        self.assertLength(3, all)
        self.assertLength(2, combine)
        tree.branch.repository.pack(hint=combine)
        final = tree.branch.repository._pack_collection.names()
        self.assertLength(2, final)
        self.assertFalse(combine[0] in final)
        self.assertFalse(combine[1] in final)
        self.assertSubset(to_keep, final)

    def test_stream_source_to_gc(self):
        source = self.make_repository('source', format='2a')
        target = self.make_repository('target', format='2a')
        stream = source._get_source(target._format)
        self.assertIsInstance(stream, groupcompress_repo.GroupCHKStreamSource)

    def test_stream_source_to_non_gc(self):
        source = self.make_repository('source', format='2a')
        target = self.make_repository('target', format='rich-root-pack')
        stream = source._get_source(target._format)
        # We don't want the child GroupCHKStreamSource
        self.assertIs(type(stream), vf_repository.StreamSource)

    def test_get_stream_for_missing_keys_includes_all_chk_refs(self):
        source_builder = self.make_branch_builder('source',
                            format='2a')
        # We have to build a fairly large tree, so that we are sure the chk
        # pages will have split into multiple pages.
        entries = [('add', ('', 'a-root-id', 'directory', None))]
        for i in 'abcdefghijklmnopqrstuvwxyz123456789':
            for j in 'abcdefghijklmnopqrstuvwxyz123456789':
                fname = i + j
                fid = fname + '-id'
                content = 'content for %s\n' % (fname,)
                entries.append(('add', (fname, fid, 'file', content)))
        source_builder.start_series()
        source_builder.build_snapshot('rev-1', None, entries)
        # Now change a few of them, so we get a few new pages for the second
        # revision
        source_builder.build_snapshot('rev-2', ['rev-1'], [
            ('modify', ('aa-id', 'new content for aa-id\n')),
            ('modify', ('cc-id', 'new content for cc-id\n')),
            ('modify', ('zz-id', 'new content for zz-id\n')),
            ])
        source_builder.finish_series()
        source_branch = source_builder.get_branch()
        source_branch.lock_read()
        self.addCleanup(source_branch.unlock)
        target = self.make_repository('target', format='2a')
        source = source_branch.repository._get_source(target._format)
        self.assertIsInstance(source, groupcompress_repo.GroupCHKStreamSource)

        # On a regular pass, getting the inventories and chk pages for rev-2
        # would only get the newly created chk pages
        search = vf_search.SearchResult(set(['rev-2']), set(['rev-1']), 1,
                                    set(['rev-2']))
        simple_chk_records = []
        for vf_name, substream in source.get_stream(search):
            if vf_name == 'chk_bytes':
                for record in substream:
                    simple_chk_records.append(record.key)
            else:
                for _ in substream:
                    continue
        # 3 pages, the root (InternalNode), + 2 pages which actually changed
        self.assertEqual([('sha1:91481f539e802c76542ea5e4c83ad416bf219f73',),
                          ('sha1:4ff91971043668583985aec83f4f0ab10a907d3f',),
                          ('sha1:81e7324507c5ca132eedaf2d8414ee4bb2226187',),
                          ('sha1:b101b7da280596c71a4540e9a1eeba8045985ee0',)],
                         simple_chk_records)
        # Now, when we do a similar call using 'get_stream_for_missing_keys'
        # we should get a much larger set of pages.
        missing = [('inventories', 'rev-2')]
        full_chk_records = []
        for vf_name, substream in source.get_stream_for_missing_keys(missing):
            if vf_name == 'inventories':
                for record in substream:
                    self.assertEqual(('rev-2',), record.key)
            elif vf_name == 'chk_bytes':
                for record in substream:
                    full_chk_records.append(record.key)
            else:
                self.fail('Should not be getting a stream of %s' % (vf_name,))
        # We have 257 records now. This is because we have 1 root page, and 256
        # leaf pages in a complete listing.
        self.assertEqual(257, len(full_chk_records))
        self.assertSubset(simple_chk_records, full_chk_records)

    def test_inconsistency_fatal(self):
        repo = self.make_repository('repo', format='2a')
        self.assertTrue(repo.revisions._index._inconsistency_fatal)
        self.assertFalse(repo.texts._index._inconsistency_fatal)
        self.assertFalse(repo.inventories._index._inconsistency_fatal)
        self.assertFalse(repo.signatures._index._inconsistency_fatal)
        self.assertFalse(repo.chk_bytes._index._inconsistency_fatal)


class TestKnitPackStreamSource(tests.TestCaseWithMemoryTransport):

    def test_source_to_exact_pack_092(self):
        source = self.make_repository('source', format='pack-0.92')
        target = self.make_repository('target', format='pack-0.92')
        stream_source = source._get_source(target._format)
        self.assertIsInstance(stream_source, knitpack_repo.KnitPackStreamSource)

    def test_source_to_exact_pack_rich_root_pack(self):
        source = self.make_repository('source', format='rich-root-pack')
        target = self.make_repository('target', format='rich-root-pack')
        stream_source = source._get_source(target._format)
        self.assertIsInstance(stream_source, knitpack_repo.KnitPackStreamSource)

    def test_source_to_exact_pack_19(self):
        source = self.make_repository('source', format='1.9')
        target = self.make_repository('target', format='1.9')
        stream_source = source._get_source(target._format)
        self.assertIsInstance(stream_source, knitpack_repo.KnitPackStreamSource)

    def test_source_to_exact_pack_19_rich_root(self):
        source = self.make_repository('source', format='1.9-rich-root')
        target = self.make_repository('target', format='1.9-rich-root')
        stream_source = source._get_source(target._format)
        self.assertIsInstance(stream_source, knitpack_repo.KnitPackStreamSource)

    def test_source_to_remote_exact_pack_19(self):
        trans = self.make_smart_server('target')
        trans.ensure_base()
        source = self.make_repository('source', format='1.9')
        target = self.make_repository('target', format='1.9')
        target = repository.Repository.open(trans.base)
        stream_source = source._get_source(target._format)
        self.assertIsInstance(stream_source, knitpack_repo.KnitPackStreamSource)

    def test_stream_source_to_non_exact(self):
        source = self.make_repository('source', format='pack-0.92')
        target = self.make_repository('target', format='1.9')
        stream = source._get_source(target._format)
        self.assertIs(type(stream), vf_repository.StreamSource)

    def test_stream_source_to_non_exact_rich_root(self):
        source = self.make_repository('source', format='1.9')
        target = self.make_repository('target', format='1.9-rich-root')
        stream = source._get_source(target._format)
        self.assertIs(type(stream), vf_repository.StreamSource)

    def test_source_to_remote_non_exact_pack_19(self):
        trans = self.make_smart_server('target')
        trans.ensure_base()
        source = self.make_repository('source', format='1.9')
        target = self.make_repository('target', format='1.6')
        target = repository.Repository.open(trans.base)
        stream_source = source._get_source(target._format)
        self.assertIs(type(stream_source), vf_repository.StreamSource)

    def test_stream_source_to_knit(self):
        source = self.make_repository('source', format='pack-0.92')
        target = self.make_repository('target', format='dirstate')
        stream = source._get_source(target._format)
        self.assertIs(type(stream), vf_repository.StreamSource)


class TestDevelopment6FindParentIdsOfRevisions(TestCaseWithTransport):
    """Tests for _find_parent_ids_of_revisions."""

    def setUp(self):
        super(TestDevelopment6FindParentIdsOfRevisions, self).setUp()
        self.builder = self.make_branch_builder('source')
        self.builder.start_series()
        self.builder.build_snapshot('initial', None,
            [('add', ('', 'tree-root', 'directory', None))])
        self.repo = self.builder.get_branch().repository
        self.addCleanup(self.builder.finish_series)

    def assertParentIds(self, expected_result, rev_set):
        self.assertEqual(sorted(expected_result),
            sorted(self.repo._find_parent_ids_of_revisions(rev_set)))

    def test_simple(self):
        self.builder.build_snapshot('revid1', None, [])
        self.builder.build_snapshot('revid2', ['revid1'], [])
        rev_set = ['revid2']
        self.assertParentIds(['revid1'], rev_set)

    def test_not_first_parent(self):
        self.builder.build_snapshot('revid1', None, [])
        self.builder.build_snapshot('revid2', ['revid1'], [])
        self.builder.build_snapshot('revid3', ['revid2'], [])
        rev_set = ['revid3', 'revid2']
        self.assertParentIds(['revid1'], rev_set)

    def test_not_null(self):
        rev_set = ['initial']
        self.assertParentIds([], rev_set)

    def test_not_null_set(self):
        self.builder.build_snapshot('revid1', None, [])
        rev_set = [_mod_revision.NULL_REVISION]
        self.assertParentIds([], rev_set)

    def test_ghost(self):
        self.builder.build_snapshot('revid1', None, [])
        rev_set = ['ghost', 'revid1']
        self.assertParentIds(['initial'], rev_set)

    def test_ghost_parent(self):
        self.builder.build_snapshot('revid1', None, [])
        self.builder.build_snapshot('revid2', ['revid1', 'ghost'], [])
        rev_set = ['revid2', 'revid1']
        self.assertParentIds(['ghost', 'initial'], rev_set)

    def test_righthand_parent(self):
        self.builder.build_snapshot('revid1', None, [])
        self.builder.build_snapshot('revid2a', ['revid1'], [])
        self.builder.build_snapshot('revid2b', ['revid1'], [])
        self.builder.build_snapshot('revid3', ['revid2a', 'revid2b'], [])
        rev_set = ['revid3', 'revid2a']
        self.assertParentIds(['revid1', 'revid2b'], rev_set)


class TestWithBrokenRepo(TestCaseWithTransport):
    """These tests seem to be more appropriate as interface tests?"""

    def make_broken_repository(self):
        # XXX: This function is borrowed from Aaron's "Reconcile can fix bad
        # parent references" branch which is due to land in bzr.dev soon.  Once
        # it does, this duplication should be removed.
        repo = self.make_repository('broken-repo')
        cleanups = []
        try:
            repo.lock_write()
            cleanups.append(repo.unlock)
            repo.start_write_group()
            cleanups.append(repo.commit_write_group)
            # make rev1a: A well-formed revision, containing 'file1'
            inv = inventory.Inventory(revision_id='rev1a')
            inv.root.revision = 'rev1a'
            self.add_file(repo, inv, 'file1', 'rev1a', [])
            repo.texts.add_lines((inv.root.file_id, 'rev1a'), [], [])
            repo.add_inventory('rev1a', inv, [])
            revision = _mod_revision.Revision('rev1a',
                committer='jrandom@example.com', timestamp=0,
                inventory_sha1='', timezone=0, message='foo', parent_ids=[])
            repo.add_revision('rev1a',revision, inv)

            # make rev1b, which has no Revision, but has an Inventory, and
            # file1
            inv = inventory.Inventory(revision_id='rev1b')
            inv.root.revision = 'rev1b'
            self.add_file(repo, inv, 'file1', 'rev1b', [])
            repo.add_inventory('rev1b', inv, [])

            # make rev2, with file1 and file2
            # file2 is sane
            # file1 has 'rev1b' as an ancestor, even though this is not
            # mentioned by 'rev1a', making it an unreferenced ancestor
            inv = inventory.Inventory()
            self.add_file(repo, inv, 'file1', 'rev2', ['rev1a', 'rev1b'])
            self.add_file(repo, inv, 'file2', 'rev2', [])
            self.add_revision(repo, 'rev2', inv, ['rev1a'])

            # make ghost revision rev1c
            inv = inventory.Inventory()
            self.add_file(repo, inv, 'file2', 'rev1c', [])

            # make rev3 with file2
            # file2 refers to 'rev1c', which is a ghost in this repository, so
            # file2 cannot have rev1c as its ancestor.
            inv = inventory.Inventory()
            self.add_file(repo, inv, 'file2', 'rev3', ['rev1c'])
            self.add_revision(repo, 'rev3', inv, ['rev1c'])
            return repo
        finally:
            for cleanup in reversed(cleanups):
                cleanup()

    def add_revision(self, repo, revision_id, inv, parent_ids):
        inv.revision_id = revision_id
        inv.root.revision = revision_id
        repo.texts.add_lines((inv.root.file_id, revision_id), [], [])
        repo.add_inventory(revision_id, inv, parent_ids)
        revision = _mod_revision.Revision(revision_id,
            committer='jrandom@example.com', timestamp=0, inventory_sha1='',
            timezone=0, message='foo', parent_ids=parent_ids)
        repo.add_revision(revision_id,revision, inv)

    def add_file(self, repo, inv, filename, revision, parents):
        file_id = filename + '-id'
        entry = inventory.InventoryFile(file_id, filename, 'TREE_ROOT')
        entry.revision = revision
        entry.text_size = 0
        inv.add(entry)
        text_key = (file_id, revision)
        parent_keys = [(file_id, parent) for parent in parents]
        repo.texts.add_lines(text_key, parent_keys, ['line\n'])

    def test_insert_from_broken_repo(self):
        """Inserting a data stream from a broken repository won't silently
        corrupt the target repository.
        """
        broken_repo = self.make_broken_repository()
        empty_repo = self.make_repository('empty-repo')
        try:
            empty_repo.fetch(broken_repo)
        except (errors.RevisionNotPresent, errors.BzrCheckError):
            # Test successful: compression parent not being copied leads to
            # error.
            return
        empty_repo.lock_read()
        self.addCleanup(empty_repo.unlock)
        text = empty_repo.texts.get_record_stream(
            [('file2-id', 'rev3')], 'topological', True).next()
        self.assertEqual('line\n', text.get_bytes_as('fulltext'))


class TestRepositoryPackCollection(TestCaseWithTransport):

    def get_format(self):
        return bzrdir.format_registry.make_bzrdir('pack-0.92')

    def get_packs(self):
        format = self.get_format()
        repo = self.make_repository('.', format=format)
        return repo._pack_collection

    def make_packs_and_alt_repo(self, write_lock=False):
        """Create a pack repo with 3 packs, and access it via a second repo."""
        tree = self.make_branch_and_tree('.', format=self.get_format())
        tree.lock_write()
        self.addCleanup(tree.unlock)
        rev1 = tree.commit('one')
        rev2 = tree.commit('two')
        rev3 = tree.commit('three')
        r = repository.Repository.open('.')
        if write_lock:
            r.lock_write()
        else:
            r.lock_read()
        self.addCleanup(r.unlock)
        packs = r._pack_collection
        packs.ensure_loaded()
        return tree, r, packs, [rev1, rev2, rev3]

    def test__clear_obsolete_packs(self):
        packs = self.get_packs()
        obsolete_pack_trans = packs.transport.clone('obsolete_packs')
        obsolete_pack_trans.put_bytes('a-pack.pack', 'content\n')
        obsolete_pack_trans.put_bytes('a-pack.rix', 'content\n')
        obsolete_pack_trans.put_bytes('a-pack.iix', 'content\n')
        obsolete_pack_trans.put_bytes('another-pack.pack', 'foo\n')
        obsolete_pack_trans.put_bytes('not-a-pack.rix', 'foo\n')
        res = packs._clear_obsolete_packs()
        self.assertEqual(['a-pack', 'another-pack'], sorted(res))
        self.assertEqual([], obsolete_pack_trans.list_dir('.'))

    def test__clear_obsolete_packs_preserve(self):
        packs = self.get_packs()
        obsolete_pack_trans = packs.transport.clone('obsolete_packs')
        obsolete_pack_trans.put_bytes('a-pack.pack', 'content\n')
        obsolete_pack_trans.put_bytes('a-pack.rix', 'content\n')
        obsolete_pack_trans.put_bytes('a-pack.iix', 'content\n')
        obsolete_pack_trans.put_bytes('another-pack.pack', 'foo\n')
        obsolete_pack_trans.put_bytes('not-a-pack.rix', 'foo\n')
        res = packs._clear_obsolete_packs(preserve=set(['a-pack']))
        self.assertEqual(['a-pack', 'another-pack'], sorted(res))
        self.assertEqual(['a-pack.iix', 'a-pack.pack', 'a-pack.rix'],
                         sorted(obsolete_pack_trans.list_dir('.')))

    def test__max_pack_count(self):
        """The maximum pack count is a function of the number of revisions."""
        # no revisions - one pack, so that we can have a revision free repo
        # without it blowing up
        packs = self.get_packs()
        self.assertEqual(1, packs._max_pack_count(0))
        # after that the sum of the digits, - check the first 1-9
        self.assertEqual(1, packs._max_pack_count(1))
        self.assertEqual(2, packs._max_pack_count(2))
        self.assertEqual(3, packs._max_pack_count(3))
        self.assertEqual(4, packs._max_pack_count(4))
        self.assertEqual(5, packs._max_pack_count(5))
        self.assertEqual(6, packs._max_pack_count(6))
        self.assertEqual(7, packs._max_pack_count(7))
        self.assertEqual(8, packs._max_pack_count(8))
        self.assertEqual(9, packs._max_pack_count(9))
        # check the boundary cases with two digits for the next decade
        self.assertEqual(1, packs._max_pack_count(10))
        self.assertEqual(2, packs._max_pack_count(11))
        self.assertEqual(10, packs._max_pack_count(19))
        self.assertEqual(2, packs._max_pack_count(20))
        self.assertEqual(3, packs._max_pack_count(21))
        # check some arbitrary big numbers
        self.assertEqual(25, packs._max_pack_count(112894))

    def test_repr(self):
        packs = self.get_packs()
        self.assertContainsRe(repr(packs),
            'RepositoryPackCollection(.*Repository(.*))')

    def test__obsolete_packs(self):
        tree, r, packs, revs = self.make_packs_and_alt_repo(write_lock=True)
        names = packs.names()
        pack = packs.get_pack_by_name(names[0])
        # Schedule this one for removal
        packs._remove_pack_from_memory(pack)
        # Simulate a concurrent update by renaming the .pack file and one of
        # the indices
        packs.transport.rename('packs/%s.pack' % (names[0],),
                               'obsolete_packs/%s.pack' % (names[0],))
        packs.transport.rename('indices/%s.iix' % (names[0],),
                               'obsolete_packs/%s.iix' % (names[0],))
        # Now trigger the obsoletion, and ensure that all the remaining files
        # are still renamed
        packs._obsolete_packs([pack])
        self.assertEqual([n + '.pack' for n in names[1:]],
                         sorted(packs._pack_transport.list_dir('.')))
        # names[0] should not be present in the index anymore
        self.assertEqual(names[1:],
            sorted(set([osutils.splitext(n)[0] for n in
                        packs._index_transport.list_dir('.')])))

    def test_pack_distribution_zero(self):
        packs = self.get_packs()
        self.assertEqual([0], packs.pack_distribution(0))

    def test_ensure_loaded_unlocked(self):
        packs = self.get_packs()
        self.assertRaises(errors.ObjectNotLocked,
                          packs.ensure_loaded)

    def test_pack_distribution_one_to_nine(self):
        packs = self.get_packs()
        self.assertEqual([1],
            packs.pack_distribution(1))
        self.assertEqual([1, 1],
            packs.pack_distribution(2))
        self.assertEqual([1, 1, 1],
            packs.pack_distribution(3))
        self.assertEqual([1, 1, 1, 1],
            packs.pack_distribution(4))
        self.assertEqual([1, 1, 1, 1, 1],
            packs.pack_distribution(5))
        self.assertEqual([1, 1, 1, 1, 1, 1],
            packs.pack_distribution(6))
        self.assertEqual([1, 1, 1, 1, 1, 1, 1],
            packs.pack_distribution(7))
        self.assertEqual([1, 1, 1, 1, 1, 1, 1, 1],
            packs.pack_distribution(8))
        self.assertEqual([1, 1, 1, 1, 1, 1, 1, 1, 1],
            packs.pack_distribution(9))

    def test_pack_distribution_stable_at_boundaries(self):
        """When there are multi-rev packs the counts are stable."""
        packs = self.get_packs()
        # in 10s:
        self.assertEqual([10], packs.pack_distribution(10))
        self.assertEqual([10, 1], packs.pack_distribution(11))
        self.assertEqual([10, 10], packs.pack_distribution(20))
        self.assertEqual([10, 10, 1], packs.pack_distribution(21))
        # 100s
        self.assertEqual([100], packs.pack_distribution(100))
        self.assertEqual([100, 1], packs.pack_distribution(101))
        self.assertEqual([100, 10, 1], packs.pack_distribution(111))
        self.assertEqual([100, 100], packs.pack_distribution(200))
        self.assertEqual([100, 100, 1], packs.pack_distribution(201))
        self.assertEqual([100, 100, 10, 1], packs.pack_distribution(211))

    def test_plan_pack_operations_2009_revisions_skip_all_packs(self):
        packs = self.get_packs()
        existing_packs = [(2000, "big"), (9, "medium")]
        # rev count - 2009 -> 2x1000 + 9x1
        pack_operations = packs.plan_autopack_combinations(
            existing_packs, [1000, 1000, 1, 1, 1, 1, 1, 1, 1, 1, 1])
        self.assertEqual([], pack_operations)

    def test_plan_pack_operations_2010_revisions_skip_all_packs(self):
        packs = self.get_packs()
        existing_packs = [(2000, "big"), (9, "medium"), (1, "single")]
        # rev count - 2010 -> 2x1000 + 1x10
        pack_operations = packs.plan_autopack_combinations(
            existing_packs, [1000, 1000, 10])
        self.assertEqual([], pack_operations)

    def test_plan_pack_operations_2010_combines_smallest_two(self):
        packs = self.get_packs()
        existing_packs = [(1999, "big"), (9, "medium"), (1, "single2"),
            (1, "single1")]
        # rev count - 2010 -> 2x1000 + 1x10 (3)
        pack_operations = packs.plan_autopack_combinations(
            existing_packs, [1000, 1000, 10])
        self.assertEqual([[2, ["single2", "single1"]]], pack_operations)

    def test_plan_pack_operations_creates_a_single_op(self):
        packs = self.get_packs()
        existing_packs = [(50, 'a'), (40, 'b'), (30, 'c'), (10, 'd'),
                          (10, 'e'), (6, 'f'), (4, 'g')]
        # rev count 150 -> 1x100 and 5x10
        # The two size 10 packs do not need to be touched. The 50, 40, 30 would
        # be combined into a single 120 size pack, and the 6 & 4 would
        # becombined into a size 10 pack. However, if we have to rewrite them,
        # we save a pack file with no increased I/O by putting them into the
        # same file.
        distribution = packs.pack_distribution(150)
        pack_operations = packs.plan_autopack_combinations(existing_packs,
                                                           distribution)
        self.assertEqual([[130, ['a', 'b', 'c', 'f', 'g']]], pack_operations)

    def test_all_packs_none(self):
        format = self.get_format()
        tree = self.make_branch_and_tree('.', format=format)
        tree.lock_read()
        self.addCleanup(tree.unlock)
        packs = tree.branch.repository._pack_collection
        packs.ensure_loaded()
        self.assertEqual([], packs.all_packs())

    def test_all_packs_one(self):
        format = self.get_format()
        tree = self.make_branch_and_tree('.', format=format)
        tree.commit('start')
        tree.lock_read()
        self.addCleanup(tree.unlock)
        packs = tree.branch.repository._pack_collection
        packs.ensure_loaded()
        self.assertEqual([
            packs.get_pack_by_name(packs.names()[0])],
            packs.all_packs())

    def test_all_packs_two(self):
        format = self.get_format()
        tree = self.make_branch_and_tree('.', format=format)
        tree.commit('start')
        tree.commit('continue')
        tree.lock_read()
        self.addCleanup(tree.unlock)
        packs = tree.branch.repository._pack_collection
        packs.ensure_loaded()
        self.assertEqual([
            packs.get_pack_by_name(packs.names()[0]),
            packs.get_pack_by_name(packs.names()[1]),
            ], packs.all_packs())

    def test_get_pack_by_name(self):
        format = self.get_format()
        tree = self.make_branch_and_tree('.', format=format)
        tree.commit('start')
        tree.lock_read()
        self.addCleanup(tree.unlock)
        packs = tree.branch.repository._pack_collection
        packs.reset()
        packs.ensure_loaded()
        name = packs.names()[0]
        pack_1 = packs.get_pack_by_name(name)
        # the pack should be correctly initialised
        sizes = packs._names[name]
        rev_index = GraphIndex(packs._index_transport, name + '.rix', sizes[0])
        inv_index = GraphIndex(packs._index_transport, name + '.iix', sizes[1])
        txt_index = GraphIndex(packs._index_transport, name + '.tix', sizes[2])
        sig_index = GraphIndex(packs._index_transport, name + '.six', sizes[3])
        self.assertEqual(pack_repo.ExistingPack(packs._pack_transport,
            name, rev_index, inv_index, txt_index, sig_index), pack_1)
        # and the same instance should be returned on successive calls.
        self.assertTrue(pack_1 is packs.get_pack_by_name(name))

    def test_reload_pack_names_new_entry(self):
        tree, r, packs, revs = self.make_packs_and_alt_repo()
        names = packs.names()
        # Add a new pack file into the repository
        rev4 = tree.commit('four')
        new_names = tree.branch.repository._pack_collection.names()
        new_name = set(new_names).difference(names)
        self.assertEqual(1, len(new_name))
        new_name = new_name.pop()
        # The old collection hasn't noticed yet
        self.assertEqual(names, packs.names())
        self.assertTrue(packs.reload_pack_names())
        self.assertEqual(new_names, packs.names())
        # And the repository can access the new revision
        self.assertEqual({rev4:(revs[-1],)}, r.get_parent_map([rev4]))
        self.assertFalse(packs.reload_pack_names())

    def test_reload_pack_names_added_and_removed(self):
        tree, r, packs, revs = self.make_packs_and_alt_repo()
        names = packs.names()
        # Now repack the whole thing
        tree.branch.repository.pack()
        new_names = tree.branch.repository._pack_collection.names()
        # The other collection hasn't noticed yet
        self.assertEqual(names, packs.names())
        self.assertTrue(packs.reload_pack_names())
        self.assertEqual(new_names, packs.names())
        self.assertEqual({revs[-1]:(revs[-2],)}, r.get_parent_map([revs[-1]]))
        self.assertFalse(packs.reload_pack_names())

    def test_reload_pack_names_preserves_pending(self):
        # TODO: Update this to also test for pending-deleted names
        tree, r, packs, revs = self.make_packs_and_alt_repo(write_lock=True)
        # We will add one pack (via start_write_group + insert_record_stream),
        # and remove another pack (via _remove_pack_from_memory)
        orig_names = packs.names()
        orig_at_load = packs._packs_at_load
        to_remove_name = iter(orig_names).next()
        r.start_write_group()
        self.addCleanup(r.abort_write_group)
        r.texts.insert_record_stream([versionedfile.FulltextContentFactory(
            ('text', 'rev'), (), None, 'content\n')])
        new_pack = packs._new_pack
        self.assertTrue(new_pack.data_inserted())
        new_pack.finish()
        packs.allocate(new_pack)
        packs._new_pack = None
        removed_pack = packs.get_pack_by_name(to_remove_name)
        packs._remove_pack_from_memory(removed_pack)
        names = packs.names()
        all_nodes, deleted_nodes, new_nodes, _ = packs._diff_pack_names()
        new_names = set([x[0][0] for x in new_nodes])
        self.assertEqual(names, sorted([x[0][0] for x in all_nodes]))
        self.assertEqual(set(names) - set(orig_names), new_names)
        self.assertEqual(set([new_pack.name]), new_names)
        self.assertEqual([to_remove_name],
                         sorted([x[0][0] for x in deleted_nodes]))
        packs.reload_pack_names()
        reloaded_names = packs.names()
        self.assertEqual(orig_at_load, packs._packs_at_load)
        self.assertEqual(names, reloaded_names)
        all_nodes, deleted_nodes, new_nodes, _ = packs._diff_pack_names()
        new_names = set([x[0][0] for x in new_nodes])
        self.assertEqual(names, sorted([x[0][0] for x in all_nodes]))
        self.assertEqual(set(names) - set(orig_names), new_names)
        self.assertEqual(set([new_pack.name]), new_names)
        self.assertEqual([to_remove_name],
                         sorted([x[0][0] for x in deleted_nodes]))

    def test_autopack_obsoletes_new_pack(self):
        tree, r, packs, revs = self.make_packs_and_alt_repo(write_lock=True)
        packs._max_pack_count = lambda x: 1
        packs.pack_distribution = lambda x: [10]
        r.start_write_group()
        r.revisions.insert_record_stream([versionedfile.FulltextContentFactory(
            ('bogus-rev',), (), None, 'bogus-content\n')])
        # This should trigger an autopack, which will combine everything into a
        # single pack file.
        new_names = r.commit_write_group()
        names = packs.names()
        self.assertEqual(1, len(names))
        self.assertEqual([names[0] + '.pack'],
                         packs._pack_transport.list_dir('.'))

    def test_autopack_reloads_and_stops(self):
        tree, r, packs, revs = self.make_packs_and_alt_repo(write_lock=True)
        # After we have determined what needs to be autopacked, trigger a
        # full-pack via the other repo which will cause us to re-evaluate and
        # decide we don't need to do anything
        orig_execute = packs._execute_pack_operations
        def _munged_execute_pack_ops(*args, **kwargs):
            tree.branch.repository.pack()
            return orig_execute(*args, **kwargs)
        packs._execute_pack_operations = _munged_execute_pack_ops
        packs._max_pack_count = lambda x: 1
        packs.pack_distribution = lambda x: [10]
        self.assertFalse(packs.autopack())
        self.assertEqual(1, len(packs.names()))
        self.assertEqual(tree.branch.repository._pack_collection.names(),
                         packs.names())

    def test__save_pack_names(self):
        tree, r, packs, revs = self.make_packs_and_alt_repo(write_lock=True)
        names = packs.names()
        pack = packs.get_pack_by_name(names[0])
        packs._remove_pack_from_memory(pack)
        packs._save_pack_names(obsolete_packs=[pack])
        cur_packs = packs._pack_transport.list_dir('.')
        self.assertEqual([n + '.pack' for n in names[1:]], sorted(cur_packs))
        # obsolete_packs will also have stuff like .rix and .iix present.
        obsolete_packs = packs.transport.list_dir('obsolete_packs')
        obsolete_names = set([osutils.splitext(n)[0] for n in obsolete_packs])
        self.assertEqual([pack.name], sorted(obsolete_names))

    def test__save_pack_names_already_obsoleted(self):
        tree, r, packs, revs = self.make_packs_and_alt_repo(write_lock=True)
        names = packs.names()
        pack = packs.get_pack_by_name(names[0])
        packs._remove_pack_from_memory(pack)
        # We are going to simulate a concurrent autopack by manually obsoleting
        # the pack directly.
        packs._obsolete_packs([pack])
        packs._save_pack_names(clear_obsolete_packs=True,
                               obsolete_packs=[pack])
        cur_packs = packs._pack_transport.list_dir('.')
        self.assertEqual([n + '.pack' for n in names[1:]], sorted(cur_packs))
        # Note that while we set clear_obsolete_packs=True, it should not
        # delete a pack file that we have also scheduled for obsoletion.
        obsolete_packs = packs.transport.list_dir('obsolete_packs')
        obsolete_names = set([osutils.splitext(n)[0] for n in obsolete_packs])
        self.assertEqual([pack.name], sorted(obsolete_names))



class TestPack(TestCaseWithTransport):
    """Tests for the Pack object."""

    def assertCurrentlyEqual(self, left, right):
        self.assertTrue(left == right)
        self.assertTrue(right == left)
        self.assertFalse(left != right)
        self.assertFalse(right != left)

    def assertCurrentlyNotEqual(self, left, right):
        self.assertFalse(left == right)
        self.assertFalse(right == left)
        self.assertTrue(left != right)
        self.assertTrue(right != left)

    def test___eq____ne__(self):
        left = pack_repo.ExistingPack('', '', '', '', '', '')
        right = pack_repo.ExistingPack('', '', '', '', '', '')
        self.assertCurrentlyEqual(left, right)
        # change all attributes and ensure equality changes as we do.
        left.revision_index = 'a'
        self.assertCurrentlyNotEqual(left, right)
        right.revision_index = 'a'
        self.assertCurrentlyEqual(left, right)
        left.inventory_index = 'a'
        self.assertCurrentlyNotEqual(left, right)
        right.inventory_index = 'a'
        self.assertCurrentlyEqual(left, right)
        left.text_index = 'a'
        self.assertCurrentlyNotEqual(left, right)
        right.text_index = 'a'
        self.assertCurrentlyEqual(left, right)
        left.signature_index = 'a'
        self.assertCurrentlyNotEqual(left, right)
        right.signature_index = 'a'
        self.assertCurrentlyEqual(left, right)
        left.name = 'a'
        self.assertCurrentlyNotEqual(left, right)
        right.name = 'a'
        self.assertCurrentlyEqual(left, right)
        left.transport = 'a'
        self.assertCurrentlyNotEqual(left, right)
        right.transport = 'a'
        self.assertCurrentlyEqual(left, right)

    def test_file_name(self):
        pack = pack_repo.ExistingPack('', 'a_name', '', '', '', '')
        self.assertEqual('a_name.pack', pack.file_name())


class TestNewPack(TestCaseWithTransport):
    """Tests for pack_repo.NewPack."""

    def test_new_instance_attributes(self):
        upload_transport = self.get_transport('upload')
        pack_transport = self.get_transport('pack')
        index_transport = self.get_transport('index')
        upload_transport.mkdir('.')
        collection = pack_repo.RepositoryPackCollection(
            repo=None,
            transport=self.get_transport('.'),
            index_transport=index_transport,
            upload_transport=upload_transport,
            pack_transport=pack_transport,
            index_builder_class=BTreeBuilder,
            index_class=BTreeGraphIndex,
            use_chk_index=False)
        pack = pack_repo.NewPack(collection)
        self.addCleanup(pack.abort) # Make sure the write stream gets closed
        self.assertIsInstance(pack.revision_index, BTreeBuilder)
        self.assertIsInstance(pack.inventory_index, BTreeBuilder)
        self.assertIsInstance(pack._hash, type(osutils.md5()))
        self.assertTrue(pack.upload_transport is upload_transport)
        self.assertTrue(pack.index_transport is index_transport)
        self.assertTrue(pack.pack_transport is pack_transport)
        self.assertEqual(None, pack.index_sizes)
        self.assertEqual(20, len(pack.random_name))
        self.assertIsInstance(pack.random_name, str)
        self.assertIsInstance(pack.start_time, float)


class TestPacker(TestCaseWithTransport):
    """Tests for the packs repository Packer class."""

    def test_pack_optimizes_pack_order(self):
        builder = self.make_branch_builder('.', format="1.9")
        builder.start_series()
        builder.build_snapshot('A', None, [
            ('add', ('', 'root-id', 'directory', None)),
            ('add', ('f', 'f-id', 'file', 'content\n'))])
        builder.build_snapshot('B', ['A'],
            [('modify', ('f-id', 'new-content\n'))])
        builder.build_snapshot('C', ['B'],
            [('modify', ('f-id', 'third-content\n'))])
        builder.build_snapshot('D', ['C'],
            [('modify', ('f-id', 'fourth-content\n'))])
        b = builder.get_branch()
        b.lock_read()
        builder.finish_series()
        self.addCleanup(b.unlock)
        # At this point, we should have 4 pack files available
        # Because of how they were built, they correspond to
        # ['D', 'C', 'B', 'A']
        packs = b.repository._pack_collection.packs
        packer = knitpack_repo.KnitPacker(b.repository._pack_collection,
                                  packs, 'testing',
                                  revision_ids=['B', 'C'])
        # Now, when we are copying the B & C revisions, their pack files should
        # be moved to the front of the stack
        # The new ordering moves B & C to the front of the .packs attribute,
        # and leaves the others in the original order.
        new_packs = [packs[1], packs[2], packs[0], packs[3]]
        new_pack = packer.pack()
        self.assertEqual(new_packs, packer.packs)


class TestOptimisingPacker(TestCaseWithTransport):
    """Tests for the OptimisingPacker class."""

    def get_pack_collection(self):
        repo = self.make_repository('.')
        return repo._pack_collection

    def test_open_pack_will_optimise(self):
        packer = knitpack_repo.OptimisingKnitPacker(self.get_pack_collection(),
                                            [], '.test')
        new_pack = packer.open_pack()
        self.addCleanup(new_pack.abort) # ensure cleanup
        self.assertIsInstance(new_pack, pack_repo.NewPack)
        self.assertTrue(new_pack.revision_index._optimize_for_size)
        self.assertTrue(new_pack.inventory_index._optimize_for_size)
        self.assertTrue(new_pack.text_index._optimize_for_size)
        self.assertTrue(new_pack.signature_index._optimize_for_size)


class TestGCCHKPacker(TestCaseWithTransport):

    def make_abc_branch(self):
        builder = self.make_branch_builder('source')
        builder.start_series()
        builder.build_snapshot('A', None, [
            ('add', ('', 'root-id', 'directory', None)),
            ('add', ('file', 'file-id', 'file', 'content\n')),
            ])
        builder.build_snapshot('B', ['A'], [
            ('add', ('dir', 'dir-id', 'directory', None))])
        builder.build_snapshot('C', ['B'], [
            ('modify', ('file-id', 'new content\n'))])
        builder.finish_series()
        return builder.get_branch()

    def make_branch_with_disjoint_inventory_and_revision(self):
        """a repo with separate packs for a revisions Revision and Inventory.

        There will be one pack file that holds the Revision content, and one
        for the Inventory content.

        :return: (repository,
                  pack_name_with_rev_A_Revision,
                  pack_name_with_rev_A_Inventory,
                  pack_name_with_rev_C_content)
        """
        b_source = self.make_abc_branch()
        b_base = b_source.bzrdir.sprout('base', revision_id='A').open_branch()
        b_stacked = b_base.bzrdir.sprout('stacked', stacked=True).open_branch()
        b_stacked.lock_write()
        self.addCleanup(b_stacked.unlock)
        b_stacked.fetch(b_source, 'B')
        # Now re-open the stacked repo directly (no fallbacks) so that we can
        # fill in the A rev.
        repo_not_stacked = b_stacked.bzrdir.open_repository()
        repo_not_stacked.lock_write()
        self.addCleanup(repo_not_stacked.unlock)
        # Now we should have a pack file with A's inventory, but not its
        # Revision
        self.assertEqual([('A',), ('B',)],
                         sorted(repo_not_stacked.inventories.keys()))
        self.assertEqual([('B',)],
                         sorted(repo_not_stacked.revisions.keys()))
        stacked_pack_names = repo_not_stacked._pack_collection.names()
        # We have a couple names here, figure out which has A's inventory
        for name in stacked_pack_names:
            pack = repo_not_stacked._pack_collection.get_pack_by_name(name)
            keys = [n[1] for n in pack.inventory_index.iter_all_entries()]
            if ('A',) in keys:
                inv_a_pack_name = name
                break
        else:
            self.fail('Could not find pack containing A\'s inventory')
        repo_not_stacked.fetch(b_source.repository, 'A')
        self.assertEqual([('A',), ('B',)],
                         sorted(repo_not_stacked.revisions.keys()))
        new_pack_names = set(repo_not_stacked._pack_collection.names())
        rev_a_pack_names = new_pack_names.difference(stacked_pack_names)
        self.assertEqual(1, len(rev_a_pack_names))
        rev_a_pack_name = list(rev_a_pack_names)[0]
        # Now fetch 'C', so we have a couple pack files to join
        repo_not_stacked.fetch(b_source.repository, 'C')
        rev_c_pack_names = set(repo_not_stacked._pack_collection.names())
        rev_c_pack_names = rev_c_pack_names.difference(new_pack_names)
        self.assertEqual(1, len(rev_c_pack_names))
        rev_c_pack_name = list(rev_c_pack_names)[0]
        return (repo_not_stacked, rev_a_pack_name, inv_a_pack_name,
                rev_c_pack_name)

    def test_pack_with_distant_inventories(self):
        # See https://bugs.launchpad.net/bzr/+bug/437003
        # When repacking, it is possible to have an inventory in a different
        # pack file than the associated revision. An autopack can then come
        # along, and miss that inventory, and complain.
        (repo, rev_a_pack_name, inv_a_pack_name, rev_c_pack_name
         ) = self.make_branch_with_disjoint_inventory_and_revision()
        a_pack = repo._pack_collection.get_pack_by_name(rev_a_pack_name)
        c_pack = repo._pack_collection.get_pack_by_name(rev_c_pack_name)
        packer = groupcompress_repo.GCCHKPacker(repo._pack_collection,
                    [a_pack, c_pack], '.test-pack')
        # This would raise ValueError in bug #437003, but should not raise an
        # error once fixed.
        packer.pack()

    def test_pack_with_missing_inventory(self):
        # Similar to test_pack_with_missing_inventory, but this time, we force
        # the A inventory to actually be gone from the repository.
        (repo, rev_a_pack_name, inv_a_pack_name, rev_c_pack_name
         ) = self.make_branch_with_disjoint_inventory_and_revision()
        inv_a_pack = repo._pack_collection.get_pack_by_name(inv_a_pack_name)
        repo._pack_collection._remove_pack_from_memory(inv_a_pack)
        packer = groupcompress_repo.GCCHKPacker(repo._pack_collection,
            repo._pack_collection.all_packs(), '.test-pack')
        e = self.assertRaises(ValueError, packer.pack)
        packer.new_pack.abort()
        self.assertContainsRe(str(e),
            r"We are missing inventories for revisions: .*'A'")


class TestCrossFormatPacks(TestCaseWithTransport):

    def log_pack(self, hint=None):
        self.calls.append(('pack', hint))
        self.orig_pack(hint=hint)
        if self.expect_hint:
            self.assertTrue(hint)

    def run_stream(self, src_fmt, target_fmt, expect_pack_called):
        self.expect_hint = expect_pack_called
        self.calls = []
        source_tree = self.make_branch_and_tree('src', format=src_fmt)
        source_tree.lock_write()
        self.addCleanup(source_tree.unlock)
        tip = source_tree.commit('foo')
        target = self.make_repository('target', format=target_fmt)
        target.lock_write()
        self.addCleanup(target.unlock)
        source = source_tree.branch.repository._get_source(target._format)
        self.orig_pack = target.pack
        self.overrideAttr(target, "pack", self.log_pack)
        search = target.search_missing_revision_ids(
            source_tree.branch.repository, revision_ids=[tip])
        stream = source.get_stream(search)
        from_format = source_tree.branch.repository._format
        sink = target._get_sink()
        sink.insert_stream(stream, from_format, [])
        if expect_pack_called:
            self.assertLength(1, self.calls)
        else:
            self.assertLength(0, self.calls)

    def run_fetch(self, src_fmt, target_fmt, expect_pack_called):
        self.expect_hint = expect_pack_called
        self.calls = []
        source_tree = self.make_branch_and_tree('src', format=src_fmt)
        source_tree.lock_write()
        self.addCleanup(source_tree.unlock)
        tip = source_tree.commit('foo')
        target = self.make_repository('target', format=target_fmt)
        target.lock_write()
        self.addCleanup(target.unlock)
        source = source_tree.branch.repository
        self.orig_pack = target.pack
        self.overrideAttr(target, "pack", self.log_pack)
        target.fetch(source)
        if expect_pack_called:
            self.assertLength(1, self.calls)
        else:
            self.assertLength(0, self.calls)

    def test_sink_format_hint_no(self):
        # When the target format says packing makes no difference, pack is not
        # called.
        self.run_stream('1.9', 'rich-root-pack', False)

    def test_sink_format_hint_yes(self):
        # When the target format says packing makes a difference, pack is
        # called.
        self.run_stream('1.9', '2a', True)

    def test_sink_format_same_no(self):
        # When the formats are the same, pack is not called.
        self.run_stream('2a', '2a', False)

    def test_IDS_format_hint_no(self):
        # When the target format says packing makes no difference, pack is not
        # called.
        self.run_fetch('1.9', 'rich-root-pack', False)

    def test_IDS_format_hint_yes(self):
        # When the target format says packing makes a difference, pack is
        # called.
        self.run_fetch('1.9', '2a', True)

    def test_IDS_format_same_no(self):
        # When the formats are the same, pack is not called.
        self.run_fetch('2a', '2a', False)


class Test_LazyListJoin(tests.TestCase):

    def test__repr__(self):
        lazy = repository._LazyListJoin(['a'], ['b'])
        self.assertEqual("bzrlib.repository._LazyListJoin((['a'], ['b']))",
                         repr(lazy))


class TestFeatures(tests.TestCaseWithTransport):

    def test_open_with_present_feature(self):
        self.addCleanup(
            repository.MetaDirRepositoryFormat.unregister_feature,
            "makes-cheese-sandwich")
        repository.MetaDirRepositoryFormat.register_feature(
            "makes-cheese-sandwich")
        repo = self.make_repository('.')
        repo.lock_write()
        repo._format.features.set_feature("makes-cheese-sandwich",
            "required")
        repo._format.check_support_status(False)
        repo.unlock()

    def test_open_with_missing_required_feature(self):
        repo = self.make_repository('.')
        repo.lock_write()
        repo._format.features.set_feature("makes-cheese-sandwich",
            "required")
        self.assertRaises(errors.MissingFeature,
            repo._format.check_support_status, False)<|MERGE_RESOLUTION|>--- conflicted
+++ resolved
@@ -141,33 +141,21 @@
             dir = format._matchingbzrdir.initialize(url)
             format.initialize(dir)
             t = transport.get_transport_from_path(url)
-<<<<<<< HEAD
-            found_format = repository.MetaDirRepositoryFormat.find_format(dir)
-=======
             found_format = repository.RepositoryFormatMetaDir.find_format(dir)
->>>>>>> f816f90b
             self.assertIsInstance(found_format, format.__class__)
         check_format(repository.format_registry.get_default(), "bar")
 
     def test_find_format_no_repository(self):
         dir = bzrdir.BzrDirMetaFormat1().initialize(self.get_url())
         self.assertRaises(errors.NoRepositoryPresent,
-<<<<<<< HEAD
-                          repository.MetaDirRepositoryFormat.find_format,
-=======
                           repository.RepositoryFormatMetaDir.find_format,
->>>>>>> f816f90b
                           dir)
 
     def test_find_format_unknown_format(self):
         dir = bzrdir.BzrDirMetaFormat1().initialize(self.get_url())
         SampleRepositoryFormat().initialize(dir)
         self.assertRaises(UnknownFormatError,
-<<<<<<< HEAD
-                          repository.MetaDirRepositoryFormat.find_format,
-=======
                           repository.RepositoryFormatMetaDir.find_format,
->>>>>>> f816f90b
                           dir)
 
     def test_find_format_with_features(self):
