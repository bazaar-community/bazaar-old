--- conflicted
+++ resolved
@@ -1194,12 +1194,11 @@
         # check some arbitrary big numbers
         self.assertEqual(25, packs._max_pack_count(112894))
 
-<<<<<<< HEAD
     def test_repr(self):
         packs = self.get_packs()
         self.assertContainsRe(repr(packs),
             'RepositoryPackCollection(.*Repository(.*))')
-=======
+
     def test__obsolete_packs(self):
         tree, r, packs, revs = self.make_packs_and_alt_repo(write_lock=True)
         names = packs.names()
@@ -1221,7 +1220,6 @@
         self.assertEqual(names[1:],
             sorted(set([osutils.splitext(n)[0] for n in
                         packs._index_transport.list_dir('.')])))
->>>>>>> 3d1a2219
 
     def test_pack_distribution_zero(self):
         packs = self.get_packs()
