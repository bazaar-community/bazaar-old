# Copyright (C) 2007-2010 Canonical Ltd
#
# This program is free software; you can redistribute it and/or modify
# it under the terms of the GNU General Public License as published by
# the Free Software Foundation; either version 2 of the License, or
# (at your option) any later version.
#
# This program is distributed in the hope that it will be useful,
# but WITHOUT ANY WARRANTY; without even the implied warranty of
# MERCHANTABILITY or FITNESS FOR A PARTICULAR PURPOSE.  See the
# GNU General Public License for more details.
#
# You should have received a copy of the GNU General Public License
# along with this program; if not, write to the Free Software
# Foundation, Inc., 51 Franklin Street, Fifth Floor, Boston, MA 02110-1301 USA

import os
import sys

from bzrlib import (
    osutils,
    tests,
    win32utils,
    )
from bzrlib.tests import (
    Feature,
    TestCase,
    TestCaseInTempDir,
    TestSkipped,
    UnicodeFilenameFeature,
    )
from bzrlib.win32utils import glob_expand, get_app_path


class _BackslashDirSeparatorFeature(tests.Feature):

    def _probe(self):
        try:
            os.lstat(os.getcwd() + '\\')
        except OSError:
            return False
        else:
            return True

    def feature_name(self):
        return "Filesystem treats '\\' as a directory separator."

BackslashDirSeparatorFeature = _BackslashDirSeparatorFeature()


class _RequiredModuleFeature(Feature):

    def __init__(self, mod_name):
        self.mod_name = mod_name
        super(_RequiredModuleFeature, self).__init__()

    def _probe(self):
        try:
            __import__(self.mod_name)
            return True
        except ImportError:
            return False

    def feature_name(self):
        return self.mod_name

Win32RegistryFeature = _RequiredModuleFeature('_winreg')
CtypesFeature = _RequiredModuleFeature('ctypes')
Win32comShellFeature = _RequiredModuleFeature('win32com.shell')


# Tests
# -----

class TestWin32UtilsGlobExpand(TestCaseInTempDir):

    _test_needs_features = []

    def test_empty_tree(self):
        self.build_tree([])
        self._run_testset([
            [['a'], ['a']],
            [['?'], ['?']],
            [['*'], ['*']],
            [['a', 'a'], ['a', 'a']]])

    def build_ascii_tree(self):
        self.build_tree(['a', 'a1', 'a2', 'a11', 'a.1',
                         'b', 'b1', 'b2', 'b3',
                         'c/', 'c/c1', 'c/c2',
                         'd/', 'd/d1', 'd/d2', 'd/e/', 'd/e/e1'])

    def build_unicode_tree(self):
        self.requireFeature(UnicodeFilenameFeature)
        self.build_tree([u'\u1234', u'\u1234\u1234', u'\u1235/',
                         u'\u1235/\u1235'])

    def test_tree_ascii(self):
        """Checks the glob expansion and path separation char
        normalization"""
        self.build_ascii_tree()
        self._run_testset([
            # no wildcards
            [[u'a'], [u'a']],
            [[u'a', u'a' ], [u'a', u'a']],

            [[u'd'], [u'd']],
            [[u'd/'], [u'd/']],

            # wildcards
            [[u'a*'], [u'a', u'a1', u'a2', u'a11', u'a.1']],
            [[u'?'], [u'a', u'b', u'c', u'd']],
            [[u'a?'], [u'a1', u'a2']],
            [[u'a??'], [u'a11', u'a.1']],
            [[u'b[1-2]'], [u'b1', u'b2']],

            [[u'd/*'], [u'd/d1', u'd/d2', u'd/e']],
            [[u'?/*'], [u'c/c1', u'c/c2', u'd/d1', u'd/d2', u'd/e']],
            [[u'*/*'], [u'c/c1', u'c/c2', u'd/d1', u'd/d2', u'd/e']],
            [[u'*/'], [u'c/', u'd/']],
            ])

    def test_backslash_globbing(self):
        self.requireFeature(BackslashDirSeparatorFeature)
        self.build_ascii_tree()
        self._run_testset([
            [[u'd\\'], [u'd/']],
            [[u'd\\*'], [u'd/d1', u'd/d2', u'd/e']],
            [[u'?\\*'], [u'c/c1', u'c/c2', u'd/d1', u'd/d2', u'd/e']],
            [[u'*\\*'], [u'c/c1', u'c/c2', u'd/d1', u'd/d2', u'd/e']],
            [[u'*\\'], [u'c/', u'd/']],
            ])

    def test_case_insensitive_globbing(self):
        self.requireFeature(tests.CaseInsCasePresFilenameFeature)
        self.build_ascii_tree()
        self._run_testset([
            [[u'A'], [u'A']],
            [[u'A?'], [u'a1', u'a2']],
            ])

    def test_tree_unicode(self):
        """Checks behaviour with non-ascii filenames"""
        self.build_unicode_tree()
        self._run_testset([
            # no wildcards
            [[u'\u1234'], [u'\u1234']],
            [[u'\u1235'], [u'\u1235']],

            [[u'\u1235/'], [u'\u1235/']],
            [[u'\u1235/\u1235'], [u'\u1235/\u1235']],

            # wildcards
            [[u'?'], [u'\u1234', u'\u1235']],
            [[u'*'], [u'\u1234', u'\u1234\u1234', u'\u1235']],
            [[u'\u1234*'], [u'\u1234', u'\u1234\u1234']],

            [[u'\u1235/?'], [u'\u1235/\u1235']],
            [[u'\u1235/*'], [u'\u1235/\u1235']],
            [[u'?/'], [u'\u1235/']],
            [[u'*/'], [u'\u1235/']],
            [[u'?/?'], [u'\u1235/\u1235']],
            [[u'*/*'], [u'\u1235/\u1235']],
            ])

    def test_unicode_backslashes(self):
        self.requireFeature(BackslashDirSeparatorFeature)
        self.build_unicode_tree()
        self._run_testset([
            # no wildcards
            [[u'\u1235\\'], [u'\u1235/']],
            [[u'\u1235\\\u1235'], [u'\u1235/\u1235']],
            [[u'\u1235\\?'], [u'\u1235/\u1235']],
            [[u'\u1235\\*'], [u'\u1235/\u1235']],
            [[u'?\\'], [u'\u1235/']],
            [[u'*\\'], [u'\u1235/']],
            [[u'?\\?'], [u'\u1235/\u1235']],
            [[u'*\\*'], [u'\u1235/\u1235']],
            ])

    def _run_testset(self, testset):
        for pattern, expected in testset:
            result = glob_expand(pattern)
            expected.sort()
            result.sort()
            self.assertEqual(expected, result, 'pattern %s' % pattern)


class TestAppPaths(TestCase):

    _test_needs_features = [Win32RegistryFeature]

    def test_iexplore(self):
        # typical windows users should have IE installed
        for a in ('iexplore', 'iexplore.exe'):
            p = get_app_path(a)
            d, b = os.path.split(p)
            self.assertEquals('iexplore.exe', b.lower())
            self.assertNotEquals('', d)

    def test_wordpad(self):
        # typical windows users should have wordpad in the system
        # but there is problem: its path has the format REG_EXPAND_SZ
        # so naive attempt to get the path is not working
        for a in ('wordpad', 'wordpad.exe'):
            p = get_app_path(a)
            d, b = os.path.split(p)
            self.assertEquals('wordpad.exe', b.lower())
            self.assertNotEquals('', d)

    def test_not_existing(self):
        p = get_app_path('not-existing')
        self.assertEquals('not-existing', p)


class TestLocationsCtypes(TestCase):

    _test_needs_features = [CtypesFeature]

    def assertPathsEqual(self, p1, p2):
        # TODO: The env var values in particular might return the "short"
        # version (ie, "C:\DOCUME~1\...").  Its even possible the returned
        # values will differ only by case - handle these situations as we
        # come across them.
        self.assertEquals(p1, p2)

    def test_appdata_not_using_environment(self):
        # Test that we aren't falling back to the environment
        first = win32utils.get_appdata_location()
        self._captureVar("APPDATA", None)
        self.assertPathsEqual(first, win32utils.get_appdata_location())

    def test_appdata_matches_environment(self):
        # Typically the APPDATA environment variable will match
        # get_appdata_location
        # XXX - See bug 262874, which asserts the correct encoding is 'mbcs',
        encoding = osutils.get_user_encoding()
        env_val = os.environ.get("APPDATA", None)
        if not env_val:
            raise TestSkipped("No APPDATA environment variable exists")
        self.assertPathsEqual(win32utils.get_appdata_location(),
                              env_val.decode(encoding))

    def test_local_appdata_not_using_environment(self):
        # Test that we aren't falling back to the environment
        first = win32utils.get_local_appdata_location()
        self._captureVar("LOCALAPPDATA", None)
        self.assertPathsEqual(first, win32utils.get_local_appdata_location())

    def test_local_appdata_matches_environment(self):
        # LOCALAPPDATA typically only exists on Vista, so we only attempt to
        # compare when it exists.
        lad = win32utils.get_local_appdata_location()
        env = os.environ.get("LOCALAPPDATA")
        if env:
            # XXX - See bug 262874, which asserts the correct encoding is 'mbcs'
            encoding = osutils.get_user_encoding()
            self.assertPathsEqual(lad, env.decode(encoding))


class TestLocationsPywin32(TestLocationsCtypes):

    _test_needs_features = [Win32comShellFeature]

    def setUp(self):
        super(TestLocationsPywin32, self).setUp()
        # We perform the exact same tests after disabling the use of ctypes.
        # This causes the implementation to fall back to pywin32.
<<<<<<< HEAD
        self.old_ctypes = win32utils.has_ctypes
        win32utils.has_ctypes = False
        self.addCleanup(self.restoreCtypes)

    def restoreCtypes(self):
        win32utils.has_ctypes = self.old_ctypes
=======
        self.overrideAttr(win32utils, 'has_ctypes', False)
        # FIXME: this should be done by parametrization -- vila 100123
>>>>>>> 60e3a275


class TestSetHidden(TestCaseInTempDir):

    def test_unicode_dir(self):
        # we should handle unicode paths without errors
        self.requireFeature(UnicodeFilenameFeature)
        os.mkdir(u'\u1234')
        win32utils.set_file_attr_hidden(u'\u1234')

    def test_dot_bzr_in_unicode_dir(self):
        # we should not raise traceback if we try to set hidden attribute
        # on .bzr directory below unicode path
        self.requireFeature(UnicodeFilenameFeature)
        os.makedirs(u'\u1234\\.bzr')
        path = osutils.abspath(u'\u1234\\.bzr')
        win32utils.set_file_attr_hidden(path)



<<<<<<< HEAD
class TestUnicodeShlex(tests.TestCase):

    def assertAsTokens(self, expected, line):
        s = win32utils.UnicodeShlex(line)
        self.assertEqual(expected, list(s))

    def test_simple(self):
        self.assertAsTokens([(False, u'foo'), (False, u'bar'), (False, u'baz')],
                            u'foo bar baz')

    def test_ignore_multiple_spaces(self):
        self.assertAsTokens([(False, u'foo'), (False, u'bar')], u'foo  bar')

    def test_ignore_leading_space(self):
        self.assertAsTokens([(False, u'foo'), (False, u'bar')], u'  foo bar')

    def test_ignore_trailing_space(self):
        self.assertAsTokens([(False, u'foo'), (False, u'bar')], u'foo bar  ')

    def test_posix_quotations(self):
        self.assertAsTokens([(True, u'foo bar')], u'"foo bar"')
        self.assertAsTokens([(False, u"'fo''o"), (False, u"b''ar'")],
            u"'fo''o b''ar'")
        self.assertAsTokens([(True, u'foo bar')], u'"fo""o b""ar"')
        self.assertAsTokens([(True, u"fo'o"), (True, u"b'ar")],
            u'"fo"\'o b\'"ar"')

    def test_nested_quotations(self):
        self.assertAsTokens([(True, u'foo"" bar')], u"\"foo\\\"\\\" bar\"")
        self.assertAsTokens([(True, u'foo\'\' bar')], u"\"foo'' bar\"")

    def test_empty_result(self):
        self.assertAsTokens([], u'')
        self.assertAsTokens([], u'    ')

    def test_quoted_empty(self):
        self.assertAsTokens([(True, '')], u'""')
        self.assertAsTokens([(False, u"''")], u"''")

    def test_unicode_chars(self):
        self.assertAsTokens([(False, u'f\xb5\xee'), (False, u'\u1234\u3456')],
                             u'f\xb5\xee \u1234\u3456')

    def test_newline_in_quoted_section(self):
        self.assertAsTokens([(True, u'foo\nbar\nbaz\n')], u'"foo\nbar\nbaz\n"')

    def test_escape_chars(self):
        self.assertAsTokens([(False, u'foo\\bar')], u'foo\\bar')

    def test_escape_quote(self):
        self.assertAsTokens([(True, u'foo"bar')], u'"foo\\"bar"')

    def test_double_escape(self):
        self.assertAsTokens([(True, u'foo\\bar')], u'"foo\\\\bar"')
        self.assertAsTokens([(False, u'foo\\\\bar')], u"foo\\\\bar")


class Test_CommandLineToArgv(tests.TestCaseInTempDir):

    def assertCommandLine(self, expected, line):
        # Strictly speaking we should respect parameter order versus glob
        # expansions, but it's not really worth the effort here
        self.assertEqual(expected,
                         sorted(win32utils._command_line_to_argv(line)))
=======

class Test_CommandLineToArgv(tests.TestCaseInTempDir):

    def assertCommandLine(self, expected, line, single_quotes_allowed=False):
        # Strictly speaking we should respect parameter order versus glob
        # expansions, but it's not really worth the effort here
        argv = win32utils._command_line_to_argv(line,
                single_quotes_allowed=single_quotes_allowed)
        self.assertEqual(expected, sorted(argv))
>>>>>>> 60e3a275

    def test_glob_paths(self):
        self.build_tree(['a/', 'a/b.c', 'a/c.c', 'a/c.h'])
        self.assertCommandLine([u'a/b.c', u'a/c.c'], 'a/*.c')
        self.build_tree(['b/', 'b/b.c', 'b/d.c', 'b/d.h'])
        self.assertCommandLine([u'a/b.c', u'b/b.c'], '*/b.c')
        self.assertCommandLine([u'a/b.c', u'a/c.c', u'b/b.c', u'b/d.c'],
                               '*/*.c')
        # Bash style, just pass through the argument if nothing matches
        self.assertCommandLine([u'*/*.qqq'], '*/*.qqq')

    def test_quoted_globs(self):
        self.build_tree(['a/', 'a/b.c', 'a/c.c', 'a/c.h'])
        self.assertCommandLine([u'a/*.c'], '"a/*.c"')
        self.assertCommandLine([u"'a/*.c'"], "'a/*.c'")
<<<<<<< HEAD
=======
        self.assertCommandLine([u'a/*.c'], "'a/*.c'",
            single_quotes_allowed=True)
>>>>>>> 60e3a275

    def test_slashes_changed(self):
        # Quoting doesn't change the supplied args
        self.assertCommandLine([u'a\\*.c'], '"a\\*.c"')
<<<<<<< HEAD
=======
        self.assertCommandLine([u'a\\*.c'], "'a\\*.c'",
            single_quotes_allowed=True)
>>>>>>> 60e3a275
        # Expands the glob, but nothing matches, swaps slashes
        self.assertCommandLine([u'a/*.c'], 'a\\*.c')
        self.assertCommandLine([u'a/?.c'], 'a\\?.c')
        # No glob, doesn't touch slashes
        self.assertCommandLine([u'a\\foo.c'], 'a\\foo.c')

<<<<<<< HEAD
    def test_no_single_quote_supported(self):
        self.assertCommandLine(["add", "let's-do-it.txt"],
            "add let's-do-it.txt")
=======
    def test_single_quote_support(self):
        self.assertCommandLine(["add", "let's-do-it.txt"],
            "add let's-do-it.txt")
        self.assertCommandLine(["add", "lets do it.txt"],
            "add 'lets do it.txt'", single_quotes_allowed=True)
>>>>>>> 60e3a275

    def test_case_insensitive_globs(self):
        self.requireFeature(tests.CaseInsCasePresFilenameFeature)
        self.build_tree(['a/', 'a/b.c', 'a/c.c', 'a/c.h'])
        self.assertCommandLine([u'A/b.c'], 'A/B*')

    def test_backslashes(self):
        self.requireFeature(BackslashDirSeparatorFeature)
        self.build_tree(['a/', 'a/b.c', 'a/c.c', 'a/c.h'])
        self.assertCommandLine([u'a/b.c'], 'a\\b*')<|MERGE_RESOLUTION|>--- conflicted
+++ resolved
@@ -266,17 +266,8 @@
         super(TestLocationsPywin32, self).setUp()
         # We perform the exact same tests after disabling the use of ctypes.
         # This causes the implementation to fall back to pywin32.
-<<<<<<< HEAD
-        self.old_ctypes = win32utils.has_ctypes
-        win32utils.has_ctypes = False
-        self.addCleanup(self.restoreCtypes)
-
-    def restoreCtypes(self):
-        win32utils.has_ctypes = self.old_ctypes
-=======
         self.overrideAttr(win32utils, 'has_ctypes', False)
         # FIXME: this should be done by parametrization -- vila 100123
->>>>>>> 60e3a275
 
 
 class TestSetHidden(TestCaseInTempDir):
@@ -297,72 +288,6 @@
 
 
 
-<<<<<<< HEAD
-class TestUnicodeShlex(tests.TestCase):
-
-    def assertAsTokens(self, expected, line):
-        s = win32utils.UnicodeShlex(line)
-        self.assertEqual(expected, list(s))
-
-    def test_simple(self):
-        self.assertAsTokens([(False, u'foo'), (False, u'bar'), (False, u'baz')],
-                            u'foo bar baz')
-
-    def test_ignore_multiple_spaces(self):
-        self.assertAsTokens([(False, u'foo'), (False, u'bar')], u'foo  bar')
-
-    def test_ignore_leading_space(self):
-        self.assertAsTokens([(False, u'foo'), (False, u'bar')], u'  foo bar')
-
-    def test_ignore_trailing_space(self):
-        self.assertAsTokens([(False, u'foo'), (False, u'bar')], u'foo bar  ')
-
-    def test_posix_quotations(self):
-        self.assertAsTokens([(True, u'foo bar')], u'"foo bar"')
-        self.assertAsTokens([(False, u"'fo''o"), (False, u"b''ar'")],
-            u"'fo''o b''ar'")
-        self.assertAsTokens([(True, u'foo bar')], u'"fo""o b""ar"')
-        self.assertAsTokens([(True, u"fo'o"), (True, u"b'ar")],
-            u'"fo"\'o b\'"ar"')
-
-    def test_nested_quotations(self):
-        self.assertAsTokens([(True, u'foo"" bar')], u"\"foo\\\"\\\" bar\"")
-        self.assertAsTokens([(True, u'foo\'\' bar')], u"\"foo'' bar\"")
-
-    def test_empty_result(self):
-        self.assertAsTokens([], u'')
-        self.assertAsTokens([], u'    ')
-
-    def test_quoted_empty(self):
-        self.assertAsTokens([(True, '')], u'""')
-        self.assertAsTokens([(False, u"''")], u"''")
-
-    def test_unicode_chars(self):
-        self.assertAsTokens([(False, u'f\xb5\xee'), (False, u'\u1234\u3456')],
-                             u'f\xb5\xee \u1234\u3456')
-
-    def test_newline_in_quoted_section(self):
-        self.assertAsTokens([(True, u'foo\nbar\nbaz\n')], u'"foo\nbar\nbaz\n"')
-
-    def test_escape_chars(self):
-        self.assertAsTokens([(False, u'foo\\bar')], u'foo\\bar')
-
-    def test_escape_quote(self):
-        self.assertAsTokens([(True, u'foo"bar')], u'"foo\\"bar"')
-
-    def test_double_escape(self):
-        self.assertAsTokens([(True, u'foo\\bar')], u'"foo\\\\bar"')
-        self.assertAsTokens([(False, u'foo\\\\bar')], u"foo\\\\bar")
-
-
-class Test_CommandLineToArgv(tests.TestCaseInTempDir):
-
-    def assertCommandLine(self, expected, line):
-        # Strictly speaking we should respect parameter order versus glob
-        # expansions, but it's not really worth the effort here
-        self.assertEqual(expected,
-                         sorted(win32utils._command_line_to_argv(line)))
-=======
 
 class Test_CommandLineToArgv(tests.TestCaseInTempDir):
 
@@ -372,7 +297,6 @@
         argv = win32utils._command_line_to_argv(line,
                 single_quotes_allowed=single_quotes_allowed)
         self.assertEqual(expected, sorted(argv))
->>>>>>> 60e3a275
 
     def test_glob_paths(self):
         self.build_tree(['a/', 'a/b.c', 'a/c.c', 'a/c.h'])
@@ -388,37 +312,25 @@
         self.build_tree(['a/', 'a/b.c', 'a/c.c', 'a/c.h'])
         self.assertCommandLine([u'a/*.c'], '"a/*.c"')
         self.assertCommandLine([u"'a/*.c'"], "'a/*.c'")
-<<<<<<< HEAD
-=======
         self.assertCommandLine([u'a/*.c'], "'a/*.c'",
             single_quotes_allowed=True)
->>>>>>> 60e3a275
 
     def test_slashes_changed(self):
         # Quoting doesn't change the supplied args
         self.assertCommandLine([u'a\\*.c'], '"a\\*.c"')
-<<<<<<< HEAD
-=======
         self.assertCommandLine([u'a\\*.c'], "'a\\*.c'",
             single_quotes_allowed=True)
->>>>>>> 60e3a275
         # Expands the glob, but nothing matches, swaps slashes
         self.assertCommandLine([u'a/*.c'], 'a\\*.c')
         self.assertCommandLine([u'a/?.c'], 'a\\?.c')
         # No glob, doesn't touch slashes
         self.assertCommandLine([u'a\\foo.c'], 'a\\foo.c')
 
-<<<<<<< HEAD
-    def test_no_single_quote_supported(self):
-        self.assertCommandLine(["add", "let's-do-it.txt"],
-            "add let's-do-it.txt")
-=======
     def test_single_quote_support(self):
         self.assertCommandLine(["add", "let's-do-it.txt"],
             "add let's-do-it.txt")
         self.assertCommandLine(["add", "lets do it.txt"],
             "add 'lets do it.txt'", single_quotes_allowed=True)
->>>>>>> 60e3a275
 
     def test_case_insensitive_globs(self):
         self.requireFeature(tests.CaseInsCasePresFilenameFeature)
