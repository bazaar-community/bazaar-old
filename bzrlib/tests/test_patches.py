# Copyright (C) 2004 - 2008 Aaron Bentley, Canonical Ltd
# <aaron.bentley@utoronto.ca>
#
# This program is free software; you can redistribute it and/or modify
# it under the terms of the GNU General Public License as published by
# the Free Software Foundation; either version 2 of the License, or
# (at your option) any later version.
#
# This program is distributed in the hope that it will be useful,
# but WITHOUT ANY WARRANTY; without even the implied warranty of
# MERCHANTABILITY or FITNESS FOR A PARTICULAR PURPOSE.  See the
# GNU General Public License for more details.
#
# You should have received a copy of the GNU General Public License
# along with this program; if not, write to the Free Software
# Foundation, Inc., 59 Temple Place, Suite 330, Boston, MA  02111-1307  USA


import os.path

from bzrlib.tests import TestCase

from bzrlib.iterablefile import IterableFile
from bzrlib.patches import (MalformedLine,
                            MalformedHunkHeader,
                            MalformedPatchHeader,
                            ContextLine,
                            InsertLine,
                            RemoveLine,
                            difference_index,
                            get_patch_names,
                            hunk_from_header,
                            iter_patched,
                            iter_patched_from_hunks,
                            parse_line,
                            parse_patch,
                            parse_patches,
                            NO_NL)


class PatchesTester(TestCase):

    def datafile(self, filename):
        data_path = os.path.join(os.path.dirname(__file__),
                                 "test_patches_data", filename)
        return file(data_path, "rb")

    def testValidPatchHeader(self):
        """Parse a valid patch header"""
        lines = "--- orig/commands.py\n+++ mod/dommands.py\n".split('\n')
        (orig, mod) = get_patch_names(lines.__iter__())
        self.assertEqual(orig, "orig/commands.py")
        self.assertEqual(mod, "mod/dommands.py")

    def testInvalidPatchHeader(self):
        """Parse an invalid patch header"""
        lines = "-- orig/commands.py\n+++ mod/dommands.py".split('\n')
        self.assertRaises(MalformedPatchHeader, get_patch_names,
                          lines.__iter__())

    def testValidHunkHeader(self):
        """Parse a valid hunk header"""
        header = "@@ -34,11 +50,6 @@\n"
        hunk = hunk_from_header(header);
        self.assertEqual(hunk.orig_pos, 34)
        self.assertEqual(hunk.orig_range, 11)
        self.assertEqual(hunk.mod_pos, 50)
        self.assertEqual(hunk.mod_range, 6)
        self.assertEqual(str(hunk), header)

    def testValidHunkHeader2(self):
        """Parse a tricky, valid hunk header"""
        header = "@@ -1 +0,0 @@\n"
        hunk = hunk_from_header(header);
        self.assertEqual(hunk.orig_pos, 1)
        self.assertEqual(hunk.orig_range, 1)
        self.assertEqual(hunk.mod_pos, 0)
        self.assertEqual(hunk.mod_range, 0)
        self.assertEqual(str(hunk), header)

    def testPDiff(self):
        """Parse a hunk header produced by diff -p"""
        header = "@@ -407,7 +292,7 @@ bzr 0.18rc1  2007-07-10\n"
        hunk = hunk_from_header(header)
        self.assertEqual('bzr 0.18rc1  2007-07-10', hunk.tail)
        self.assertEqual(header, str(hunk))

    def makeMalformed(self, header):
        self.assertRaises(MalformedHunkHeader, hunk_from_header, header)

    def testInvalidHeader(self):
        """Parse an invalid hunk header"""
        self.makeMalformed(" -34,11 +50,6 \n")
        self.makeMalformed("@@ +50,6 -34,11 @@\n")
        self.makeMalformed("@@ -34,11 +50,6 @@")
        self.makeMalformed("@@ -34.5,11 +50,6 @@\n")
        self.makeMalformed("@@-34,11 +50,6@@\n")
        self.makeMalformed("@@ 34,11 50,6 @@\n")
        self.makeMalformed("@@ -34,11 @@\n")
        self.makeMalformed("@@ -34,11 +50,6.5 @@\n")
        self.makeMalformed("@@ -34,11 +50,-6 @@\n")

    def lineThing(self,text, type):
        line = parse_line(text)
        self.assertIsInstance(line, type)
        self.assertEqual(str(line), text)

    def makeMalformedLine(self, text):
        self.assertRaises(MalformedLine, parse_line, text)

    def testValidLine(self):
        """Parse a valid hunk line"""
        self.lineThing(" hello\n", ContextLine)
        self.lineThing("+hello\n", InsertLine)
        self.lineThing("-hello\n", RemoveLine)

    def testMalformedLine(self):
        """Parse invalid valid hunk lines"""
        self.makeMalformedLine("hello\n")

<<<<<<< HEAD
    def testMalformedLineNO_NL(self):
        """Parse invalid '\ No newline at end of file' in hunk lines"""
        self.makeMalformedLine(NO_NL)

=======
>>>>>>> cbec1782
    def compare_parsed(self, patchtext):
        lines = patchtext.splitlines(True)
        patch = parse_patch(lines.__iter__())
        pstr = str(patch)
        i = difference_index(patchtext, pstr)
        if i is not None:
            print "%i: \"%s\" != \"%s\"" % (i, patchtext[i], pstr[i])
        self.assertEqual (patchtext, str(patch))

    def testAll(self):
        """Test parsing a whole patch"""
        patchtext = self.datafile("patchtext.patch").read()
        self.compare_parsed(patchtext)

    def testInit(self):
        """Handle patches missing half the position, range tuple"""
        patchtext = \
"""--- orig/__vavg__.cl
+++ mod/__vavg__.cl
@@ -1 +1,2 @@
 __qbpsbezng__ = "erfgehpgherqgrkg ra"
+__qbp__ = Na nygreangr Nepu pbzznaqyvar vagresnpr
"""
        self.compare_parsed(patchtext)

    def testLineLookup(self):
        import sys
        """Make sure we can accurately look up mod line from orig"""
        patch = parse_patch(self.datafile("diff"))
        orig = list(self.datafile("orig"))
        mod = list(self.datafile("mod"))
        removals = []
        for i in range(len(orig)):
            mod_pos = patch.pos_in_mod(i)
            if mod_pos is None:
                removals.append(orig[i])
                continue
            self.assertEqual(mod[mod_pos], orig[i])
        rem_iter = removals.__iter__()
        for hunk in patch.hunks:
            for line in hunk.lines:
                if isinstance(line, RemoveLine):
                    next = rem_iter.next()
                    if line.contents != next:
                        sys.stdout.write(" orig:%spatch:%s" % (next,
                                         line.contents))
                    self.assertEqual(line.contents, next)
        self.assertRaises(StopIteration, rem_iter.next)

    def testPatching(self):
        """Test a few patch files, and make sure they work."""
        files = [
            ('diff-2', 'orig-2', 'mod-2'),
            ('diff-3', 'orig-3', 'mod-3'),
            ('diff-4', 'orig-4', 'mod-4'),
            ('diff-5', 'orig-5', 'mod-5'),
            ('diff-6', 'orig-6', 'mod-6'),
            ('diff-7', 'orig-7', 'mod-7'),
        ]
        for diff, orig, mod in files:
            patch = self.datafile(diff)
            orig_lines = list(self.datafile(orig))
            mod_lines = list(self.datafile(mod))

            patched_file = IterableFile(iter_patched(orig_lines, patch))
            lines = []
            count = 0
            for patch_line in patched_file:
                self.assertEqual(patch_line, mod_lines[count])
                count += 1
            self.assertEqual(count, len(mod_lines))

    def test_iter_patched_from_hunks(self):
        """Test a few patch files, and make sure they work."""
        files = [
            ('diff-2', 'orig-2', 'mod-2'),
            ('diff-3', 'orig-3', 'mod-3'),
            ('diff-4', 'orig-4', 'mod-4'),
            ('diff-5', 'orig-5', 'mod-5'),
            ('diff-6', 'orig-6', 'mod-6'),
            ('diff-7', 'orig-7', 'mod-7'),
        ]
        for diff, orig, mod in files:
            parsed = parse_patch(self.datafile(diff))
            orig_lines = list(self.datafile(orig))
            mod_lines = list(self.datafile(mod))
            iter_patched = iter_patched_from_hunks(orig_lines, parsed.hunks)
            patched_file = IterableFile(iter_patched)
            lines = []
            count = 0
            for patch_line in patched_file:
                self.assertEqual(patch_line, mod_lines[count])
                count += 1
            self.assertEqual(count, len(mod_lines))

    def testFirstLineRenumber(self):
        """Make sure we handle lines at the beginning of the hunk"""
        patch = parse_patch(self.datafile("insert_top.patch"))
        self.assertEqual(patch.pos_in_mod(0), 1)

    def testParsePatches(self):
        """Make sure file names can be extracted from tricky unified diffs"""
        patchtext = \
"""--- orig-7
+++ mod-7
@@ -1,10 +1,10 @@
 -- a
--- b
+++ c
 xx d
 xx e
 ++ f
-++ g
+-- h
 xx i
 xx j
 -- k
--- l
+++ m
--- orig-8
+++ mod-8
@@ -1 +1 @@
--- A
+++ B
@@ -1 +1 @@
--- C
+++ D
"""
        filenames = [('orig-7', 'mod-7'),
                     ('orig-8', 'mod-8')]
        patches = parse_patches(patchtext.splitlines(True))
        patch_files = []
        for patch in patches:
            patch_files.append((patch.oldname, patch.newname))
        self.assertEqual(patch_files, filenames)

    def testStatsValues(self):
        """Test the added, removed and hunks values for stats_values."""
        patch = parse_patch(self.datafile("diff"))
        self.assertEqual((299, 407, 48), patch.stats_values())<|MERGE_RESOLUTION|>--- conflicted
+++ resolved
@@ -118,13 +118,10 @@
         """Parse invalid valid hunk lines"""
         self.makeMalformedLine("hello\n")
 
-<<<<<<< HEAD
     def testMalformedLineNO_NL(self):
         """Parse invalid '\ No newline at end of file' in hunk lines"""
         self.makeMalformedLine(NO_NL)
 
-=======
->>>>>>> cbec1782
     def compare_parsed(self, patchtext):
         lines = patchtext.splitlines(True)
         patch = parse_patch(lines.__iter__())
