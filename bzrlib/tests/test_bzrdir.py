# Copyright (C) 2006-2011 Canonical Ltd
#
# This program is free software; you can redistribute it and/or modify
# it under the terms of the GNU General Public License as published by
# the Free Software Foundation; either version 2 of the License, or
# (at your option) any later version.
#
# This program is distributed in the hope that it will be useful,
# but WITHOUT ANY WARRANTY; without even the implied warranty of
# MERCHANTABILITY or FITNESS FOR A PARTICULAR PURPOSE.  See the
# GNU General Public License for more details.
#
# You should have received a copy of the GNU General Public License
# along with this program; if not, write to the Free Software
# Foundation, Inc., 51 Franklin Street, Fifth Floor, Boston, MA 02110-1301 USA

"""Tests for the BzrDir facility and any format specific tests.

For interface contract tests, see tests/per_bzr_dir.
"""

import os
import subprocess
import sys

from bzrlib import (
    branch,
    bzrdir,
    config,
    controldir,
    errors,
    help_topics,
    lock,
    repository,
    revision as _mod_revision,
    osutils,
    remote,
    symbol_versioning,
    transport as _mod_transport,
    urlutils,
    win32utils,
    workingtree_3,
    workingtree_4,
    )
import bzrlib.branch
from bzrlib.errors import (
    NotBranchError,
    NoColocatedBranchSupport,
    UnknownFormatError,
    UnsupportedFormatError,
    )
from bzrlib.tests import (
    TestCase,
    TestCaseWithMemoryTransport,
    TestCaseWithTransport,
    TestSkipped,
    )
from bzrlib.tests import(
    http_server,
    http_utils,
    )
from bzrlib.tests.test_http import TestWithTransport_pycurl
from bzrlib.transport import (
    memory,
    pathfilter,
    )
from bzrlib.transport.http._urllib import HttpTransport_urllib
from bzrlib.transport.nosmart import NoSmartTransportDecorator
from bzrlib.transport.readonly import ReadonlyTransportDecorator
from bzrlib.repofmt import knitrepo, knitpack_repo


class TestDefaultFormat(TestCase):

    def test_get_set_default_format(self):
        old_format = bzrdir.BzrDirFormat.get_default_format()
        # default is BzrDirMetaFormat1
        self.assertIsInstance(old_format, bzrdir.BzrDirMetaFormat1)
        controldir.ControlDirFormat._set_default_format(SampleBzrDirFormat())
        # creating a bzr dir should now create an instrumented dir.
        try:
            result = bzrdir.BzrDir.create('memory:///')
            self.assertIsInstance(result, SampleBzrDir)
        finally:
            controldir.ControlDirFormat._set_default_format(old_format)
        self.assertEqual(old_format, bzrdir.BzrDirFormat.get_default_format())


class DeprecatedBzrDirFormat(bzrdir.BzrDirFormat):
    """A deprecated bzr dir format."""


class TestFormatRegistry(TestCase):

    def make_format_registry(self):
        my_format_registry = controldir.ControlDirFormatRegistry()
        my_format_registry.register('deprecated', DeprecatedBzrDirFormat,
            'Some format.  Slower and unawesome and deprecated.',
            deprecated=True)
        my_format_registry.register_lazy('lazy', 'bzrlib.tests.test_bzrdir',
            'DeprecatedBzrDirFormat', 'Format registered lazily',
            deprecated=True)
        bzrdir.register_metadir(my_format_registry, 'knit',
            'bzrlib.repofmt.knitrepo.RepositoryFormatKnit1',
            'Format using knits',
            )
        my_format_registry.set_default('knit')
        bzrdir.register_metadir(my_format_registry,
            'branch6',
            'bzrlib.repofmt.knitrepo.RepositoryFormatKnit3',
            'Experimental successor to knit.  Use at your own risk.',
            branch_format='bzrlib.branch.BzrBranchFormat6',
            experimental=True)
        bzrdir.register_metadir(my_format_registry,
            'hidden format',
            'bzrlib.repofmt.knitrepo.RepositoryFormatKnit3',
            'Experimental successor to knit.  Use at your own risk.',
            branch_format='bzrlib.branch.BzrBranchFormat6', hidden=True)
        my_format_registry.register('hiddendeprecated', DeprecatedBzrDirFormat,
            'Old format.  Slower and does not support things. ', hidden=True)
        my_format_registry.register_lazy('hiddenlazy', 'bzrlib.tests.test_bzrdir',
            'DeprecatedBzrDirFormat', 'Format registered lazily',
            deprecated=True, hidden=True)
        return my_format_registry

    def test_format_registry(self):
        my_format_registry = self.make_format_registry()
        my_bzrdir = my_format_registry.make_bzrdir('lazy')
        self.assertIsInstance(my_bzrdir, DeprecatedBzrDirFormat)
        my_bzrdir = my_format_registry.make_bzrdir('deprecated')
        self.assertIsInstance(my_bzrdir, DeprecatedBzrDirFormat)
        my_bzrdir = my_format_registry.make_bzrdir('default')
        self.assertIsInstance(my_bzrdir.repository_format,
            knitrepo.RepositoryFormatKnit1)
        my_bzrdir = my_format_registry.make_bzrdir('knit')
        self.assertIsInstance(my_bzrdir.repository_format,
            knitrepo.RepositoryFormatKnit1)
        my_bzrdir = my_format_registry.make_bzrdir('branch6')
        self.assertIsInstance(my_bzrdir.get_branch_format(),
                              bzrlib.branch.BzrBranchFormat6)

    def test_get_help(self):
        my_format_registry = self.make_format_registry()
        self.assertEqual('Format registered lazily',
                         my_format_registry.get_help('lazy'))
        self.assertEqual('Format using knits',
                         my_format_registry.get_help('knit'))
        self.assertEqual('Format using knits',
                         my_format_registry.get_help('default'))
        self.assertEqual('Some format.  Slower and unawesome and deprecated.',
                         my_format_registry.get_help('deprecated'))

    def test_help_topic(self):
        topics = help_topics.HelpTopicRegistry()
        registry = self.make_format_registry()
        topics.register('current-formats', registry.help_topic,
                        'Current formats')
        topics.register('other-formats', registry.help_topic,
                        'Other formats')
        new = topics.get_detail('current-formats')
        rest = topics.get_detail('other-formats')
        experimental, deprecated = rest.split('Deprecated formats')
        self.assertContainsRe(new, 'formats-help')
        self.assertContainsRe(new,
                ':knit:\n    \(native\) \(default\) Format using knits\n')
        self.assertContainsRe(experimental,
                ':branch6:\n    \(native\) Experimental successor to knit')
        self.assertContainsRe(deprecated,
                ':lazy:\n    \(native\) Format registered lazily\n')
        self.assertNotContainsRe(new, 'hidden')

    def test_set_default_repository(self):
        default_factory = bzrdir.format_registry.get('default')
        old_default = [k for k, v in bzrdir.format_registry.iteritems()
                       if v == default_factory and k != 'default'][0]
        bzrdir.format_registry.set_default_repository('dirstate-with-subtree')
        try:
            self.assertIs(bzrdir.format_registry.get('dirstate-with-subtree'),
                          bzrdir.format_registry.get('default'))
            self.assertIs(
                repository.format_registry.get_default().__class__,
                knitrepo.RepositoryFormatKnit3)
        finally:
            bzrdir.format_registry.set_default_repository(old_default)

    def test_aliases(self):
        a_registry = controldir.ControlDirFormatRegistry()
        a_registry.register('deprecated', DeprecatedBzrDirFormat,
            'Old format.  Slower and does not support stuff',
            deprecated=True)
        a_registry.register('deprecatedalias', DeprecatedBzrDirFormat,
            'Old format.  Slower and does not support stuff',
            deprecated=True, alias=True)
        self.assertEqual(frozenset(['deprecatedalias']), a_registry.aliases())


class SampleBranch(bzrlib.branch.Branch):
    """A dummy branch for guess what, dummy use."""

    def __init__(self, dir):
        self.bzrdir = dir


class SampleRepository(bzrlib.repository.Repository):
    """A dummy repo."""

    def __init__(self, dir):
        self.bzrdir = dir


class SampleBzrDir(bzrdir.BzrDir):
    """A sample BzrDir implementation to allow testing static methods."""

    def create_repository(self, shared=False):
        """See BzrDir.create_repository."""
        return "A repository"

    def open_repository(self):
        """See BzrDir.open_repository."""
        return SampleRepository(self)

    def create_branch(self, name=None):
        """See BzrDir.create_branch."""
        if name is not None:
            raise NoColocatedBranchSupport(self)
        return SampleBranch(self)

    def create_workingtree(self):
        """See BzrDir.create_workingtree."""
        return "A tree"


class SampleBzrDirFormat(bzrdir.BzrDirFormat):
    """A sample format

    this format is initializable, unsupported to aid in testing the
    open and open_downlevel routines.
    """

    def get_format_string(self):
        """See BzrDirFormat.get_format_string()."""
        return "Sample .bzr dir format."

    def initialize_on_transport(self, t):
        """Create a bzr dir."""
        t.mkdir('.bzr')
        t.put_bytes('.bzr/branch-format', self.get_format_string())
        return SampleBzrDir(t, self)

    def is_supported(self):
        return False

    def open(self, transport, _found=None):
        return "opened branch."

    @classmethod
    def from_string(cls, format_string):
        return cls()


class BzrDirFormatTest1(bzrdir.BzrDirMetaFormat1):

    @staticmethod
    def get_format_string():
        return "Test format 1"


class BzrDirFormatTest2(bzrdir.BzrDirMetaFormat1):

    @staticmethod
    def get_format_string():
        return "Test format 2"


class TestBzrDirFormat(TestCaseWithTransport):
    """Tests for the BzrDirFormat facility."""

    def test_find_format(self):
        # is the right format object found for a branch?
        # create a branch with a few known format objects.
        bzrdir.BzrProber.formats.register(BzrDirFormatTest1.get_format_string(),
            BzrDirFormatTest1())
        self.addCleanup(bzrdir.BzrProber.formats.remove,
            BzrDirFormatTest1.get_format_string())
        bzrdir.BzrProber.formats.register(BzrDirFormatTest2.get_format_string(),
            BzrDirFormatTest2())
        self.addCleanup(bzrdir.BzrProber.formats.remove,
            BzrDirFormatTest2.get_format_string())
        t = self.get_transport()
        self.build_tree(["foo/", "bar/"], transport=t)
        def check_format(format, url):
            format.initialize(url)
            t = _mod_transport.get_transport_from_path(url)
            found_format = bzrdir.BzrDirFormat.find_format(t)
            self.assertIsInstance(found_format, format.__class__)
        check_format(BzrDirFormatTest1(), "foo")
        check_format(BzrDirFormatTest2(), "bar")

    def test_find_format_nothing_there(self):
        self.assertRaises(NotBranchError,
                          bzrdir.BzrDirFormat.find_format,
                          _mod_transport.get_transport_from_path('.'))

    def test_find_format_unknown_format(self):
        t = self.get_transport()
        t.mkdir('.bzr')
        t.put_bytes('.bzr/branch-format', '')
        self.assertRaises(UnknownFormatError,
                          bzrdir.BzrDirFormat.find_format,
                          _mod_transport.get_transport_from_path('.'))

    def test_register_unregister_format(self):
        format = SampleBzrDirFormat()
        url = self.get_url()
        # make a bzrdir
        format.initialize(url)
        # register a format for it.
        bzrdir.BzrProber.formats.register(format.get_format_string(), format)
        # which bzrdir.Open will refuse (not supported)
        self.assertRaises(UnsupportedFormatError, bzrdir.BzrDir.open, url)
        # which bzrdir.open_containing will refuse (not supported)
        self.assertRaises(UnsupportedFormatError, bzrdir.BzrDir.open_containing, url)
        # but open_downlevel will work
        t = _mod_transport.get_transport_from_url(url)
        self.assertEqual(format.open(t), bzrdir.BzrDir.open_unsupported(url))
        # unregister the format
        bzrdir.BzrProber.formats.remove(format.get_format_string())
        # now open_downlevel should fail too.
        self.assertRaises(UnknownFormatError, bzrdir.BzrDir.open_unsupported, url)

    def test_create_branch_and_repo_uses_default(self):
        format = SampleBzrDirFormat()
        branch = bzrdir.BzrDir.create_branch_and_repo(self.get_url(),
                                                      format=format)
        self.assertTrue(isinstance(branch, SampleBranch))

    def test_create_branch_and_repo_under_shared(self):
        # creating a branch and repo in a shared repo uses the
        # shared repository
        format = bzrdir.format_registry.make_bzrdir('knit')
        self.make_repository('.', shared=True, format=format)
        branch = bzrdir.BzrDir.create_branch_and_repo(
            self.get_url('child'), format=format)
        self.assertRaises(errors.NoRepositoryPresent,
                          branch.bzrdir.open_repository)

    def test_create_branch_and_repo_under_shared_force_new(self):
        # creating a branch and repo in a shared repo can be forced to
        # make a new repo
        format = bzrdir.format_registry.make_bzrdir('knit')
        self.make_repository('.', shared=True, format=format)
        branch = bzrdir.BzrDir.create_branch_and_repo(self.get_url('child'),
                                                      force_new_repo=True,
                                                      format=format)
        branch.bzrdir.open_repository()

    def test_create_standalone_working_tree(self):
        format = SampleBzrDirFormat()
        # note this is deliberately readonly, as this failure should
        # occur before any writes.
        self.assertRaises(errors.NotLocalUrl,
                          bzrdir.BzrDir.create_standalone_workingtree,
                          self.get_readonly_url(), format=format)
        tree = bzrdir.BzrDir.create_standalone_workingtree('.',
                                                           format=format)
        self.assertEqual('A tree', tree)

    def test_create_standalone_working_tree_under_shared_repo(self):
        # create standalone working tree always makes a repo.
        format = bzrdir.format_registry.make_bzrdir('knit')
        self.make_repository('.', shared=True, format=format)
        # note this is deliberately readonly, as this failure should
        # occur before any writes.
        self.assertRaises(errors.NotLocalUrl,
                          bzrdir.BzrDir.create_standalone_workingtree,
                          self.get_readonly_url('child'), format=format)
        tree = bzrdir.BzrDir.create_standalone_workingtree('child',
            format=format)
        tree.bzrdir.open_repository()

    def test_create_branch_convenience(self):
        # outside a repo the default convenience output is a repo+branch_tree
        format = bzrdir.format_registry.make_bzrdir('knit')
        branch = bzrdir.BzrDir.create_branch_convenience('.', format=format)
        branch.bzrdir.open_workingtree()
        branch.bzrdir.open_repository()

    def test_create_branch_convenience_possible_transports(self):
        """Check that the optional 'possible_transports' is recognized"""
        format = bzrdir.format_registry.make_bzrdir('knit')
        t = self.get_transport()
        branch = bzrdir.BzrDir.create_branch_convenience(
            '.', format=format, possible_transports=[t])
        branch.bzrdir.open_workingtree()
        branch.bzrdir.open_repository()

    def test_create_branch_convenience_root(self):
        """Creating a branch at the root of a fs should work."""
        self.vfs_transport_factory = memory.MemoryServer
        # outside a repo the default convenience output is a repo+branch_tree
        format = bzrdir.format_registry.make_bzrdir('knit')
        branch = bzrdir.BzrDir.create_branch_convenience(self.get_url(),
                                                         format=format)
        self.assertRaises(errors.NoWorkingTree,
                          branch.bzrdir.open_workingtree)
        branch.bzrdir.open_repository()

    def test_create_branch_convenience_under_shared_repo(self):
        # inside a repo the default convenience output is a branch+ follow the
        # repo tree policy
        format = bzrdir.format_registry.make_bzrdir('knit')
        self.make_repository('.', shared=True, format=format)
        branch = bzrdir.BzrDir.create_branch_convenience('child',
            format=format)
        branch.bzrdir.open_workingtree()
        self.assertRaises(errors.NoRepositoryPresent,
                          branch.bzrdir.open_repository)

    def test_create_branch_convenience_under_shared_repo_force_no_tree(self):
        # inside a repo the default convenience output is a branch+ follow the
        # repo tree policy but we can override that
        format = bzrdir.format_registry.make_bzrdir('knit')
        self.make_repository('.', shared=True, format=format)
        branch = bzrdir.BzrDir.create_branch_convenience('child',
            force_new_tree=False, format=format)
        self.assertRaises(errors.NoWorkingTree,
                          branch.bzrdir.open_workingtree)
        self.assertRaises(errors.NoRepositoryPresent,
                          branch.bzrdir.open_repository)

    def test_create_branch_convenience_under_shared_repo_no_tree_policy(self):
        # inside a repo the default convenience output is a branch+ follow the
        # repo tree policy
        format = bzrdir.format_registry.make_bzrdir('knit')
        repo = self.make_repository('.', shared=True, format=format)
        repo.set_make_working_trees(False)
        branch = bzrdir.BzrDir.create_branch_convenience('child',
                                                         format=format)
        self.assertRaises(errors.NoWorkingTree,
                          branch.bzrdir.open_workingtree)
        self.assertRaises(errors.NoRepositoryPresent,
                          branch.bzrdir.open_repository)

    def test_create_branch_convenience_under_shared_repo_no_tree_policy_force_tree(self):
        # inside a repo the default convenience output is a branch+ follow the
        # repo tree policy but we can override that
        format = bzrdir.format_registry.make_bzrdir('knit')
        repo = self.make_repository('.', shared=True, format=format)
        repo.set_make_working_trees(False)
        branch = bzrdir.BzrDir.create_branch_convenience('child',
            force_new_tree=True, format=format)
        branch.bzrdir.open_workingtree()
        self.assertRaises(errors.NoRepositoryPresent,
                          branch.bzrdir.open_repository)

    def test_create_branch_convenience_under_shared_repo_force_new_repo(self):
        # inside a repo the default convenience output is overridable to give
        # repo+branch+tree
        format = bzrdir.format_registry.make_bzrdir('knit')
        self.make_repository('.', shared=True, format=format)
        branch = bzrdir.BzrDir.create_branch_convenience('child',
            force_new_repo=True, format=format)
        branch.bzrdir.open_repository()
        branch.bzrdir.open_workingtree()


class TestRepositoryAcquisitionPolicy(TestCaseWithTransport):

    def test_acquire_repository_standalone(self):
        """The default acquisition policy should create a standalone branch."""
        my_bzrdir = self.make_bzrdir('.')
        repo_policy = my_bzrdir.determine_repository_policy()
        repo, is_new = repo_policy.acquire_repository()
        self.assertEqual(repo.bzrdir.root_transport.base,
                         my_bzrdir.root_transport.base)
        self.assertFalse(repo.is_shared())

    def test_determine_stacking_policy(self):
        parent_bzrdir = self.make_bzrdir('.')
        child_bzrdir = self.make_bzrdir('child')
        parent_bzrdir.get_config().set_default_stack_on('http://example.org')
        repo_policy = child_bzrdir.determine_repository_policy()
        self.assertEqual('http://example.org', repo_policy._stack_on)

    def test_determine_stacking_policy_relative(self):
        parent_bzrdir = self.make_bzrdir('.')
        child_bzrdir = self.make_bzrdir('child')
        parent_bzrdir.get_config().set_default_stack_on('child2')
        repo_policy = child_bzrdir.determine_repository_policy()
        self.assertEqual('child2', repo_policy._stack_on)
        self.assertEqual(parent_bzrdir.root_transport.base,
                         repo_policy._stack_on_pwd)

    def prepare_default_stacking(self, child_format='1.6'):
        parent_bzrdir = self.make_bzrdir('.')
        child_branch = self.make_branch('child', format=child_format)
        parent_bzrdir.get_config().set_default_stack_on(child_branch.base)
        new_child_transport = parent_bzrdir.transport.clone('child2')
        return child_branch, new_child_transport

    def test_clone_on_transport_obeys_stacking_policy(self):
        child_branch, new_child_transport = self.prepare_default_stacking()
        new_child = child_branch.bzrdir.clone_on_transport(new_child_transport)
        self.assertEqual(child_branch.base,
                         new_child.open_branch().get_stacked_on_url())

    def test_default_stacking_with_stackable_branch_unstackable_repo(self):
        # Make stackable source branch with an unstackable repo format.
        source_bzrdir = self.make_bzrdir('source')
        knitpack_repo.RepositoryFormatKnitPack1().initialize(source_bzrdir)
        source_branch = bzrlib.branch.BzrBranchFormat7().initialize(
            source_bzrdir)
        # Make a directory with a default stacking policy
        parent_bzrdir = self.make_bzrdir('parent')
        stacked_on = self.make_branch('parent/stacked-on', format='pack-0.92')
        parent_bzrdir.get_config().set_default_stack_on(stacked_on.base)
        # Clone source into directory
        target = source_bzrdir.clone(self.get_url('parent/target'))

    def test_format_initialize_on_transport_ex_stacked_on(self):
        # trunk is a stackable format.  Note that its in the same server area
        # which is what launchpad does, but not sufficient to exercise the
        # general case.
        trunk = self.make_branch('trunk', format='1.9')
        t = self.get_transport('stacked')
        old_fmt = bzrdir.format_registry.make_bzrdir('pack-0.92')
        repo_name = old_fmt.repository_format.network_name()
        # Should end up with a 1.9 format (stackable)
        repo, control, require_stacking, repo_policy = \
            old_fmt.initialize_on_transport_ex(t,
                    repo_format_name=repo_name, stacked_on='../trunk',
                    stack_on_pwd=t.base)
        if repo is not None:
            # Repositories are open write-locked
            self.assertTrue(repo.is_write_locked())
            self.addCleanup(repo.unlock)
        else:
            repo = control.open_repository()
        self.assertIsInstance(control, bzrdir.BzrDir)
        opened = bzrdir.BzrDir.open(t.base)
        if not isinstance(old_fmt, remote.RemoteBzrDirFormat):
            self.assertEqual(control._format.network_name(),
                old_fmt.network_name())
            self.assertEqual(control._format.network_name(),
                opened._format.network_name())
        self.assertEqual(control.__class__, opened.__class__)
        self.assertLength(1, repo._fallback_repositories)

    def test_sprout_obeys_stacking_policy(self):
        child_branch, new_child_transport = self.prepare_default_stacking()
        new_child = child_branch.bzrdir.sprout(new_child_transport.base)
        self.assertEqual(child_branch.base,
                         new_child.open_branch().get_stacked_on_url())

    def test_clone_ignores_policy_for_unsupported_formats(self):
        child_branch, new_child_transport = self.prepare_default_stacking(
            child_format='pack-0.92')
        new_child = child_branch.bzrdir.clone_on_transport(new_child_transport)
        self.assertRaises(errors.UnstackableBranchFormat,
                          new_child.open_branch().get_stacked_on_url)

    def test_sprout_ignores_policy_for_unsupported_formats(self):
        child_branch, new_child_transport = self.prepare_default_stacking(
            child_format='pack-0.92')
        new_child = child_branch.bzrdir.sprout(new_child_transport.base)
        self.assertRaises(errors.UnstackableBranchFormat,
                          new_child.open_branch().get_stacked_on_url)

    def test_sprout_upgrades_format_if_stacked_specified(self):
        child_branch, new_child_transport = self.prepare_default_stacking(
            child_format='pack-0.92')
        new_child = child_branch.bzrdir.sprout(new_child_transport.base,
                                               stacked=True)
        self.assertEqual(child_branch.bzrdir.root_transport.base,
                         new_child.open_branch().get_stacked_on_url())
        repo = new_child.open_repository()
        self.assertTrue(repo._format.supports_external_lookups)
        self.assertFalse(repo.supports_rich_root())

    def test_clone_on_transport_upgrades_format_if_stacked_on_specified(self):
        child_branch, new_child_transport = self.prepare_default_stacking(
            child_format='pack-0.92')
        new_child = child_branch.bzrdir.clone_on_transport(new_child_transport,
            stacked_on=child_branch.bzrdir.root_transport.base)
        self.assertEqual(child_branch.bzrdir.root_transport.base,
                         new_child.open_branch().get_stacked_on_url())
        repo = new_child.open_repository()
        self.assertTrue(repo._format.supports_external_lookups)
        self.assertFalse(repo.supports_rich_root())

    def test_sprout_upgrades_to_rich_root_format_if_needed(self):
        child_branch, new_child_transport = self.prepare_default_stacking(
            child_format='rich-root-pack')
        new_child = child_branch.bzrdir.sprout(new_child_transport.base,
                                               stacked=True)
        repo = new_child.open_repository()
        self.assertTrue(repo._format.supports_external_lookups)
        self.assertTrue(repo.supports_rich_root())

    def test_add_fallback_repo_handles_absolute_urls(self):
        stack_on = self.make_branch('stack_on', format='1.6')
        repo = self.make_repository('repo', format='1.6')
        policy = bzrdir.UseExistingRepository(repo, stack_on.base)
        policy._add_fallback(repo)

    def test_add_fallback_repo_handles_relative_urls(self):
        stack_on = self.make_branch('stack_on', format='1.6')
        repo = self.make_repository('repo', format='1.6')
        policy = bzrdir.UseExistingRepository(repo, '.', stack_on.base)
        policy._add_fallback(repo)

    def test_configure_relative_branch_stacking_url(self):
        stack_on = self.make_branch('stack_on', format='1.6')
        stacked = self.make_branch('stack_on/stacked', format='1.6')
        policy = bzrdir.UseExistingRepository(stacked.repository,
            '.', stack_on.base)
        policy.configure_branch(stacked)
        self.assertEqual('..', stacked.get_stacked_on_url())

    def test_relative_branch_stacking_to_absolute(self):
        stack_on = self.make_branch('stack_on', format='1.6')
        stacked = self.make_branch('stack_on/stacked', format='1.6')
        policy = bzrdir.UseExistingRepository(stacked.repository,
            '.', self.get_readonly_url('stack_on'))
        policy.configure_branch(stacked)
        self.assertEqual(self.get_readonly_url('stack_on'),
                         stacked.get_stacked_on_url())


class ChrootedTests(TestCaseWithTransport):
    """A support class that provides readonly urls outside the local namespace.

    This is done by checking if self.transport_server is a MemoryServer. if it
    is then we are chrooted already, if it is not then an HttpServer is used
    for readonly urls.
    """

    def setUp(self):
        super(ChrootedTests, self).setUp()
        if not self.vfs_transport_factory == memory.MemoryServer:
            self.transport_readonly_server = http_server.HttpServer

    def local_branch_path(self, branch):
         return os.path.realpath(urlutils.local_path_from_url(branch.base))

    def test_open_containing(self):
        self.assertRaises(NotBranchError, bzrdir.BzrDir.open_containing,
                          self.get_readonly_url(''))
        self.assertRaises(NotBranchError, bzrdir.BzrDir.open_containing,
                          self.get_readonly_url('g/p/q'))
        control = bzrdir.BzrDir.create(self.get_url())
        branch, relpath = bzrdir.BzrDir.open_containing(self.get_readonly_url(''))
        self.assertEqual('', relpath)
        branch, relpath = bzrdir.BzrDir.open_containing(self.get_readonly_url('g/p/q'))
        self.assertEqual('g/p/q', relpath)

    def test_open_containing_tree_branch_or_repository_empty(self):
        self.assertRaises(errors.NotBranchError,
            bzrdir.BzrDir.open_containing_tree_branch_or_repository,
            self.get_readonly_url(''))

    def test_open_containing_tree_branch_or_repository_all(self):
        self.make_branch_and_tree('topdir')
        tree, branch, repo, relpath = \
            bzrdir.BzrDir.open_containing_tree_branch_or_repository(
                'topdir/foo')
        self.assertEqual(os.path.realpath('topdir'),
                         os.path.realpath(tree.basedir))
        self.assertEqual(os.path.realpath('topdir'),
                         self.local_branch_path(branch))
        self.assertEqual(
            osutils.realpath(os.path.join('topdir', '.bzr', 'repository')),
            repo.bzrdir.transport.local_abspath('repository'))
        self.assertEqual(relpath, 'foo')

    def test_open_containing_tree_branch_or_repository_no_tree(self):
        self.make_branch('branch')
        tree, branch, repo, relpath = \
            bzrdir.BzrDir.open_containing_tree_branch_or_repository(
                'branch/foo')
        self.assertEqual(tree, None)
        self.assertEqual(os.path.realpath('branch'),
                         self.local_branch_path(branch))
        self.assertEqual(
            osutils.realpath(os.path.join('branch', '.bzr', 'repository')),
            repo.bzrdir.transport.local_abspath('repository'))
        self.assertEqual(relpath, 'foo')

    def test_open_containing_tree_branch_or_repository_repo(self):
        self.make_repository('repo')
        tree, branch, repo, relpath = \
            bzrdir.BzrDir.open_containing_tree_branch_or_repository(
                'repo')
        self.assertEqual(tree, None)
        self.assertEqual(branch, None)
        self.assertEqual(
            osutils.realpath(os.path.join('repo', '.bzr', 'repository')),
            repo.bzrdir.transport.local_abspath('repository'))
        self.assertEqual(relpath, '')

    def test_open_containing_tree_branch_or_repository_shared_repo(self):
        self.make_repository('shared', shared=True)
        bzrdir.BzrDir.create_branch_convenience('shared/branch',
                                                force_new_tree=False)
        tree, branch, repo, relpath = \
            bzrdir.BzrDir.open_containing_tree_branch_or_repository(
                'shared/branch')
        self.assertEqual(tree, None)
        self.assertEqual(os.path.realpath('shared/branch'),
                         self.local_branch_path(branch))
        self.assertEqual(
            osutils.realpath(os.path.join('shared', '.bzr', 'repository')),
            repo.bzrdir.transport.local_abspath('repository'))
        self.assertEqual(relpath, '')

    def test_open_containing_tree_branch_or_repository_branch_subdir(self):
        self.make_branch_and_tree('foo')
        self.build_tree(['foo/bar/'])
        tree, branch, repo, relpath = \
            bzrdir.BzrDir.open_containing_tree_branch_or_repository(
                'foo/bar')
        self.assertEqual(os.path.realpath('foo'),
                         os.path.realpath(tree.basedir))
        self.assertEqual(os.path.realpath('foo'),
                         self.local_branch_path(branch))
        self.assertEqual(
            osutils.realpath(os.path.join('foo', '.bzr', 'repository')),
            repo.bzrdir.transport.local_abspath('repository'))
        self.assertEqual(relpath, 'bar')

    def test_open_containing_tree_branch_or_repository_repo_subdir(self):
        self.make_repository('bar')
        self.build_tree(['bar/baz/'])
        tree, branch, repo, relpath = \
            bzrdir.BzrDir.open_containing_tree_branch_or_repository(
                'bar/baz')
        self.assertEqual(tree, None)
        self.assertEqual(branch, None)
        self.assertEqual(
            osutils.realpath(os.path.join('bar', '.bzr', 'repository')),
            repo.bzrdir.transport.local_abspath('repository'))
        self.assertEqual(relpath, 'baz')

    def test_open_containing_from_transport(self):
        self.assertRaises(NotBranchError,
            bzrdir.BzrDir.open_containing_from_transport,
            _mod_transport.get_transport_from_url(self.get_readonly_url('')))
        self.assertRaises(NotBranchError,
            bzrdir.BzrDir.open_containing_from_transport,
            _mod_transport.get_transport_from_url(
                self.get_readonly_url('g/p/q')))
        control = bzrdir.BzrDir.create(self.get_url())
        branch, relpath = bzrdir.BzrDir.open_containing_from_transport(
            _mod_transport.get_transport_from_url(
                self.get_readonly_url('')))
        self.assertEqual('', relpath)
        branch, relpath = bzrdir.BzrDir.open_containing_from_transport(
            _mod_transport.get_transport_from_url(
                self.get_readonly_url('g/p/q')))
        self.assertEqual('g/p/q', relpath)

    def test_open_containing_tree_or_branch(self):
        self.make_branch_and_tree('topdir')
        tree, branch, relpath = bzrdir.BzrDir.open_containing_tree_or_branch(
            'topdir/foo')
        self.assertEqual(os.path.realpath('topdir'),
                         os.path.realpath(tree.basedir))
        self.assertEqual(os.path.realpath('topdir'),
                         self.local_branch_path(branch))
        self.assertIs(tree.bzrdir, branch.bzrdir)
        self.assertEqual('foo', relpath)
        # opening from non-local should not return the tree
        tree, branch, relpath = bzrdir.BzrDir.open_containing_tree_or_branch(
            self.get_readonly_url('topdir/foo'))
        self.assertEqual(None, tree)
        self.assertEqual('foo', relpath)
        # without a tree:
        self.make_branch('topdir/foo')
        tree, branch, relpath = bzrdir.BzrDir.open_containing_tree_or_branch(
            'topdir/foo')
        self.assertIs(tree, None)
        self.assertEqual(os.path.realpath('topdir/foo'),
                         self.local_branch_path(branch))
        self.assertEqual('', relpath)

    def test_open_tree_or_branch(self):
        self.make_branch_and_tree('topdir')
        tree, branch = bzrdir.BzrDir.open_tree_or_branch('topdir')
        self.assertEqual(os.path.realpath('topdir'),
                         os.path.realpath(tree.basedir))
        self.assertEqual(os.path.realpath('topdir'),
                         self.local_branch_path(branch))
        self.assertIs(tree.bzrdir, branch.bzrdir)
        # opening from non-local should not return the tree
        tree, branch = bzrdir.BzrDir.open_tree_or_branch(
            self.get_readonly_url('topdir'))
        self.assertEqual(None, tree)
        # without a tree:
        self.make_branch('topdir/foo')
        tree, branch = bzrdir.BzrDir.open_tree_or_branch('topdir/foo')
        self.assertIs(tree, None)
        self.assertEqual(os.path.realpath('topdir/foo'),
                         self.local_branch_path(branch))

    def test_open_from_transport(self):
        # transport pointing at bzrdir should give a bzrdir with root transport
        # set to the given transport
        control = bzrdir.BzrDir.create(self.get_url())
        t = self.get_transport()
        opened_bzrdir = bzrdir.BzrDir.open_from_transport(t)
        self.assertEqual(t.base, opened_bzrdir.root_transport.base)
        self.assertIsInstance(opened_bzrdir, bzrdir.BzrDir)

    def test_open_from_transport_no_bzrdir(self):
        t = self.get_transport()
        self.assertRaises(NotBranchError, bzrdir.BzrDir.open_from_transport, t)

    def test_open_from_transport_bzrdir_in_parent(self):
        control = bzrdir.BzrDir.create(self.get_url())
        t = self.get_transport()
        t.mkdir('subdir')
        t = t.clone('subdir')
        self.assertRaises(NotBranchError, bzrdir.BzrDir.open_from_transport, t)

    def test_sprout_recursive(self):
        tree = self.make_branch_and_tree('tree1',
                                         format='dirstate-with-subtree')
        sub_tree = self.make_branch_and_tree('tree1/subtree',
            format='dirstate-with-subtree')
        sub_tree.set_root_id('subtree-root')
        tree.add_reference(sub_tree)
        self.build_tree(['tree1/subtree/file'])
        sub_tree.add('file')
        tree.commit('Initial commit')
        tree2 = tree.bzrdir.sprout('tree2').open_workingtree()
        tree2.lock_read()
        self.addCleanup(tree2.unlock)
        self.assertPathExists('tree2/subtree/file')
        self.assertEqual('tree-reference', tree2.kind('subtree-root'))

    def test_cloning_metadir(self):
        """Ensure that cloning metadir is suitable"""
        bzrdir = self.make_bzrdir('bzrdir')
        bzrdir.cloning_metadir()
        branch = self.make_branch('branch', format='knit')
        format = branch.bzrdir.cloning_metadir()
        self.assertIsInstance(format.workingtree_format,
            workingtree_4.WorkingTreeFormat6)

    def test_sprout_recursive_treeless(self):
        tree = self.make_branch_and_tree('tree1',
            format='dirstate-with-subtree')
        sub_tree = self.make_branch_and_tree('tree1/subtree',
            format='dirstate-with-subtree')
        tree.add_reference(sub_tree)
        self.build_tree(['tree1/subtree/file'])
        sub_tree.add('file')
        tree.commit('Initial commit')
        # The following line force the orhaning to reveal bug #634470
        tree.branch.get_config().set_user_option(
            'bzr.transform.orphan_policy', 'move')
        tree.bzrdir.destroy_workingtree()
        # FIXME: subtree/.bzr is left here which allows the test to pass (or
        # fail :-( ) -- vila 20100909
        repo = self.make_repository('repo', shared=True,
            format='dirstate-with-subtree')
        repo.set_make_working_trees(False)
        # FIXME: we just deleted the workingtree and now we want to use it ????
        # At a minimum, we should use tree.branch below (but this fails too
        # currently) or stop calling this test 'treeless'. Specifically, I've
        # turn the line below into an assertRaises when 'subtree/.bzr' is
        # orphaned and sprout tries to access the branch there (which is left
        # by bzrdir.BzrDirMeta1.destroy_workingtree when it ignores the
        # [DeletingParent('Not deleting', u'subtree', None)] conflict). See bug
        # #634470.  -- vila 20100909
        self.assertRaises(errors.NotBranchError,
                          tree.bzrdir.sprout, 'repo/tree2')
#        self.assertPathExists('repo/tree2/subtree')
#        self.assertPathDoesNotExist('repo/tree2/subtree/file')

    def make_foo_bar_baz(self):
        foo = bzrdir.BzrDir.create_branch_convenience('foo').bzrdir
        bar = self.make_branch('foo/bar').bzrdir
        baz = self.make_branch('baz').bzrdir
        return foo, bar, baz

    def test_find_bzrdirs(self):
        foo, bar, baz = self.make_foo_bar_baz()
        t = self.get_transport()
        self.assertEqualBzrdirs([baz, foo, bar], bzrdir.BzrDir.find_bzrdirs(t))

    def make_fake_permission_denied_transport(self, transport, paths):
        """Create a transport that raises PermissionDenied for some paths."""
        def filter(path):
            if path in paths:
                raise errors.PermissionDenied(path)
            return path
        path_filter_server = pathfilter.PathFilteringServer(transport, filter)
        path_filter_server.start_server()
        self.addCleanup(path_filter_server.stop_server)
        path_filter_transport = pathfilter.PathFilteringTransport(
            path_filter_server, '.')
        return (path_filter_server, path_filter_transport)

    def assertBranchUrlsEndWith(self, expect_url_suffix, actual_bzrdirs):
        """Check that each branch url ends with the given suffix."""
        for actual_bzrdir in actual_bzrdirs:
            self.assertEndsWith(actual_bzrdir.user_url, expect_url_suffix)

    def test_find_bzrdirs_permission_denied(self):
        foo, bar, baz = self.make_foo_bar_baz()
        t = self.get_transport()
        path_filter_server, path_filter_transport = \
            self.make_fake_permission_denied_transport(t, ['foo'])
        # local transport
        self.assertBranchUrlsEndWith('/baz/',
            bzrdir.BzrDir.find_bzrdirs(path_filter_transport))
        # smart server
        smart_transport = self.make_smart_server('.',
            backing_server=path_filter_server)
        self.assertBranchUrlsEndWith('/baz/',
            bzrdir.BzrDir.find_bzrdirs(smart_transport))

    def test_find_bzrdirs_list_current(self):
        def list_current(transport):
            return [s for s in transport.list_dir('') if s != 'baz']

        foo, bar, baz = self.make_foo_bar_baz()
        t = self.get_transport()
        self.assertEqualBzrdirs(
            [foo, bar],
            bzrdir.BzrDir.find_bzrdirs(t, list_current=list_current))

    def test_find_bzrdirs_evaluate(self):
        def evaluate(bzrdir):
            try:
                repo = bzrdir.open_repository()
            except errors.NoRepositoryPresent:
                return True, bzrdir.root_transport.base
            else:
                return False, bzrdir.root_transport.base

        foo, bar, baz = self.make_foo_bar_baz()
        t = self.get_transport()
        self.assertEqual([baz.root_transport.base, foo.root_transport.base],
                         list(bzrdir.BzrDir.find_bzrdirs(t, evaluate=evaluate)))

    def assertEqualBzrdirs(self, first, second):
        first = list(first)
        second = list(second)
        self.assertEqual(len(first), len(second))
        for x, y in zip(first, second):
            self.assertEqual(x.root_transport.base, y.root_transport.base)

    def test_find_branches(self):
        root = self.make_repository('', shared=True)
        foo, bar, baz = self.make_foo_bar_baz()
        qux = self.make_bzrdir('foo/qux')
        t = self.get_transport()
        branches = bzrdir.BzrDir.find_branches(t)
        self.assertEqual(baz.root_transport.base, branches[0].base)
        self.assertEqual(foo.root_transport.base, branches[1].base)
        self.assertEqual(bar.root_transport.base, branches[2].base)

        # ensure this works without a top-level repo
        branches = bzrdir.BzrDir.find_branches(t.clone('foo'))
        self.assertEqual(foo.root_transport.base, branches[0].base)
        self.assertEqual(bar.root_transport.base, branches[1].base)


class TestMissingRepoBranchesSkipped(TestCaseWithMemoryTransport):

    def test_find_bzrdirs_missing_repo(self):
        t = self.get_transport()
        arepo = self.make_repository('arepo', shared=True)
        abranch_url = arepo.user_url + '/abranch'
        abranch = bzrdir.BzrDir.create(abranch_url).create_branch()
        t.delete_tree('arepo/.bzr')
        self.assertRaises(errors.NoRepositoryPresent,
            branch.Branch.open, abranch_url)
        self.make_branch('baz')
        for actual_bzrdir in bzrdir.BzrDir.find_branches(t):
            self.assertEndsWith(actual_bzrdir.user_url, '/baz/')


class TestMeta1DirFormat(TestCaseWithTransport):
    """Tests specific to the meta1 dir format."""

    def test_right_base_dirs(self):
        dir = bzrdir.BzrDirMetaFormat1().initialize(self.get_url())
        t = dir.transport
        branch_base = t.clone('branch').base
        self.assertEqual(branch_base, dir.get_branch_transport(None).base)
        self.assertEqual(branch_base,
                         dir.get_branch_transport(bzrlib.branch.BzrBranchFormat5()).base)
        repository_base = t.clone('repository').base
        self.assertEqual(repository_base, dir.get_repository_transport(None).base)
        repository_format = repository.format_registry.get_default()
        self.assertEqual(repository_base,
                         dir.get_repository_transport(repository_format).base)
        checkout_base = t.clone('checkout').base
        self.assertEqual(checkout_base, dir.get_workingtree_transport(None).base)
        self.assertEqual(checkout_base,
                         dir.get_workingtree_transport(workingtree_3.WorkingTreeFormat3()).base)

    def test_meta1dir_uses_lockdir(self):
        """Meta1 format uses a LockDir to guard the whole directory, not a file."""
        dir = bzrdir.BzrDirMetaFormat1().initialize(self.get_url())
        t = dir.transport
        self.assertIsDirectory('branch-lock', t)

    def test_comparison(self):
        """Equality and inequality behave properly.

        Metadirs should compare equal iff they have the same repo, branch and
        tree formats.
        """
        mydir = bzrdir.format_registry.make_bzrdir('knit')
        self.assertEqual(mydir, mydir)
        self.assertFalse(mydir != mydir)
        otherdir = bzrdir.format_registry.make_bzrdir('knit')
        self.assertEqual(otherdir, mydir)
        self.assertFalse(otherdir != mydir)
        otherdir2 = bzrdir.format_registry.make_bzrdir('dirstate-with-subtree')
        self.assertNotEqual(otherdir2, mydir)
        self.assertFalse(otherdir2 == mydir)

    def test_with_features(self):
        tree = self.make_branch_and_tree('tree', format='2a')
        tree.bzrdir.update_feature_flags({"bar": "required"})
        self.assertRaises(errors.MissingFeature, bzrdir.BzrDir.open, 'tree')
        bzrdir.BzrDirMetaFormat1.register_feature('bar')
        self.addCleanup(bzrdir.BzrDirMetaFormat1.unregister_feature, 'bar')
        dir = bzrdir.BzrDir.open('tree')
        self.assertEquals("required", dir._format.features.get("bar"))
        tree.bzrdir.update_feature_flags({"bar": None, "nonexistant": None})
        dir = bzrdir.BzrDir.open('tree')
        self.assertEquals({}, dir._format.features)

    def test_needs_conversion_different_working_tree(self):
        # meta1dirs need an conversion if any element is not the default.
        new_format = bzrdir.format_registry.make_bzrdir('dirstate')
        tree = self.make_branch_and_tree('tree', format='knit')
        self.assertTrue(tree.bzrdir.needs_format_conversion(
            new_format))

    def test_initialize_on_format_uses_smart_transport(self):
        self.setup_smart_server_with_call_log()
        new_format = bzrdir.format_registry.make_bzrdir('dirstate')
        transport = self.get_transport('target')
        transport.ensure_base()
        self.reset_smart_call_log()
        instance = new_format.initialize_on_transport(transport)
        self.assertIsInstance(instance, remote.RemoteBzrDir)
        rpc_count = len(self.hpss_calls)
        # This figure represent the amount of work to perform this use case. It
        # is entirely ok to reduce this number if a test fails due to rpc_count
        # being too low. If rpc_count increases, more network roundtrips have
        # become necessary for this use case. Please do not adjust this number
        # upwards without agreement from bzr's network support maintainers.
        self.assertEqual(2, rpc_count)


class NonLocalTests(TestCaseWithTransport):
    """Tests for bzrdir static behaviour on non local paths."""

    def setUp(self):
        super(NonLocalTests, self).setUp()
        self.vfs_transport_factory = memory.MemoryServer

    def test_create_branch_convenience(self):
        # outside a repo the default convenience output is a repo+branch_tree
        format = bzrdir.format_registry.make_bzrdir('knit')
        branch = bzrdir.BzrDir.create_branch_convenience(
            self.get_url('foo'), format=format)
        self.assertRaises(errors.NoWorkingTree,
                          branch.bzrdir.open_workingtree)
        branch.bzrdir.open_repository()

    def test_create_branch_convenience_force_tree_not_local_fails(self):
        # outside a repo the default convenience output is a repo+branch_tree
        format = bzrdir.format_registry.make_bzrdir('knit')
        self.assertRaises(errors.NotLocalUrl,
            bzrdir.BzrDir.create_branch_convenience,
            self.get_url('foo'),
            force_new_tree=True,
            format=format)
        t = self.get_transport()
        self.assertFalse(t.has('foo'))

    def test_clone(self):
        # clone into a nonlocal path works
        format = bzrdir.format_registry.make_bzrdir('knit')
        branch = bzrdir.BzrDir.create_branch_convenience('local',
                                                         format=format)
        branch.bzrdir.open_workingtree()
        result = branch.bzrdir.clone(self.get_url('remote'))
        self.assertRaises(errors.NoWorkingTree,
                          result.open_workingtree)
        result.open_branch()
        result.open_repository()

    def test_checkout_metadir(self):
        # checkout_metadir has reasonable working tree format even when no
        # working tree is present
        self.make_branch('branch-knit2', format='dirstate-with-subtree')
        my_bzrdir = bzrdir.BzrDir.open(self.get_url('branch-knit2'))
        checkout_format = my_bzrdir.checkout_metadir()
        self.assertIsInstance(checkout_format.workingtree_format,
                              workingtree_4.WorkingTreeFormat4)


class TestHTTPRedirections(object):
    """Test redirection between two http servers.

    This MUST be used by daughter classes that also inherit from
    TestCaseWithTwoWebservers.

    We can't inherit directly from TestCaseWithTwoWebservers or the
    test framework will try to create an instance which cannot
    run, its implementation being incomplete.
    """

    def create_transport_readonly_server(self):
        # We don't set the http protocol version, relying on the default
        return http_utils.HTTPServerRedirecting()

    def create_transport_secondary_server(self):
        # We don't set the http protocol version, relying on the default
        return http_utils.HTTPServerRedirecting()

    def setUp(self):
        super(TestHTTPRedirections, self).setUp()
        # The redirections will point to the new server
        self.new_server = self.get_readonly_server()
        # The requests to the old server will be redirected
        self.old_server = self.get_secondary_server()
        # Configure the redirections
        self.old_server.redirect_to(self.new_server.host, self.new_server.port)

    def test_loop(self):
        # Both servers redirect to each other creating a loop
        self.new_server.redirect_to(self.old_server.host, self.old_server.port)
        # Starting from either server should loop
        old_url = self._qualified_url(self.old_server.host,
                                      self.old_server.port)
        oldt = self._transport(old_url)
        self.assertRaises(errors.NotBranchError,
                          bzrdir.BzrDir.open_from_transport, oldt)
        new_url = self._qualified_url(self.new_server.host,
                                      self.new_server.port)
        newt = self._transport(new_url)
        self.assertRaises(errors.NotBranchError,
                          bzrdir.BzrDir.open_from_transport, newt)

    def test_qualifier_preserved(self):
        wt = self.make_branch_and_tree('branch')
        old_url = self._qualified_url(self.old_server.host,
                                      self.old_server.port)
        start = self._transport(old_url).clone('branch')
        bdir = bzrdir.BzrDir.open_from_transport(start)
        # Redirection should preserve the qualifier, hence the transport class
        # itself.
        self.assertIsInstance(bdir.root_transport, type(start))


class TestHTTPRedirections_urllib(TestHTTPRedirections,
                                  http_utils.TestCaseWithTwoWebservers):
    """Tests redirections for urllib implementation"""

    _transport = HttpTransport_urllib

    def _qualified_url(self, host, port):
        result = 'http+urllib://%s:%s' % (host, port)
        self.permit_url(result)
        return result



class TestHTTPRedirections_pycurl(TestWithTransport_pycurl,
                                  TestHTTPRedirections,
                                  http_utils.TestCaseWithTwoWebservers):
    """Tests redirections for pycurl implementation"""

    def _qualified_url(self, host, port):
        result = 'http+pycurl://%s:%s' % (host, port)
        self.permit_url(result)
        return result


class TestHTTPRedirections_nosmart(TestHTTPRedirections,
                                  http_utils.TestCaseWithTwoWebservers):
    """Tests redirections for the nosmart decorator"""

    _transport = NoSmartTransportDecorator

    def _qualified_url(self, host, port):
        result = 'nosmart+http://%s:%s' % (host, port)
        self.permit_url(result)
        return result


class TestHTTPRedirections_readonly(TestHTTPRedirections,
                                    http_utils.TestCaseWithTwoWebservers):
    """Tests redirections for readonly decoratror"""

    _transport = ReadonlyTransportDecorator

    def _qualified_url(self, host, port):
        result = 'readonly+http://%s:%s' % (host, port)
        self.permit_url(result)
        return result


class TestDotBzrHidden(TestCaseWithTransport):

    ls = ['ls']
    if sys.platform == 'win32':
        ls = [os.environ['COMSPEC'], '/C', 'dir', '/B']

    def get_ls(self):
        f = subprocess.Popen(self.ls, stdout=subprocess.PIPE,
            stderr=subprocess.PIPE)
        out, err = f.communicate()
        self.assertEqual(0, f.returncode, 'Calling %s failed: %s'
                         % (self.ls, err))
        return out.splitlines()

    def test_dot_bzr_hidden(self):
        if sys.platform == 'win32' and not win32utils.has_win32file:
            raise TestSkipped('unable to make file hidden without pywin32 library')
        b = bzrdir.BzrDir.create('.')
        self.build_tree(['a'])
        self.assertEquals(['a'], self.get_ls())

    def test_dot_bzr_hidden_with_url(self):
        if sys.platform == 'win32' and not win32utils.has_win32file:
            raise TestSkipped('unable to make file hidden without pywin32 library')
        b = bzrdir.BzrDir.create(urlutils.local_path_to_url('.'))
        self.build_tree(['a'])
        self.assertEquals(['a'], self.get_ls())


class _TestBzrDirFormat(bzrdir.BzrDirMetaFormat1):
    """Test BzrDirFormat implementation for TestBzrDirSprout."""

    def _open(self, transport):
        return _TestBzrDir(transport, self)


class _TestBzrDir(bzrdir.BzrDirMeta1):
    """Test BzrDir implementation for TestBzrDirSprout.

    When created a _TestBzrDir already has repository and a branch.  The branch
    is a test double as well.
    """

    def __init__(self, *args, **kwargs):
        super(_TestBzrDir, self).__init__(*args, **kwargs)
        self.test_branch = _TestBranch(self.transport)
        self.test_branch.repository = self.create_repository()

    def open_branch(self, unsupported=False, possible_transports=None):
        return self.test_branch

    def cloning_metadir(self, require_stacking=False):
        return _TestBzrDirFormat()


class _TestBranchFormat(bzrlib.branch.BranchFormat):
    """Test Branch format for TestBzrDirSprout."""


class _TestBranch(bzrlib.branch.Branch):
    """Test Branch implementation for TestBzrDirSprout."""

    def __init__(self, transport, *args, **kwargs):
        self._format = _TestBranchFormat()
        self._transport = transport
        self.base = transport.base
        super(_TestBranch, self).__init__(*args, **kwargs)
        self.calls = []
        self._parent = None

    def sprout(self, *args, **kwargs):
        self.calls.append('sprout')
        return _TestBranch(self._transport)

    def copy_content_into(self, destination, revision_id=None):
        self.calls.append('copy_content_into')

    def last_revision(self):
        return _mod_revision.NULL_REVISION

    def get_parent(self):
        return self._parent

    def _get_config(self):
        return config.TransportConfig(self._transport, 'branch.conf')

    def _get_config_store(self):
        return config.BranchStore(self)

    def set_parent(self, parent):
        self._parent = parent

    def lock_read(self):
        return lock.LogicalLockResult(self.unlock)

    def unlock(self):
        return


class TestBzrDirSprout(TestCaseWithMemoryTransport):

    def test_sprout_uses_branch_sprout(self):
        """BzrDir.sprout calls Branch.sprout.

        Usually, BzrDir.sprout should delegate to the branch's sprout method
        for part of the work.  This allows the source branch to control the
        choice of format for the new branch.

        There are exceptions, but this tests avoids them:
          - if there's no branch in the source bzrdir,
          - or if the stacking has been requested and the format needs to be
            overridden to satisfy that.
        """
        # Make an instrumented bzrdir.
        t = self.get_transport('source')
        t.ensure_base()
        source_bzrdir = _TestBzrDirFormat().initialize_on_transport(t)
        # The instrumented bzrdir has a test_branch attribute that logs calls
        # made to the branch contained in that bzrdir.  Initially the test
        # branch exists but no calls have been made to it.
        self.assertEqual([], source_bzrdir.test_branch.calls)

        # Sprout the bzrdir
        target_url = self.get_url('target')
        result = source_bzrdir.sprout(target_url, recurse='no')

        # The bzrdir called the branch's sprout method.
        self.assertSubset(['sprout'], source_bzrdir.test_branch.calls)

    def test_sprout_parent(self):
        grandparent_tree = self.make_branch('grandparent')
        parent = grandparent_tree.bzrdir.sprout('parent').open_branch()
        branch_tree = parent.bzrdir.sprout('branch').open_branch()
        self.assertContainsRe(branch_tree.get_parent(), '/parent/$')


class TestBzrDirHooks(TestCaseWithMemoryTransport):

    def test_pre_open_called(self):
        calls = []
        bzrdir.BzrDir.hooks.install_named_hook('pre_open', calls.append, None)
        transport = self.get_transport('foo')
        url = transport.base
        self.assertRaises(errors.NotBranchError, bzrdir.BzrDir.open, url)
        self.assertEqual([transport.base], [t.base for t in calls])

    def test_pre_open_actual_exceptions_raised(self):
        count = [0]
        def fail_once(transport):
            count[0] += 1
            if count[0] == 1:
                raise errors.BzrError("fail")
        bzrdir.BzrDir.hooks.install_named_hook('pre_open', fail_once, None)
        transport = self.get_transport('foo')
        url = transport.base
        err = self.assertRaises(errors.BzrError, bzrdir.BzrDir.open, url)
        self.assertEqual('fail', err._preformatted_string)

    def test_post_repo_init(self):
        from bzrlib.controldir import RepoInitHookParams
        calls = []
        bzrdir.BzrDir.hooks.install_named_hook('post_repo_init',
            calls.append, None)
        self.make_repository('foo')
        self.assertLength(1, calls)
        params = calls[0]
        self.assertIsInstance(params, RepoInitHookParams)
        self.assertTrue(hasattr(params, 'bzrdir'))
        self.assertTrue(hasattr(params, 'repository'))

    def test_post_repo_init_hook_repr(self):
        param_reprs = []
        bzrdir.BzrDir.hooks.install_named_hook('post_repo_init',
            lambda params: param_reprs.append(repr(params)), None)
        self.make_repository('foo')
        self.assertLength(1, param_reprs)
        param_repr = param_reprs[0]
        self.assertStartsWith(param_repr, '<RepoInitHookParams for ')


class TestGenerateBackupName(TestCaseWithMemoryTransport):
    # FIXME: This may need to be unified with test_osutils.TestBackupNames or
    # moved to per_bzrdir or per_transport for better coverage ?
    # -- vila 20100909

    def setUp(self):
        super(TestGenerateBackupName, self).setUp()
        self._transport = self.get_transport()
        bzrdir.BzrDir.create(self.get_url(),
            possible_transports=[self._transport])
        self._bzrdir = bzrdir.BzrDir.open_from_transport(self._transport)

    def test_deprecated_generate_backup_name(self):
        res = self.applyDeprecated(
                symbol_versioning.deprecated_in((2, 3, 0)),
                self._bzrdir.generate_backup_name, 'whatever')

    def test_new(self):
        self.assertEqual("a.~1~", self._bzrdir._available_backup_name("a"))

    def test_exiting(self):
        self._transport.put_bytes("a.~1~", "some content")
        self.assertEqual("a.~2~", self._bzrdir._available_backup_name("a"))


<<<<<<< HEAD
class TestMeta1DirColoFormat(TestCaseWithTransport):
    """Tests specific to the meta1 dir with colocated branches format."""

    def test_supports_colo(self):
        format = bzrdir.BzrDirMetaFormat1Colo()
        self.assertTrue(format.colocated_branches)

    def test_upgrade_from_2a(self):
        tree = self.make_branch_and_tree('.', format='2a')
        format = bzrdir.BzrDirMetaFormat1Colo()
        self.assertTrue(tree.bzrdir.needs_format_conversion(format))
        converter = tree.bzrdir._format.get_converter(format)
        result = converter.convert(tree.bzrdir, None)
        self.assertIsInstance(result._format, bzrdir.BzrDirMetaFormat1Colo)
        self.assertFalse(result.needs_format_conversion(format))

    def test_downgrade_to_2a(self):
        tree = self.make_branch_and_tree('.', format='development-colo')
        format = bzrdir.BzrDirMetaFormat1()
        self.assertTrue(tree.bzrdir.needs_format_conversion(format))
        converter = tree.bzrdir._format.get_converter(format)
        result = converter.convert(tree.bzrdir, None)
        self.assertIsInstance(result._format, bzrdir.BzrDirMetaFormat1)
        self.assertFalse(result.needs_format_conversion(format))

    def test_downgrade_to_2a_too_many_branches(self):
        tree = self.make_branch_and_tree('.', format='development-colo')
        tree.bzrdir.create_branch(name="another-colocated-branch")
        converter = tree.bzrdir._format.get_converter(
            bzrdir.BzrDirMetaFormat1())
        result = converter.convert(tree.bzrdir, bzrdir.BzrDirMetaFormat1())
        self.assertIsInstance(result._format, bzrdir.BzrDirMetaFormat1)

    def test_nested(self):
        tree = self.make_branch_and_tree('.', format='development-colo')
        tree.bzrdir.create_branch(name='foo')
        tree.bzrdir.create_branch(name='fool/bla')
        self.assertRaises(
            errors.ParentBranchExists, tree.bzrdir.create_branch,
            name='foo/bar')

    def test_parent(self):
        tree = self.make_branch_and_tree('.', format='development-colo')
        tree.bzrdir.create_branch(name='fool/bla')
        tree.bzrdir.create_branch(name='foo/bar')
        self.assertRaises(
            errors.AlreadyBranchError, tree.bzrdir.create_branch,
            name='foo')


class SampleBzrFormat(bzrdir.BzrFormat):

    @classmethod
    def get_format_string(cls):
        return "First line\n"


class TestBzrFormat(TestCase):
    """Tests for BzrFormat."""

    def test_as_string(self):
        format = SampleBzrFormat()
        format.features = {"foo": "required"}
        self.assertEquals(format.as_string(),
            "First line\n"
            "required foo\n")
        format.features["another"] = "optional"
        self.assertEquals(format.as_string(),
            "First line\n"
            "required foo\n"
            "optional another\n")

    def test_network_name(self):
        # The network string should include the feature info
        format = SampleBzrFormat()
        format.features = {"foo": "required"}
        self.assertEquals(
            "First line\nrequired foo\n",
            format.network_name())

    def test_from_string_no_features(self):
        # No features
        format = SampleBzrFormat.from_string(
            "First line\n")
        self.assertEquals({}, format.features)

    def test_from_string_with_feature(self):
        # Proper feature
        format = SampleBzrFormat.from_string(
            "First line\nrequired foo\n")
        self.assertEquals("required", format.features.get("foo"))

    def test_from_string_format_string_mismatch(self):
        # The first line has to match the format string
        self.assertRaises(AssertionError, SampleBzrFormat.from_string,
            "Second line\nrequired foo\n")

    def test_from_string_missing_space(self):
        # At least one space is required in the feature lines
        self.assertRaises(errors.ParseFormatError, SampleBzrFormat.from_string,
            "First line\nfoo\n")

    def test_from_string_with_spaces(self):
        # Feature with spaces (in case we add stuff like this in the future)
        format = SampleBzrFormat.from_string(
            "First line\nrequired foo with spaces\n")
        self.assertEquals("required", format.features.get("foo with spaces"))

    def test_eq(self):
        format1 = SampleBzrFormat()
        format1.features = {"nested-trees": "optional"}
        format2 = SampleBzrFormat()
        format2.features = {"nested-trees": "optional"}
        self.assertEquals(format1, format1)
        self.assertEquals(format1, format2)
        format3 = SampleBzrFormat()
        self.assertNotEquals(format1, format3)

    def test_check_support_status_optional(self):
        # Optional, so silently ignore
        format = SampleBzrFormat()
        format.features = {"nested-trees": "optional"}
        format.check_support_status(True)
        self.addCleanup(SampleBzrFormat.unregister_feature, "nested-trees")
        SampleBzrFormat.register_feature("nested-trees")
        format.check_support_status(True)

    def test_check_support_status_required(self):
        # Optional, so trigger an exception
        format = SampleBzrFormat()
        format.features = {"nested-trees": "required"}
        self.assertRaises(errors.MissingFeature, format.check_support_status,
            True)
        self.addCleanup(SampleBzrFormat.unregister_feature, "nested-trees")
        SampleBzrFormat.register_feature("nested-trees")
        format.check_support_status(True)

    def test_check_support_status_unknown(self):
        # treat unknown necessity as required
        format = SampleBzrFormat()
        format.features = {"nested-trees": "unknown"}
        self.assertRaises(errors.MissingFeature, format.check_support_status,
            True)
        self.addCleanup(SampleBzrFormat.unregister_feature, "nested-trees")
        SampleBzrFormat.register_feature("nested-trees")
        format.check_support_status(True)

    def test_feature_already_registered(self):
        # a feature can only be registered once
        self.addCleanup(SampleBzrFormat.unregister_feature, "nested-trees")
        SampleBzrFormat.register_feature("nested-trees")
        self.assertRaises(errors.FeatureAlreadyRegistered,
            SampleBzrFormat.register_feature, "nested-trees")

    def test_feature_with_space(self):
        # spaces are not allowed in feature names
        self.assertRaises(ValueError, SampleBzrFormat.register_feature,
            "nested trees")
=======
class ExtractFormatStringTests(TestCase):

    def test_normal(self):
        self.assertEquals("Bazaar-NG branch, format 0.0.4\n",
            bzrdir.extract_format_string("Bazaar-NG branch, format 0.0.4\n"))

    def test_with_optional_feature(self):
        self.assertEquals("Bazaar-NG branch, format 0.0.4\n",
            bzrdir.extract_format_string("Bazaar-NG branch, format 0.0.4\n"
                                         "optional feature foo\n"))

    def test_with_required_feature(self):
        self.assertRaises(errors.MissingFeature,
            bzrdir.extract_format_string, "Bazaar-NG branch, format 0.0.4\n"
                                          "required feature foo\n")

    def test_with_invalid_line(self):
        self.assertRaises(errors.ParseFormatError,
            bzrdir.extract_format_string, "Bazaar-NG branch, format 0.0.4\n"
                                          "requiredfoo\n")
>>>>>>> 10da4e51
<|MERGE_RESOLUTION|>--- conflicted
+++ resolved
@@ -1417,7 +1417,6 @@
         self.assertEqual("a.~2~", self._bzrdir._available_backup_name("a"))
 
 
-<<<<<<< HEAD
 class TestMeta1DirColoFormat(TestCaseWithTransport):
     """Tests specific to the meta1 dir with colocated branches format."""
 
@@ -1576,7 +1575,8 @@
         # spaces are not allowed in feature names
         self.assertRaises(ValueError, SampleBzrFormat.register_feature,
             "nested trees")
-=======
+
+
 class ExtractFormatStringTests(TestCase):
 
     def test_normal(self):
@@ -1596,5 +1596,4 @@
     def test_with_invalid_line(self):
         self.assertRaises(errors.ParseFormatError,
             bzrdir.extract_format_string, "Bazaar-NG branch, format 0.0.4\n"
-                                          "requiredfoo\n")
->>>>>>> 10da4e51
+                                          "requiredfoo\n")