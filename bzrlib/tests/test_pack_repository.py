# Copyright (C) 2008 Canonical Ltd
#
# This program is free software; you can redistribute it and/or modify
# it under the terms of the GNU General Public License as published by
# the Free Software Foundation; either version 2 of the License, or
# (at your option) any later version.
#
# This program is distributed in the hope that it will be useful,
# but WITHOUT ANY WARRANTY; without even the implied warranty of
# MERCHANTABILITY or FITNESS FOR A PARTICULAR PURPOSE.  See the
# GNU General Public License for more details.
#
# You should have received a copy of the GNU General Public License
# along with this program; if not, write to the Free Software
# Foundation, Inc., 59 Temple Place, Suite 330, Boston, MA  02111-1307  USA

"""Tests for pack repositories.

These tests are repeated for all pack-based repository formats.
"""

from cStringIO import StringIO
from stat import S_ISDIR

from bzrlib.btree_index import BTreeGraphIndex
from bzrlib.index import GraphIndex
from bzrlib import (
    bzrdir,
    errors,
    inventory,
    osutils,
    progress,
    repository,
    revision as _mod_revision,
    symbol_versioning,
    tests,
    ui,
    upgrade,
    workingtree,
    )
from bzrlib.smart import (
    client,
    server,
    )
from bzrlib.tests import (
    TestCase,
    TestCaseWithTransport,
    TestNotApplicable,
    TestSkipped,
    )
from bzrlib.transport import (
    fakenfs,
    memory,
    get_transport,
    )
from bzrlib.tests.per_repository import TestCaseWithRepository


class TestPackRepository(TestCaseWithTransport):
    """Tests to be repeated across all pack-based formats.

    The following are populated from the test scenario:

    :ivar format_name: Registered name fo the format to test.
    :ivar format_string: On-disk format marker.
    :ivar format_supports_external_lookups: Boolean.
    """

    def get_format(self):
        return bzrdir.format_registry.make_bzrdir(self.format_name)

    def test_attribute__fetch_order(self):
        """Packs do not need ordered data retrieval."""
        format = self.get_format()
        repo = self.make_repository('.', format=format)
        self.assertEqual('unordered', repo._fetch_order)

    def test_attribute__fetch_uses_deltas(self):
        """Packs reuse deltas."""
        format = self.get_format()
        repo = self.make_repository('.', format=format)
        self.assertEqual(True, repo._fetch_uses_deltas)

    def test_disk_layout(self):
        format = self.get_format()
        repo = self.make_repository('.', format=format)
        # in case of side effects of locking.
        repo.lock_write()
        repo.unlock()
        t = repo.bzrdir.get_repository_transport(None)
        self.check_format(t)
        # XXX: no locks left when unlocked at the moment
        # self.assertEqualDiff('', t.get('lock').read())
        self.check_databases(t)

    def check_format(self, t):
        self.assertEqualDiff(
            self.format_string, # from scenario
            t.get('format').read())

    def assertHasNoKndx(self, t, knit_name):
        """Assert that knit_name has no index on t."""
        self.assertFalse(t.has(knit_name + '.kndx'))

    def assertHasNoKnit(self, t, knit_name):
        """Assert that knit_name exists on t."""
        # no default content
        self.assertFalse(t.has(knit_name + '.knit'))

    def check_databases(self, t):
        """check knit content for a repository."""
        # check conversion worked
        self.assertHasNoKndx(t, 'inventory')
        self.assertHasNoKnit(t, 'inventory')
        self.assertHasNoKndx(t, 'revisions')
        self.assertHasNoKnit(t, 'revisions')
        self.assertHasNoKndx(t, 'signatures')
        self.assertHasNoKnit(t, 'signatures')
        self.assertFalse(t.has('knits'))
        # revision-indexes file-container directory
        self.assertEqual([],
            list(self.index_class(t, 'pack-names', None).iter_all_entries()))
        self.assertTrue(S_ISDIR(t.stat('packs').st_mode))
        self.assertTrue(S_ISDIR(t.stat('upload').st_mode))
        self.assertTrue(S_ISDIR(t.stat('indices').st_mode))
        self.assertTrue(S_ISDIR(t.stat('obsolete_packs').st_mode))

    def test_shared_disk_layout(self):
        format = self.get_format()
        repo = self.make_repository('.', shared=True, format=format)
        # we want:
        t = repo.bzrdir.get_repository_transport(None)
        self.check_format(t)
        # XXX: no locks left when unlocked at the moment
        # self.assertEqualDiff('', t.get('lock').read())
        # We should have a 'shared-storage' marker file.
        self.assertEqualDiff('', t.get('shared-storage').read())
        self.check_databases(t)

    def test_shared_no_tree_disk_layout(self):
        format = self.get_format()
        repo = self.make_repository('.', shared=True, format=format)
        repo.set_make_working_trees(False)
        # we want:
        t = repo.bzrdir.get_repository_transport(None)
        self.check_format(t)
        # XXX: no locks left when unlocked at the moment
        # self.assertEqualDiff('', t.get('lock').read())
        # We should have a 'shared-storage' marker file.
        self.assertEqualDiff('', t.get('shared-storage').read())
        # We should have a marker for the no-working-trees flag.
        self.assertEqualDiff('', t.get('no-working-trees').read())
        # The marker should go when we toggle the setting.
        repo.set_make_working_trees(True)
        self.assertFalse(t.has('no-working-trees'))
        self.check_databases(t)

    def test_adding_revision_creates_pack_indices(self):
        format = self.get_format()
        tree = self.make_branch_and_tree('.', format=format)
        trans = tree.branch.repository.bzrdir.get_repository_transport(None)
        self.assertEqual([],
            list(self.index_class(trans, 'pack-names', None).iter_all_entries()))
        tree.commit('foobarbaz')
        index = self.index_class(trans, 'pack-names', None)
        index_nodes = list(index.iter_all_entries())
        self.assertEqual(1, len(index_nodes))
        node = index_nodes[0]
        name = node[1][0]
        # the pack sizes should be listed in the index
        pack_value = node[2]
        sizes = [int(digits) for digits in pack_value.split(' ')]
        for size, suffix in zip(sizes, ['.rix', '.iix', '.tix', '.six']):
            stat = trans.stat('indices/%s%s' % (name, suffix))
            self.assertEqual(size, stat.st_size)

    def test_pulling_nothing_leads_to_no_new_names(self):
        format = self.get_format()
        tree1 = self.make_branch_and_tree('1', format=format)
        tree2 = self.make_branch_and_tree('2', format=format)
        tree1.branch.repository.fetch(tree2.branch.repository)
        trans = tree1.branch.repository.bzrdir.get_repository_transport(None)
        self.assertEqual([],
            list(self.index_class(trans, 'pack-names', None).iter_all_entries()))

    def test_commit_across_pack_shape_boundary_autopacks(self):
        format = self.get_format()
        tree = self.make_branch_and_tree('.', format=format)
        trans = tree.branch.repository.bzrdir.get_repository_transport(None)
        # This test could be a little cheaper by replacing the packs
        # attribute on the repository to allow a different pack distribution
        # and max packs policy - so we are checking the policy is honoured
        # in the test. But for now 11 commits is not a big deal in a single
        # test.
        for x in range(9):
            tree.commit('commit %s' % x)
        # there should be 9 packs:
        index = self.index_class(trans, 'pack-names', None)
        self.assertEqual(9, len(list(index.iter_all_entries())))
        # insert some files in obsolete_packs which should be removed by pack.
        trans.put_bytes('obsolete_packs/foo', '123')
        trans.put_bytes('obsolete_packs/bar', '321')
        # committing one more should coalesce to 1 of 10.
        tree.commit('commit triggering pack')
        index = self.index_class(trans, 'pack-names', None)
        self.assertEqual(1, len(list(index.iter_all_entries())))
        # packing should not damage data
        tree = tree.bzrdir.open_workingtree()
        check_result = tree.branch.repository.check(
            [tree.branch.last_revision()])
        nb_files = 5 # .pack, .rix, .iix, .tix, .six
        if tree.branch.repository._format.supports_chks:
            nb_files += 1 # .cix
        # We should have 10 x nb_files files in the obsolete_packs directory.
        obsolete_files = list(trans.list_dir('obsolete_packs'))
        self.assertFalse('foo' in obsolete_files)
        self.assertFalse('bar' in obsolete_files)
        self.assertEqual(10 * nb_files, len(obsolete_files))
        # XXX: Todo check packs obsoleted correctly - old packs and indices
        # in the obsolete_packs directory.
        large_pack_name = list(index.iter_all_entries())[0][1][0]
        # finally, committing again should not touch the large pack.
        tree.commit('commit not triggering pack')
        index = self.index_class(trans, 'pack-names', None)
        self.assertEqual(2, len(list(index.iter_all_entries())))
        pack_names = [node[1][0] for node in index.iter_all_entries()]
        self.assertTrue(large_pack_name in pack_names)

    def test_fail_obsolete_deletion(self):
        # failing to delete obsolete packs is not fatal
        format = self.get_format()
        server = fakenfs.FakeNFSServer()
        server.setUp()
        self.addCleanup(server.tearDown)
        transport = get_transport(server.get_url())
        bzrdir = self.get_format().initialize_on_transport(transport)
        repo = bzrdir.create_repository()
        repo_transport = bzrdir.get_repository_transport(None)
        self.assertTrue(repo_transport.has('obsolete_packs'))
        # these files are in use by another client and typically can't be deleted
        repo_transport.put_bytes('obsolete_packs/.nfsblahblah', 'contents')
        repo._pack_collection._clear_obsolete_packs()
        self.assertTrue(repo_transport.has('obsolete_packs/.nfsblahblah'))

    def test_pack_after_two_commits_packs_everything(self):
        format = self.get_format()
        tree = self.make_branch_and_tree('.', format=format)
        trans = tree.branch.repository.bzrdir.get_repository_transport(None)
        tree.commit('start')
        tree.commit('more work')
        tree.branch.repository.pack()
        # there should be 1 pack:
        index = self.index_class(trans, 'pack-names', None)
        self.assertEqual(1, len(list(index.iter_all_entries())))
        self.assertEqual(2, len(tree.branch.repository.all_revision_ids()))

    def test_pack_layout(self):
        format = self.get_format()
        tree = self.make_branch_and_tree('.', format=format)
        trans = tree.branch.repository.bzrdir.get_repository_transport(None)
        tree.commit('start', rev_id='1')
        tree.commit('more work', rev_id='2')
        tree.branch.repository.pack()
        tree.lock_read()
        self.addCleanup(tree.unlock)
        pack = tree.branch.repository._pack_collection.get_pack_by_name(
            tree.branch.repository._pack_collection.names()[0])
        # revision access tends to be tip->ancestor, so ordering that way on 
        # disk is a good idea.
        for _1, key, val, refs in pack.revision_index.iter_all_entries():
            if key == ('1',):
                pos_1 = int(val[1:].split()[0])
            else:
                pos_2 = int(val[1:].split()[0])
        self.assertTrue(pos_2 < pos_1)

    def test_pack_repositories_support_multiple_write_locks(self):
        format = self.get_format()
        self.make_repository('.', shared=True, format=format)
        r1 = repository.Repository.open('.')
        r2 = repository.Repository.open('.')
        r1.lock_write()
        self.addCleanup(r1.unlock)
        r2.lock_write()
        r2.unlock()

    def _add_text(self, repo, fileid):
        """Add a text to the repository within a write group."""
        repo.texts.add_lines((fileid, 'samplerev+'+fileid), [], [])

    def test_concurrent_writers_merge_new_packs(self):
        format = self.get_format()
        self.make_repository('.', shared=True, format=format)
        r1 = repository.Repository.open('.')
        r2 = repository.Repository.open('.')
        r1.lock_write()
        try:
            # access enough data to load the names list
            list(r1.all_revision_ids())
            r2.lock_write()
            try:
                # access enough data to load the names list
                list(r2.all_revision_ids())
                r1.start_write_group()
                try:
                    r2.start_write_group()
                    try:
                        self._add_text(r1, 'fileidr1')
                        self._add_text(r2, 'fileidr2')
                    except:
                        r2.abort_write_group()
                        raise
                except:
                    r1.abort_write_group()
                    raise
                # both r1 and r2 have open write groups with data in them
                # created while the other's write group was open.
                # Commit both which requires a merge to the pack-names.
                try:
                    r1.commit_write_group()
                except:
                    r1.abort_write_group()
                    r2.abort_write_group()
                    raise
                r2.commit_write_group()
                # tell r1 to reload from disk
                r1._pack_collection.reset()
                # Now both repositories should know about both names
                r1._pack_collection.ensure_loaded()
                r2._pack_collection.ensure_loaded()
                self.assertEqual(r1._pack_collection.names(), r2._pack_collection.names())
                self.assertEqual(2, len(r1._pack_collection.names()))
            finally:
                r2.unlock()
        finally:
            r1.unlock()

    def test_concurrent_writer_second_preserves_dropping_a_pack(self):
        format = self.get_format()
        self.make_repository('.', shared=True, format=format)
        r1 = repository.Repository.open('.')
        r2 = repository.Repository.open('.')
        # add a pack to drop
        r1.lock_write()
        try:
            r1.start_write_group()
            try:
                self._add_text(r1, 'fileidr1')
            except:
                r1.abort_write_group()
                raise
            else:
                r1.commit_write_group()
            r1._pack_collection.ensure_loaded()
            name_to_drop = r1._pack_collection.all_packs()[0].name
        finally:
            r1.unlock()
        r1.lock_write()
        try:
            # access enough data to load the names list
            list(r1.all_revision_ids())
            r2.lock_write()
            try:
                # access enough data to load the names list
                list(r2.all_revision_ids())
                r1._pack_collection.ensure_loaded()
                try:
                    r2.start_write_group()
                    try:
                        # in r1, drop the pack
                        r1._pack_collection._remove_pack_from_memory(
                            r1._pack_collection.get_pack_by_name(name_to_drop))
                        # in r2, add a pack
                        self._add_text(r2, 'fileidr2')
                    except:
                        r2.abort_write_group()
                        raise
                except:
                    r1._pack_collection.reset()
                    raise
                # r1 has a changed names list, and r2 an open write groups with
                # changes.
                # save r1, and then commit the r2 write group, which requires a
                # merge to the pack-names, which should not reinstate
                # name_to_drop
                try:
                    r1._pack_collection._save_pack_names()
                    r1._pack_collection.reset()
                except:
                    r2.abort_write_group()
                    raise
                try:
                    r2.commit_write_group()
                except:
                    r2.abort_write_group()
                    raise
                # Now both repositories should now about just one name.
                r1._pack_collection.ensure_loaded()
                r2._pack_collection.ensure_loaded()
                self.assertEqual(r1._pack_collection.names(), r2._pack_collection.names())
                self.assertEqual(1, len(r1._pack_collection.names()))
                self.assertFalse(name_to_drop in r1._pack_collection.names())
            finally:
                r2.unlock()
        finally:
            r1.unlock()

    def test_concurrent_pack_triggers_reload(self):
        # create 2 packs, which we will then collapse
        tree = self.make_branch_and_tree('tree')
        tree.lock_write()
        try:
            rev1 = tree.commit('one')
            rev2 = tree.commit('two')
            r2 = repository.Repository.open('tree')
            r2.lock_read()
            try:
                # Now r2 has read the pack-names file, but will need to reload
                # it after r1 has repacked
                tree.branch.repository.pack()
                self.assertEqual({rev2:(rev1,)}, r2.get_parent_map([rev2]))
            finally:
                r2.unlock()
        finally:
            tree.unlock()

    def test_concurrent_pack_during_get_record_reloads(self):
        tree = self.make_branch_and_tree('tree')
        tree.lock_write()
        try:
            rev1 = tree.commit('one')
            rev2 = tree.commit('two')
            keys = [(rev1,), (rev2,)]
            r2 = repository.Repository.open('tree')
            r2.lock_read()
            try:
                # At this point, we will start grabbing a record stream, and
                # trigger a repack mid-way
                packed = False
                result = {}
                record_stream = r2.revisions.get_record_stream(keys,
                                    'unordered', False)
                for record in record_stream:
                    result[record.key] = record
                    if not packed:
                        tree.branch.repository.pack()
                        packed = True
                # The first record will be found in the original location, but
                # after the pack, we have to reload to find the next record
                self.assertEqual(sorted(keys), sorted(result.keys()))
            finally:
                r2.unlock()
        finally:
            tree.unlock()

    def test_lock_write_does_not_physically_lock(self):
        repo = self.make_repository('.', format=self.get_format())
        repo.lock_write()
        self.addCleanup(repo.unlock)
        self.assertFalse(repo.get_physical_lock_status())

    def prepare_for_break_lock(self):
        # Setup the global ui factory state so that a break-lock method call
        # will find usable input in the input stream.
        old_factory = ui.ui_factory
        def restoreFactory():
            ui.ui_factory = old_factory
        self.addCleanup(restoreFactory)
        ui.ui_factory = ui.SilentUIFactory()
        ui.ui_factory.stdin = StringIO("y\n")

    def test_break_lock_breaks_physical_lock(self):
        repo = self.make_repository('.', format=self.get_format())
        repo._pack_collection.lock_names()
        repo.control_files.leave_in_place()
        repo.unlock()
        repo2 = repository.Repository.open('.')
        self.assertTrue(repo.get_physical_lock_status())
        self.prepare_for_break_lock()
        repo2.break_lock()
        self.assertFalse(repo.get_physical_lock_status())

    def test_broken_physical_locks_error_on__unlock_names_lock(self):
        repo = self.make_repository('.', format=self.get_format())
        repo._pack_collection.lock_names()
        self.assertTrue(repo.get_physical_lock_status())
        repo2 = repository.Repository.open('.')
        self.prepare_for_break_lock()
        repo2.break_lock()
        self.assertRaises(errors.LockBroken, repo._pack_collection._unlock_names)

    def test_fetch_without_find_ghosts_ignores_ghosts(self):
        # we want two repositories at this point:
        # one with a revision that is a ghost in the other
        # repository.
        # 'ghost' is present in has_ghost, 'ghost' is absent in 'missing_ghost'.
        # 'references' is present in both repositories, and 'tip' is present
        # just in has_ghost.
        # has_ghost       missing_ghost
        #------------------------------
        # 'ghost'             -
        # 'references'    'references'
        # 'tip'               -
        # In this test we fetch 'tip' which should not fetch 'ghost'
        has_ghost = self.make_repository('has_ghost', format=self.get_format())
        missing_ghost = self.make_repository('missing_ghost',
            format=self.get_format())

        def add_commit(repo, revision_id, parent_ids):
            repo.lock_write()
            repo.start_write_group()
            inv = inventory.Inventory(revision_id=revision_id)
            inv.root.revision = revision_id
            root_id = inv.root.file_id
            sha1 = repo.add_inventory(revision_id, inv, [])
            repo.texts.add_lines((root_id, revision_id), [], [])
            rev = _mod_revision.Revision(timestamp=0,
                                         timezone=None,
                                         committer="Foo Bar <foo@example.com>",
                                         message="Message",
                                         inventory_sha1=sha1,
                                         revision_id=revision_id)
            rev.parent_ids = parent_ids
            repo.add_revision(revision_id, rev)
            repo.commit_write_group()
            repo.unlock()
        add_commit(has_ghost, 'ghost', [])
        add_commit(has_ghost, 'references', ['ghost'])
        add_commit(missing_ghost, 'references', ['ghost'])
        add_commit(has_ghost, 'tip', ['references'])
        missing_ghost.fetch(has_ghost, 'tip')
        # missing ghost now has tip and not ghost.
        rev = missing_ghost.get_revision('tip')
        inv = missing_ghost.get_inventory('tip')
        self.assertRaises(errors.NoSuchRevision,
            missing_ghost.get_revision, 'ghost')
        self.assertRaises(errors.NoSuchRevision,
            missing_ghost.get_inventory, 'ghost')

    def make_write_ready_repo(self):
        repo = self.make_repository('.', format=self.get_format())
        repo.lock_write()
        repo.start_write_group()
        return repo

    def test_missing_inventories_compression_parent_prevents_commit(self):
        repo = self.make_write_ready_repo()
        key = ('junk',)
        repo.inventories._index._missing_compression_parents.add(key)
        self.assertRaises(errors.BzrCheckError, repo.commit_write_group)
        self.assertRaises(errors.BzrCheckError, repo.commit_write_group)
        repo.abort_write_group()
        repo.unlock()

    def test_missing_revisions_compression_parent_prevents_commit(self):
        repo = self.make_write_ready_repo()
        key = ('junk',)
        repo.revisions._index._missing_compression_parents.add(key)
        self.assertRaises(errors.BzrCheckError, repo.commit_write_group)
        self.assertRaises(errors.BzrCheckError, repo.commit_write_group)
        repo.abort_write_group()
        repo.unlock()

    def test_missing_signatures_compression_parent_prevents_commit(self):
        repo = self.make_write_ready_repo()
        key = ('junk',)
        repo.signatures._index._missing_compression_parents.add(key)
        self.assertRaises(errors.BzrCheckError, repo.commit_write_group)
        self.assertRaises(errors.BzrCheckError, repo.commit_write_group)
        repo.abort_write_group()
        repo.unlock()

    def test_missing_text_compression_parent_prevents_commit(self):
        repo = self.make_write_ready_repo()
        key = ('some', 'junk')
        repo.texts._index._missing_compression_parents.add(key)
        self.assertRaises(errors.BzrCheckError, repo.commit_write_group)
        e = self.assertRaises(errors.BzrCheckError, repo.commit_write_group)
        repo.abort_write_group()
        repo.unlock()

    def test_supports_external_lookups(self):
        repo = self.make_repository('.', format=self.get_format())
        self.assertEqual(self.format_supports_external_lookups,
            repo._format.supports_external_lookups)

    def test_abort_write_group_does_not_raise_when_suppressed(self):
        """Similar to per_repository.test_write_group's test of the same name.

        Also requires that the exception is logged.
        """
        self.vfs_transport_factory = memory.MemoryServer
        repo = self.make_repository('repo')
        token = repo.lock_write()
        self.addCleanup(repo.unlock)
        repo.start_write_group()
        # Damage the repository on the filesystem
        self.get_transport('').rename('repo', 'foo')
        # abort_write_group will not raise an error
        self.assertEqual(None, repo.abort_write_group(suppress_errors=True))
        # But it does log an error
        log_file = self._get_log(keep_log_file=True)
        self.assertContainsRe(log_file, 'abort_write_group failed')
        self.assertContainsRe(log_file, r'INFO  bzr: ERROR \(ignored\):')
        if token is not None:
            repo.leave_lock_in_place()
        
    def test_abort_write_group_does_raise_when_not_suppressed(self):
        self.vfs_transport_factory = memory.MemoryServer
        repo = self.make_repository('repo')
        token = repo.lock_write()
        self.addCleanup(repo.unlock)
        repo.start_write_group()
        # Damage the repository on the filesystem
        self.get_transport('').rename('repo', 'foo')
        # abort_write_group will not raise an error
        self.assertRaises(Exception, repo.abort_write_group)
        if token is not None:
            repo.leave_lock_in_place()

    def test_suspend_write_group(self):
        self.vfs_transport_factory = memory.MemoryServer
        repo = self.make_repository('repo')
        token = repo.lock_write()
        self.addCleanup(repo.unlock)
        repo.start_write_group()
        repo.texts.add_lines(('file-id', 'revid'), (), ['lines'])
        wg_tokens = repo.suspend_write_group()
        expected_pack_name = wg_tokens[0] + '.pack'
        upload_transport = repo._pack_collection._upload_transport
        limbo_files = upload_transport.list_dir('')
        self.assertTrue(expected_pack_name in limbo_files, limbo_files)
        md5 = osutils.md5(upload_transport.get_bytes(expected_pack_name))
        self.assertEqual(wg_tokens[0], md5.hexdigest())

    def test_resume_write_group_then_abort(self):
        # Create a repo, start a write group, insert some data, suspend.
        self.vfs_transport_factory = memory.MemoryServer
        repo = self.make_repository('repo')
        token = repo.lock_write()
        self.addCleanup(repo.unlock)
        repo.start_write_group()
        text_key = ('file-id', 'revid')
        repo.texts.add_lines(text_key, (), ['lines'])
        wg_tokens = repo.suspend_write_group()
        # Get a fresh repository object for the repo on the filesystem.
        same_repo = repo.bzrdir.open_repository()
        # Resume
        same_repo.lock_write()
        self.addCleanup(same_repo.unlock)
        same_repo.resume_write_group(wg_tokens)
        same_repo.abort_write_group()
        self.assertEqual(
            [], same_repo._pack_collection._upload_transport.list_dir(''))
        self.assertEqual(
            [], same_repo._pack_collection._pack_transport.list_dir(''))

    def test_resume_malformed_token(self):
        self.vfs_transport_factory = memory.MemoryServer
        # Make a repository with a suspended write group
        repo = self.make_repository('repo')
        token = repo.lock_write()
        self.addCleanup(repo.unlock)
        repo.start_write_group()
        text_key = ('file-id', 'revid')
        repo.texts.add_lines(text_key, (), ['lines'])
        wg_tokens = repo.suspend_write_group()
        # Make a new repository
        new_repo = self.make_repository('new_repo')
        token = new_repo.lock_write()
        self.addCleanup(new_repo.unlock)
        hacked_wg_token = (
            '../../../../repo/.bzr/repository/upload/' + wg_tokens[0])
        self.assertRaises(
            errors.UnresumableWriteGroup,
            new_repo.resume_write_group, [hacked_wg_token])


class TestPackRepositoryStacking(TestCaseWithTransport):

    """Tests for stacking pack repositories"""

    def setUp(self):
        if not self.format_supports_external_lookups:
            raise TestNotApplicable("%r doesn't support stacking" 
                % (self.format_name,))
        super(TestPackRepositoryStacking, self).setUp()

    def get_format(self):
        return bzrdir.format_registry.make_bzrdir(self.format_name)

    def test_stack_checks_rich_root_compatibility(self):
        # early versions of the packing code relied on pack internals to
        # stack, but the current version should be able to stack on any
        # format.
        #
        # TODO: Possibly this should be run per-repository-format and raise
        # TestNotApplicable on formats that don't support stacking. -- mbp
        # 20080729
        repo = self.make_repository('repo', format=self.get_format())
        if repo.supports_rich_root():
            # can only stack on repositories that have compatible internal
            # metadata
            if getattr(repo._format, 'supports_tree_reference', False):
                if repo._format.supports_chks:
                    matching_format_name = 'development5-subtree'
                else:
                    matching_format_name = 'pack-0.92-subtree'
            else:
                matching_format_name = 'rich-root-pack'
            mismatching_format_name = 'pack-0.92'
        else:
            if repo._format.supports_chks:
                hash_key = repo._format._serializer.search_key_name
                # At the moment, we don't allow stacking between various hash
                # keys.
                if hash_key == 'plain':
                    matching_format_name = 'development5'
                elif hash_key == 'hash-16-way':
                    matching_format_name = 'development5-hash16'
                else:
                    if hash_key != 'hash-255-way':
                        raise AssertionError("unhandled hash key: %s"
                                             % (hash_key,))
                    matching_format_name = 'development5-hash255'
            else:
                matching_format_name = 'pack-0.92'
            mismatching_format_name = 'pack-0.92-subtree'
        base = self.make_repository('base', format=matching_format_name)
        repo.add_fallback_repository(base)
        # you can't stack on something with incompatible data
        bad_repo = self.make_repository('mismatch',
            format=mismatching_format_name)
        e = self.assertRaises(errors.IncompatibleRepositories,
            repo.add_fallback_repository, bad_repo)
        self.assertContainsRe(str(e),
            r'(?m)KnitPackRepository.*/mismatch/.*\nis not compatible with\n'
            r'.*Repository.*/repo/.*\n'
            r'different rich-root support')

    def test_stack_checks_serializers_compatibility(self):
        repo = self.make_repository('repo', format=self.get_format())
        if getattr(repo._format, 'supports_tree_reference', False):
            # can only stack on repositories that have compatible internal
            # metadata
            if repo._format.supports_chks:
                matching_format_name = 'development5-subtree'
            else:
                matching_format_name = 'pack-0.92-subtree'
            mismatching_format_name = 'rich-root-pack'
        else:
            if repo.supports_rich_root():
                matching_format_name = 'rich-root-pack'
                mismatching_format_name = 'pack-0.92-subtree'
            else:
                raise TestNotApplicable('No formats use non-v5 serializer'
                    ' without having rich-root also set')
        base = self.make_repository('base', format=matching_format_name)
        repo.add_fallback_repository(base)
        # you can't stack on something with incompatible data
        bad_repo = self.make_repository('mismatch',
            format=mismatching_format_name)
        e = self.assertRaises(errors.IncompatibleRepositories,
            repo.add_fallback_repository, bad_repo)
        self.assertContainsRe(str(e),
            r'(?m)KnitPackRepository.*/mismatch/.*\nis not compatible with\n'
            r'.*Repository.*/repo/.*\n'
            r'different serializers')

    def test_adding_pack_does_not_record_pack_names_from_other_repositories(self):
        base = self.make_branch_and_tree('base', format=self.get_format())
        base.commit('foo')
        referencing = self.make_branch_and_tree('repo', format=self.get_format())
        referencing.branch.repository.add_fallback_repository(base.branch.repository)
        referencing.commit('bar')
        new_instance = referencing.bzrdir.open_repository()
        new_instance.lock_read()
        self.addCleanup(new_instance.unlock)
        new_instance._pack_collection.ensure_loaded()
        self.assertEqual(1, len(new_instance._pack_collection.all_packs()))

    def test_autopack_only_considers_main_repo_packs(self):
        format = self.get_format()
        base = self.make_branch_and_tree('base', format=format)
        base.commit('foo')
        tree = self.make_branch_and_tree('repo', format=format)
        tree.branch.repository.add_fallback_repository(base.branch.repository)
        trans = tree.branch.repository.bzrdir.get_repository_transport(None)
        # This test could be a little cheaper by replacing the packs
        # attribute on the repository to allow a different pack distribution
        # and max packs policy - so we are checking the policy is honoured
        # in the test. But for now 11 commits is not a big deal in a single
        # test.
        for x in range(9):
            tree.commit('commit %s' % x)
        # there should be 9 packs:
        index = self.index_class(trans, 'pack-names', None)
        self.assertEqual(9, len(list(index.iter_all_entries())))
        # committing one more should coalesce to 1 of 10.
        tree.commit('commit triggering pack')
        index = self.index_class(trans, 'pack-names', None)
        self.assertEqual(1, len(list(index.iter_all_entries())))
        # packing should not damage data
        tree = tree.bzrdir.open_workingtree()
        check_result = tree.branch.repository.check(
            [tree.branch.last_revision()])
        nb_files = 5 # .pack, .rix, .iix, .tix, .six
        if tree.branch.repository._format.supports_chks:
            nb_files += 1 # .cix
        # We should have 10 x nb_files files in the obsolete_packs directory.
        obsolete_files = list(trans.list_dir('obsolete_packs'))
        self.assertFalse('foo' in obsolete_files)
        self.assertFalse('bar' in obsolete_files)
        self.assertEqual(10 * nb_files, len(obsolete_files))
        # XXX: Todo check packs obsoleted correctly - old packs and indices
        # in the obsolete_packs directory.
        large_pack_name = list(index.iter_all_entries())[0][1][0]
        # finally, committing again should not touch the large pack.
        tree.commit('commit not triggering pack')
        index = self.index_class(trans, 'pack-names', None)
        self.assertEqual(2, len(list(index.iter_all_entries())))
        pack_names = [node[1][0] for node in index.iter_all_entries()]
        self.assertTrue(large_pack_name in pack_names)


class TestSmartServerAutopack(TestCaseWithTransport):

    def setUp(self):
        super(TestSmartServerAutopack, self).setUp()
        # Create a smart server that publishes whatever the backing VFS server
        # does.
        self.smart_server = server.SmartTCPServer_for_testing()
        self.smart_server.setUp(self.get_server())
        self.addCleanup(self.smart_server.tearDown)
        # Log all HPSS calls into self.hpss_calls.
        client._SmartClient.hooks.install_named_hook(
            'call', self.capture_hpss_call, None)
        self.hpss_calls = []

    def capture_hpss_call(self, params):
        self.hpss_calls.append(params.method)

    def get_format(self):
        return bzrdir.format_registry.make_bzrdir(self.format_name)

<<<<<<< HEAD
    def test_autopack_rpc_is_used_when_using_hpss(self):
        format = self.get_format()
        if format._repository_format.supports_chks:
            self.knownFailure(
                'Remote autopack calls for CHK repos'
                ' is being postponed until fetching is improved')
=======
    def test_autopack_or_streaming_rpc_is_used_when_using_hpss(self):
>>>>>>> 7e44c21e
        # Make local and remote repos
        tree = self.make_branch_and_tree('local', format=format)
        self.make_branch_and_tree('remote', format=format)
        remote_branch_url = self.smart_server.get_url() + 'remote'
        remote_branch = bzrdir.BzrDir.open(remote_branch_url).open_branch()
        # Make 9 local revisions, and push them one at a time to the remote
        # repo to produce 9 pack files.
        for x in range(9):
            tree.commit('commit %s' % x)
            tree.branch.push(remote_branch)
        # Make one more push to trigger an autopack
        self.hpss_calls = []
        tree.commit('commit triggering pack')
        tree.branch.push(remote_branch)
        autopack_calls = len([call for call in self.hpss_calls if call ==
            'PackRepository.autopack'])
        streaming_calls = len([call for call in self.hpss_calls if call ==
            'Repository.insert_stream'])
        if autopack_calls:
            # Non streaming server
            self.assertEqual(1, autopack_calls)
            self.assertEqual(0, streaming_calls)
        else:
            # Streaming was used, which autopacks on the remote end.
            self.assertEqual(0, autopack_calls)
            # NB: The 2 calls are because of the sanity check that the server
            # supports the verb (see remote.py:RemoteSink.insert_stream for
            # details).
            self.assertEqual(2, streaming_calls)


def load_tests(basic_tests, module, test_loader):
    # these give the bzrdir canned format name, and the repository on-disk
    # format string
    scenarios_params = [
         dict(format_name='pack-0.92',
              format_string="Bazaar pack repository format 1 (needs bzr 0.92)\n",
              format_supports_external_lookups=False,
              index_class=GraphIndex),
         dict(format_name='pack-0.92-subtree',
              format_string="Bazaar pack repository format 1 "
              "with subtree support (needs bzr 0.92)\n",
              format_supports_external_lookups=False,
              index_class=GraphIndex),
         dict(format_name='1.6',
              format_string="Bazaar RepositoryFormatKnitPack5 (bzr 1.6)\n",
              format_supports_external_lookups=True,
              index_class=GraphIndex),
         dict(format_name='1.6.1-rich-root',
              format_string="Bazaar RepositoryFormatKnitPack5RichRoot "
                  "(bzr 1.6.1)\n",
              format_supports_external_lookups=True,
              index_class=GraphIndex),
         dict(format_name='1.9',
              format_string="Bazaar RepositoryFormatKnitPack6 (bzr 1.9)\n",
              format_supports_external_lookups=True,
              index_class=BTreeGraphIndex),
         dict(format_name='1.9-rich-root',
              format_string="Bazaar RepositoryFormatKnitPack6RichRoot "
                  "(bzr 1.9)\n",
              format_supports_external_lookups=True,
              index_class=BTreeGraphIndex),
         dict(format_name='development2',
              format_string="Bazaar development format 2 "
                  "(needs bzr.dev from before 1.8)\n",
              format_supports_external_lookups=True,
              index_class=BTreeGraphIndex),
         dict(format_name='development2-subtree',
              format_string="Bazaar development format 2 "
                  "with subtree support (needs bzr.dev from before 1.8)\n",
              format_supports_external_lookups=True,
              index_class=BTreeGraphIndex),
         dict(format_name='development5',
              # merge-bbc-dev4-to-bzr.dev
              format_string="Bazaar development format 5 "
                  "(needs bzr.dev from before 1.13)\n",
              format_supports_external_lookups=True,
              index_class=BTreeGraphIndex),
         dict(format_name='development5-subtree',
              # merge-bbc-dev4-to-bzr.dev
              format_string="Bazaar development format 5 "
                  "with subtree support (needs bzr.dev from before 1.13)\n",
              format_supports_external_lookups=True,
              index_class=BTreeGraphIndex),
         dict(format_name='development5-hash16',
              # merge-bbc-dev4-to-bzr.dev
              format_string="Bazaar development format 5 hash 16"
                            " (needs bzr.dev from before 1.13)\n",
              format_supports_external_lookups=True,
              index_class=BTreeGraphIndex),
         dict(format_name='development5-hash255',
              # merge-bbc-dev4-to-bzr.dev
              format_string="Bazaar development format 5 hash 255"
                            " (needs bzr.dev from before 1.13)\n",
              format_supports_external_lookups=True,
              index_class=BTreeGraphIndex),
         ]
    adapter = tests.TestScenarioApplier()
    # name of the scenario is the format name
    adapter.scenarios = [(s['format_name'], s) for s in scenarios_params]
    suite = tests.TestSuite()
    tests.adapt_tests(basic_tests, adapter, suite)
    return suite<|MERGE_RESOLUTION|>--- conflicted
+++ resolved
@@ -843,17 +843,9 @@
     def get_format(self):
         return bzrdir.format_registry.make_bzrdir(self.format_name)
 
-<<<<<<< HEAD
-    def test_autopack_rpc_is_used_when_using_hpss(self):
-        format = self.get_format()
-        if format._repository_format.supports_chks:
-            self.knownFailure(
-                'Remote autopack calls for CHK repos'
-                ' is being postponed until fetching is improved')
-=======
     def test_autopack_or_streaming_rpc_is_used_when_using_hpss(self):
->>>>>>> 7e44c21e
         # Make local and remote repos
+        format = self.get_format()
         tree = self.make_branch_and_tree('local', format=format)
         self.make_branch_and_tree('remote', format=format)
         remote_branch_url = self.smart_server.get_url() + 'remote'
