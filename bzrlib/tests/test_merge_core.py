import os
import shutil
import stat
import sys

from bzrlib.tests import TestCaseInTempDir, TestCase
from bzrlib.branch import ScratchBranch, Branch
from bzrlib.errors import (NotBranchError, NotVersionedError,
                           WorkingTreeNotRevision, BzrCommandError)
from bzrlib.inventory import RootEntry
import bzrlib.inventory as inventory
from bzrlib.osutils import file_kind, rename, sha_file, pathjoin, mkdtemp
from bzrlib import _changeset as changeset
from bzrlib._merge_core import (ApplyMerge3, make_merge_changeset,
                               BackupBeforeChange, ExecFlagMerge, WeaveMerge)
<<<<<<< HEAD
from bzrlib._changeset import Inventory, apply_changeset, invert_dict, \
    get_contents, ReplaceContents, ChangeExecFlag
=======
from bzrlib.changeset import Inventory, apply_changeset, invert_dict, \
    get_contents, ReplaceContents, ChangeExecFlag, Diff3Merge
>>>>>>> bc91c1e6
from bzrlib.clone import copy_branch
from bzrlib.merge import merge
from bzrlib.workingtree import WorkingTree


class FalseTree(object):
    def __init__(self, realtree):
        self._realtree = realtree
        self.inventory = self

    def __getitem__(self, file_id):
        entry = self.make_inventory_entry(file_id)
        if entry is None:
            raise KeyError(file_id)
        return entry
        
    def make_inventory_entry(self, file_id):
        path = self._realtree.inventory_dict.get(file_id)
        if path is None:
            return None
        if path == "":
            return RootEntry(file_id)
        dir, name = os.path.split(path)
        kind = file_kind(self._realtree.abs_path(path))
        for parent_id, path in self._realtree.inventory_dict.iteritems():
            if path == dir:
                break
        if path != dir:
            raise Exception("Can't find parent for %s" % name)
        if kind not in ('directory', 'file', 'symlink'):
            raise ValueError('unknown kind %r' % kind)
        if kind == 'directory':
            return inventory.InventoryDirectory(file_id, name, parent_id)
        elif kind == 'file':
            return inventory.InventoryFile(file_id, name, parent_id)
        else:
            return inventory.InventoryLink(file_id, name, parent_id)


class MergeTree(object):
    def __init__(self, dir):
        self.dir = dir;
        os.mkdir(dir)
        self.inventory_dict = {'0': ""}
        self.inventory = FalseTree(self)
    
    def child_path(self, parent, name):
        return pathjoin(self.inventory_dict[parent], name)

    def add_file(self, id, parent, name, contents, mode):
        path = self.child_path(parent, name)
        full_path = self.abs_path(path)
        assert not os.path.exists(full_path)
        file(full_path, "wb").write(contents)
        os.chmod(self.abs_path(path), mode)
        self.inventory_dict[id] = path

    def add_symlink(self, id, parent, name, target):
        path = self.child_path(parent, name)
        full_path = self.abs_path(path)
        assert not os.path.exists(full_path)
        os.symlink(target, full_path)
        self.inventory_dict[id] = path

    def remove_file(self, id):
        os.unlink(self.full_path(id))
        del self.inventory_dict[id]

    def add_dir(self, id, parent, name, mode):
        path = self.child_path(parent, name)
        full_path = self.abs_path(path)
        assert not os.path.exists(full_path)
        os.mkdir(self.abs_path(path))
        os.chmod(self.abs_path(path), mode)
        self.inventory_dict[id] = path

    def abs_path(self, path):
        return pathjoin(self.dir, path)

    def full_path(self, id):
        try:
            tree_path = self.inventory_dict[id]
        except KeyError:
            return None
        return self.abs_path(tree_path)

    def readonly_path(self, id):
        return self.full_path(id)

    def __contains__(self, file_id):
        return file_id in self.inventory_dict

    def has_or_had_id(self, file_id):
        return file_id in self

    def get_file(self, file_id):
        path = self.full_path(file_id)
        return file(path, "rb")

    def id2path(self, file_id):
        return self.inventory_dict[file_id]

    def id2abspath(self, id):
        return self.full_path(id)

    def change_path(self, id, path):
        old_path = pathjoin(self.dir, self.inventory_dict[id])
        rename(old_path, self.abs_path(path))
        self.inventory_dict[id] = path

    def is_executable(self, file_id):
        mode = os.lstat(self.full_path(file_id)).st_mode
        return bool(stat.S_ISREG(mode) and stat.S_IEXEC & mode)

    def kind(self, file_id):
        return file_kind(self.full_path(file_id))

    def get_symlink_target(self, file_id):
        return os.readlink(self.full_path(file_id))

    def get_file_sha1(self, file_id):
        return sha_file(file(self.full_path(file_id), "rb"))


class MergeBuilder(object):
    def __init__(self):
        self.dir = mkdtemp(prefix="BaZing")
        self.base = MergeTree(pathjoin(self.dir, "base"))
        self.this = MergeTree(pathjoin(self.dir, "this"))
        self.other = MergeTree(pathjoin(self.dir, "other"))
        
        self.cset = changeset.Changeset()
        self.cset.add_entry(changeset.ChangesetEntry("0", 
                                                     changeset.NULL_ID, "./."))

    def get_cset_path(self, parent, name):
        if name is None:
            assert (parent is None)
            return None
        return pathjoin(self.cset.entries[parent].path, name)

    def add_file(self, id, parent, name, contents, mode):
        self.base.add_file(id, parent, name, contents, mode)
        self.this.add_file(id, parent, name, contents, mode)
        self.other.add_file(id, parent, name, contents, mode)
        path = self.get_cset_path(parent, name)
        self.cset.add_entry(changeset.ChangesetEntry(id, parent, path))

    def add_symlink(self, id, parent, name, contents):
        self.base.add_symlink(id, parent, name, contents)
        self.this.add_symlink(id, parent, name, contents)
        self.other.add_symlink(id, parent, name, contents)
        path = self.get_cset_path(parent, name)
        self.cset.add_entry(changeset.ChangesetEntry(id, parent, path))

    def remove_file(self, id, base=False, this=False, other=False):
        for option, tree in ((base, self.base), (this, self.this), 
                             (other, self.other)):
            if option:
                tree.remove_file(id)
            if other or base:
                change = self.cset.entries[id].contents_change
                if change is None:
                    change = changeset.ReplaceContents(None, None)
                    self.cset.entries[id].contents_change = change
                    def create_file(tree):
                        return changeset.TreeFileCreate(tree, id)
                    if not other:
                        change.new_contents = create_file(self.other)
                    if not base:
                        change.old_contents = create_file(self.base)
                else:
                    assert isinstance(change, changeset.ReplaceContents)
                if other:
                    change.new_contents=None
                if base:
                    change.old_contents=None
                if change.old_contents is None and change.new_contents is None:
                    change = None

    def add_dir(self, id, parent, name, mode):
        path = self.get_cset_path(parent, name)
        self.base.add_dir(id, parent, name, mode)
        self.cset.add_entry(changeset.ChangesetEntry(id, parent, path))
        self.this.add_dir(id, parent, name, mode)
        self.other.add_dir(id, parent, name, mode)

    def change_name(self, id, base=None, this=None, other=None):
        if base is not None:
            self.change_name_tree(id, self.base, base)
            self.cset.entries[id].name = base

        if this is not None:
            self.change_name_tree(id, self.this, this)

        if other is not None:
            self.change_name_tree(id, self.other, other)
            self.cset.entries[id].new_name = other

    def change_parent(self, id, base=None, this=None, other=None):
        if base is not None:
            self.change_parent_tree(id, self.base, base)
            self.cset.entries[id].parent = base
            self.cset.entries[id].dir = self.cset.entries[base].path

        if this is not None:
            self.change_parent_tree(id, self.this, this)

        if other is not None:
            self.change_parent_tree(id, self.other, other)
            self.cset.entries[id].new_parent = other
            self.cset.entries[id].new_dir = \
                self.cset.entries[other].new_path

    def change_contents(self, id, base=None, this=None, other=None):
        if base is not None:
            self.change_contents_tree(id, self.base, base)

        if this is not None:
            self.change_contents_tree(id, self.this, this)

        if other is not None:
            self.change_contents_tree(id, self.other, other)

        if base is not None or other is not None:
            old_contents = file(self.base.full_path(id)).read()
            new_contents = file(self.other.full_path(id)).read()
            contents = changeset.ReplaceFileContents(self.base, self.other, id)
            self.cset.entries[id].contents_change = contents

    def change_target(self, id, base=None, this=None, other=None):
        if base is not None:
            self.change_target_tree(id, self.base, base)

        if this is not None:
            self.change_target_tree(id, self.this, this)

        if other is not None:
            self.change_target_tree(id, self.other, other)

        if base is not None or other is not None:
            old_contents = get_contents(self.base, id)
            new_contents = get_contents(self.other, id)
            contents = ReplaceContents(old_contents, new_contents)
            self.cset.entries[id].contents_change = contents

    def change_perms(self, id, base=None, this=None, other=None):
        if base is not None:
            self.change_perms_tree(id, self.base, base)

        if this is not None:
            self.change_perms_tree(id, self.this, this)

        if other is not None:
            self.change_perms_tree(id, self.other, other)

        if base is not None or other is not None:
            old_exec = self.base.is_executable(id)
            new_exec = self.other.is_executable(id)
            metadata = changeset.ChangeExecFlag(old_exec, new_exec)
            self.cset.entries[id].metadata_change = metadata

    def change_name_tree(self, id, tree, name):
        new_path = tree.child_path(self.cset.entries[id].parent, name)
        tree.change_path(id, new_path)

    def change_parent_tree(self, id, tree, parent):
        new_path = tree.child_path(parent, self.cset.entries[id].name)
        tree.change_path(id, new_path)

    def change_contents_tree(self, id, tree, contents):
        path = tree.full_path(id)
        mode = os.stat(path).st_mode
        file(path, "w").write(contents)
        os.chmod(path, mode)

    def change_target_tree(self, id, tree, target):
        path = tree.full_path(id)
        os.unlink(path)
        os.symlink(target, path)

    def change_perms_tree(self, id, tree, mode):
        os.chmod(tree.full_path(id), mode)

    def merge_changeset(self, merge_factory):
        conflict_handler = changeset.ExceptionConflictHandler()
        return make_merge_changeset(self.cset, self.this, self.base,
                                    self.other, conflict_handler,
                                    merge_factory)

    def apply_inv_change(self, inventory_change, orig_inventory):
        orig_inventory_by_path = {}
        for file_id, path in orig_inventory.iteritems():
            orig_inventory_by_path[path] = file_id

        def parent_id(file_id):
            try:
                parent_dir = os.path.dirname(orig_inventory[file_id])
            except:
                print file_id
                raise
            if parent_dir == "":
                return None
            return orig_inventory_by_path[parent_dir]
        
        def new_path(file_id):
            if inventory_change.has_key(file_id):
                return inventory_change[file_id]
            else:
                parent = parent_id(file_id)
                if parent is None:
                    return orig_inventory[file_id]
                dirname = new_path(parent)
                return pathjoin(dirname, os.path.basename(orig_inventory[file_id]))

        new_inventory = {}
        for file_id in orig_inventory.iterkeys():
            path = new_path(file_id)
            if path is None:
                continue
            new_inventory[file_id] = path

        for file_id, path in inventory_change.iteritems():
            if orig_inventory.has_key(file_id):
                continue
            new_inventory[file_id] = path
        return new_inventory

    def apply_changeset(self, cset, conflict_handler=None):
        inventory_change = changeset.apply_changeset(cset,
                                                     self.this.inventory_dict,
                                                     self.this.dir,
                                                     conflict_handler)
        self.this.inventory_dict =  self.apply_inv_change(inventory_change, 
                                                     self.this.inventory_dict)

    def cleanup(self):
        shutil.rmtree(self.dir)


class MergeTest(TestCase):
    def test_change_name(self):
        """Test renames"""
        builder = MergeBuilder()
        builder.add_file("1", "0", "name1", "hello1", 0755)
        builder.change_name("1", other="name2")
        builder.add_file("2", "0", "name3", "hello2", 0755)
        builder.change_name("2", base="name4")
        builder.add_file("3", "0", "name5", "hello3", 0755)
        builder.change_name("3", this="name6")
        cset = builder.merge_changeset(ApplyMerge3)
        self.failUnless(cset.entries["2"].is_boring())
        self.assertEqual(cset.entries["1"].name, "name1")
        self.assertEqual(cset.entries["1"].new_name, "name2")
        self.failUnless(cset.entries["3"].is_boring())
        for tree in (builder.this, builder.other, builder.base):
            self.assertNotEqual(tree.dir, builder.dir)
            self.assertStartsWith(tree.dir, builder.dir)
            for path in tree.inventory_dict.itervalues():
                fullpath = tree.abs_path(path)
                self.assertStartsWith(fullpath, tree.dir)
                self.failIf(path.startswith(tree.dir))
                self.failUnless(os.path.lexists(fullpath))
        builder.apply_changeset(cset)
        builder.cleanup()
        builder = MergeBuilder()
        builder.add_file("1", "0", "name1", "hello1", 0644)
        builder.change_name("1", other="name2", this="name3")
        self.assertRaises(changeset.RenameConflict, 
                          builder.merge_changeset, ApplyMerge3)
        builder.cleanup()
        
    def test_file_moves(self):
        """Test moves"""
        builder = MergeBuilder()
        builder.add_dir("1", "0", "dir1", 0755)
        builder.add_dir("2", "0", "dir2", 0755)
        builder.add_file("3", "1", "file1", "hello1", 0644)
        builder.add_file("4", "1", "file2", "hello2", 0644)
        builder.add_file("5", "1", "file3", "hello3", 0644)
        builder.change_parent("3", other="2")
        self.assert_(Inventory(builder.other.inventory_dict).get_parent("3") == "2")
        builder.change_parent("4", this="2")
        self.assert_(Inventory(builder.this.inventory_dict).get_parent("4") == "2")
        builder.change_parent("5", base="2")
        self.assert_(Inventory(builder.base.inventory_dict).get_parent("5") == "2")
        cset = builder.merge_changeset(ApplyMerge3)
        for id in ("1", "2", "4", "5"):
            self.assert_(cset.entries[id].is_boring())
        self.assert_(cset.entries["3"].parent == "1")
        self.assert_(cset.entries["3"].new_parent == "2")
        builder.apply_changeset(cset)
        builder.cleanup()

        builder = MergeBuilder()
        builder.add_dir("1", "0", "dir1", 0755)
        builder.add_dir("2", "0", "dir2", 0755)
        builder.add_dir("3", "0", "dir3", 0755)
        builder.add_file("4", "1", "file1", "hello1", 0644)
        builder.change_parent("4", other="2", this="3")
        self.assertRaises(changeset.MoveConflict, 
                          builder.merge_changeset, ApplyMerge3)
        builder.cleanup()

    def test_contents_merge(self):
        """Test merge3 merging"""
        self.do_contents_test(ApplyMerge3)

    def test_contents_merge2(self):
        """Test diff3 merging"""
        self.do_contents_test(changeset.Diff3Merge)

    def test_contents_merge3(self):
        """Test diff3 merging"""
        def backup_merge(file_id, base, other):
            return BackupBeforeChange(ApplyMerge3(file_id, base, other))
        builder = self.contents_test_success(backup_merge)
        def backup_exists(file_id):
            return os.path.exists(builder.this.full_path(file_id)+"~")
        self.assert_(backup_exists("1"))
        self.assert_(backup_exists("2"))
        self.assert_(not backup_exists("3"))
        builder.cleanup()

    def do_contents_test(self, merge_factory):
        """Test merging with specified ContentsChange factory"""
        builder = self.contents_test_success(merge_factory)
        builder.cleanup()
        self.contents_test_conflicts(merge_factory)

    def contents_test_success(self, merge_factory):
        from inspect import isclass
        builder = MergeBuilder()
        builder.add_file("1", "0", "name1", "text1", 0755)
        builder.change_contents("1", other="text4")
        builder.add_file("2", "0", "name3", "text2", 0655)
        builder.change_contents("2", base="text5")
        builder.add_file("3", "0", "name5", "text3", 0744)
        builder.add_file("4", "0", "name6", "text4", 0744)
        builder.remove_file("4", base=True)
        self.assert_(not builder.cset.entries["4"].is_boring())
        builder.change_contents("3", this="text6")
        cset = builder.merge_changeset(merge_factory)
        self.assert_(cset.entries["1"].contents_change is not None)
        if isclass(merge_factory):
            self.assert_(isinstance(cset.entries["1"].contents_change,
                          merge_factory))
            self.assert_(isinstance(cset.entries["2"].contents_change,
                          merge_factory))
        self.assert_(cset.entries["3"].is_boring())
        self.assert_(cset.entries["4"].is_boring())
        builder.apply_changeset(cset)
        self.assert_(file(builder.this.full_path("1"), "rb").read() == "text4" )
        self.assert_(file(builder.this.full_path("2"), "rb").read() == "text2" )
        if sys.platform != "win32":
            self.assert_(os.stat(builder.this.full_path("1")).st_mode &0777 == 0755)
            self.assert_(os.stat(builder.this.full_path("2")).st_mode &0777 == 0655)
            self.assert_(os.stat(builder.this.full_path("3")).st_mode &0777 == 0744)
        return builder

    def contents_test_conflicts(self, merge_factory):
        builder = MergeBuilder()
        builder.add_file("1", "0", "name1", "text1", 0755)
        builder.change_contents("1", other="text4", this="text3")
        cset = builder.merge_changeset(merge_factory)
        self.assertRaises(changeset.MergeConflict, builder.apply_changeset,
                          cset)
        builder.cleanup()

    def test_symlink_conflicts(self):
        if sys.platform != "win32":
            builder = MergeBuilder()
            builder.add_symlink("2", "0", "name2", "target1")
            builder.change_target("2", other="target4", base="text3")
            self.assertRaises(changeset.ThreewayContentsConflict,
                              builder.merge_changeset, ApplyMerge3)
            builder.cleanup()

    def test_symlink_merge(self):
        if sys.platform != "win32":
            builder = MergeBuilder()
            builder.add_symlink("1", "0", "name1", "target1")
            builder.add_symlink("2", "0", "name2", "target1")
            builder.add_symlink("3", "0", "name3", "target1")
            builder.change_target("1", this="target2")
            builder.change_target("2", base="target2")
            builder.change_target("3", other="target2")
            self.assertNotEqual(builder.cset.entries['2'].contents_change,
                                builder.cset.entries['3'].contents_change)
            cset = builder.merge_changeset(ApplyMerge3)
            builder.apply_changeset(cset)
            self.assertEqual(builder.this.get_symlink_target("1"), "target2")
            self.assertEqual(builder.this.get_symlink_target("2"), "target1")
            self.assertEqual(builder.this.get_symlink_target("3"), "target2")
            builder.cleanup()

    def test_perms_merge(self):
        builder = MergeBuilder()
        builder.add_file("1", "0", "name1", "text1", 0755)
        builder.change_perms("1", other=0644)
        builder.add_file("2", "0", "name2", "text2", 0755)
        builder.change_perms("2", base=0644)
        builder.add_file("3", "0", "name3", "text3", 0755)
        builder.change_perms("3", this=0644)
        cset = builder.merge_changeset(ApplyMerge3)
        self.assert_(cset.entries["1"].metadata_change is not None)
        self.assert_(isinstance(cset.entries["1"].metadata_change, ExecFlagMerge))
        self.assert_(isinstance(cset.entries["2"].metadata_change, ExecFlagMerge))
        self.assert_(cset.entries["3"].is_boring())
        builder.apply_changeset(cset)
        if sys.platform != "win32":
            self.assert_(os.lstat(builder.this.full_path("1")).st_mode &0100 == 0000)
            self.assert_(os.lstat(builder.this.full_path("2")).st_mode &0100 == 0100)
            self.assert_(os.lstat(builder.this.full_path("3")).st_mode &0100 == 0000)
        builder.cleanup();

    def test_new_suffix(self):
        for merge_type in ApplyMerge3, Diff3Merge:
            builder = MergeBuilder()
            builder.add_file("1", "0", "name1", "text1", 0755)
            builder.change_contents("1", other="text3")
            builder.add_file("2", "0", "name1.new", "text2", 0777)
            cset = builder.merge_changeset(ApplyMerge3)
            os.lstat(builder.this.full_path("2"))
            builder.apply_changeset(cset)
            os.lstat(builder.this.full_path("2"))
            builder.cleanup()


class FunctionalMergeTest(TestCaseInTempDir):

    def test_trivial_star_merge(self):
        """Test that merges in a star shape Just Work.""" 
        from bzrlib.add import smart_add_tree
        from bzrlib.clone import copy_branch
        from bzrlib.merge import merge
        # John starts a branch
        self.build_tree(("original/", "original/file1", "original/file2"))
        branch = Branch.initialize("original")
        tree = WorkingTree('original', branch)
        smart_add_tree(tree, ["original"])
        tree.commit("start branch.", verbose=False)
        # Mary branches it.
        self.build_tree(("mary/",))
        copy_branch(branch, "mary")
        # Now John commits a change
        file = open("original/file1", "wt")
        file.write("John\n")
        file.close()
        branch.working_tree().commit("change file1")
        # Mary does too
        mary_branch = Branch.open("mary")
        file = open("mary/file2", "wt")
        file.write("Mary\n")
        file.close()
        mary_branch.working_tree().commit("change file2")
        # john should be able to merge with no conflicts.
        merge_type = ApplyMerge3
        base = [None, None]
        other = ("mary", -1)
        self.assertRaises(BzrCommandError, merge, other, base, check_clean=True,
                          merge_type=WeaveMerge, this_dir="original",
                          show_base=True)
        merge(other, base, check_clean=True, merge_type=merge_type,
              this_dir="original")
        self.assertEqual("John\n", open("original/file1", "rt").read())
        self.assertEqual("Mary\n", open("original/file2", "rt").read())
 
    def test_conflicts(self):
        os.mkdir('a')
        a = Branch.initialize('a')
        file('a/file', 'wb').write('contents\n')
        a.working_tree().add('file')
        a.working_tree().commit('base revision', allow_pointless=False)
        b = copy_branch(a, 'b')
        file('a/file', 'wb').write('other contents\n')
        a.working_tree().commit('other revision', allow_pointless=False)
        file('b/file', 'wb').write('this contents contents\n')
        b.working_tree().commit('this revision', allow_pointless=False)
        self.assertEqual(merge(['a', -1], [None, None], this_dir='b'), 1)
        self.assert_(os.path.lexists('b/file.THIS'))
        self.assert_(os.path.lexists('b/file.BASE'))
        self.assert_(os.path.lexists('b/file.OTHER'))
        self.assertRaises(WorkingTreeNotRevision, merge, ['a', -1], 
                          [None, None], this_dir='b', check_clean=False,
                          merge_type=WeaveMerge)
        merge(['b', -1], ['b', None], this_dir='b', check_clean=False)
        os.unlink('b/file.THIS')
        os.unlink('b/file.OTHER')
        os.unlink('b/file.BASE')
        self.assertEqual(merge(['a', -1], [None, None], this_dir='b', 
                               check_clean=False, merge_type=WeaveMerge), 1)
        self.assert_(os.path.lexists('b/file'))
        self.assert_(os.path.lexists('b/file.THIS'))
        self.assert_(not os.path.lexists('b/file.BASE'))
        self.assert_(os.path.lexists('b/file.OTHER'))

    def test_merge_unrelated(self):
        """Sucessfully merges unrelated branches with no common names"""
        os.mkdir('a')
        a = Branch.initialize('a')
        file('a/a_file', 'wb').write('contents\n')
        a.working_tree().add('a_file')
        a.working_tree().commit('a_revision', allow_pointless=False)
        os.mkdir('b')
        b = Branch.initialize('b')
        file('b/b_file', 'wb').write('contents\n')
        b.working_tree().add('b_file')
        b.working_tree().commit('b_revision', allow_pointless=False)
        merge(['b', -1], ['b', 0], this_dir='a')
        self.assert_(os.path.lexists('a/b_file'))
        self.assertEqual(a.working_tree().pending_merges(),
                         [b.last_revision()]) 

    def test_merge_unrelated_conflicting(self):
        """Sucessfully merges unrelated branches with common names"""
        os.mkdir('a')
        a = Branch.initialize('a')
        file('a/file', 'wb').write('contents\n')
        a.working_tree().add('file')
        a.working_tree().commit('a_revision', allow_pointless=False)
        os.mkdir('b')
        b = Branch.initialize('b')
        file('b/file', 'wb').write('contents\n')
        b.working_tree().add('file')
        b.working_tree().commit('b_revision', allow_pointless=False)
        merge(['b', -1], ['b', 0], this_dir='a')
        self.assert_(os.path.lexists('a/file'))
        self.assert_(os.path.lexists('a/file.moved'))
        self.assertEqual(a.working_tree().pending_merges(), [b.last_revision()])

    def test_merge_deleted_conflicts(self):
        os.mkdir('a')
        a = Branch.initialize('a')
        file('a/file', 'wb').write('contents\n')
        a.working_tree().add('file')
        a.working_tree().commit('a_revision', allow_pointless=False)
        del a
        self.run_bzr('branch', 'a', 'b')
        a = Branch.open('a')
        os.remove('a/file')
        a.working_tree().commit('removed file', allow_pointless=False)
        file('b/file', 'wb').write('changed contents\n')
        b = Branch.open('b')
        b.working_tree().commit('changed file', allow_pointless=False)
        merge(['a', -1], ['a', 1], this_dir='b')
        self.failIf(os.path.lexists('b/file'))

    def test_merge_metadata_vs_deletion(self):
        """Conflict deletion vs metadata change"""
        os.mkdir('a')
        a = Branch.initialize('a')
        file('a/file', 'wb').write('contents\n')
        a_wt = a.working_tree()
        a_wt.add('file')
        a_wt.commit('r0')
        copy_branch(a, 'b')
        b = Branch.open('b')
        b_wt = b.working_tree()
        os.chmod('b/file', 0755)
        os.remove('a/file')
        a_wt.commit('removed a')
        self.assertEqual(a.revno(), 2)
        self.assertFalse(os.path.exists('a/file'))
        b_wt.commit('exec a')
        merge(['b', -1], ['b', 0], this_dir='a')
        self.assert_(os.path.exists('a/file'))

    def test_merge_swapping_renames(self):
        os.mkdir('a')
        a = Branch.initialize('a')
        file('a/un','wb').write('UN')
        file('a/deux','wb').write('DEUX')
        a_wt = a.working_tree()
        a_wt.add('un')
        a_wt.add('deux')
        a_wt.commit('r0')
        copy_branch(a,'b')
        b = Branch.open('b')
        b_wt = b.working_tree()
        b_wt.rename_one('un','tmp')
        b_wt.rename_one('deux','un')
        b_wt.rename_one('tmp','deux')
        b_wt.commit('r1')
        merge(['b', -1],['b', 1],this_dir='a')
        self.assert_(os.path.exists('a/un'))
        self.assert_(os.path.exists('a/deux'))
        self.assertFalse(os.path.exists('a/tmp'))
        self.assertEqual(file('a/un').read(),'DEUX')
        self.assertEqual(file('a/deux').read(),'UN')

    def test_merge_delete_and_add_same(self):
        os.mkdir('a')
        a = Branch.initialize('a')
        file('a/file', 'wb').write('THIS')
        a_wt = a.working_tree()
        a_wt.add('file')
        a_wt.commit('r0')
        copy_branch(a, 'b')
        b = Branch.open('b')
        b_wt = b.working_tree()
        os.remove('b/file')
        b_wt.commit('r1')
        file('b/file', 'wb').write('THAT')
        b_wt.add('file')
        b_wt.commit('r2')
        merge(['b', -1],['b', 1],this_dir='a')
        self.assert_(os.path.exists('a/file'))
        self.assertEqual(file('a/file').read(),'THAT')

    def test_merge_rename_before_create(self):
        """rename before create
        
        This case requires that you must not do creates
        before move-into-place:

        $ touch foo
        $ bzr add foo
        $ bzr commit
        $ bzr mv foo bar
        $ touch foo
        $ bzr add foo
        $ bzr commit
        """
        os.mkdir('a')
        a = Branch.initialize('a')
        file('a/foo', 'wb').write('A/FOO')
        a_wt = a.working_tree()
        a_wt.add('foo')
        a_wt.commit('added foo')
        copy_branch(a, 'b')
        b = Branch.open('b')
        b_wt = b.working_tree()
        b_wt.rename_one('foo', 'bar')
        file('b/foo', 'wb').write('B/FOO')
        b_wt.add('foo')
        b_wt.commit('moved foo to bar, added new foo')
        merge(['b', -1],['b', 1],this_dir='a')

    def test_merge_create_before_rename(self):
        """create before rename, target parents before children

        This case requires that you must not do move-into-place
        before creates, and that you must not do children after
        parents:

        $ touch foo
        $ bzr add foo
        $ bzr commit
        $ bzr mkdir bar
        $ bzr add bar
        $ bzr mv foo bar/foo
        $ bzr commit
        """
        os.mkdir('a')
        a = Branch.initialize('a')
        file('a/foo', 'wb').write('A/FOO')
        a_wt = a.working_tree()
        a_wt.add('foo')
        a_wt.commit('added foo')
        copy_branch(a, 'b')
        b = Branch.open('b')
        b_wt = b.working_tree()
        os.mkdir('b/bar')
        b_wt.add('bar')
        b_wt.rename_one('foo', 'bar/foo')
        b_wt.commit('created bar dir, moved foo into bar')
        merge(['b', -1],['b', 1],this_dir='a')

    def test_merge_rename_to_temp_before_delete(self):
        """rename to temp before delete, source children before parents

        This case requires that you must not do deletes before
        move-out-of-the-way, and that you must not do children
        after parents:
        
        $ mkdir foo
        $ touch foo/bar
        $ bzr add foo/bar
        $ bzr commit
        $ bzr mv foo/bar bar
        $ rmdir foo
        $ bzr commit
        """
        os.mkdir('a')
        a = Branch.initialize('a')
        os.mkdir('a/foo')
        file('a/foo/bar', 'wb').write('A/FOO/BAR')
        a_wt = a.working_tree()
        a_wt.add('foo')
        a_wt.add('foo/bar')
        a_wt.commit('added foo/bar')
        copy_branch(a, 'b')
        b = Branch.open('b')
        b_wt = b.working_tree()
        b_wt.rename_one('foo/bar', 'bar')
        os.rmdir('b/foo')
        b_wt.remove('foo')
        b_wt.commit('moved foo/bar to bar, deleted foo')
        merge(['b', -1],['b', 1],this_dir='a')

    def test_merge_delete_before_rename_to_temp(self):
        """delete before rename to temp

        This case requires that you must not do
        move-out-of-the-way before deletes:
        
        $ touch foo
        $ touch bar
        $ bzr add foo bar
        $ bzr commit
        $ rm foo
        $ bzr rm foo
        $ bzr mv bar foo
        $ bzr commit
        """
        os.mkdir('a')
        a = Branch.initialize('a')
        file('a/foo', 'wb').write('A/FOO')
        file('a/bar', 'wb').write('A/BAR')
        a_wt = a.working_tree()
        a_wt.add('foo')
        a_wt.add('bar')
        a_wt.commit('added foo and bar')
        copy_branch(a, 'b')
        b = Branch.open('b')
        b_wt = b.working_tree()
        os.unlink('b/foo')
        b_wt.remove('foo')
        b_wt.rename_one('bar', 'foo')
        b_wt.commit('deleted foo, renamed bar to foo')
        merge(['b', -1],['b', 1],this_dir='a')
<|MERGE_RESOLUTION|>--- conflicted
+++ resolved
@@ -13,13 +13,8 @@
 from bzrlib import _changeset as changeset
 from bzrlib._merge_core import (ApplyMerge3, make_merge_changeset,
                                BackupBeforeChange, ExecFlagMerge, WeaveMerge)
-<<<<<<< HEAD
 from bzrlib._changeset import Inventory, apply_changeset, invert_dict, \
-    get_contents, ReplaceContents, ChangeExecFlag
-=======
-from bzrlib.changeset import Inventory, apply_changeset, invert_dict, \
     get_contents, ReplaceContents, ChangeExecFlag, Diff3Merge
->>>>>>> bc91c1e6
 from bzrlib.clone import copy_branch
 from bzrlib.merge import merge
 from bzrlib.workingtree import WorkingTree
