--- conflicted
+++ resolved
@@ -326,11 +326,7 @@
                 if parent is None:
                     return orig_inventory[file_id]
                 dirname = new_path(parent)
-<<<<<<< HEAD
-                return pathjoin(dirname, orig_inventory[file_id])
-=======
-                return os.path.join(dirname, os.path.basename(orig_inventory[file_id]))
->>>>>>> 6a36104c
+                return pathjoin(dirname, os.path.basename(orig_inventory[file_id]))
 
         new_inventory = {}
         for file_id in orig_inventory.iterkeys():
@@ -673,8 +669,6 @@
         merge(['b', -1], ['b', 0], this_dir='a')
         self.assert_(os.path.exists('a/file'))
 
-<<<<<<< HEAD
-=======
     def test_merge_swapping_renames(self):
         os.mkdir('a')
         a = Branch.initialize('a')
@@ -717,7 +711,6 @@
         self.assert_(os.path.exists('a/file'))
         self.assertEqual(file('a/file').read(),'THAT')
 
->>>>>>> 6a36104c
     def test_merge_rename_before_create(self):
         """rename before create
         
@@ -839,8 +832,4 @@
         b_wt.remove('foo')
         b_wt.rename_one('bar', 'foo')
         b_wt.commit('deleted foo, renamed bar to foo')
-<<<<<<< HEAD
         merge(['b', -1],['b', 1],this_dir='a')
-=======
-        merge(['b', -1],['b', 1],this_dir='a')
->>>>>>> 6a36104c
