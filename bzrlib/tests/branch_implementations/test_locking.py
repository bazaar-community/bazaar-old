# Copyright (C) 2006 Canonical Ltd
#
# This program is free software; you can redistribute it and/or modify
# it under the terms of the GNU General Public License as published by
# the Free Software Foundation; either version 2 of the License, or
# (at your option) any later version.
#
# This program is distributed in the hope that it will be useful,
# but WITHOUT ANY WARRANTY; without even the implied warranty of
# MERCHANTABILITY or FITNESS FOR A PARTICULAR PURPOSE.  See the
# GNU General Public License for more details.
#
# You should have received a copy of the GNU General Public License
# along with this program; if not, write to the Free Software
# Foundation, Inc., 59 Temple Place, Suite 330, Boston, MA  02111-1307  USA

"""Test locks across all branch implemenations"""

from bzrlib import errors
from bzrlib.branch import BzrBranchFormat4
<<<<<<< HEAD
from bzrlib.remote import RemoteBranchFormat
=======
>>>>>>> 6faaa621
from bzrlib.tests import TestSkipped
from bzrlib.tests.branch_implementations.test_branch import TestCaseWithBranch
from bzrlib.tests.lock_helpers import TestPreventLocking, LockWrapper


class TestBranchLocking(TestCaseWithBranch):

    def setUp(self):
        TestCaseWithBranch.setUp(self)
        self.reduceLockdirTimeout()

    def get_instrumented_branch(self):
        """Get a Branch object which has been instrumented"""
        # TODO: jam 20060630 It may be that not all formats have a 
        # 'control_files' member. So we should fail gracefully if
        # not there. But assuming it has them lets us test the exact 
        # lock/unlock order.
        if isinstance(self.branch_format, RemoteBranchFormat):
            raise TestSkipped(
                "RemoteBranches don't have 'control_files'.")
        self.locks = []
        b = LockWrapper(self.locks, self.get_branch(), 'b')
        b.repository = LockWrapper(self.locks, b.repository, 'r')
        bcf = b.control_files
        rcf = b.repository.control_files

        # Look out for branch types that reuse their control files
        self.combined_control = bcf is rcf

        b.control_files = LockWrapper(self.locks, b.control_files, 'bc')
        b.repository.control_files = \
            LockWrapper(self.locks, b.repository.control_files, 'rc')
        return b

    def test_01_lock_read(self):
        # Test that locking occurs in the correct order
        b = self.get_instrumented_branch()

        self.assertFalse(b.is_locked())
        self.assertFalse(b.repository.is_locked())
        b.lock_read()
        try:
            self.assertTrue(b.is_locked())
            self.assertTrue(b.repository.is_locked())
        finally:
            b.unlock()
        self.assertFalse(b.is_locked())
        self.assertFalse(b.repository.is_locked())

        self.assertEqual([('b', 'lr', True),
                          ('r', 'lr', True),
                          ('rc', 'lr', True),
                          ('bc', 'lr', True),
                          ('b', 'ul', True),
                          ('bc', 'ul', True),
                          ('r', 'ul', True),
                          ('rc', 'ul', True),
                         ], self.locks)

    def test_02_lock_write(self):
        # Test that locking occurs in the correct order
        b = self.get_instrumented_branch()

        self.assertFalse(b.is_locked())
        self.assertFalse(b.repository.is_locked())
        b.lock_write()
        try:
            self.assertTrue(b.is_locked())
            self.assertTrue(b.repository.is_locked())
        finally:
            b.unlock()
        self.assertFalse(b.is_locked())
        self.assertFalse(b.repository.is_locked())

        self.assertEqual([('b', 'lw', True),
                          ('r', 'lw', True),
                          ('rc', 'lw', True),
                          ('bc', 'lw', True),
                          ('b', 'ul', True),
                          ('bc', 'ul', True),
                          ('r', 'ul', True),
                          ('rc', 'ul', True),
                         ], self.locks)

    def test_03_lock_fail_unlock_repo(self):
        # Make sure branch.unlock() is called, even if there is a
        # failure while unlocking the repository.
        b = self.get_instrumented_branch()
        b.repository.disable_unlock()

        self.assertFalse(b.is_locked())
        self.assertFalse(b.repository.is_locked())
        b.lock_write()
        try:
            self.assertTrue(b.is_locked())
            self.assertTrue(b.repository.is_locked())
            self.assertRaises(TestPreventLocking, b.unlock)
            if self.combined_control:
                self.assertTrue(b.is_locked())
            else:
                self.assertFalse(b.is_locked())
            self.assertTrue(b.repository.is_locked())

            # We unlock the branch control files, even if 
            # we fail to unlock the repository
            self.assertEqual([('b', 'lw', True),
                              ('r', 'lw', True),
                              ('rc', 'lw', True),
                              ('bc', 'lw', True),
                              ('b', 'ul', True),
                              ('bc', 'ul', True),
                              ('r', 'ul', False), 
                             ], self.locks)

        finally:
            # For cleanup purposes, make sure we are unlocked
            b.repository._other.unlock()

    def test_04_lock_fail_unlock_control(self):
        # Make sure repository.unlock() is called, if we fail to unlock self
        b = self.get_instrumented_branch()
        b.control_files.disable_unlock()

        self.assertFalse(b.is_locked())
        self.assertFalse(b.repository.is_locked())
        b.lock_write()
        try:
            self.assertTrue(b.is_locked())
            self.assertTrue(b.repository.is_locked())
            self.assertRaises(TestPreventLocking, b.unlock)
            self.assertTrue(b.is_locked())
            if self.combined_control:
                self.assertTrue(b.repository.is_locked())
            else:
                self.assertFalse(b.repository.is_locked())

            # We unlock the repository even if 
            # we fail to unlock the control files
            self.assertEqual([('b', 'lw', True),
                              ('r', 'lw', True),
                              ('rc', 'lw', True),
                              ('bc', 'lw', True),
                              ('b', 'ul', True),
                              ('bc', 'ul', False),
                              ('r', 'ul', True), 
                              ('rc', 'ul', True), 
                             ], self.locks)

        finally:
            # For cleanup purposes, make sure we are unlocked
            b.control_files._other.unlock()

    def test_05_lock_read_fail_repo(self):
        # Test that the branch is not locked if it cannot lock the repository
        b = self.get_instrumented_branch()
        b.repository.disable_lock_read()

        self.assertRaises(TestPreventLocking, b.lock_read)
        self.assertFalse(b.is_locked())
        self.assertFalse(b.repository.is_locked())

        self.assertEqual([('b', 'lr', True),
                          ('r', 'lr', False), 
                         ], self.locks)

    def test_06_lock_write_fail_repo(self):
        # Test that the branch is not locked if it cannot lock the repository
        b = self.get_instrumented_branch()
        b.repository.disable_lock_write()

        self.assertRaises(TestPreventLocking, b.lock_write)
        self.assertFalse(b.is_locked())
        self.assertFalse(b.repository.is_locked())

        self.assertEqual([('b', 'lw', True),
                          ('r', 'lw', False), 
                         ], self.locks)

    def test_07_lock_read_fail_control(self):
        # Test the repository is unlocked if we can't lock self
        b = self.get_instrumented_branch()
        b.control_files.disable_lock_read()

        self.assertRaises(TestPreventLocking, b.lock_read)
        self.assertFalse(b.is_locked())
        self.assertFalse(b.repository.is_locked())

        self.assertEqual([('b', 'lr', True),
                          ('r', 'lr', True),
                          ('rc', 'lr', True),
                          ('bc', 'lr', False),
                          ('r', 'ul', True),
                          ('rc', 'ul', True),
                         ], self.locks)

    def test_08_lock_write_fail_control(self):
        # Test the repository is unlocked if we can't lock self
        b = self.get_instrumented_branch()
        b.control_files.disable_lock_write()

        self.assertRaises(TestPreventLocking, b.lock_write)
        self.assertFalse(b.is_locked())
        self.assertFalse(b.repository.is_locked())

        self.assertEqual([('b', 'lw', True),
                          ('r', 'lw', True),
                          ('rc', 'lw', True),
                          ('bc', 'lw', False),
                          ('r', 'ul', True),
                          ('rc', 'ul', True),
                         ], self.locks)

<<<<<<< HEAD
    def test_lock_write_returns_None_refuses_tokens(self):
        branch = self.make_branch('b')
        tokens = branch.lock_write()
        try:
            if tokens is not None:
                # This test does not apply, because this lockable supports
                # tokens.
                return
            self.assertRaises(errors.TokenLockingNotSupported,
                              branch.lock_write, tokens=('token','token'))
        finally:
            branch.unlock()

    def test_reentering_lock_write_raises_on_token_mismatch(self):
        branch = self.make_branch('b')
        tokens = branch.lock_write()
        try:
            if tokens is None:
                # This test does not apply, because this lockable refuses
                # tokens.
                return
            branch_token, repo_token = tokens
            different_branch_token = branch_token + 'xxx'
            different_repo_token = repo_token + 'xxx'
            # Re-using the same lockable instance with a different branch token
            # will raise TokenMismatch.
            self.assertRaises(errors.TokenMismatch,
                              branch.lock_write,
                              tokens=(different_branch_token, repo_token))
            # Similarly for a different repository token.
            self.assertRaises(errors.TokenMismatch,
                              branch.lock_write,
                              tokens=(branch_token, different_repo_token))
        finally:
            branch.unlock()

    def test_lock_write_with_nonmatching_token(self):
        branch = self.make_branch('b')
        tokens = branch.lock_write()
        try:
            if tokens is None:
                # This test does not apply, because this branch refuses
                # tokens.
                return
            branch_token, repo_token = tokens
            different_branch_token = branch_token + 'xxx'
            different_repo_token = repo_token + 'xxx'

            new_branch = branch.bzrdir.open_branch()
            # We only want to test the relocking abilities of branch, so use the
            # existing repository object which is already locked.
            new_branch.repository = branch.repository
            self.assertRaises(errors.TokenMismatch,
                              new_branch.lock_write,
                              tokens=(different_branch_token, repo_token))
            self.assertRaises(errors.TokenMismatch,
                              new_branch.lock_write,
                              tokens=(branch_token, different_repo_token))
        finally:
            branch.unlock()


    def test_lock_write_with_matching_token(self):
        """Test that a branch can be locked with a token, if it is already
        locked by that token."""
        branch = self.make_branch('b')
        tokens = branch.lock_write()
        try:
            if tokens is None:
                # This test does not apply, because this branch refuses tokens.
                return
            # The same instance will accept a second lock_write if the specified
            # token matches.
            branch.lock_write(tokens=tokens)
            branch.unlock()
            # Calling lock_write on a new instance for the same lockable will
            # also succeed.
            new_branch = branch.bzrdir.open_branch()
            # We only want to test the relocking abilities of branch, so use the
            # existing repository object which is already locked.
            new_branch.repository = branch.repository
            new_branch.lock_write(tokens=tokens)
            new_branch.unlock()
        finally:
            branch.unlock()

    def test_unlock_after_lock_write_with_tokens(self):
        # If lock_write did not physically acquire the lock (because it was
        # passed some tokens), then unlock should not physically release it.
        branch = self.make_branch('b')
        tokens = branch.lock_write()
        try:
            if tokens is None:
                # This test does not apply, because this lockable refuses
                # tokens.
                return
            new_branch = branch.bzrdir.open_branch()
            # We only want to test the relocking abilities of branch, so use the
            # existing repository object which is already locked.
            new_branch.repository = branch.repository
            new_branch.lock_write(tokens=tokens)
            new_branch.unlock()
            self.assertTrue(branch.get_physical_lock_status()) #XXX
        finally:
            branch.unlock()

    def test_lock_write_with_tokens_fails_when_unlocked(self):
        # Lock and unlock to get superficially valid tokens.  This mimics a
        # likely programming error, where a caller accidentally tries to lock
        # with tokens that are no longer valid (because the original lock was
        # released).
        branch = self.make_branch('b')
        tokens = branch.lock_write()
        branch.unlock()
        if tokens is None:
            # This test does not apply, because this lockable refuses
            # tokens.
            return

        self.assertRaises(errors.TokenMismatch,
                          branch.lock_write, tokens=tokens)

    def test_lock_write_reenter_with_tokens(self):
        branch = self.make_branch('b')
        tokens = branch.lock_write()
        try:
            if tokens is None:
                # This test does not apply, because this lockable refuses
                # tokens.
                return
            # Relock with a token.
            branch.lock_write(tokens=tokens)
            branch.unlock()
        finally:
            branch.unlock()
        # The lock should be unlocked on disk.  Verify that with a new lock
        # instance.
        new_branch = branch.bzrdir.open_branch()
        # Calling lock_write now should work, rather than raise LockContention.
        new_branch.lock_write()
        new_branch.unlock()

    def test_leave_lock_in_place(self):
        branch = self.make_branch('b')
        # Lock the branch, then use leave_lock_in_place so that when we
        # unlock the branch the lock is still held on disk.
        tokens = branch.lock_write()
        try:
            if tokens is None:
                # This test does not apply, because this repository refuses lock
                # tokens.
                self.assertRaises(NotImplementedError, branch.leave_lock_in_place)
                return
            branch.leave_lock_in_place()
        finally:
            branch.unlock()
        # We should be unable to relock the repo.
        self.assertRaises(errors.LockContention, branch.lock_write)

    def test_dont_leave_lock_in_place(self):
        branch = self.make_branch('b')
        # Create a lock on disk.
        tokens = branch.lock_write()
        try:
            if tokens is None:
                # This test does not apply, because this branch refuses lock
                # tokens.
                self.assertRaises(NotImplementedError,
                                  branch.dont_leave_lock_in_place)
                return
            try:
                branch.leave_lock_in_place()
            except NotImplementedError:
                # This branch doesn't support this API.
                return
            branch.repository.leave_lock_in_place()
        finally:
            branch.unlock()
        # Reacquire the lock (with a different branch object) by using the
        # tokens.
        new_branch = branch.bzrdir.open_branch()
        new_branch.lock_write(tokens=tokens)
        # Call dont_leave_lock_in_place, so that the lock will be released by
        # this instance, even though the lock wasn't originally acquired by it.
        new_branch.dont_leave_lock_in_place()
        new_branch.repository.dont_leave_lock_in_place()
        new_branch.unlock()
        # Now the branch (and repository) is unlocked.  Test this by locking it
        # without tokens.
        branch.lock_write()
        branch.unlock()

=======
>>>>>>> 6faaa621
    def test_lock_read_then_unlock(self):
        # Calling lock_read then unlocking should work without errors.
        branch = self.make_branch('b')
        branch.lock_read()
        branch.unlock()

    def test_lock_write_locks_repo_too(self):
        if isinstance(self.branch_format, BzrBranchFormat4):
            # Branch format 4 is combined with the repository, so this test
            # doesn't apply.
            return
        branch = self.make_branch('b')
        branch = branch.bzrdir.open_branch()
        branch.lock_write()
        try:
            # Now the branch.repository is locked, so we can't lock it with a new
            # repository without a token.
            new_repo = branch.bzrdir.open_repository()
            self.assertRaises(errors.LockContention, new_repo.lock_write)
            # We can call lock_write on the original repository object though,
            # because it is already locked.
            branch.repository.lock_write()
            branch.repository.unlock()
        finally:
<<<<<<< HEAD
            branch.unlock()

    #def test_lock_read_locks_repo_too(self):
    #    branch = self.make_branch('b')


=======
            branch.unlock()
>>>>>>> 6faaa621
<|MERGE_RESOLUTION|>--- conflicted
+++ resolved
@@ -18,10 +18,7 @@
 
 from bzrlib import errors
 from bzrlib.branch import BzrBranchFormat4
-<<<<<<< HEAD
 from bzrlib.remote import RemoteBranchFormat
-=======
->>>>>>> 6faaa621
 from bzrlib.tests import TestSkipped
 from bzrlib.tests.branch_implementations.test_branch import TestCaseWithBranch
 from bzrlib.tests.lock_helpers import TestPreventLocking, LockWrapper
@@ -234,7 +231,6 @@
                           ('rc', 'ul', True),
                          ], self.locks)
 
-<<<<<<< HEAD
     def test_lock_write_returns_None_refuses_tokens(self):
         branch = self.make_branch('b')
         tokens = branch.lock_write()
@@ -427,8 +423,6 @@
         branch.lock_write()
         branch.unlock()
 
-=======
->>>>>>> 6faaa621
     def test_lock_read_then_unlock(self):
         # Calling lock_read then unlocking should work without errors.
         branch = self.make_branch('b')
@@ -453,13 +447,4 @@
             branch.repository.lock_write()
             branch.repository.unlock()
         finally:
-<<<<<<< HEAD
-            branch.unlock()
-
-    #def test_lock_read_locks_repo_too(self):
-    #    branch = self.make_branch('b')
-
-
-=======
-            branch.unlock()
->>>>>>> 6faaa621
+            branch.unlock()