--- conflicted
+++ resolved
@@ -23,16 +23,12 @@
 from bzrlib.reconcile import reconcile, Reconciler
 from bzrlib.repofmt.knitrepo import RepositoryFormatKnit
 from bzrlib.revision import Revision
-<<<<<<< HEAD
-from bzrlib.tests import TestSkipped
+from bzrlib.tests import TestSkipped, TestNotApplicable
+from bzrlib.tests.repository_implementations.helpers import (
+    TestCaseWithBrokenRevisionIndex,
+    )
 from bzrlib.tests.repository_implementations.test_repository import (
     TestCaseWithRepository,
-=======
-from bzrlib.tests import TestSkipped, TestNotApplicable
-from bzrlib.tests.repository_implementations.test_repository import TestCaseWithRepository
-from bzrlib.tests.repository_implementations.helpers import (
-    TestCaseWithBrokenRevisionIndex,
->>>>>>> d3a3a94f
     )
 from bzrlib.transport import get_transport
 from bzrlib.uncommit import uncommit
@@ -385,7 +381,6 @@
         self.checkUnreconciled(d, repo.reconcile(thorough=True))
 
 
-<<<<<<< HEAD
 
 #commiting rev X, row 0 local change, row 1 no local change against at least one parent
 #rev parents  X.revision inv.revision foreach parent     knit parents   label
@@ -408,7 +403,8 @@
 #revA  revB    X         revC  revD                      revC            both sides parent change, C merged D
 #revA  revB    C         revC  revD                      NO ENTRY
 
-=======
+
+
 class TestBadRevisionParents(TestCaseWithBrokenRevisionIndex):
 
     def test_aborts_if_bad_parents_in_index(self):
@@ -429,5 +425,3 @@
         reconciler = repo.reconcile(thorough=True)
         self.assertFalse(reconciler.aborted,
             "reconcile should not have aborted on an unbroken repository.")
->>>>>>> d3a3a94f
-
