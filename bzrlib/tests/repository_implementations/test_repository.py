# Copyright (C) 2005, 2006, 2007 Canonical Ltd
#
# This program is free software; you can redistribute it and/or modify
# it under the terms of the GNU General Public License as published by
# the Free Software Foundation; either version 2 of the License, or
# (at your option) any later version.
#
# This program is distributed in the hope that it will be useful,
# but WITHOUT ANY WARRANTY; without even the implied warranty of
# MERCHANTABILITY or FITNESS FOR A PARTICULAR PURPOSE.  See the
# GNU General Public License for more details.
#
# You should have received a copy of the GNU General Public License
# along with this program; if not, write to the Free Software
# Foundation, Inc., 59 Temple Place, Suite 330, Boston, MA  02111-1307  USA

"""Tests for bzrdir implementations - tests a bzrdir format."""

from cStringIO import StringIO
import re

import bzrlib
from bzrlib import (
    bzrdir,
    errors,
    remote,
    repository,
    )
from bzrlib.delta import TreeDelta
from bzrlib.inventory import Inventory, InventoryDirectory
from bzrlib.revision import NULL_REVISION
from bzrlib.tests import TestCaseWithTransport, TestSkipped
from bzrlib.tests.repository_implementations import TestCaseWithRepository
from bzrlib.transport import get_transport
from bzrlib.upgrade import upgrade
from bzrlib.workingtree import WorkingTree


class TestRepositoryMakeBranchAndTree(TestCaseWithRepository):

    def test_repository_format(self):
        # make sure the repository on tree.branch is of the desired format,
        # because developers use this api to setup the tree, branch and 
        # repository for their tests: having it now give the right repository
        # type would invalidate the tests.
        tree = self.make_branch_and_tree('repo')
        self.assertIsInstance(tree.branch.repository._format,
            self.repository_format.__class__)


class TestRepository(TestCaseWithRepository):

    def test_clone_to_default_format(self):
        #TODO: Test that cloning a repository preserves all the information
        # such as signatures[not tested yet] etc etc.
        # when changing to the current default format.
        tree_a = self.make_branch_and_tree('a')
        self.build_tree(['a/foo'])
        tree_a.add('foo', 'file1')
        tree_a.commit('rev1', rev_id='rev1')
        bzrdirb = self.make_bzrdir('b')
        repo_b = tree_a.branch.repository.clone(bzrdirb)
        tree_b = repo_b.revision_tree('rev1')
        tree_b.get_file_text('file1')
        rev1 = repo_b.get_revision('rev1')

    def test_supports_rich_root(self):
        tree = self.make_branch_and_tree('a')
        tree.commit('')
        second_revision = tree.commit('')
        inv = tree.branch.repository.revision_tree(second_revision).inventory
        rich_root = (inv.root.revision != second_revision)
        self.assertEqual(rich_root,
                         tree.branch.repository.supports_rich_root())

    def test_clone_specific_format(self):
        """todo"""

    def test_format_initialize_find_open(self):
        # loopback test to check the current format initializes to itself.
        if not self.repository_format.is_supported():
            # unsupported formats are not loopback testable
            # because the default open will not open them and
            # they may not be initializable.
            return
        # supported formats must be able to init and open
        t = get_transport(self.get_url())
        readonly_t = get_transport(self.get_readonly_url())
        made_control = self.bzrdir_format.initialize(t.base)
        made_repo = self.repository_format.initialize(made_control)
        self.assertEqual(made_control, made_repo.bzrdir)

        # find it via bzrdir opening:
        opened_control = bzrdir.BzrDir.open(readonly_t.base)
        direct_opened_repo = opened_control.open_repository()
        self.assertEqual(direct_opened_repo.__class__, made_repo.__class__)
        self.assertEqual(opened_control, direct_opened_repo.bzrdir)

        self.assertIsInstance(direct_opened_repo._format,
                              self.repository_format.__class__)
        # find it via Repository.open
        opened_repo = repository.Repository.open(readonly_t.base)
        self.failUnless(isinstance(opened_repo, made_repo.__class__))
        self.assertEqual(made_repo._format.__class__,
                         opened_repo._format.__class__)
        # if it has a unique id string, can we probe for it ?
        try:
            self.repository_format.get_format_string()
        except NotImplementedError:
            return
        self.assertEqual(self.repository_format,
                         repository.RepositoryFormat.find_format(opened_control))

    def test_create_repository(self):
        # bzrdir can construct a repository for itself.
        if not self.bzrdir_format.is_supported():
            # unsupported formats are not loopback testable
            # because the default open will not open them and
            # they may not be initializable.
            return
        t = get_transport(self.get_url())
        made_control = self.bzrdir_format.initialize(t.base)
        made_repo = made_control.create_repository()
        # Check that we have a repository object.
        made_repo.has_revision('foo')
        self.assertEqual(made_control, made_repo.bzrdir)
        
    def test_create_repository_shared(self):
        # bzrdir can construct a shared repository.
        if not self.bzrdir_format.is_supported():
            # unsupported formats are not loopback testable
            # because the default open will not open them and
            # they may not be initializable.
            return
        t = get_transport(self.get_url())
        made_control = self.bzrdir_format.initialize(t.base)
        try:
            made_repo = made_control.create_repository(shared=True)
        except errors.IncompatibleFormat:
            # not all repository formats understand being shared, or
            # may only be shared in some circumstances.
            return
        # Check that we have a repository object.
        made_repo.has_revision('foo')
        self.assertEqual(made_control, made_repo.bzrdir)
        self.assertTrue(made_repo.is_shared())

    def test_revision_tree(self):
        wt = self.make_branch_and_tree('.')
        wt.set_root_id('fixed-root')
        wt.commit('lala!', rev_id='revision-1', allow_pointless=True)
        tree = wt.branch.repository.revision_tree('revision-1')
        self.assertEqual('revision-1', tree.inventory.root.revision) 
        expected = InventoryDirectory('fixed-root', '', None)
        expected.revision = 'revision-1'
        self.assertEqual([('', 'V', 'directory', 'fixed-root', expected)],
                         list(tree.list_files(include_root=True)))
        tree = wt.branch.repository.revision_tree(None)
        self.assertEqual([], list(tree.list_files(include_root=True)))
        tree = wt.branch.repository.revision_tree(NULL_REVISION)
        self.assertEqual([], list(tree.list_files(include_root=True)))

<<<<<<< HEAD
    def test_fetch(self):
        # smoke test fetch to ensure that the convenience function works.
        # it is defined as a convenience function with the underlying 
        # functionality provided by an InterRepository
        tree_a = self.make_branch_and_tree('a')
        self.build_tree(['a/foo'])
        tree_a.add('foo', 'file1')
        tree_a.commit('rev1', rev_id='rev1')
        # fetch with a default limit (grab everything)
        repo = bzrdir.BzrDir.create_repository(self.get_url('b'))
        if (tree_a.branch.repository.supports_rich_root() and not
            repo.supports_rich_root()):
            raise TestSkipped('Cannot fetch from model2 to model1')
        repo.fetch(tree_a.branch.repository,
                   revision_id=None,
                   pb=bzrlib.progress.DummyProgress())

    def test_fetch_knit3(self):
        # create a repository of the sort we are testing.
        tree_a = self.make_branch_and_tree('a', '')
        self.build_tree(['a/foo'])
        tree_a.add('foo', 'file1')
        tree_a.commit('rev1', rev_id='rev1')
        # create a knit-3 based format to fetch into
        f = bzrdir.format_registry.make_bzrdir('dirstate-with-subtree')
        try:
            format = tree_a.branch.repository._format
            format.check_conversion_target(f.repository_format)
            # if we cannot convert data to knit3, skip the test.
        except errors.BadConversionTarget, e:
            raise TestSkipped(str(e))
        self.get_transport().mkdir('b')
        b_bzrdir = f.initialize(self.get_url('b'))
        knit3_repo = b_bzrdir.create_repository()
        # fetch with a default limit (grab everything)
        knit3_repo.fetch(tree_a.branch.repository, revision_id=None)
        knit3_repo = b_bzrdir.open_repository()
        rev1_tree = knit3_repo.revision_tree('rev1')
        lines = rev1_tree.get_file_lines(rev1_tree.inventory.root.file_id)
        self.assertEqual([], lines)
        b_branch = b_bzrdir.create_branch()
        b_branch.pull(tree_a.branch)
        try:
            tree_b = b_bzrdir.create_workingtree()
        except errors.NotLocalUrl:
            raise TestSkipped("cannot make working tree with transport %r"
                              % b_bzrdir.transport)
        tree_b.commit('no change', rev_id='rev2')
        rev2_tree = knit3_repo.revision_tree('rev2')
        self.assertEqual('rev1', rev2_tree.inventory.root.revision)

=======
>>>>>>> b21babf4
    def test_get_revision_delta(self):
        tree_a = self.make_branch_and_tree('a')
        self.build_tree(['a/foo'])
        tree_a.add('foo', 'file1')
        tree_a.commit('rev1', rev_id='rev1')
        self.build_tree(['a/vla'])
        tree_a.add('vla', 'file2')
        tree_a.commit('rev2', rev_id='rev2')

        delta = tree_a.branch.repository.get_revision_delta('rev1')
        self.assertIsInstance(delta, TreeDelta)
        self.assertEqual([('foo', 'file1', 'file')], delta.added)
        delta = tree_a.branch.repository.get_revision_delta('rev2')
        self.assertIsInstance(delta, TreeDelta)
        self.assertEqual([('vla', 'file2', 'file')], delta.added)

    def test_clone_bzrdir_repository_revision(self):
        # make a repository with some revisions,
        # and clone it, this should not have unreferenced revisions.
        # also: test cloning with a revision id of NULL_REVISION -> empty repo.
        raise TestSkipped('revision limiting is not implemented yet.')

    def test_clone_repository_basis_revision(self):
        raise TestSkipped('the use of a basis should not add noise data to the result.')

    def test_clone_shared_no_tree(self):
        # cloning a shared repository keeps it shared
        # and preserves the make_working_tree setting.
        made_control = self.make_bzrdir('source')
        try:
            made_repo = made_control.create_repository(shared=True)
        except errors.IncompatibleFormat:
            # not all repository formats understand being shared, or
            # may only be shared in some circumstances.
            return
        try:
            made_repo.set_make_working_trees(False)
        except NotImplementedError:
            # the repository does not support having its tree-making flag
            # toggled.
            return
        result = made_control.clone(self.get_url('target'))
        # Check that we have a repository object.
        made_repo.has_revision('foo')

        self.assertEqual(made_control, made_repo.bzrdir)
        self.assertTrue(result.open_repository().is_shared())
        self.assertFalse(result.open_repository().make_working_trees())

    def test_upgrade_preserves_signatures(self):
        wt = self.make_branch_and_tree('source')
        wt.commit('A', allow_pointless=True, rev_id='A')
        repo = wt.branch.repository
        repo.lock_write()
        repo.start_write_group()
        repo.sign_revision('A', bzrlib.gpg.LoopbackGPGStrategy(None))
        repo.commit_write_group()
        repo.unlock()
        old_signature = repo.get_signature_text('A')
        try:
            old_format = bzrdir.BzrDirFormat.get_default_format()
            # This gives metadir branches something they can convert to.
            # it would be nice to have a 'latest' vs 'default' concept.
            format = bzrdir.format_registry.make_bzrdir('dirstate-with-subtree')
            upgrade(repo.bzrdir.root_transport.base, format=format)
        except errors.UpToDateFormat:
            # this is in the most current format already.
            return
        except errors.BadConversionTarget, e:
            raise TestSkipped(str(e))
        wt = WorkingTree.open(wt.basedir)
        new_signature = wt.branch.repository.get_signature_text('A')
        self.assertEqual(old_signature, new_signature)

    def test_format_description(self):
        repo = self.make_repository('.')
        text = repo._format.get_format_description()
        self.failUnless(len(text))

    def assertMessageRoundtrips(self, message):
        """Assert that message roundtrips to a repository and back intact."""
        tree = self.make_branch_and_tree('.')
        tree.commit(message, rev_id='a', allow_pointless=True)
        rev = tree.branch.repository.get_revision('a')
        # we have to manually escape this as we dont try to
        # roundtrip xml invalid characters at this point.
        # when escaping is moved to the serialiser, this test
        # can check against the literal message rather than
        # this escaped version.
        escaped_message, escape_count = re.subn(
            u'[^\x09\x0A\x0D\u0020-\uD7FF\uE000-\uFFFD]+',
            lambda match: match.group(0).encode('unicode_escape'),
            message)
        escaped_message= re.sub('\r', '\n', escaped_message)
        self.assertEqual(rev.message, escaped_message)
        # insist the class is unicode no matter what came in for 
        # consistency.
        self.assertIsInstance(rev.message, unicode)

    def test_commit_unicode_message(self):
        # a siple unicode message should be preserved
        self.assertMessageRoundtrips(u'foo bar gamm\xae plop')

    def test_commit_unicode_control_characters(self):
        # a unicode message with control characters should roundtrip too.
        self.assertMessageRoundtrips(
            "All 8-bit chars: " +  ''.join([unichr(x) for x in range(256)]))

    def test_check_repository(self):
        """Check a fairly simple repository's history"""
        tree = self.make_branch_and_tree('.')
        tree.commit('initial empty commit', rev_id='a-rev',
                    allow_pointless=True)
        result = tree.branch.repository.check(['a-rev'])
        # writes to log; should accept both verbose or non-verbose
        result.report_results(verbose=True)
        result.report_results(verbose=False)

    def test_get_revisions(self):
        tree = self.make_branch_and_tree('.')
        tree.commit('initial empty commit', rev_id='a-rev',
                    allow_pointless=True)
        tree.commit('second empty commit', rev_id='b-rev',
                    allow_pointless=True)
        tree.commit('third empty commit', rev_id='c-rev',
                    allow_pointless=True)
        repo = tree.branch.repository
        revision_ids = ['a-rev', 'b-rev', 'c-rev']
        revisions = repo.get_revisions(revision_ids)
        assert len(revisions) == 3, repr(revisions)
        zipped = zip(revisions, revision_ids)
        self.assertEqual(len(zipped), 3)
        for revision, revision_id in zipped:
            self.assertEqual(revision.revision_id, revision_id)
            self.assertEqual(revision, repo.get_revision(revision_id))

    def test_root_entry_has_revision(self):
        tree = self.make_branch_and_tree('.')
        tree.commit('message', rev_id='rev_id')
        rev_tree = tree.branch.repository.revision_tree(tree.last_revision())
        self.assertEqual('rev_id', rev_tree.inventory.root.revision)

    def DISABLED_DELETE_OR_FIX_BEFORE_MERGE_test_create_basis_inventory(self):
        # Needs testing here because differences between repo and working tree
        # basis inventory formats can lead to bugs.
        t = self.make_branch_and_tree('.')
        b = t.branch
        open('a', 'wb').write('a\n')
        t.add('a')
        t.commit('a', rev_id='r1')

        t._control_files.get_utf8('basis-inventory-cache')

        basis_inv = t.basis_tree().inventory
        self.assertEquals('r1', basis_inv.revision_id)
        
        store_inv = b.repository.get_inventory('r1')
        self.assertEquals(store_inv._byid, basis_inv._byid)

        open('b', 'wb').write('b\n')
        t.add('b')
        t.commit('b', rev_id='r2')

        t._control_files.get_utf8('basis-inventory-cache')

        basis_inv_txt = t.read_basis_inventory()
        basis_inv = bzrlib.xml7.serializer_v7.read_inventory_from_string(basis_inv_txt)
        self.assertEquals('r2', basis_inv.revision_id)
        store_inv = b.repository.get_inventory('r2')

        self.assertEquals(store_inv._byid, basis_inv._byid)

    def test_upgrade_from_format4(self):
        from bzrlib.tests.test_upgrade import _upgrade_dir_template
        if self.repository_format.get_format_description() \
            == "Repository format 4":
            raise TestSkipped('Cannot convert format-4 to itself')
        if isinstance(self.repository_format, remote.RemoteRepositoryFormat):
            return # local conversion to/from RemoteObjects is irrelevant.
        self.build_tree_contents(_upgrade_dir_template)
        old_repodir = bzrlib.bzrdir.BzrDir.open_unsupported('.')
        old_repo_format = old_repodir.open_repository()._format
        format = self.repository_format._matchingbzrdir
        try:
            format.repository_format = self.repository_format
        except AttributeError:
            pass
        upgrade('.', format)

    def test_pointless_commit(self):
        tree = self.make_branch_and_tree('.')
        self.assertRaises(errors.PointlessCommit, tree.commit, 'pointless',
                          allow_pointless=False)
        tree.commit('pointless', allow_pointless=True)

    def test_format_attributes(self):
        """All repository formats should have some basic attributes."""
        # create a repository to get a real format instance, not the 
        # template from the test suite parameterisation.
        repo = self.make_repository('.')
        repo._format.rich_root_data
        repo._format.supports_tree_reference

    def test_get_serializer_format(self):
        repo = self.make_repository('.')
        format = repo.get_serializer_format()
        self.assertEqual(repo._serializer.format_num, format)

    def test_iter_files_bytes(self):
        tree = self.make_branch_and_tree('tree')
        self.build_tree_contents([('tree/file1', 'foo'),
                                  ('tree/file2', 'bar')])
        tree.add(['file1', 'file2'], ['file1-id', 'file2-id'])
        tree.commit('rev1', rev_id='rev1')
        self.build_tree_contents([('tree/file1', 'baz')])
        tree.commit('rev2', rev_id='rev2')
        repository = tree.branch.repository
        extracted = dict((i, ''.join(b)) for i, b in
                         repository.iter_files_bytes(
                         [('file1-id', 'rev1', 'file1-old'),
                          ('file1-id', 'rev2', 'file1-new'),
                          ('file2-id', 'rev1', 'file2'),
                         ]))
        self.assertEqual('foo', extracted['file1-old'])
        self.assertEqual('bar', extracted['file2'])
        self.assertEqual('baz', extracted['file1-new'])
        self.assertRaises(errors.RevisionNotPresent, list,
                          repository.iter_files_bytes(
                          [('file1-id', 'rev3', 'file1-notpresent')]))
        self.assertRaises(errors.NoSuchId, list,
                          repository.iter_files_bytes(
                          [('file3-id', 'rev3', 'file1-notpresent')]))


class TestRepositoryLocking(TestCaseWithRepository):

    def test_leave_lock_in_place(self):
        repo = self.make_repository('r')
        # Lock the repository, then use leave_lock_in_place so that when we
        # unlock the repository the lock is still held on disk.
        token = repo.lock_write()
        try:
            if token is None:
                # This test does not apply, because this repository refuses lock
                # tokens.
                self.assertRaises(NotImplementedError, repo.leave_lock_in_place)
                return
            repo.leave_lock_in_place()
        finally:
            repo.unlock()
        # We should be unable to relock the repo.
        self.assertRaises(errors.LockContention, repo.lock_write)

    def test_dont_leave_lock_in_place(self):
        repo = self.make_repository('r')
        # Create a lock on disk.
        token = repo.lock_write()
        try:
            if token is None:
                # This test does not apply, because this repository refuses lock
                # tokens.
                self.assertRaises(NotImplementedError,
                                  repo.dont_leave_lock_in_place)
                return
            try:
                repo.leave_lock_in_place()
            except NotImplementedError:
                # This repository doesn't support this API.
                return
        finally:
            repo.unlock()
        # Reacquire the lock (with a different repository object) by using the
        # token.
        new_repo = repo.bzrdir.open_repository()
        new_repo.lock_write(token=token)
        # Call dont_leave_lock_in_place, so that the lock will be released by
        # this instance, even though the lock wasn't originally acquired by it.
        new_repo.dont_leave_lock_in_place()
        new_repo.unlock()
        # Now the repository is unlocked.  Test this by locking it (without a
        # token).
        repo.lock_write()
        repo.unlock()

    def test_lock_read_then_unlock(self):
        # Calling lock_read then unlocking should work without errors.
        repo = self.make_repository('r')
        repo.lock_read()
        repo.unlock()


class TestCaseWithComplexRepository(TestCaseWithRepository):

    def setUp(self):
        super(TestCaseWithComplexRepository, self).setUp()
        tree_a = self.make_branch_and_tree('a')
        self.bzrdir = tree_a.branch.bzrdir
        # add a corrupt inventory 'orphan'
        # this may need some generalising for knits.
        tree_a.lock_write()
        try:
            tree_a.branch.repository.start_write_group()
            inv_file = tree_a.branch.repository.get_inventory_weave()
            try:
                inv_file.add_lines('orphan', [], [])
            except:
                tree_a.branch.repository.commit_write_group()
                raise
            else:
                tree_a.branch.repository.abort_write_group()
        finally:
            tree_a.unlock()
        # add a real revision 'rev1'
        tree_a.commit('rev1', rev_id='rev1', allow_pointless=True)
        # add a real revision 'rev2' based on rev1
        tree_a.commit('rev2', rev_id='rev2', allow_pointless=True)
        # add a reference to a ghost
        tree_a.add_parent_tree_id('ghost1')
        tree_a.commit('rev3', rev_id='rev3', allow_pointless=True)
        # add another reference to a ghost, and a second ghost.
        tree_a.add_parent_tree_id('ghost1')
        tree_a.add_parent_tree_id('ghost2')
        tree_a.commit('rev4', rev_id='rev4', allow_pointless=True)

    def test_revision_trees(self):
        revision_ids = ['rev1', 'rev2', 'rev3', 'rev4']
        repository = self.bzrdir.open_repository()
        trees1 = list(repository.revision_trees(revision_ids))
        trees2 = [repository.revision_tree(t) for t in revision_ids]
        assert len(trees1) == len(trees2)
        for tree1, tree2 in zip(trees1, trees2):
            assert not tree2.changes_from(tree1).has_changed()

    def test_get_deltas_for_revisions(self):
        repository = self.bzrdir.open_repository()
        revisions = [repository.get_revision(r) for r in 
                     ['rev1', 'rev2', 'rev3', 'rev4']]
        deltas1 = list(repository.get_deltas_for_revisions(revisions))
        deltas2 = [repository.get_revision_delta(r.revision_id) for r in
                   revisions]
        assert deltas1 == deltas2

    def test_all_revision_ids(self):
        # all_revision_ids -> all revisions
        self.assertEqual(['rev1', 'rev2', 'rev3', 'rev4'],
                         self.bzrdir.open_repository().all_revision_ids())

    def test_get_ancestry_missing_revision(self):
        # get_ancestry(revision that is in some data but not fully installed
        # -> NoSuchRevision
        self.assertRaises(errors.NoSuchRevision,
                          self.bzrdir.open_repository().get_ancestry, 'orphan')

    def test_get_unsorted_ancestry(self):
        repo = self.bzrdir.open_repository()
        self.assertEqual(set(repo.get_ancestry('rev3')),
                         set(repo.get_ancestry('rev3', topo_sorted=False)))

    def test_get_revision_graph(self):
        # we can get a mapping of id->parents for the entire revision graph or bits thereof.
        self.assertEqual({'rev1':(),
                          'rev2':('rev1', ),
                          'rev3':('rev2', ),
                          'rev4':('rev3', ),
                          },
                         self.bzrdir.open_repository().get_revision_graph(None))
        self.assertEqual({'rev1':()},
                         self.bzrdir.open_repository().get_revision_graph('rev1'))
        self.assertEqual({'rev1':(),
                          'rev2':('rev1', )},
                         self.bzrdir.open_repository().get_revision_graph('rev2'))
        self.assertRaises(errors.NoSuchRevision,
                          self.bzrdir.open_repository().get_revision_graph,
                          'orphan')
        # and ghosts are not mentioned
        self.assertEqual({'rev1':(),
                          'rev2':('rev1', ),
                          'rev3':('rev2', ),
                          },
                         self.bzrdir.open_repository().get_revision_graph('rev3'))
        # and we can ask for the NULLREVISION graph
        self.assertEqual({},
            self.bzrdir.open_repository().get_revision_graph(NULL_REVISION))

    def test_get_revision_graph_with_ghosts(self):
        # we can get a graph object with roots, ghosts, ancestors and
        # descendants.
        repo = self.bzrdir.open_repository()
        graph = repo.get_revision_graph_with_ghosts([])
        self.assertEqual(set(['rev1']), graph.roots)
        self.assertEqual(set(['ghost1', 'ghost2']), graph.ghosts)
        self.assertEqual({'rev1':[],
                          'rev2':['rev1'],
                          'rev3':['rev2', 'ghost1'],
                          'rev4':['rev3', 'ghost1', 'ghost2'],
                          },
                          graph.get_ancestors())
        self.assertEqual({'ghost1':{'rev3':1, 'rev4':1},
                          'ghost2':{'rev4':1},
                          'rev1':{'rev2':1},
                          'rev2':{'rev3':1},
                          'rev3':{'rev4':1},
                          'rev4':{},
                          },
                          graph.get_descendants())
        # and we can ask for the NULLREVISION graph
        graph = repo.get_revision_graph_with_ghosts([NULL_REVISION])
        self.assertEqual({}, graph.get_ancestors())
        self.assertEqual({}, graph.get_descendants())

    def test_reserved_id(self):
        repo = self.make_repository('repository')
        repo.lock_write()
        repo.start_write_group()
        try:
            self.assertRaises(errors.ReservedId, repo.add_inventory, 'reserved:',
                              None, None)
            self.assertRaises(errors.ReservedId, repo.add_revision, 'reserved:',
                              None)
        finally:
            repo.abort_write_group()
            repo.unlock()


class TestCaseWithCorruptRepository(TestCaseWithRepository):

    def setUp(self):
        super(TestCaseWithCorruptRepository, self).setUp()
        # a inventory with no parents and the revision has parents..
        # i.e. a ghost.
        repo = self.make_repository('inventory_with_unnecessary_ghost')
        repo.lock_write()
        repo.start_write_group()
        inv = Inventory(revision_id = 'ghost')
        inv.root.revision = 'ghost'
        sha1 = repo.add_inventory('ghost', inv, [])
        rev = bzrlib.revision.Revision(timestamp=0,
                                       timezone=None,
                                       committer="Foo Bar <foo@example.com>",
                                       message="Message",
                                       inventory_sha1=sha1,
                                       revision_id='ghost')
        rev.parent_ids = ['the_ghost']
        repo.add_revision('ghost', rev)
         
        inv = Inventory(revision_id = 'the_ghost')
        inv.root.revision = 'the_ghost'
        sha1 = repo.add_inventory('the_ghost', inv, [])
        rev = bzrlib.revision.Revision(timestamp=0,
                                       timezone=None,
                                       committer="Foo Bar <foo@example.com>",
                                       message="Message",
                                       inventory_sha1=sha1,
                                       revision_id='the_ghost')
        rev.parent_ids = []
        repo.add_revision('the_ghost', rev)
        # check its setup usefully
        inv_weave = repo.get_inventory_weave()
        self.assertEqual(['ghost'], inv_weave.get_ancestry(['ghost']))
        repo.commit_write_group()
        repo.unlock()

    def test_corrupt_revision_access_asserts_if_reported_wrong(self):
        repo_url = self.get_url('inventory_with_unnecessary_ghost')
        repo = repository.Repository.open(repo_url)
        reported_wrong = False
        try:
            if repo.get_ancestry('ghost') != [None, 'the_ghost', 'ghost']:
                reported_wrong = True
        except errors.CorruptRepository:
            # caught the bad data:
            return
        if not reported_wrong:
            return
        self.assertRaises(errors.CorruptRepository, repo.get_revision, 'ghost')

    def test_corrupt_revision_get_revision_reconcile(self):
        repo_url = self.get_url('inventory_with_unnecessary_ghost')
        repo = repository.Repository.open(repo_url)
        repo.get_revision_reconcile('ghost')


# FIXME: document why this is a TestCaseWithTransport rather than a
#        TestCaseWithRepository
class TestEscaping(TestCaseWithTransport):
    """Test that repositories can be stored correctly on VFAT transports.
    
    Makes sure we have proper escaping of invalid characters, etc.

    It'd be better to test all operations on the FakeVFATTransportDecorator,
    but working trees go straight to the os not through the Transport layer.
    Therefore we build some history first in the regular way and then 
    check it's safe to access for vfat.
    """

    def test_on_vfat(self):
        # dont bother with remote repository testing, because this test is
        # about local disk layout/support.
        from bzrlib.remote import RemoteRepositoryFormat
        if isinstance(self.repository_format, RemoteRepositoryFormat):
            return
        FOO_ID = 'foo<:>ID'
        REV_ID = 'revid-1' 
        # this makes a default format repository always, which is wrong: 
        # it should be a TestCaseWithRepository in order to get the 
        # default format.
        wt = self.make_branch_and_tree('repo')
        self.build_tree(["repo/foo"], line_endings='binary')
        # add file with id containing wierd characters
        wt.add(['foo'], [FOO_ID])
        wt.commit('this is my new commit', rev_id=REV_ID)
        # now access over vfat; should be safe
        branch = bzrdir.BzrDir.open('vfat+' + self.get_url('repo')).open_branch()
        revtree = branch.repository.revision_tree(REV_ID)
        contents = revtree.get_file_text(FOO_ID)
        self.assertEqual(contents, 'contents of repo/foo\n')

    def test_create_bundle(self):
        wt = self.make_branch_and_tree('repo')
        self.build_tree(['repo/file1'])
        wt.add('file1')
        wt.commit('file1', rev_id='rev1')
        fileobj = StringIO()
        wt.branch.repository.create_bundle('rev1', NULL_REVISION, fileobj)<|MERGE_RESOLUTION|>--- conflicted
+++ resolved
@@ -160,60 +160,6 @@
         tree = wt.branch.repository.revision_tree(NULL_REVISION)
         self.assertEqual([], list(tree.list_files(include_root=True)))
 
-<<<<<<< HEAD
-    def test_fetch(self):
-        # smoke test fetch to ensure that the convenience function works.
-        # it is defined as a convenience function with the underlying 
-        # functionality provided by an InterRepository
-        tree_a = self.make_branch_and_tree('a')
-        self.build_tree(['a/foo'])
-        tree_a.add('foo', 'file1')
-        tree_a.commit('rev1', rev_id='rev1')
-        # fetch with a default limit (grab everything)
-        repo = bzrdir.BzrDir.create_repository(self.get_url('b'))
-        if (tree_a.branch.repository.supports_rich_root() and not
-            repo.supports_rich_root()):
-            raise TestSkipped('Cannot fetch from model2 to model1')
-        repo.fetch(tree_a.branch.repository,
-                   revision_id=None,
-                   pb=bzrlib.progress.DummyProgress())
-
-    def test_fetch_knit3(self):
-        # create a repository of the sort we are testing.
-        tree_a = self.make_branch_and_tree('a', '')
-        self.build_tree(['a/foo'])
-        tree_a.add('foo', 'file1')
-        tree_a.commit('rev1', rev_id='rev1')
-        # create a knit-3 based format to fetch into
-        f = bzrdir.format_registry.make_bzrdir('dirstate-with-subtree')
-        try:
-            format = tree_a.branch.repository._format
-            format.check_conversion_target(f.repository_format)
-            # if we cannot convert data to knit3, skip the test.
-        except errors.BadConversionTarget, e:
-            raise TestSkipped(str(e))
-        self.get_transport().mkdir('b')
-        b_bzrdir = f.initialize(self.get_url('b'))
-        knit3_repo = b_bzrdir.create_repository()
-        # fetch with a default limit (grab everything)
-        knit3_repo.fetch(tree_a.branch.repository, revision_id=None)
-        knit3_repo = b_bzrdir.open_repository()
-        rev1_tree = knit3_repo.revision_tree('rev1')
-        lines = rev1_tree.get_file_lines(rev1_tree.inventory.root.file_id)
-        self.assertEqual([], lines)
-        b_branch = b_bzrdir.create_branch()
-        b_branch.pull(tree_a.branch)
-        try:
-            tree_b = b_bzrdir.create_workingtree()
-        except errors.NotLocalUrl:
-            raise TestSkipped("cannot make working tree with transport %r"
-                              % b_bzrdir.transport)
-        tree_b.commit('no change', rev_id='rev2')
-        rev2_tree = knit3_repo.revision_tree('rev2')
-        self.assertEqual('rev1', rev2_tree.inventory.root.revision)
-
-=======
->>>>>>> b21babf4
     def test_get_revision_delta(self):
         tree_a = self.make_branch_and_tree('a')
         self.build_tree(['a/foo'])
