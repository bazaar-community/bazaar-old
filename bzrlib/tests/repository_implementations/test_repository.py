--- conflicted
+++ resolved
@@ -429,8 +429,7 @@
         # template from the test suite parameterisation.
         repo = self.make_repository('.')
         repo._format.rich_root_data
-<<<<<<< HEAD
-        repo._format.support_tree_reference
+        repo._format.supports_tree_reference
 
 
 class TestRepositoryLocking(TestCaseWithRepository):
@@ -440,9 +439,6 @@
         repo = self.make_repository('r')
         repo.lock_read()
         repo.unlock()
-=======
-        repo._format.supports_tree_reference
->>>>>>> 181668a4
 
 
 class TestCaseWithComplexRepository(TestCaseWithRepository):
