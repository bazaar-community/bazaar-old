--- conflicted
+++ resolved
@@ -49,7 +49,6 @@
         'bzrlib.tests.repository_implementations.test_repository',
         'bzrlib.tests.repository_implementations.test_revision',
         ]
-<<<<<<< HEAD
 
     from bzrlib.smart.server import (
         SmartTCPServer_for_testing,
@@ -57,10 +56,8 @@
         )
     from bzrlib.remote import RemoteBzrDirFormat, RemoteRepositoryFormat
 
-=======
     all_formats = [v for (k, v) in repository.format_registry.iteritems()]
     all_formats.extend(_legacy_formats)
->>>>>>> 2620a61c
     adapter = RepositoryTestProviderAdapter(
         default_transport,
         # None here will cause a readonly decorator to be created
