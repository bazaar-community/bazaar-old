# Copyright (C) 2006, 2007, 2008 Canonical Ltd
#   Authors: Robert Collins <robert.collins@canonical.com>
#            and others
#
# This program is free software; you can redistribute it and/or modify
# it under the terms of the GNU General Public License as published by
# the Free Software Foundation; either version 2 of the License, or
# (at your option) any later version.
#
# This program is distributed in the hope that it will be useful,
# but WITHOUT ANY WARRANTY; without even the implied warranty of
# MERCHANTABILITY or FITNESS FOR A PARTICULAR PURPOSE.  See the
# GNU General Public License for more details.
#
# You should have received a copy of the GNU General Public License
# along with this program; if not, write to the Free Software
# Foundation, Inc., 59 Temple Place, Suite 330, Boston, MA  02111-1307  USA

"""Tests for the formatting and construction of errors."""

import sys
from bzrlib import (
    bzrdir,
    errors,
    osutils,
    symbol_versioning,
    urlutils,
    )
from bzrlib.tests import TestCase, TestCaseWithTransport


class TestErrors(TestCaseWithTransport):

    def test_bad_filename_encoding(self):
        error = errors.BadFilenameEncoding('bad/filen\xe5me', 'UTF-8')
        self.assertEqualDiff(
            "Filename 'bad/filen\\xe5me' is not valid in your current"
            " filesystem encoding UTF-8",
            str(error))

    def test_corrupt_dirstate(self):
        error = errors.CorruptDirstate('path/to/dirstate', 'the reason why')
        self.assertEqualDiff(
            "Inconsistency in dirstate file path/to/dirstate.\n"
            "Error: the reason why",
            str(error))

    def test_dirstate_corrupt(self):
        error = errors.DirstateCorrupt('.bzr/checkout/dirstate',
                                       'trailing garbage: "x"')
        self.assertEqualDiff("The dirstate file (.bzr/checkout/dirstate)"
            " appears to be corrupt: trailing garbage: \"x\"",
            str(error))

    def test_disabled_method(self):
        error = errors.DisabledMethod("class name")
        self.assertEqualDiff(
            "The smart server method 'class name' is disabled.", str(error))

    def test_duplicate_file_id(self):
        error = errors.DuplicateFileId('a_file_id', 'foo')
        self.assertEqualDiff('File id {a_file_id} already exists in inventory'
                             ' as foo', str(error))

    def test_duplicate_help_prefix(self):
        error = errors.DuplicateHelpPrefix('foo')
        self.assertEqualDiff('The prefix foo is in the help search path twice.',
            str(error))

    def test_ghost_revisions_have_no_revno(self):
        error = errors.GhostRevisionsHaveNoRevno('target', 'ghost_rev')
        self.assertEqualDiff("Could not determine revno for {target} because"
                             " its ancestry shows a ghost at {ghost_rev}",
                             str(error))

    def test_incompatibleAPI(self):
        error = errors.IncompatibleAPI("module", (1, 2, 3), (4, 5, 6), (7, 8, 9))
        self.assertEqualDiff(
            'The API for "module" is not compatible with "(1, 2, 3)". '
            'It supports versions "(4, 5, 6)" to "(7, 8, 9)".',
            str(error))

    def test_inconsistent_delta(self):
        error = errors.InconsistentDelta('path', 'file-id', 'reason for foo')
        self.assertEqualDiff(
            "An inconsistent delta was supplied involving 'path', 'file-id'\n"
            "reason: reason for foo",
            str(error))

    def test_in_process_transport(self):
        error = errors.InProcessTransport('fpp')
        self.assertEqualDiff(
            "The transport 'fpp' is only accessible within this process.",
            str(error))

    def test_invalid_http_range(self):
        error = errors.InvalidHttpRange('path',
                                        'Content-Range: potatoes 0-00/o0oo0',
                                        'bad range')
        self.assertEquals("Invalid http range"
                          " 'Content-Range: potatoes 0-00/o0oo0'"
                          " for path: bad range",
                          str(error))

    def test_invalid_range(self):
        error = errors.InvalidRange('path', 12, 'bad range')
        self.assertEquals("Invalid range access in path at 12: bad range",
                          str(error))

    def test_inventory_modified(self):
        error = errors.InventoryModified("a tree to be repred")
        self.assertEqualDiff("The current inventory for the tree 'a tree to "
            "be repred' has been modified, so a clean inventory cannot be "
            "read without data loss.",
            str(error))

    def test_install_failed(self):
        error = errors.InstallFailed(['rev-one'])
        self.assertEqual("Could not install revisions:\nrev-one", str(error))
        error = errors.InstallFailed(['rev-one', 'rev-two'])
        self.assertEqual("Could not install revisions:\nrev-one, rev-two",
                         str(error))
        error = errors.InstallFailed([None])
        self.assertEqual("Could not install revisions:\nNone", str(error))

    def test_lock_active(self):
        error = errors.LockActive("lock description")
        self.assertEqualDiff("The lock for 'lock description' is in use and "
            "cannot be broken.",
            str(error))

    def test_knit_data_stream_incompatible(self):
        error = errors.KnitDataStreamIncompatible(
            'stream format', 'target format')
        self.assertEqual('Cannot insert knit data stream of format '
                         '"stream format" into knit of format '
                         '"target format".', str(error))

    def test_knit_data_stream_unknown(self):
        error = errors.KnitDataStreamUnknown(
            'stream format')
        self.assertEqual('Cannot parse knit data stream of format '
                         '"stream format".', str(error))

    def test_knit_header_error(self):
        error = errors.KnitHeaderError('line foo\n', 'path/to/file')
        self.assertEqual("Knit header error: 'line foo\\n' unexpected"
                         " for file \"path/to/file\".", str(error))

    def test_knit_index_unknown_method(self):
        error = errors.KnitIndexUnknownMethod('http://host/foo.kndx',
                                              ['bad', 'no-eol'])
        self.assertEqual("Knit index http://host/foo.kndx does not have a"
                         " known method in options: ['bad', 'no-eol']",
                         str(error))

    def test_medium_not_connected(self):
        error = errors.MediumNotConnected("a medium")
        self.assertEqualDiff(
            "The medium 'a medium' is not connected.", str(error))
 
    def test_no_public_branch(self):
        b = self.make_branch('.')
        error = errors.NoPublicBranch(b)
        url = urlutils.unescape_for_display(b.base, 'ascii')
        self.assertEqualDiff(
            'There is no public branch set for "%s".' % url, str(error))

    def test_no_repo(self):
        dir = bzrdir.BzrDir.create(self.get_url())
        error = errors.NoRepositoryPresent(dir)
        self.assertNotEqual(-1, str(error).find((dir.transport.clone('..').base)))
        self.assertEqual(-1, str(error).find((dir.transport.base)))
        
    def test_no_smart_medium(self):
        error = errors.NoSmartMedium("a transport")
        self.assertEqualDiff("The transport 'a transport' cannot tunnel the "
            "smart protocol.",
            str(error))

    def test_no_help_topic(self):
        error = errors.NoHelpTopic("topic")
        self.assertEqualDiff("No help could be found for 'topic'. "
            "Please use 'bzr help topics' to obtain a list of topics.",
            str(error))

    def test_no_such_id(self):
        error = errors.NoSuchId("atree", "anid")
        self.assertEqualDiff("The file id \"anid\" is not present in the tree "
            "atree.",
            str(error))

    def test_no_such_revision_in_tree(self):
        error = errors.NoSuchRevisionInTree("atree", "anid")
        self.assertEqualDiff("The revision id {anid} is not present in the"
                             " tree atree.", str(error))
        self.assertIsInstance(error, errors.NoSuchRevision)

    def test_not_stacked(self):
        error = errors.NotStacked('a branch')
        self.assertEqualDiff("The branch 'a branch' is not stacked.",
            str(error))

    def test_not_write_locked(self):
        error = errors.NotWriteLocked('a thing to repr')
        self.assertEqualDiff("'a thing to repr' is not write locked but needs "
            "to be.",
            str(error))

    def test_lock_failed(self):
        error = errors.LockFailed('http://canonical.com/', 'readonly transport')
        self.assertEqualDiff("Cannot lock http://canonical.com/: readonly transport",
            str(error))
        self.assertFalse(error.internal_error)

    def test_too_many_concurrent_requests(self):
        error = errors.TooManyConcurrentRequests("a medium")
        self.assertEqualDiff("The medium 'a medium' has reached its concurrent "
            "request limit. Be sure to finish_writing and finish_reading on "
            "the currently open request.",
            str(error))

    def test_unavailable_representation(self):
        error = errors.UnavailableRepresentation(('key',), "mpdiff", "fulltext")
        self.assertEqualDiff("The encoding 'mpdiff' is not available for key "
            "('key',) which is encoded as 'fulltext'.",
            str(error))

    def test_unknown_hook(self):
        error = errors.UnknownHook("branch", "foo")
        self.assertEqualDiff("The branch hook 'foo' is unknown in this version"
            " of bzrlib.",
            str(error))
        error = errors.UnknownHook("tree", "bar")
        self.assertEqualDiff("The tree hook 'bar' is unknown in this version"
            " of bzrlib.",
            str(error))

    def test_unstackable_branch_format(self):
        format = u'foo'
        url = "/foo"
        error = errors.UnstackableBranchFormat(format, url)
        self.assertEqualDiff(
            "The branch '/foo'(foo) is not a stackable format. "
            "You will need to upgrade the branch to permit branch stacking.",
            str(error))

    def test_unstackable_repository_format(self):
        format = u'foo'
        url = "/foo"
        error = errors.UnstackableRepositoryFormat(format, url)
        self.assertEqualDiff(
            "The repository '/foo'(foo) is not a stackable format. "
            "You will need to upgrade the repository to permit branch stacking.",
            str(error))

    def test_up_to_date(self):
        error = errors.UpToDateFormat(bzrdir.BzrDirFormat4())
        self.assertEqualDiff("The branch format Bazaar-NG branch, "
                             "format 0.0.4 is already at the most "
                             "recent format.",
                             str(error))

    def test_corrupt_repository(self):
        repo = self.make_repository('.')
        error = errors.CorruptRepository(repo)
        self.assertEqualDiff("An error has been detected in the repository %s.\n"
                             "Please run bzr reconcile on this repository." %
                             repo.bzrdir.root_transport.base,
                             str(error))

    def test_read_error(self):
        # a unicode path to check that %r is being used.
        path = u'a path'
        error = errors.ReadError(path)
        self.assertEqualDiff("Error reading from u'a path'.", str(error))

    def test_bad_index_format_signature(self):
        error = errors.BadIndexFormatSignature("foo", "bar")
        self.assertEqual("foo is not an index of type bar.",
            str(error))

    def test_bad_index_data(self):
        error = errors.BadIndexData("foo")
        self.assertEqual("Error in data for index foo.",
            str(error))

    def test_bad_index_duplicate_key(self):
        error = errors.BadIndexDuplicateKey("foo", "bar")
        self.assertEqual("The key 'foo' is already in index 'bar'.",
            str(error))

    def test_bad_index_key(self):
        error = errors.BadIndexKey("foo")
        self.assertEqual("The key 'foo' is not a valid key.",
            str(error))

    def test_bad_index_options(self):
        error = errors.BadIndexOptions("foo")
        self.assertEqual("Could not parse options for index foo.",
            str(error))

    def test_bad_index_value(self):
        error = errors.BadIndexValue("foo")
        self.assertEqual("The value 'foo' is not a valid value.",
            str(error))

    def test_bzrnewerror_is_deprecated(self):
        class DeprecatedError(errors.BzrNewError):
            pass
        self.callDeprecated(['BzrNewError was deprecated in bzr 0.13; '
             'please convert DeprecatedError to use BzrError instead'],
            DeprecatedError)

    def test_bzrerror_from_literal_string(self):
        # Some code constructs BzrError from a literal string, in which case
        # no further formatting is done.  (I'm not sure raising the base class
        # is a great idea, but if the exception is not intended to be caught
        # perhaps no more is needed.)
        try:
            raise errors.BzrError('this is my errors; %d is not expanded')
        except errors.BzrError, e:
            self.assertEqual('this is my errors; %d is not expanded', str(e))

    def test_reading_completed(self):
        error = errors.ReadingCompleted("a request")
        self.assertEqualDiff("The MediumRequest 'a request' has already had "
            "finish_reading called upon it - the request has been completed and"
            " no more data may be read.",
            str(error))

    def test_writing_completed(self):
        error = errors.WritingCompleted("a request")
        self.assertEqualDiff("The MediumRequest 'a request' has already had "
            "finish_writing called upon it - accept bytes may not be called "
            "anymore.",
            str(error))

    def test_writing_not_completed(self):
        error = errors.WritingNotComplete("a request")
        self.assertEqualDiff("The MediumRequest 'a request' has not has "
            "finish_writing called upon it - until the write phase is complete"
            " no data may be read.",
            str(error))

    def test_transport_not_possible(self):
        error = errors.TransportNotPossible('readonly', 'original error')
        self.assertEqualDiff('Transport operation not possible:'
                         ' readonly original error', str(error))

    def assertSocketConnectionError(self, expected, *args, **kwargs):
        """Check the formatting of a SocketConnectionError exception"""
        e = errors.SocketConnectionError(*args, **kwargs)
        self.assertEqual(expected, str(e))

    def test_socket_connection_error(self):
        """Test the formatting of SocketConnectionError"""

        # There should be a default msg about failing to connect
        # we only require a host name.
        self.assertSocketConnectionError(
            'Failed to connect to ahost',
            'ahost')

        # If port is None, we don't put :None
        self.assertSocketConnectionError(
            'Failed to connect to ahost',
            'ahost', port=None)
        # But if port is supplied we include it
        self.assertSocketConnectionError(
            'Failed to connect to ahost:22',
            'ahost', port=22)

        # We can also supply extra information about the error
        # with or without a port
        self.assertSocketConnectionError(
            'Failed to connect to ahost:22; bogus error',
            'ahost', port=22, orig_error='bogus error')
        self.assertSocketConnectionError(
            'Failed to connect to ahost; bogus error',
            'ahost', orig_error='bogus error')
        # An exception object can be passed rather than a string
        orig_error = ValueError('bad value')
        self.assertSocketConnectionError(
            'Failed to connect to ahost; %s' % (str(orig_error),),
            host='ahost', orig_error=orig_error)

        # And we can supply a custom failure message
        self.assertSocketConnectionError(
            'Unable to connect to ssh host ahost:444; my_error',
            host='ahost', port=444, msg='Unable to connect to ssh host',
            orig_error='my_error')

    def test_target_not_branch(self):
        """Test the formatting of TargetNotBranch."""
        error = errors.TargetNotBranch('foo')
        self.assertEqual(
            "Your branch does not have all of the revisions required in "
            "order to merge this merge directive and the target "
            "location specified in the merge directive is not a branch: "
            "foo.", str(error))

    def test_malformed_bug_identifier(self):
        """Test the formatting of MalformedBugIdentifier."""
        error = errors.MalformedBugIdentifier('bogus', 'reason for bogosity')
        self.assertEqual(
            "Did not understand bug identifier bogus: reason for bogosity",
            str(error))

    def test_unknown_bug_tracker_abbreviation(self):
        """Test the formatting of UnknownBugTrackerAbbreviation."""
        branch = self.make_branch('some_branch')
        error = errors.UnknownBugTrackerAbbreviation('xxx', branch)
        self.assertEqual(
            "Cannot find registered bug tracker called xxx on %s" % branch,
            str(error))

    def test_unexpected_smart_server_response(self):
        e = errors.UnexpectedSmartServerResponse(('not yes',))
        self.assertEqual(
            "Could not understand response from smart server: ('not yes',)",
            str(e))

    def test_unknown_container_format(self):
        """Test the formatting of UnknownContainerFormatError."""
        e = errors.UnknownContainerFormatError('bad format string')
        self.assertEqual(
            "Unrecognised container format: 'bad format string'",
            str(e))

    def test_unexpected_end_of_container(self):
        """Test the formatting of UnexpectedEndOfContainerError."""
        e = errors.UnexpectedEndOfContainerError()
        self.assertEqual(
            "Unexpected end of container stream", str(e))

    def test_unknown_record_type(self):
        """Test the formatting of UnknownRecordTypeError."""
        e = errors.UnknownRecordTypeError("X")
        self.assertEqual(
            "Unknown record type: 'X'",
            str(e))

    def test_invalid_record(self):
        """Test the formatting of InvalidRecordError."""
        e = errors.InvalidRecordError("xxx")
        self.assertEqual(
            "Invalid record: xxx",
            str(e))

    def test_container_has_excess_data(self):
        """Test the formatting of ContainerHasExcessDataError."""
        e = errors.ContainerHasExcessDataError("excess bytes")
        self.assertEqual(
            "Container has data after end marker: 'excess bytes'",
            str(e))

    def test_duplicate_record_name_error(self):
        """Test the formatting of DuplicateRecordNameError."""
        e = errors.DuplicateRecordNameError(u"n\xe5me".encode('utf-8'))
        self.assertEqual(
            "Container has multiple records with the same name: n\xc3\xa5me",
            str(e))
        
    def test_check_error(self):
        # This has a member called 'message', which is problematic in
        # python2.5 because that is a slot on the base Exception class
        e = errors.BzrCheckError('example check failure')
        self.assertEqual(
            "Internal check failed: example check failure",
            str(e))
        self.assertTrue(e.internal_error)

    def test_repository_data_stream_error(self):
        """Test the formatting of RepositoryDataStreamError."""
        e = errors.RepositoryDataStreamError(u"my reason")
        self.assertEqual(
            "Corrupt or incompatible data stream: my reason", str(e))

    def test_immortal_pending_deletion_message(self):
        err = errors.ImmortalPendingDeletion('foo')
        self.assertEquals(
            "Unable to delete transform temporary directory foo.  "
            "Please examine foo to see if it contains any files "
            "you wish to keep, and delete it when you are done.",
            str(err))

    def test_unable_create_symlink(self):
        err = errors.UnableCreateSymlink()
        self.assertEquals(
            "Unable to create symlink on this platform",
            str(err))
        err = errors.UnableCreateSymlink(path=u'foo')
        self.assertEquals(
            "Unable to create symlink 'foo' on this platform",
            str(err))
        err = errors.UnableCreateSymlink(path=u'\xb5')
        self.assertEquals(
            "Unable to create symlink u'\\xb5' on this platform",
            str(err))

    def test_invalid_url_join(self):
        """Test the formatting of InvalidURLJoin."""
        e = errors.InvalidURLJoin('Reason', 'base path', ('args',))
        self.assertEqual(
            "Invalid URL join request: Reason: 'base path' + ('args',)",
            str(e))

    def test_incorrect_url(self):
        err = errors.InvalidBugTrackerURL('foo', 'http://bug.com/')
        self.assertEquals(
            ("The URL for bug tracker \"foo\" doesn't contain {id}: "
             "http://bug.com/"),
            str(err))

    def test_unable_encode_path(self):
        err = errors.UnableEncodePath('foo', 'executable')
        self.assertEquals("Unable to encode executable path 'foo' in "
            "user encoding " + osutils.get_user_encoding(),
            str(err))

    def test_unknown_format(self):
        err = errors.UnknownFormatError('bar', kind='foo')
        self.assertEquals("Unknown foo format: 'bar'", str(err))

    def test_unknown_rules(self):
        err = errors.UnknownRules(['foo', 'bar'])
        self.assertEquals("Unknown rules detected: foo, bar.", str(err))

    def test_hook_failed(self):
        # Create an exc_info tuple by raising and catching an exception.
        try:
            1/0
        except ZeroDivisionError:
            exc_info = sys.exc_info()
        err = errors.HookFailed('hook stage', 'hook name', exc_info)
        self.assertStartsWith(
            str(err), 'Hook \'hook name\' during hook stage failed:\n')
        self.assertEndsWith(
            str(err), 'integer division or modulo by zero')

    def test_tip_change_rejected(self):
        err = errors.TipChangeRejected(u'Unicode message\N{INTERROBANG}')
        self.assertEquals(
            u'Tip change rejected: Unicode message\N{INTERROBANG}',
            unicode(err))
        self.assertEquals(
            'Tip change rejected: Unicode message\xe2\x80\xbd',
            str(err))

    def test_error_from_smart_server(self):
        error_tuple = ('error', 'tuple')
        err = errors.ErrorFromSmartServer(error_tuple)
        self.assertEquals(
            "Error received from smart server: ('error', 'tuple')", str(err))

    def test_untranslateable_error_from_smart_server(self):
        error_tuple = ('error', 'tuple')
        orig_err = errors.ErrorFromSmartServer(error_tuple)
        err = errors.UnknownErrorFromSmartServer(orig_err)
        self.assertEquals(
            "Server sent an unexpected error: ('error', 'tuple')", str(err))
    
    def test_smart_message_handler_error(self):
        # Make an exc_info tuple.
        try:
            raise Exception("example error")
        except Exception:
            exc_info = sys.exc_info()
        err = errors.SmartMessageHandlerError(exc_info)
        self.assertStartsWith(
            str(err), "The message handler raised an exception:\n")
        self.assertEndsWith(str(err), "Exception: example error\n")

    def test_must_have_working_tree(self):
        err = errors.MustHaveWorkingTree('foo', 'bar')
        self.assertEqual(str(err), "Branching 'bar'(foo) must create a"
                                   " working tree.")

<<<<<<< HEAD
    def test_no_such_view(self):
        err = errors.NoSuchView('foo')
        self.assertEquals("No such view: foo.", str(err))

    def test_views_not_supported(self):
        err = errors.ViewsNotSupported('atree')
        err_str = str(err)
        self.assertStartsWith(err_str, "Views are not supported by ")
        self.assertEndsWith(err_str, "; use 'bzr upgrade' to change your "
            "tree to a later format.")

    def test_file_outside_view(self):
        err = errors.FileOutsideView('baz', ['foo', 'bar'])
        self.assertEquals('Specified file "baz" is outside the current view: '
            'foo, bar', str(err))
=======
    def test_invalid_shelf_id(self):
        invalid_id = "foo"
        err = errors.InvalidShelfId(invalid_id)
        self.assertEqual('"foo" is not a valid shelf id, '
            'try a number instead.', str(err))

    def test_unresumable_write_group(self):
        repo = "dummy repo"
        wg_tokens = ['token']
        reason = "a reason"
        err = errors.UnresumableWriteGroup(repo, wg_tokens, reason)
        self.assertEqual(
            "Repository dummy repo cannot resume write group "
            "['token']: a reason", str(err))

    def test_unsuspendable_write_group(self):
        repo = "dummy repo"
        err = errors.UnsuspendableWriteGroup(repo)
        self.assertEqual(
            'Repository dummy repo cannot suspend a write group.', str(err))
>>>>>>> 7cb62f58


class PassThroughError(errors.BzrError):
    
    _fmt = """Pass through %(foo)s and %(bar)s"""

    def __init__(self, foo, bar):
        errors.BzrError.__init__(self, foo=foo, bar=bar)


class ErrorWithBadFormat(errors.BzrError):

    _fmt = """One format specifier: %(thing)s"""


class ErrorWithNoFormat(errors.BzrError):
    """This class has a docstring but no format string."""


class TestErrorFormatting(TestCase):
    
    def test_always_str(self):
        e = PassThroughError(u'\xb5', 'bar')
        self.assertIsInstance(e.__str__(), str)
        # In Python str(foo) *must* return a real byte string
        # not a Unicode string. The following line would raise a
        # Unicode error, because it tries to call str() on the string
        # returned from e.__str__(), and it has non ascii characters
        s = str(e)
        self.assertEqual('Pass through \xc2\xb5 and bar', s)

    def test_missing_format_string(self):
        e = ErrorWithNoFormat(param='randomvalue')
        s = self.callDeprecated(
                ['ErrorWithNoFormat uses its docstring as a format, it should use _fmt instead'],
                lambda x: str(x), e)
        ## s = str(e)
        self.assertEqual(s, 
                "This class has a docstring but no format string.")

    def test_mismatched_format_args(self):
        # Even though ErrorWithBadFormat's format string does not match the
        # arguments we constructing it with, we can still stringify an instance
        # of this exception. The resulting string will say its unprintable.
        e = ErrorWithBadFormat(not_thing='x')
        self.assertStartsWith(
            str(e), 'Unprintable exception ErrorWithBadFormat')<|MERGE_RESOLUTION|>--- conflicted
+++ resolved
@@ -577,7 +577,6 @@
         self.assertEqual(str(err), "Branching 'bar'(foo) must create a"
                                    " working tree.")
 
-<<<<<<< HEAD
     def test_no_such_view(self):
         err = errors.NoSuchView('foo')
         self.assertEquals("No such view: foo.", str(err))
@@ -593,7 +592,7 @@
         err = errors.FileOutsideView('baz', ['foo', 'bar'])
         self.assertEquals('Specified file "baz" is outside the current view: '
             'foo, bar', str(err))
-=======
+
     def test_invalid_shelf_id(self):
         invalid_id = "foo"
         err = errors.InvalidShelfId(invalid_id)
@@ -614,7 +613,6 @@
         err = errors.UnsuspendableWriteGroup(repo)
         self.assertEqual(
             'Repository dummy repo cannot suspend a write group.', str(err))
->>>>>>> 7cb62f58
 
 
 class PassThroughError(errors.BzrError):
