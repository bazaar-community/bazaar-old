--- conflicted
+++ resolved
@@ -53,10 +53,4 @@
         copy_branch(branch_from, 'to', None)
 
         branch_to = Branch.open('to')
-<<<<<<< HEAD
-        self.assertEquals(branch_to.get_parent(), branch_from.base)
-=======
-        abs = abspath('from')
-        self.assertEquals(branch_to.get_parent(), abs)
-        
->>>>>>> bcdbca35
+        self.assertEquals(branch_to.get_parent(), branch_from.base)