--- conflicted
+++ resolved
@@ -16,12 +16,8 @@
 
 
 import os
-<<<<<<< HEAD
 
-=======
->>>>>>> 20833cb8
 from bzrlib.branch import Branch
-from bzrlib.tests import TestCaseInTempDir
 from bzrlib.osutils import abspath, realpath
 from bzrlib.tests import TestCaseWithTransport
 
@@ -29,11 +25,7 @@
 """Tests for Branch parent URL"""
 
 
-<<<<<<< HEAD
 class TestParent(TestCaseWithTransport):
-=======
-class TestParent(TestCaseInTempDir):
->>>>>>> 20833cb8
 
     def test_no_default_parent(self):
         """Branches should have no parent by default"""
@@ -58,11 +50,5 @@
         wt.commit('initial commit')
         
         os.mkdir('to')
-<<<<<<< HEAD
-        branch_to = copy_branch(branch_from, 'to', None)
-=======
-        branch_from.clone('to', None)
-
-        branch_to = Branch.open('to')
->>>>>>> 20833cb8
+        branch_to = branch_from.clone('to', None)
         self.assertEquals(branch_to.get_parent(), branch_from.base)