# Copyright (C) 2004, 2005 by Canonical Ltd

# This program is free software; you can redistribute it and/or modify
# it under the terms of the GNU General Public License as published by
# the Free Software Foundation; either version 2 of the License, or
# (at your option) any later version.

# This program is distributed in the hope that it will be useful,
# but WITHOUT ANY WARRANTY; without even the implied warranty of
# MERCHANTABILITY or FITNESS FOR A PARTICULAR PURPOSE.  See the
# GNU General Public License for more details.

# You should have received a copy of the GNU General Public License
# along with this program; if not, write to the Free Software
# Foundation, Inc., 59 Temple Place, Suite 330, Boston, MA  02111-1307  USA


import os
from bzrlib.branch import Branch
from bzrlib.tests import TestCaseInTempDir
from bzrlib.osutils import abspath, realpath


"""Tests for Branch parent URL"""


class TestParent(TestCaseInTempDir):

    def test_no_default_parent(self):
        """Branches should have no parent by default"""
        b = Branch.initialize(u'.')
        self.assertEquals(b.get_parent(), None)
        
    def test_set_get_parent(self):
        """Set and then re-get the parent"""
        b = Branch.initialize(u'.')
        url = 'http://bazaar-ng.org/bzr/bzr.dev'
        b.set_parent(url)
        self.assertEquals(b.get_parent(), url)

    def test_branch_sets_parent(self):
        """The branch command should set the new branch's parent"""
        from bzrlib.commands import run_bzr

        os.mkdir('from')
        branch_from = Branch.initialize('from')
        file('from/foo', 'wt').write('contents of foo')
        branch_from.working_tree().add('foo')
        branch_from.working_tree().commit('initial commit')
        
        os.mkdir('to')
        branch_from.clone('to', None)

        branch_to = Branch.open('to')
<<<<<<< HEAD
        abs = abspath('from')
        self.assertEquals(branch_to.get_parent(), abs)
=======
        self.assertEquals(branch_to.get_parent(), branch_from.base)
>>>>>>> 87c93c7e
<|MERGE_RESOLUTION|>--- conflicted
+++ resolved
@@ -52,9 +52,4 @@
         branch_from.clone('to', None)
 
         branch_to = Branch.open('to')
-<<<<<<< HEAD
-        abs = abspath('from')
-        self.assertEquals(branch_to.get_parent(), abs)
-=======
-        self.assertEquals(branch_to.get_parent(), branch_from.base)
->>>>>>> 87c93c7e
+        self.assertEquals(branch_to.get_parent(), branch_from.base)