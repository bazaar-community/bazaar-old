# Copyright (C) 2006 Canonical Ltd
#
# This program is free software; you can redistribute it and/or modify
# it under the terms of the GNU General Public License as published by
# the Free Software Foundation; either version 2 of the License, or
# (at your option) any later version.
#
# This program is distributed in the hope that it will be useful,
# but WITHOUT ANY WARRANTY; without even the implied warranty of
# MERCHANTABILITY or FITNESS FOR A PARTICULAR PURPOSE.  See the
# GNU General Public License for more details.
#
# You should have received a copy of the GNU General Public License
# along with this program; if not, write to the Free Software
# Foundation, Inc., 59 Temple Place, Suite 330, Boston, MA  02111-1307  USA


"""Tree implementation tests for bzr.

These test the conformance of all the tree variations to the expected API.
Specific tests for individual variations are in other places such as:
 - tests/test_tree.py
 - tests/test_revision.py
 - tests/test_workingtree.py
 - tests/workingtree_implementations/*.py.
"""

from bzrlib import (
    errors,
    transform,
    )
from bzrlib.transport import get_transport
from bzrlib.tests import (
                          adapt_modules,
                          default_transport,
                          TestCaseWithTransport,
                          TestLoader,
                          TestSuite,
                          )
from bzrlib.tests.bzrdir_implementations.test_bzrdir import TestCaseWithBzrDir
from bzrlib.revisiontree import RevisionTree
from bzrlib.workingtree import (WorkingTreeFormat,
                                WorkingTreeTestProviderAdapter,
                                _legacy_formats,
                                )


def return_parameter(something):
    """A trivial thunk to return its input."""
    return something


def revision_tree_from_workingtree(tree):
    """Create a revision tree from a working tree."""
    revid = tree.commit('save tree', allow_pointless=True)
    return tree.branch.repository.revision_tree(revid)


class TestTreeImplementationSupport(TestCaseWithTransport):

    def test_revision_tree_from_workingtree(self):
        tree = self.make_branch_and_tree('.')
        tree = revision_tree_from_workingtree(tree)
        self.assertIsInstance(tree, RevisionTree)


class TestCaseWithTree(TestCaseWithBzrDir):

    def make_branch_and_tree(self, relpath):
        made_control = self.make_bzrdir(relpath, format=
            self.workingtree_format._matchingbzrdir)
        made_control.create_repository()
        made_control.create_branch()
        return self.workingtree_format.initialize(made_control)

    def _convert_tree(self, tree, converter=None):
        """helper to convert using the converter or a supplied one."""
        # convert that to the final shape
        if converter is None:
            converter = self.workingtree_to_test_tree
        return converter(tree)

    def get_tree_no_parents_no_content(self, empty_tree, converter=None):
        """Make a tree with no parents and no contents from empty_tree.
        
        :param empty_tree: A working tree with no content and no parents to
            modify.
        """
        empty_tree.set_root_id('empty-root-id')
        return self._convert_tree(empty_tree, converter)

    def _make_abc_tree(self, tree):
        """setup an abc content tree."""
        files = ['a', 'b/', 'b/c']
        self.build_tree(files, line_endings='binary', 
                        transport=tree.bzrdir.root_transport)
        tree.set_root_id('root-id')
        tree.add(files, ['a-id', 'b-id', 'c-id'])

    def get_tree_no_parents_abc_content(self, tree, converter=None):
        """return a test tree with a, b/, b/c contents."""
        self._make_abc_tree(tree)
        return self._convert_tree(tree, converter)

    def get_tree_no_parents_abc_content_2(self, tree, converter=None):
        """return a test tree with a, b/, b/c contents.
        
        This variation changes the content of 'a' to foobar\n.
        """
        self._make_abc_tree(tree)
        f = open(tree.basedir + '/a', 'wb')
        try:
            f.write('foobar\n')
        finally:
            f.close()
        return self._convert_tree(tree, converter)

    def get_tree_no_parents_abc_content_3(self, tree, converter=None):
        """return a test tree with a, b/, b/c contents.
        
        This variation changes the executable flag of b/c to True.
        """
        self._make_abc_tree(tree)
        tt = transform.TreeTransform(tree)
        trans_id = tt.trans_id_tree_path('b/c')
        tt.set_executability(True, trans_id)
        tt.apply()
        return self._convert_tree(tree, converter)

    def get_tree_no_parents_abc_content_4(self, tree, converter=None):
        """return a test tree with d, b/, b/c contents.
        
        This variation renames a to d.
        """
        self._make_abc_tree(tree)
        tree.rename_one('a', 'd')
        return self._convert_tree(tree, converter)

    def get_tree_no_parents_abc_content_5(self, tree, converter=None):
        """return a test tree with d, b/, b/c contents.
        
        This variation renames a to d and alters its content to 'bar\n'.
        """
        self._make_abc_tree(tree)
        tree.rename_one('a', 'd')
        f = open(tree.basedir + '/d', 'wb')
        try:
            f.write('bar\n')
        finally:
            f.close()
        return self._convert_tree(tree, converter)

    def get_tree_no_parents_abc_content_6(self, tree, converter=None):
        """return a test tree with a, b/, e contents.
        
        This variation renames b/c to e, and makes it executable.
        """
        self._make_abc_tree(tree)
        tt = transform.TreeTransform(tree)
        trans_id = tt.trans_id_tree_path('b/c')
        parent_trans_id = tt.trans_id_tree_path('')
        tt.adjust_path('e', parent_trans_id, trans_id)
        tt.set_executability(True, trans_id)
        tt.apply()
        return self._convert_tree(tree, converter)


class TreeTestProviderAdapter(WorkingTreeTestProviderAdapter):
    """Generate test suites for each Tree implementation in bzrlib.

    Currently this covers all working tree formats, and RevisionTree by 
    committing a working tree to create the revision tree.
    """

    def adapt(self, test):
        result = super(TreeTestProviderAdapter, self).adapt(test)
        for adapted_test in result:
            # for working tree adapted tests, preserve the tree
            adapted_test.workingtree_to_test_tree = return_parameter
        default_format = WorkingTreeFormat.get_default_format()
        revision_tree_test = self._clone_test(
            test,
            default_format._matchingbzrdir, 
            default_format,
            RevisionTree.__name__)
        revision_tree_test.workingtree_to_test_tree = revision_tree_from_workingtree
        result.addTest(revision_tree_test)
        return result


def test_suite():
    result = TestSuite()
    test_tree_implementations = [
        'bzrlib.tests.tree_implementations.test_test_trees',
<<<<<<< HEAD
        'bzrlib.tests.tree_implementations.test_revision_tree',
=======
        'bzrlib.tests.tree_implementations.test_tree',
>>>>>>> 9190553e
        ]
    adapter = TreeTestProviderAdapter(
        default_transport,
        # None here will cause a readonly decorator to be created
        # by the TestCaseWithTransport.get_readonly_transport method.
        None,
        [(format, format._matchingbzrdir) for format in 
         WorkingTreeFormat._formats.values() + _legacy_formats])
    loader = TestLoader()
    adapt_modules(test_tree_implementations, adapter, loader, result)
    result.addTests(loader.loadTestsFromModuleNames(['bzrlib.tests.tree_implementations']))
    return result<|MERGE_RESOLUTION|>--- conflicted
+++ resolved
@@ -191,12 +191,9 @@
 def test_suite():
     result = TestSuite()
     test_tree_implementations = [
+        'bzrlib.tests.tree_implementations.test_revision_tree',
         'bzrlib.tests.tree_implementations.test_test_trees',
-<<<<<<< HEAD
-        'bzrlib.tests.tree_implementations.test_revision_tree',
-=======
         'bzrlib.tests.tree_implementations.test_tree',
->>>>>>> 9190553e
         ]
     adapter = TreeTestProviderAdapter(
         default_transport,
