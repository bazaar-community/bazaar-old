--- conflicted
+++ resolved
@@ -1,4 +1,4 @@
-# Copyright (C) 2005, 2006 Canonical Ltd
+# Copyright (C) 2005, 2006, 2007 Canonical Ltd
 # Authors:  Robert Collins <robert.collins@canonical.com>
 #
 # This program is free software; you can redistribute it and/or modify
@@ -684,7 +684,53 @@
         finally:
             osutils.normalized_filename = orig
 
-<<<<<<< HEAD
+    def test_move_deprecated_correct_call_named(self):
+        """tree.move has the deprecated parameter 'to_name'.
+        It has been replaced by 'to_dir' for consistency.
+        Test the new API using named parameter"""
+        self.build_tree(['a1', 'sub1/'])
+        tree = self.make_branch_and_tree('.')
+        tree.add(['a1', 'sub1'])
+        tree.commit('initial commit')
+        tree.move(['a1'], to_dir='sub1', after=False)
+
+    def test_move_deprecated_correct_call_unnamed(self):
+        """tree.move has the deprecated parameter 'to_name'.
+        It has been replaced by 'to_dir' for consistency.
+        Test the new API using unnamed parameter"""
+        self.build_tree(['a1', 'sub1/'])
+        tree = self.make_branch_and_tree('.')
+        tree.add(['a1', 'sub1'])
+        tree.commit('initial commit')
+        tree.move(['a1'], 'sub1', after=False)
+
+    def test_move_deprecated_wrong_call(self):
+        """tree.move has the deprecated parameter 'to_name'.
+        It has been replaced by 'to_dir' for consistency.
+        Test the new API using wrong parameter"""
+        self.build_tree(['a1', 'sub1/'])
+        tree = self.make_branch_and_tree('.')
+        tree.add(['a1', 'sub1'])
+        tree.commit('initial commit')
+        self.assertRaises(TypeError, tree.move, ['a1'],
+                          to_this_parameter_does_not_exist='sub1',
+                          after=False)
+
+    def test_move_deprecated_deprecated_call(self):
+        """tree.move has the deprecated parameter 'to_name'.
+        It has been replaced by 'to_dir' for consistency.
+        Test the new API using deprecated parameter"""
+        self.build_tree(['a1', 'sub1/'])
+        tree = self.make_branch_and_tree('.')
+        tree.add(['a1', 'sub1'])
+        tree.commit('initial commit')
+
+        #tree.move(['a1'], to_name='sub1', after=False)
+        self.callDeprecated(['The parameter to_name was deprecated'
+                             ' in version 0.13. Use to_dir instead'],
+                            tree.move, ['a1'], to_name='sub1',
+                            after=False)
+
     def test__write_inventory(self):
         # The private interface _write_inventory is currently used by transform.
         tree = self.make_branch_and_tree('.')
@@ -708,52 +754,4 @@
                 )]
             self.assertEqual(expected_results, list(tree.walkdirs()))
         finally:
-            tree.unlock()
-=======
-    def test_move_deprecated_correct_call_named(self):
-        """tree.move has the deprecated parameter 'to_name'.
-        It has been replaced by 'to_dir' for consistency.
-        Test the new API using named parameter"""
-        self.build_tree(['a1', 'sub1/'])
-        tree = self.make_branch_and_tree('.')
-        tree.add(['a1', 'sub1'])
-        tree.commit('initial commit')
-        tree.move(['a1'], to_dir='sub1', after=False)
-
-    def test_move_deprecated_correct_call_unnamed(self):
-        """tree.move has the deprecated parameter 'to_name'.
-        It has been replaced by 'to_dir' for consistency.
-        Test the new API using unnamed parameter"""
-        self.build_tree(['a1', 'sub1/'])
-        tree = self.make_branch_and_tree('.')
-        tree.add(['a1', 'sub1'])
-        tree.commit('initial commit')
-        tree.move(['a1'], 'sub1', after=False)
-
-    def test_move_deprecated_wrong_call(self):
-        """tree.move has the deprecated parameter 'to_name'.
-        It has been replaced by 'to_dir' for consistency.
-        Test the new API using wrong parameter"""
-        self.build_tree(['a1', 'sub1/'])
-        tree = self.make_branch_and_tree('.')
-        tree.add(['a1', 'sub1'])
-        tree.commit('initial commit')
-        self.assertRaises(TypeError, tree.move, ['a1'],
-                          to_this_parameter_does_not_exist='sub1',
-                          after=False)
-
-    def test_move_deprecated_deprecated_call(self):
-        """tree.move has the deprecated parameter 'to_name'.
-        It has been replaced by 'to_dir' for consistency.
-        Test the new API using deprecated parameter"""
-        self.build_tree(['a1', 'sub1/'])
-        tree = self.make_branch_and_tree('.')
-        tree.add(['a1', 'sub1'])
-        tree.commit('initial commit')
-
-        #tree.move(['a1'], to_name='sub1', after=False)
-        self.callDeprecated(['The parameter to_name was deprecated'
-                             ' in version 0.13. Use to_dir instead'],
-                            tree.move, ['a1'], to_name='sub1',
-                            after=False)
->>>>>>> 0ab1512e
+            tree.unlock()