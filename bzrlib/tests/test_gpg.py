# Copyright (C) 2005, 2006, 2007, 2009, 2011 Canonical Ltd
#   Authors: Robert Collins <robert.collins@canonical.com>
#
# This program is free software; you can redistribute it and/or modify
# it under the terms of the GNU General Public License as published by
# the Free Software Foundation; either version 2 of the License, or
# (at your option) any later version.
#
# This program is distributed in the hope that it will be useful,
# but WITHOUT ANY WARRANTY; without even the implied warranty of
# MERCHANTABILITY or FITNESS FOR A PARTICULAR PURPOSE.  See the
# GNU General Public License for more details.
#
# You should have received a copy of the GNU General Public License
# along with this program; if not, write to the Free Software
# Foundation, Inc., 51 Franklin Street, Fifth Floor, Boston, MA 02110-1301 USA

"""Tests for signing and verifying blobs of data via gpg."""

# import system imports here
import sys

from bzrlib import (
    config,
    errors,
    gpg,
    tests,
    trace,
    ui,
    )
from bzrlib.tests import (
    TestCase,
    features,
    )


class FakeConfig(config.MemoryStack):

    def __init__(self, content=None):
        if content is None:
            content = '''
gpg_signing_key=amy@example.com
gpg_signing_command=false'''
        super(FakeConfig, self).__init__(content)


class TestCommandLine(tests.TestCase):

    def setUp(self):
        super(TestCommandLine, self).setUp()
        self.my_gpg = gpg.GPGStrategy(FakeConfig())

    def test_signing_command_line(self):
<<<<<<< HEAD
        self.assertEqual(['false',  '--clearsign', '-u', 'amy@example.com'],
                         self.my_gpg._command_line())

    def test_signing_command_line_from_default(self):
        # Using 'default' for gpg_signing_key will use the mail part of 'email'
        my_gpg = gpg.GPGStrategy(FakeConfig('''
email=Amy <amy@example.com>
gpg_signing_key=default
gpg_signing_command=false'''))
        self.assertEqual(['false',  '--clearsign', '-u', 'amy@example.com'],
                         my_gpg._command_line())

    def test_signing_command_line_from_email(self):
        # Not setting gpg_signing_key will use the mail part of 'email'
        my_gpg = gpg.GPGStrategy(FakeConfig('''
email=Amy <amy@example.com>
gpg_signing_command=false'''))
        self.assertEqual(['false',  '--clearsign', '-u', 'amy@example.com'],
=======
        my_gpg = gpg.GPGStrategy(FakeConfig())
        self.assertEqual(['false',  '--clearsign', '-u', 'amy@example.com', '--no-tty'],
>>>>>>> 7b30ebd1
                         my_gpg._command_line())

    def test_checks_return_code(self):
        # This test needs a unix like platform - one with 'false' to run.
        # if you have one, please make this work :)
        self.assertRaises(errors.SigningFailed, self.my_gpg.sign, 'content')

    def assertProduces(self, content):
        # This needs a 'cat' command or similar to work.
        if sys.platform == 'win32':
            # Windows doesn't come with cat, and we don't require it
            # so lets try using python instead.
            # But stupid windows and line-ending conversions.
            # It is too much work to make sys.stdout be in binary mode.
            # http://aspn.activestate.com/ASPN/Cookbook/Python/Recipe/65443
            self.my_gpg._command_line = lambda:[sys.executable, '-c',
                    'import sys; sys.stdout.write(sys.stdin.read())']
            new_content = content.replace('\n', '\r\n')

            self.assertEqual(new_content, self.my_gpg.sign(content))
        else:
            self.my_gpg._command_line = lambda:['cat', '-']
            self.assertEqual(content, self.my_gpg.sign(content))

    def test_returns_output(self):
        content = "some content\nwith newlines\n"
        self.assertProduces(content)

    def test_clears_progress(self):
        content = "some content\nwith newlines\n"
        old_clear_term = ui.ui_factory.clear_term
        clear_term_called = []
        def clear_term():
            old_clear_term()
            clear_term_called.append(True)
        ui.ui_factory.clear_term = clear_term
        try:
            self.assertProduces(content)
        finally:
            ui.ui_factory.clear_term = old_clear_term
        self.assertEqual([True], clear_term_called)

    def test_aborts_on_unicode(self):
        """You can't sign Unicode text; it must be encoded first."""
        self.assertRaises(errors.BzrBadParameterUnicode,
                          self.assertProduces, u'foo')


class TestVerify(TestCase):

    def import_keys(self):
        from StringIO import StringIO
        import gpgme
        context = gpgme.Context()

        key = StringIO("""-----BEGIN PGP PUBLIC KEY BLOCK-----
Version: GnuPG v1.4.11 (GNU/Linux)

mQENBE343IgBCADwzPW7kmKb2bjB+UU+1ER/ABMZspvtoZMPusUw7bk6coXHF/0W
u1K/hSYeX9xaGOfOQw41r/g13MoR9dsL6L84RLiisf38rRoBZt+d5bCbZA5Xo801
2PeoBoGo6u5oOYKAFLMvrUitPiiE0IT/oQTfC4YUrLN4A+9W0QZruPGIpIXwmZXr
L0zsqYfNqIN0ompeJenVpKpvm3loJ/zfK7R3EJ3hsv6nkUmWCFsP1Pw3UV1YuCmw
Mkdn1U7DaOql1WjXgj9ABQDJrun2TGsqrSRzBODtHKA/uOX0K3VfKBU8VZo3dXUm
1Q4ZeZC39L9qJGTH8TQYlwBLe1yAOp+vx7QJABEBAAG0JEJhemFhciBUZXN0IEtl
eSA8YmF6YWFyQGV4YW1wbGUuY29tPokBOAQTAQIAIgUCTfjciAIbAwYLCQgHAwIG
FQgCCQoLBBYCAwECHgECF4AACgkQh2gbHuMIDkWJUggAwj537fH6WW+GGLA5onys
2hZmXUq/tU+L92bjQoRY4fmsQpk/FUVPUf+NQ0v1gkxx4BTfyYewaj5G6L8cvqW2
jj7UiJd8z9gTRxWTnYwfR/w5PGmxfJsBfEUKWsccrPQdOXAhwu0fjYIVk4nqgswa
IOAZIwe5Vsfs36uSS7p8RQHAZXLXtTOn3KcXHaxu83w6nc4zkWRovGJ9isBN3haO
2qEa0mYiAfDpz40CGtb8N/TQHF3Xcw8rJcxpg6RF3jMtWQnzbVJFp13it00R3LqW
o/r3RII3Ii3z2yARlg6D+5hVOrFBV8jFLkff1R2ZnVu+7WOrnbpmt3OiMkSeZrtB
OrkBDQRN+NyIAQgArRZ2YGzUj5dXOVIWgZ1/QFpyfx/cG/293WjRE4Wt2e4SxMf2
V0dcVCqWwT0+a79Wbausv4bStD4SkwDmu0Jf3z5ERzrr7oZwP0PMsIlM5zT6XSsr
6UUneB3UXX7MrEqVogVhRM0ORIaK/oRwMXr7K6xVT+bCBP3/p66kHtY1ZpfEzTEX
imBsN3GqoewBHYIneJKBtHE7uzdzw3O5p5dXqoj5foxGi9R1J15vAmt5pI68HJeX
P6ktvXbX2Iu7VDNoCvRXM9+ntyJtsXCjNXg4pTGHS/XO4nm2db4FUZOBcVMb1vCc
VtFjLTcbCqJqpoJWUtsLcNqDqMHOQDpe6KTNTQARAQABiQEfBBgBAgAJBQJN+NyI
AhsMAAoJEIdoGx7jCA5FrR8IANnOF3PUj1TbRcwV6RoWmHsFQHrPmM8ogXia1Lsv
jE1iEWoC+muvKh6Oydf90k6ZslS7rdDnp2qzYY8W/TiDkxP+fvsZ4mMi1Y0F+3ty
1jzWhcsnB2VrJSiavxEXk0tKPrNv4EUGWG6wHsC9TBj37If+nrMyim94VHvI0eHm
X8yMlN4O3HfmgD9CbJdUxueP3e31OIYuwh/6F7GII8TNEVHU/8vh/mQcCxppNbc+
boff+kIsoa/TAMLwtJoSrX1nXm0K3vZePRLnIgmwVzdkOIkaRJUG2tSQFvkfhvtE
LhnkL5l4MO0wrUds0UWRwa3d7j/P2ExrqXdlLmEzrifWyEQ=
=hUJn
-----END PGP PUBLIC KEY BLOCK-----
""")

        secret_key = StringIO("""-----BEGIN PGP PRIVATE KEY BLOCK-----
Version: GnuPG v1.4.11 (GNU/Linux)

lQOYBE343IgBCADwzPW7kmKb2bjB+UU+1ER/ABMZspvtoZMPusUw7bk6coXHF/0W
u1K/hSYeX9xaGOfOQw41r/g13MoR9dsL6L84RLiisf38rRoBZt+d5bCbZA5Xo801
2PeoBoGo6u5oOYKAFLMvrUitPiiE0IT/oQTfC4YUrLN4A+9W0QZruPGIpIXwmZXr
L0zsqYfNqIN0ompeJenVpKpvm3loJ/zfK7R3EJ3hsv6nkUmWCFsP1Pw3UV1YuCmw
Mkdn1U7DaOql1WjXgj9ABQDJrun2TGsqrSRzBODtHKA/uOX0K3VfKBU8VZo3dXUm
1Q4ZeZC39L9qJGTH8TQYlwBLe1yAOp+vx7QJABEBAAEAB/0RJTbV991SOtVfPQVu
LM+tD0SiOXJwIBIINlngsFHWVIiBSDb6uF8dneMR70IRnuEFHFyAUXA7PZDxvcSu
phAqIdKCWxQPkAULAS0o4U2K3ZFGh4uOqvfZ8eSnh1rETFv7Yf3u23K89cZiy99n
EtWgSqzC/2z5PaZ7/alsYCBqhHuyd4Phaud7qv7FTz8mFrCf+CCY+D08wbnZBu4g
N9tBwoxT/UKRfv3nghIh9v+3qWfBEFGhrYbt92XKFbHOQeATZz8AGIv1eqN/+ZQY
oYmvVfO3GkrWaRoPeJNLqSDEn/45O1Uh9MJ4mQclXqB0QzMShle8uusHxIeJSQsR
z//VBAD11WS7qSgCeiHR+4jDzrrlb2snnA2bfDToEomDxd/n8xm7nJWdkNfJ2BCw
KvnxYVxjFNAwkKJGRajzALBLzRVO+K9NtSLiddv5zv+UNdgsKuE8tD7Jqxd/IbWw
AimCtL8osnJ+r9dvL+NyjkAT6l/NdEbLXGrBaMeTfSgl2cBOOwQA+sJIh1R5PiCK
nLIs9pm3PSy3w92Peelq/x/+0aebTZaJUk2ou3oCvB3druDqrUeaopuuCc0drV7C
Ldoey8x/T2ZGzmT2af9qNaD6ScTimDodXcJdwlpobhZTKpsE4EyywpLXtlWte1x0
1Mq3llQsIdRdf3GLS+L207hWgKDiDosD/0SyOBO/IBDteeEzeN2hNE3A8oeVbvRS
XrS/3uj6oKmlWUBORYP8ptUrXPoVPmNz2y4GO+OysFtfct3Yqb+Sb/52SXMOHTox
2oLW08tkzfkDArU5aauMEPmyutGyJ+hGo7fsuLXzXR8OPw4yZJdzG1tRlP2TTKmq
Fx8G/Ik6bN4zTYK0JEJhemFhciBUZXN0IEtleSA8YmF6YWFyQGV4YW1wbGUuY29t
PokBOAQTAQIAIgUCTfjciAIbAwYLCQgHAwIGFQgCCQoLBBYCAwECHgECF4AACgkQ
h2gbHuMIDkWJUggAwj537fH6WW+GGLA5onys2hZmXUq/tU+L92bjQoRY4fmsQpk/
FUVPUf+NQ0v1gkxx4BTfyYewaj5G6L8cvqW2jj7UiJd8z9gTRxWTnYwfR/w5PGmx
fJsBfEUKWsccrPQdOXAhwu0fjYIVk4nqgswaIOAZIwe5Vsfs36uSS7p8RQHAZXLX
tTOn3KcXHaxu83w6nc4zkWRovGJ9isBN3haO2qEa0mYiAfDpz40CGtb8N/TQHF3X
cw8rJcxpg6RF3jMtWQnzbVJFp13it00R3LqWo/r3RII3Ii3z2yARlg6D+5hVOrFB
V8jFLkff1R2ZnVu+7WOrnbpmt3OiMkSeZrtBOp0DlwRN+NyIAQgArRZ2YGzUj5dX
OVIWgZ1/QFpyfx/cG/293WjRE4Wt2e4SxMf2V0dcVCqWwT0+a79Wbausv4bStD4S
kwDmu0Jf3z5ERzrr7oZwP0PMsIlM5zT6XSsr6UUneB3UXX7MrEqVogVhRM0ORIaK
/oRwMXr7K6xVT+bCBP3/p66kHtY1ZpfEzTEXimBsN3GqoewBHYIneJKBtHE7uzdz
w3O5p5dXqoj5foxGi9R1J15vAmt5pI68HJeXP6ktvXbX2Iu7VDNoCvRXM9+ntyJt
sXCjNXg4pTGHS/XO4nm2db4FUZOBcVMb1vCcVtFjLTcbCqJqpoJWUtsLcNqDqMHO
QDpe6KTNTQARAQABAAf1EfceUlGLvoA/+yDTNTMjuPfzfKwbB/FOVfX44g3Za1eT
v7RvSuj4rFYIdE9UvZEei/pqPOSc+hhSsKZCulGXD5TUpf3AyG7ipWU/kID46Csp
0V08DPpFHnuw/N6+qNo5iSnhN9U1XMLjYT5d1HvKur26r2vWbmUTSJ1qIluHL2fT
R1pKYYLuoff4MIjZ01Hawq72jjor+dLBmMWveHpq4XNp+vQ4x8aFnY9ozufon0nM
uRSJRlQjDNB274tvUbmDFP+nzNbqF1nBTZ6FTdH/iKVNbytiYF7Hbat8GWVZqY1u
CZr7BklpIVWlk62ll0psMIPVyANi7YT332LLqYmBBADJKTx2dariG/kWU2W/9VEO
2VZpqsqazAxOoFEIOpcOlByhhyw5g0IKu0UyzHkhoCje0cWxpdSBFG432b8zL0AT
Z0RycfUG7Sgp9CpY1h8Cc/HbBa8xo1fSM7zplPQrHBqUzlVVBq6HOkUq+7qsPFWc
RRie95VsDmIMKQKPJHeYHQQA3EYGit+QHV0dccAInghEsf/mq8Gfnvo6HPYhWcDC
DTM39NhNlnl1WkTFCd2TWc+TWQ4KlRsh6bMjUpNa2qjrUl90fLekbogcxxMhcwa6
xgzEANZfwqdY0u3aB/CyZ6odfThwcAoeqoMpw34CfeKEroubpi2n8wKByrN2MQXJ
4vEEAJbXZOqgAcFAFBUVb5mVT0s2lJMagZFPdhRJz2bttz01s/B8aca6CrDpFRjT
03zRFUZjwDYqZDWBC181dCE9yla4OkWd5QyRKSS2EE02KEYqRzT0RngQn7s4AW2r
326up3Jhleln3hgD4Kk3V3KHmyK8zqZA0qWzry4Vl2jjkbnAPB2JAR8EGAECAAkF
Ak343IgCGwwACgkQh2gbHuMIDkWtHwgA2c4Xc9SPVNtFzBXpGhaYewVAes+YzyiB
eJrUuy+MTWIRagL6a68qHo7J1/3STpmyVLut0OenarNhjxb9OIOTE/5++xniYyLV
jQX7e3LWPNaFyycHZWslKJq/EReTS0o+s2/gRQZYbrAewL1MGPfsh/6eszKKb3hU
e8jR4eZfzIyU3g7cd+aAP0Jsl1TG54/d7fU4hi7CH/oXsYgjxM0RUdT/y+H+ZBwL
Gmk1tz5uh9/6Qiyhr9MAwvC0mhKtfWdebQre9l49EuciCbBXN2Q4iRpElQba1JAW
+R+G+0QuGeQvmXgw7TCtR2zRRZHBrd3uP8/YTGupd2UuYTOuJ9bIRA==
=LXn0
-----END PGP PRIVATE KEY BLOCK-----
""")

        revoked_key = StringIO("""-----BEGIN PGP PUBLIC KEY BLOCK-----
Version: GnuPG v1.4.11 (GNU/Linux)

mI0ETjlW5gEEAOb/6P+TVM59E897wRtatxys2BhsHCXM4T7xjIiANfDwejDdifqh
tluTfSJLLxPembtrrEjux1C0AJgc+f0MIfsc3Pr3eFJzKB2ot/1IVG1/1KnA0zt3
W2xPT3lRib27WJ9Fag+dMtQaIzgJ7/n2DFxsFZ33FD2kxrEXB2exGg6FABEBAAGI
pgQgAQIAEAUCTjlXkAkdAHJldm9rZWQACgkQjs6dvEpb0cQPHAP/Wi9rbx0e+1Sf
ziGgyVdr3m3A6uvze5oXKVgFRbGRUYSH4/I8GW0W9x4TcRg9h+YaQ8NUdADr9kNE
tKAljLqYA5qdqSfYuaij1M++Xj+KUZ359R74sHuQqwnRy1XXQNfRs/QpXA7vLdds
rjg+pbWuXO92TZJUdnqtWW+VEyZBsPy0G3Rlc3Qga2V5IDx0ZXN0QGV4YW1wbGUu
Y29tPoi4BBMBAgAiBQJOOVbmAhsDBgsJCAcDAgYVCAIJCgsEFgIDAQIeAQIXgAAK
CRCOzp28SlvRxNWzA/42WVmI0b+6mF/imEOlY1TiyvrcpK250rkSDsCtL4lOwy7G
antZhpgNfnXRd/ySfsS3EB6dpOWgOSxGRvWQhA+vxBT9BYNk49qd3JIrSaSWpR12
rET8qO1rEQQFWsw03CxTGujxGlmEO+a1yguRXp2UWaY7FngcQmD+8q7BUIVm7riN
BE45VuYBBADTEH2jHTjNCc5CMOhea6EJTrkx3upcEqB2oyhWeSWJiBGOxlcddsjo
3J3/EmBB8kK1hM9TidD3SG64x1N287lg8ELJBlKv+pQVyxohGJ1u/THgpTDMMQcL
luG5rAHQGSfyzKTiOnaTyBYg3M/nzgUOU9dKEFB0EA3tjUXFOT+r3wARAQABiJ8E
GAECAAkFAk45VuYCGwwACgkQjs6dvEpb0cRSLQP/fzCWX2lXwlwWiVF8BOPF7o9z
icHErc7/X17RGb4qj1kVf+UkRdUWJrbEVh4h6MncBIuA70WsYogiw+Kz/0LCtQAR
YUJsPy/EL++OKPH1aFasOdTxwkTka85+RdYqhP1+z/aYLFMWq6mRFI+o6x2k5mGi
7dMv2kKTJPoXUpiXJbg=
=hLYO
-----END PGP PUBLIC KEY BLOCK-----
""")

        expired_key = StringIO("""-----BEGIN PGP PUBLIC KEY BLOCK-----
Version: GnuPG v1.4.11 (GNU/Linux)

mI0ETjZ6PAEEALkR4GcFQidCCxV7pgQwQd5MZua0YO2l92fVqHX+PhnZ6egCLKdD
2bWlMUd6MLPF3FlRL7BBAxvW/DazkBOp7ljsnpMpptEzY49Uem1irYLYiVb9zK96
0sQZzFxFkfEYetQEXC68mIck8tbySOX5NAOw++3jFm3J7dsU1R3XtYzRABEBAAG0
G3Rlc3Qga2V5IDx0ZXN0QGV4YW1wbGUuY29tPoi+BBMBAgAoBQJONno8AhsDBQkA
AVGABgsJCAcDAgYVCAIJCgsEFgIDAQIeAQIXgAAKCRAc4m97T40VEz+DA/9PBphG
Yp9cHVaHSfTUKGTGgIbvRe60sFNpDCYZeAGDrygOMuI8MNzbVpwefRBFHVPx7jWd
rrYMsLkcsNUS9D0baU+0D/qp7JVg7ZSQtG0O6IG4eTZhibteY1fu0+unlXmg9NHx
5VvhwzBiJDYji00M2p/CZEMiYFUuy76CsxUpN7iNBE42ejwBBACkv2/mX7IPQg0C
A3KSrJsJv+sdvKm4b4xuI4OwagwTIVz4KlTqV4IBrVjSBfwyMXucXz0bTW85qjgA
+n67td8vyjYYZUEz1uY9lSquQQDnAN0txL3cLHZXWiWOkmzZVddQtlflK2a/J9o0
QkHPVUm+hc4l64dIzStrNl2S66fAvQARAQABiKUEGAECAA8FAk42ejwCGwwFCQAB
UYAACgkQHOJve0+NFROEYQP/epg+o8iBs31hkSERyZjrRR66LpywezWj30Rn/3mX
Fzi9HkF4xLemWOzdNt9C5PYrOep85PQg8haEjknxVjZFS0ikT1h3OWk/TF1ZrLVm
WzyX8DaHQEjKpLJJjXcAbTiZBNMk0QaVC9RvIeHpCf3n3DC49DdjsPJRMKOn8KDi
kRk=
=p0gt
-----END PGP PUBLIC KEY BLOCK-----
""")
        context.import_(key)
        context.import_(secret_key)
        context.import_(revoked_key)
        context.import_(expired_key)

    def test_verify_untrusted_but_accepted(self):
        #untrusted by gpg but listed as acceptable_keys by user
        self.requireFeature(features.gpgme)
        self.import_keys()

        content = """-----BEGIN PGP SIGNED MESSAGE-----
Hash: SHA1

bazaar-ng testament short form 1
revision-id: amy@example.com-20110527185938-hluafawphszb8dl1
sha1: 6411f9bdf6571200357140c9ce7c0f50106ac9a4
-----BEGIN PGP SIGNATURE-----
Version: GnuPG v1.4.11 (GNU/Linux)

iQEcBAEBAgAGBQJN+ekFAAoJEIdoGx7jCA5FGtEH/i+XxJRvqU6wdBtLVrGBMAGk
FZ5VP+KyXYtymSbgSstj/vM12NeMIeFs3xGnNnYuX1MIcY6We5TKtCH0epY6ym5+
6g2Q2QpQ5/sT2d0mWzR0K4uVngmxVQaXTdk5PdZ40O7ULeDLW6CxzxMHyUL1rsIx
7UBUTBh1O/1n3ZfD99hUkm3hVcnsN90uTKH59zV9NWwArU0cug60+5eDKJhSJDbG
rIwlqbFAjDZ7L/48e+IaYIJwBZFzMBpJKdCxzALLtauMf+KK8hGiL2hrRbWm7ty6
NgxfkMYOB4rDPdSstT35N+5uBG3n/UzjxHssi0svMfVETYYX40y57dm2eZQXFp8=
=iwsn
-----END PGP SIGNATURE-----
"""
        plain = """bazaar-ng testament short form 1
revision-id: amy@example.com-20110527185938-hluafawphszb8dl1
sha1: 6411f9bdf6571200357140c9ce7c0f50106ac9a4
"""
        my_gpg = gpg.GPGStrategy(FakeConfig())
        my_gpg.set_acceptable_keys("bazaar@example.com")
        self.assertEqual((gpg.SIGNATURE_VALID, None), my_gpg.verify(content,
                            plain))

    def test_verify_unacceptable_key(self):
        self.requireFeature(features.gpgme)
        self.import_keys()

        content = """-----BEGIN PGP SIGNED MESSAGE-----
Hash: SHA1

bazaar-ng testament short form 1
revision-id: amy@example.com-20110527185938-hluafawphszb8dl1
sha1: 6411f9bdf6571200357140c9ce7c0f50106ac9a4
-----BEGIN PGP SIGNATURE-----
Version: GnuPG v1.4.11 (GNU/Linux)

iQEcBAEBAgAGBQJN+ekFAAoJEIdoGx7jCA5FGtEH/i+XxJRvqU6wdBtLVrGBMAGk
FZ5VP+KyXYtymSbgSstj/vM12NeMIeFs3xGnNnYuX1MIcY6We5TKtCH0epY6ym5+
6g2Q2QpQ5/sT2d0mWzR0K4uVngmxVQaXTdk5PdZ40O7ULeDLW6CxzxMHyUL1rsIx
7UBUTBh1O/1n3ZfD99hUkm3hVcnsN90uTKH59zV9NWwArU0cug60+5eDKJhSJDbG
rIwlqbFAjDZ7L/48e+IaYIJwBZFzMBpJKdCxzALLtauMf+KK8hGiL2hrRbWm7ty6
NgxfkMYOB4rDPdSstT35N+5uBG3n/UzjxHssi0svMfVETYYX40y57dm2eZQXFp8=
=iwsn
-----END PGP SIGNATURE-----
"""
        plain = """bazaar-ng testament short form 1
revision-id: amy@example.com-20110527185938-hluafawphszb8dl1
sha1: 6411f9bdf6571200357140c9ce7c0f50106ac9a4
"""
        my_gpg = gpg.GPGStrategy(FakeConfig())
        my_gpg.set_acceptable_keys("foo@example.com")
        self.assertEqual((gpg.SIGNATURE_KEY_MISSING, u'E3080E45'),
                         my_gpg.verify(content, plain))

    def test_verify_valid_but_untrusted(self):
        self.requireFeature(features.gpgme)
        self.import_keys()

        content = """-----BEGIN PGP SIGNED MESSAGE-----
Hash: SHA1

bazaar-ng testament short form 1
revision-id: amy@example.com-20110527185938-hluafawphszb8dl1
sha1: 6411f9bdf6571200357140c9ce7c0f50106ac9a4
-----BEGIN PGP SIGNATURE-----
Version: GnuPG v1.4.11 (GNU/Linux)

iQEcBAEBAgAGBQJN+ekFAAoJEIdoGx7jCA5FGtEH/i+XxJRvqU6wdBtLVrGBMAGk
FZ5VP+KyXYtymSbgSstj/vM12NeMIeFs3xGnNnYuX1MIcY6We5TKtCH0epY6ym5+
6g2Q2QpQ5/sT2d0mWzR0K4uVngmxVQaXTdk5PdZ40O7ULeDLW6CxzxMHyUL1rsIx
7UBUTBh1O/1n3ZfD99hUkm3hVcnsN90uTKH59zV9NWwArU0cug60+5eDKJhSJDbG
rIwlqbFAjDZ7L/48e+IaYIJwBZFzMBpJKdCxzALLtauMf+KK8hGiL2hrRbWm7ty6
NgxfkMYOB4rDPdSstT35N+5uBG3n/UzjxHssi0svMfVETYYX40y57dm2eZQXFp8=
=iwsn
-----END PGP SIGNATURE-----
"""
        plain = """bazaar-ng testament short form 1
revision-id: amy@example.com-20110527185938-hluafawphszb8dl1
sha1: 6411f9bdf6571200357140c9ce7c0f50106ac9a4
"""
        my_gpg = gpg.GPGStrategy(FakeConfig())
        self.assertEqual((gpg.SIGNATURE_NOT_VALID, None), my_gpg.verify(content,
                            plain))

    def test_verify_bad_testament(self):
        self.requireFeature(features.gpgme)
        self.import_keys()

        content = """-----BEGIN PGP SIGNED MESSAGE-----
Hash: SHA1

bazaar-ng testament short form 1
revision-id: amy@example.com-20110527185938-hluafawphszb8dl1
sha1: 6411f9bdf6571200357140c9ce7c0f50106ac9a4
-----BEGIN PGP SIGNATURE-----
Version: GnuPG v1.4.11 (GNU/Linux)

iQEcBAEBAgAGBQJN+ekFAAoJEIdoGx7jCA5FGtEH/i+XxJRvqU6wdBtLVrGBMAGk
FZ5VP+KyXYtymSbgSstj/vM12NeMIeFs3xGnNnYuX1MIcY6We5TKtCH0epY6ym5+
6g2Q2QpQ5/sT2d0mWzR0K4uVngmxVQaXTdk5PdZ40O7ULeDLW6CxzxMHyUL1rsIx
7UBUTBh1O/1n3ZfD99hUkm3hVcnsN90uTKH59zV9NWwArU0cug60+5eDKJhSJDbG
rIwlqbFAjDZ7L/48e+IaYIJwBZFzMBpJKdCxzALLtauMf+KK8hGiL2hrRbWm7ty6
NgxfkMYOB4rDPdSstT35N+5uBG3n/UzjxHssi0svMfVETYYX40y57dm2eZQXFp8=
=iwsn
-----END PGP SIGNATURE-----
"""
        plain = """bazaar-ng testament short form 1
revision-id: doctor@example.com-20110527185938-hluafawphszb8dl1
sha1: 6411f9bdf6571200357140c9ce7c0f50106ac9a4
"""
        my_gpg = gpg.GPGStrategy(FakeConfig())
        my_gpg.set_acceptable_keys("bazaar@example.com")
        self.assertEqual((gpg.SIGNATURE_NOT_VALID, None), my_gpg.verify(content,
                            plain))


    def test_verify_revoked_signature(self):
        self.requireFeature(features.gpgme)
        self.import_keys()

        content = """-----BEGIN PGP SIGNED MESSAGE-----
Hash: SHA1

asdf
-----BEGIN PGP SIGNATURE-----
Version: GnuPG v1.4.11 (GNU/Linux)

iJwEAQECAAYFAk45V18ACgkQjs6dvEpb0cSIZQP/eOGTXGPlrNwvDkcX2d8O///I
ecB4sUIUEpv1XAk1MkNu58lsjjK72lRaLusEGqd7HwrFmpxVeVs0oWLg23PNPCFs
yJBID9ma+VxFVPtkEFnrc1R72sBJLfBcTxMkwVTC8eeznjdtn+cg+aLkxbPdrGnr
JFA6kUIJU2w9LU/b88Y=
=UuRX
-----END PGP SIGNATURE-----
"""
        plain = """asdf\n"""
        my_gpg = gpg.GPGStrategy(FakeConfig())
        my_gpg.set_acceptable_keys("test@example.com")
        self.assertEqual((gpg.SIGNATURE_NOT_VALID, None), my_gpg.verify(content,
                            plain))

    def test_verify_invalid(self):
        self.requireFeature(features.gpgme)
        self.import_keys()
        content = """-----BEGIN PGP SIGNED MESSAGE-----
Hash: SHA1

bazaar-ng testament short form 1
revision-id: amy@example.com-20110527185938-hluafawphszb8dl1
sha1: 6411f9bdf6571200357140c9ce7c0f50106ac9a4
-----BEGIN PGP SIGNATURE-----
Version: GnuPG v1.4.11 (GNU/Linux)

iEYEARECAAYFAk33gYsACgkQpQbm1N1NUIhiDACglOuQDlnSF4NxfHSkN/zrmFy8
nswAoNGXAVuR9ONasAKIGBNUE0b+lols
=SOuC
-----END PGP SIGNATURE-----
"""
        plain = """bazaar-ng testament short form 1
revision-id: amy@example.com-20110527185938-hluafawphszb8dl1
sha1: 6411f9bdf6571200357140c9ce7c0f50106ac9a4
"""
        my_gpg = gpg.GPGStrategy(FakeConfig())
        self.assertEqual((gpg.SIGNATURE_NOT_VALID, None),
                            my_gpg.verify(content, plain))

    def test_verify_expired_but_valid(self):
        self.requireFeature(features.gpgme)
        self.import_keys()
        content = """-----BEGIN PGP SIGNED MESSAGE-----
Hash: SHA1
 
bazaar-ng testament short form 1
revision-id: test@example.com-20110801100657-f1dr1nompeex723z
sha1: 59ab434be4c2d5d646dee84f514aa09e1b72feeb
-----BEGIN PGP SIGNATURE-----
Version: GnuPG v1.4.10 (GNU/Linux)
 
iJwEAQECAAYFAk42esUACgkQHOJve0+NFRPc5wP7BoZkzBU8JaHMLv/LmqLr0sUz
zuE51ofZZ19L7KVtQWsOi4jFy0fi4A5TFwO8u9SOfoREGvkw292Uty9subSouK5/
mFmDOYPQ+O83zWgYZsBmMJWYDZ+X9I6XXZSbPtV/7XyTjaxtl5uRnDVJjg+AzKvD
dTp8VatVVrwuvzOPDVc=
=uHen
-----END PGP SIGNATURE-----
"""
        plain = """bazaar-ng testament short form 1
revision-id: test@example.com-20110801100657-f1dr1nompeex723z
sha1: 59ab434be4c2d5d646dee84f514aa09e1b72feeb
"""
        my_gpg = gpg.GPGStrategy(FakeConfig())
        self.assertEqual((gpg.SIGNATURE_EXPIRED, u'4F8D1513'),
                            my_gpg.verify(content, plain))

    def test_verify_unknown_key(self):
        self.requireFeature(features.gpgme)
        self.import_keys()
        content = """-----BEGIN PGP SIGNED MESSAGE-----
Hash: SHA1

asdf
-----BEGIN PGP SIGNATURE-----
Version: GnuPG v1.4.11 (GNU/Linux)

iQEcBAEBAgAGBQJOORKwAAoJENf6AkFdUeVvJDYH/1Cz+AJn1Jvy5n64o+0fZ5Ow
Y7UQb4QQTIOV7jI7n4hv/yBzuHrtImFzYvQl/o2Ezzi8B8L5gZtQy+xCUF+Q8iWs
gytZ5JUtSze7hDZo1NUl4etjoRGYqRfrUcvE2LkVH2dFbDGyyQfVmoeSHa5akuuP
QZmyg2F983rACVIpGvsqTH6RcBdvE9vx68lugeKQA8ArDn39/74FBFipFzrXSPij
eKFpl+yZmIb3g6HkPIC8o4j/tMvc37xF1OG5sBu8FT0+FC+VgY7vAblneDftAbyP
sIODx4WcfJtjLG/qkRYqJ4gDHo0eMpTJSk2CWebajdm4b+JBrM1F9mgKuZFLruE=
=RNR5
-----END PGP SIGNATURE-----
"""
        plain = "asdf\n"
        my_gpg = gpg.GPGStrategy(FakeConfig())
        self.assertEqual((gpg.SIGNATURE_KEY_MISSING, u'5D51E56F'),
                            my_gpg.verify(content, plain))

    def test_set_acceptable_keys(self):
        self.requireFeature(features.gpgme)
        self.import_keys()
        my_gpg = gpg.GPGStrategy(FakeConfig())
        my_gpg.set_acceptable_keys("bazaar@example.com")
        self.assertEqual(my_gpg.acceptable_keys,
                         [u'B5DEED5FCB15DAE6ECEF919587681B1EE3080E45'])

    def test_set_acceptable_keys_unknown(self):
        self.requireFeature(features.gpgme)
        my_gpg = gpg.GPGStrategy(FakeConfig())
        self.notes = []
        def note(*args):
            self.notes.append(args[0] % args[1:])
        self.overrideAttr(trace, 'note', note)
        my_gpg.set_acceptable_keys("unknown")
        self.assertEqual(my_gpg.acceptable_keys, [])
        self.assertEqual(self.notes,
            ['No GnuPG key results for pattern: unknown'])


class TestDisabled(TestCase):

    def test_sign(self):
        self.assertRaises(errors.SigningFailed,
                          gpg.DisabledGPGStrategy(None).sign, 'content')

    def test_verify(self):
        self.assertRaises(errors.SignatureVerificationFailed,
                          gpg.DisabledGPGStrategy(None).verify, 'content',
                          'testament')<|MERGE_RESOLUTION|>--- conflicted
+++ resolved
@@ -51,8 +51,7 @@
         self.my_gpg = gpg.GPGStrategy(FakeConfig())
 
     def test_signing_command_line(self):
-<<<<<<< HEAD
-        self.assertEqual(['false',  '--clearsign', '-u', 'amy@example.com'],
+        self.assertEqual(['false',  '--clearsign', '-u', 'amy@example.com', '--no-tty'],
                          self.my_gpg._command_line())
 
     def test_signing_command_line_from_default(self):
@@ -61,7 +60,7 @@
 email=Amy <amy@example.com>
 gpg_signing_key=default
 gpg_signing_command=false'''))
-        self.assertEqual(['false',  '--clearsign', '-u', 'amy@example.com'],
+        self.assertEqual(['false',  '--clearsign', '-u', 'amy@example.com', '--no-tty'],
                          my_gpg._command_line())
 
     def test_signing_command_line_from_email(self):
@@ -69,11 +68,7 @@
         my_gpg = gpg.GPGStrategy(FakeConfig('''
 email=Amy <amy@example.com>
 gpg_signing_command=false'''))
-        self.assertEqual(['false',  '--clearsign', '-u', 'amy@example.com'],
-=======
-        my_gpg = gpg.GPGStrategy(FakeConfig())
         self.assertEqual(['false',  '--clearsign', '-u', 'amy@example.com', '--no-tty'],
->>>>>>> 7b30ebd1
                          my_gpg._command_line())
 
     def test_checks_return_code(self):
