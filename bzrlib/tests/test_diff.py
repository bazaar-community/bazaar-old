# Copyright (C) 2005, 2006 Canonical Ltd
#
# This program is free software; you can redistribute it and/or modify
# it under the terms of the GNU General Public License as published by
# the Free Software Foundation; either version 2 of the License, or
# (at your option) any later version.
#
# This program is distributed in the hope that it will be useful,
# but WITHOUT ANY WARRANTY; without even the implied warranty of
# MERCHANTABILITY or FITNESS FOR A PARTICULAR PURPOSE.  See the
# GNU General Public License for more details.
#
# You should have received a copy of the GNU General Public License
# along with this program; if not, write to the Free Software
# Foundation, Inc., 59 Temple Place, Suite 330, Boston, MA  02111-1307  USA

import os
import os.path
from cStringIO import StringIO
import errno
import subprocess
import sys
from tempfile import TemporaryFile

from bzrlib import tests
from bzrlib.diff import (
    DiffFromTool,
    DiffPath,
    DiffSymlink,
    DiffTree,
    DiffText,
    external_diff,
    internal_diff,
    show_diff_trees,
    )
from bzrlib.errors import BinaryFile, NoDiff, ExecutableMissing
import bzrlib.osutils as osutils
import bzrlib.transform as transform
import bzrlib.patiencediff
import bzrlib._patiencediff_py
from bzrlib.tests import (Feature, TestCase, TestCaseWithTransport,
                          TestCaseInTempDir, TestSkipped)


class _AttribFeature(Feature):

    def _probe(self):
        if (sys.platform not in ('cygwin', 'win32')):
            return False
        try:
            proc = subprocess.Popen(['attrib', '.'], stdout=subprocess.PIPE)
        except OSError, e:
            return False
        return (0 == proc.wait())

    def feature_name(self):
        return 'attrib Windows command-line tool'

AttribFeature = _AttribFeature()


<<<<<<< HEAD
=======
class _CompiledPatienceDiffFeature(Feature):

    def _probe(self):
        try:
            import bzrlib._patiencediff_c
        except ImportError:
            return False
        return True

    def feature_name(self):
        return 'bzrlib._patiencediff_c'

CompiledPatienceDiffFeature = _CompiledPatienceDiffFeature()


>>>>>>> dd018e17
def udiff_lines(old, new, allow_binary=False):
    output = StringIO()
    internal_diff('old', old, 'new', new, output, allow_binary)
    output.seek(0, 0)
    return output.readlines()


def external_udiff_lines(old, new, use_stringio=False):
    if use_stringio:
        # StringIO has no fileno, so it tests a different codepath
        output = StringIO()
    else:
        output = TemporaryFile()
    try:
        external_diff('old', old, 'new', new, output, diff_opts=['-u'])
    except NoDiff:
        raise TestSkipped('external "diff" not present to test')
    output.seek(0, 0)
    lines = output.readlines()
    output.close()
    return lines


class TestDiff(TestCase):

    def test_add_nl(self):
        """diff generates a valid diff for patches that add a newline"""
        lines = udiff_lines(['boo'], ['boo\n'])
        self.check_patch(lines)
        self.assertEquals(lines[4], '\\ No newline at end of file\n')
            ## "expected no-nl, got %r" % lines[4]

    def test_add_nl_2(self):
        """diff generates a valid diff for patches that change last line and
        add a newline.
        """
        lines = udiff_lines(['boo'], ['goo\n'])
        self.check_patch(lines)
        self.assertEquals(lines[4], '\\ No newline at end of file\n')
            ## "expected no-nl, got %r" % lines[4]

    def test_remove_nl(self):
        """diff generates a valid diff for patches that change last line and
        add a newline.
        """
        lines = udiff_lines(['boo\n'], ['boo'])
        self.check_patch(lines)
        self.assertEquals(lines[5], '\\ No newline at end of file\n')
            ## "expected no-nl, got %r" % lines[5]

    def check_patch(self, lines):
        self.assert_(len(lines) > 1)
            ## "Not enough lines for a file header for patch:\n%s" % "".join(lines)
        self.assert_(lines[0].startswith ('---'))
            ## 'No orig line for patch:\n%s' % "".join(lines)
        self.assert_(lines[1].startswith ('+++'))
            ## 'No mod line for patch:\n%s' % "".join(lines)
        self.assert_(len(lines) > 2)
            ## "No hunks for patch:\n%s" % "".join(lines)
        self.assert_(lines[2].startswith('@@'))
            ## "No hunk header for patch:\n%s" % "".join(lines)
        self.assert_('@@' in lines[2][2:])
            ## "Unterminated hunk header for patch:\n%s" % "".join(lines)

    def test_binary_lines(self):
        self.assertRaises(BinaryFile, udiff_lines, [1023 * 'a' + '\x00'], [])
        self.assertRaises(BinaryFile, udiff_lines, [], [1023 * 'a' + '\x00'])
        udiff_lines([1023 * 'a' + '\x00'], [], allow_binary=True)
        udiff_lines([], [1023 * 'a' + '\x00'], allow_binary=True)

    def test_external_diff(self):
        lines = external_udiff_lines(['boo\n'], ['goo\n'])
        self.check_patch(lines)
        self.assertEqual('\n', lines[-1])

    def test_external_diff_no_fileno(self):
        # Make sure that we can handle not having a fileno, even
        # if the diff is large
        lines = external_udiff_lines(['boo\n']*10000,
                                     ['goo\n']*10000,
                                     use_stringio=True)
        self.check_patch(lines)

    def test_external_diff_binary_lang_c(self):
        old_env = {}
        for lang in ('LANG', 'LC_ALL', 'LANGUAGE'):
            old_env[lang] = osutils.set_or_unset_env(lang, 'C')
        try:
            lines = external_udiff_lines(['\x00foobar\n'], ['foo\x00bar\n'])
            # Older versions of diffutils say "Binary files", newer
            # versions just say "Files".
            self.assertContainsRe(lines[0],
                                  '(Binary f|F)iles old and new differ\n')
            self.assertEquals(lines[1:], ['\n'])
        finally:
            for lang, old_val in old_env.iteritems():
                osutils.set_or_unset_env(lang, old_val)

    def test_no_external_diff(self):
        """Check that NoDiff is raised when diff is not available"""
        # Use os.environ['PATH'] to make sure no 'diff' command is available
        orig_path = os.environ['PATH']
        try:
            os.environ['PATH'] = ''
            self.assertRaises(NoDiff, external_diff,
                              'old', ['boo\n'], 'new', ['goo\n'],
                              StringIO(), diff_opts=['-u'])
        finally:
            os.environ['PATH'] = orig_path
        
    def test_internal_diff_default(self):
        # Default internal diff encoding is utf8
        output = StringIO()
        internal_diff(u'old_\xb5', ['old_text\n'],
                    u'new_\xe5', ['new_text\n'], output)
        lines = output.getvalue().splitlines(True)
        self.check_patch(lines)
        self.assertEquals(['--- old_\xc2\xb5\n',
                           '+++ new_\xc3\xa5\n',
                           '@@ -1,1 +1,1 @@\n',
                           '-old_text\n',
                           '+new_text\n',
                           '\n',
                          ]
                          , lines)

    def test_internal_diff_utf8(self):
        output = StringIO()
        internal_diff(u'old_\xb5', ['old_text\n'],
                    u'new_\xe5', ['new_text\n'], output,
                    path_encoding='utf8')
        lines = output.getvalue().splitlines(True)
        self.check_patch(lines)
        self.assertEquals(['--- old_\xc2\xb5\n',
                           '+++ new_\xc3\xa5\n',
                           '@@ -1,1 +1,1 @@\n',
                           '-old_text\n',
                           '+new_text\n',
                           '\n',
                          ]
                          , lines)

    def test_internal_diff_iso_8859_1(self):
        output = StringIO()
        internal_diff(u'old_\xb5', ['old_text\n'],
                    u'new_\xe5', ['new_text\n'], output,
                    path_encoding='iso-8859-1')
        lines = output.getvalue().splitlines(True)
        self.check_patch(lines)
        self.assertEquals(['--- old_\xb5\n',
                           '+++ new_\xe5\n',
                           '@@ -1,1 +1,1 @@\n',
                           '-old_text\n',
                           '+new_text\n',
                           '\n',
                          ]
                          , lines)

    def test_internal_diff_no_content(self):
        output = StringIO()
        internal_diff(u'old', [], u'new', [], output)
        self.assertEqual('', output.getvalue())

    def test_internal_diff_no_changes(self):
        output = StringIO()
        internal_diff(u'old', ['text\n', 'contents\n'],
                      u'new', ['text\n', 'contents\n'],
                      output)
        self.assertEqual('', output.getvalue())

    def test_internal_diff_returns_bytes(self):
        import StringIO
        output = StringIO.StringIO()
        internal_diff(u'old_\xb5', ['old_text\n'],
                    u'new_\xe5', ['new_text\n'], output)
        self.failUnless(isinstance(output.getvalue(), str),
            'internal_diff should return bytestrings')


class TestDiffFiles(TestCaseInTempDir):

    def test_external_diff_binary(self):
        """The output when using external diff should use diff's i18n error"""
        # Make sure external_diff doesn't fail in the current LANG
        lines = external_udiff_lines(['\x00foobar\n'], ['foo\x00bar\n'])

        cmd = ['diff', '-u', '--binary', 'old', 'new']
        open('old', 'wb').write('\x00foobar\n')
        open('new', 'wb').write('foo\x00bar\n')
        pipe = subprocess.Popen(cmd, stdout=subprocess.PIPE,
                                     stdin=subprocess.PIPE)
        out, err = pipe.communicate()
        # Diff returns '2' on Binary files.
        self.assertEqual(2, pipe.returncode)
        # We should output whatever diff tells us, plus a trailing newline
        self.assertEqual(out.splitlines(True) + ['\n'], lines)


class TestShowDiffTreesHelper(TestCaseWithTransport):
    """Has a helper for running show_diff_trees"""

    def get_diff(self, tree1, tree2, specific_files=None, working_tree=None):
        output = StringIO()
        if working_tree is not None:
            extra_trees = (working_tree,)
        else:
            extra_trees = ()
        show_diff_trees(tree1, tree2, output, specific_files=specific_files,
                        extra_trees=extra_trees, old_label='old/',
                        new_label='new/')
        return output.getvalue()


class TestDiffDates(TestShowDiffTreesHelper):

    def setUp(self):
        super(TestDiffDates, self).setUp()
        self.wt = self.make_branch_and_tree('.')
        self.b = self.wt.branch
        self.build_tree_contents([
            ('file1', 'file1 contents at rev 1\n'),
            ('file2', 'file2 contents at rev 1\n')
            ])
        self.wt.add(['file1', 'file2'])
        self.wt.commit(
            message='Revision 1',
            timestamp=1143849600, # 2006-04-01 00:00:00 UTC
            timezone=0,
            rev_id='rev-1')
        self.build_tree_contents([('file1', 'file1 contents at rev 2\n')])
        self.wt.commit(
            message='Revision 2',
            timestamp=1143936000, # 2006-04-02 00:00:00 UTC
            timezone=28800,
            rev_id='rev-2')
        self.build_tree_contents([('file2', 'file2 contents at rev 3\n')])
        self.wt.commit(
            message='Revision 3',
            timestamp=1144022400, # 2006-04-03 00:00:00 UTC
            timezone=-3600,
            rev_id='rev-3')
        self.wt.remove(['file2'])
        self.wt.commit(
            message='Revision 4',
            timestamp=1144108800, # 2006-04-04 00:00:00 UTC
            timezone=0,
            rev_id='rev-4')
        self.build_tree_contents([
            ('file1', 'file1 contents in working tree\n')
            ])
        # set the date stamps for files in the working tree to known values
        os.utime('file1', (1144195200, 1144195200)) # 2006-04-05 00:00:00 UTC

    def test_diff_rev_tree_working_tree(self):
        output = self.get_diff(self.wt.basis_tree(), self.wt)
        # note that the date for old/file1 is from rev 2 rather than from
        # the basis revision (rev 4)
        self.assertEqualDiff(output, '''\
=== modified file 'file1'
--- old/file1\t2006-04-02 00:00:00 +0000
+++ new/file1\t2006-04-05 00:00:00 +0000
@@ -1,1 +1,1 @@
-file1 contents at rev 2
+file1 contents in working tree

''')

    def test_diff_rev_tree_rev_tree(self):
        tree1 = self.b.repository.revision_tree('rev-2')
        tree2 = self.b.repository.revision_tree('rev-3')
        output = self.get_diff(tree1, tree2)
        self.assertEqualDiff(output, '''\
=== modified file 'file2'
--- old/file2\t2006-04-01 00:00:00 +0000
+++ new/file2\t2006-04-03 00:00:00 +0000
@@ -1,1 +1,1 @@
-file2 contents at rev 1
+file2 contents at rev 3

''')
        
    def test_diff_add_files(self):
        tree1 = self.b.repository.revision_tree(None)
        tree2 = self.b.repository.revision_tree('rev-1')
        output = self.get_diff(tree1, tree2)
        # the files have the epoch time stamp for the tree in which
        # they don't exist.
        self.assertEqualDiff(output, '''\
=== added file 'file1'
--- old/file1\t1970-01-01 00:00:00 +0000
+++ new/file1\t2006-04-01 00:00:00 +0000
@@ -0,0 +1,1 @@
+file1 contents at rev 1

=== added file 'file2'
--- old/file2\t1970-01-01 00:00:00 +0000
+++ new/file2\t2006-04-01 00:00:00 +0000
@@ -0,0 +1,1 @@
+file2 contents at rev 1

''')

    def test_diff_remove_files(self):
        tree1 = self.b.repository.revision_tree('rev-3')
        tree2 = self.b.repository.revision_tree('rev-4')
        output = self.get_diff(tree1, tree2)
        # the file has the epoch time stamp for the tree in which
        # it doesn't exist.
        self.assertEqualDiff(output, '''\
=== removed file 'file2'
--- old/file2\t2006-04-03 00:00:00 +0000
+++ new/file2\t1970-01-01 00:00:00 +0000
@@ -1,1 +0,0 @@
-file2 contents at rev 3

''')

    def test_show_diff_specified(self):
        """A working tree filename can be used to identify a file"""
        self.wt.rename_one('file1', 'file1b')
        old_tree = self.b.repository.revision_tree('rev-1')
        new_tree = self.b.repository.revision_tree('rev-4')
        out = self.get_diff(old_tree, new_tree, specific_files=['file1b'], 
                            working_tree=self.wt)
        self.assertContainsRe(out, 'file1\t')

    def test_recursive_diff(self):
        """Children of directories are matched"""
        os.mkdir('dir1')
        os.mkdir('dir2')
        self.wt.add(['dir1', 'dir2'])
        self.wt.rename_one('file1', 'dir1/file1')
        old_tree = self.b.repository.revision_tree('rev-1')
        new_tree = self.b.repository.revision_tree('rev-4')
        out = self.get_diff(old_tree, new_tree, specific_files=['dir1'], 
                            working_tree=self.wt)
        self.assertContainsRe(out, 'file1\t')
        out = self.get_diff(old_tree, new_tree, specific_files=['dir2'], 
                            working_tree=self.wt)
        self.assertNotContainsRe(out, 'file1\t')



class TestShowDiffTrees(TestShowDiffTreesHelper):
    """Direct tests for show_diff_trees"""

    def test_modified_file(self):
        """Test when a file is modified."""
        tree = self.make_branch_and_tree('tree')
        self.build_tree_contents([('tree/file', 'contents\n')])
        tree.add(['file'], ['file-id'])
        tree.commit('one', rev_id='rev-1')

        self.build_tree_contents([('tree/file', 'new contents\n')])
        diff = self.get_diff(tree.basis_tree(), tree)
        self.assertContainsRe(diff, "=== modified file 'file'\n")
        self.assertContainsRe(diff, '--- old/file\t')
        self.assertContainsRe(diff, '\\+\\+\\+ new/file\t')
        self.assertContainsRe(diff, '-contents\n'
                                    '\\+new contents\n')

    def test_modified_file_in_renamed_dir(self):
        """Test when a file is modified in a renamed directory."""
        tree = self.make_branch_and_tree('tree')
        self.build_tree(['tree/dir/'])
        self.build_tree_contents([('tree/dir/file', 'contents\n')])
        tree.add(['dir', 'dir/file'], ['dir-id', 'file-id'])
        tree.commit('one', rev_id='rev-1')

        tree.rename_one('dir', 'other')
        self.build_tree_contents([('tree/other/file', 'new contents\n')])
        diff = self.get_diff(tree.basis_tree(), tree)
        self.assertContainsRe(diff, "=== renamed directory 'dir' => 'other'\n")
        self.assertContainsRe(diff, "=== modified file 'other/file'\n")
        # XXX: This is technically incorrect, because it used to be at another
        # location. What to do?
        self.assertContainsRe(diff, '--- old/dir/file\t')
        self.assertContainsRe(diff, '\\+\\+\\+ new/other/file\t')
        self.assertContainsRe(diff, '-contents\n'
                                    '\\+new contents\n')

    def test_renamed_directory(self):
        """Test when only a directory is only renamed."""
        tree = self.make_branch_and_tree('tree')
        self.build_tree(['tree/dir/'])
        self.build_tree_contents([('tree/dir/file', 'contents\n')])
        tree.add(['dir', 'dir/file'], ['dir-id', 'file-id'])
        tree.commit('one', rev_id='rev-1')

        tree.rename_one('dir', 'newdir')
        diff = self.get_diff(tree.basis_tree(), tree)
        # Renaming a directory should be a single "you renamed this dir" even
        # when there are files inside.
        self.assertEqual("=== renamed directory 'dir' => 'newdir'\n", diff)

    def test_renamed_file(self):
        """Test when a file is only renamed."""
        tree = self.make_branch_and_tree('tree')
        self.build_tree_contents([('tree/file', 'contents\n')])
        tree.add(['file'], ['file-id'])
        tree.commit('one', rev_id='rev-1')

        tree.rename_one('file', 'newname')
        diff = self.get_diff(tree.basis_tree(), tree)
        self.assertContainsRe(diff, "=== renamed file 'file' => 'newname'\n")
        # We shouldn't have a --- or +++ line, because there is no content
        # change
        self.assertNotContainsRe(diff, '---')

    def test_renamed_and_modified_file(self):
        """Test when a file is only renamed."""
        tree = self.make_branch_and_tree('tree')
        self.build_tree_contents([('tree/file', 'contents\n')])
        tree.add(['file'], ['file-id'])
        tree.commit('one', rev_id='rev-1')

        tree.rename_one('file', 'newname')
        self.build_tree_contents([('tree/newname', 'new contents\n')])
        diff = self.get_diff(tree.basis_tree(), tree)
        self.assertContainsRe(diff, "=== renamed file 'file' => 'newname'\n")
        self.assertContainsRe(diff, '--- old/file\t')
        self.assertContainsRe(diff, '\\+\\+\\+ new/newname\t')
        self.assertContainsRe(diff, '-contents\n'
                                    '\\+new contents\n')


    def test_internal_diff_exec_property(self):
        tree = self.make_branch_and_tree('tree')

        tt = transform.TreeTransform(tree)
        tt.new_file('a', tt.root, 'contents\n', 'a-id', True)
        tt.new_file('b', tt.root, 'contents\n', 'b-id', False)
        tt.new_file('c', tt.root, 'contents\n', 'c-id', True)
        tt.new_file('d', tt.root, 'contents\n', 'd-id', False)
        tt.new_file('e', tt.root, 'contents\n', 'control-e-id', True)
        tt.new_file('f', tt.root, 'contents\n', 'control-f-id', False)
        tt.apply()
        tree.commit('one', rev_id='rev-1')

        tt = transform.TreeTransform(tree)
        tt.set_executability(False, tt.trans_id_file_id('a-id'))
        tt.set_executability(True, tt.trans_id_file_id('b-id'))
        tt.set_executability(False, tt.trans_id_file_id('c-id'))
        tt.set_executability(True, tt.trans_id_file_id('d-id'))
        tt.apply()
        tree.rename_one('c', 'new-c')
        tree.rename_one('d', 'new-d')

        diff = self.get_diff(tree.basis_tree(), tree)

        self.assertContainsRe(diff, r"file 'a'.*\(properties changed:.*\+x to -x.*\)")
        self.assertContainsRe(diff, r"file 'b'.*\(properties changed:.*-x to \+x.*\)")
        self.assertContainsRe(diff, r"file 'c'.*\(properties changed:.*\+x to -x.*\)")
        self.assertContainsRe(diff, r"file 'd'.*\(properties changed:.*-x to \+x.*\)")
        self.assertNotContainsRe(diff, r"file 'e'")
        self.assertNotContainsRe(diff, r"file 'f'")


    def test_binary_unicode_filenames(self):
        """Test that contents of files are *not* encoded in UTF-8 when there
        is a binary file in the diff.
        """
        # See https://bugs.launchpad.net/bugs/110092.
        self.requireFeature(tests.UnicodeFilenameFeature)

        # This bug isn't triggered with cStringIO.
        from StringIO import StringIO
        tree = self.make_branch_and_tree('tree')
        alpha, omega = u'\u03b1', u'\u03c9'
        alpha_utf8, omega_utf8 = alpha.encode('utf8'), omega.encode('utf8')
        self.build_tree_contents(
            [('tree/' + alpha, chr(0)),
             ('tree/' + omega,
              ('The %s and the %s\n' % (alpha_utf8, omega_utf8)))])
        tree.add([alpha], ['file-id'])
        tree.add([omega], ['file-id-2'])
        diff_content = StringIO()
        show_diff_trees(tree.basis_tree(), tree, diff_content)
        diff = diff_content.getvalue()
        self.assertContainsRe(diff, r"=== added file '%s'" % alpha_utf8)
        self.assertContainsRe(
            diff, "Binary files a/%s.*and b/%s.* differ\n" % (alpha_utf8, alpha_utf8))
        self.assertContainsRe(diff, r"=== added file '%s'" % omega_utf8)
        self.assertContainsRe(diff, r"--- a/%s" % (omega_utf8,))
        self.assertContainsRe(diff, r"\+\+\+ b/%s" % (omega_utf8,))

    def test_unicode_filename(self):
        """Test when the filename are unicode."""
        self.requireFeature(tests.UnicodeFilenameFeature)

        alpha, omega = u'\u03b1', u'\u03c9'
        autf8, outf8 = alpha.encode('utf8'), omega.encode('utf8')

        tree = self.make_branch_and_tree('tree')
        self.build_tree_contents([('tree/ren_'+alpha, 'contents\n')])
        tree.add(['ren_'+alpha], ['file-id-2'])
        self.build_tree_contents([('tree/del_'+alpha, 'contents\n')])
        tree.add(['del_'+alpha], ['file-id-3'])
        self.build_tree_contents([('tree/mod_'+alpha, 'contents\n')])
        tree.add(['mod_'+alpha], ['file-id-4'])

        tree.commit('one', rev_id='rev-1')

        tree.rename_one('ren_'+alpha, 'ren_'+omega)
        tree.remove('del_'+alpha)
        self.build_tree_contents([('tree/add_'+alpha, 'contents\n')])
        tree.add(['add_'+alpha], ['file-id'])
        self.build_tree_contents([('tree/mod_'+alpha, 'contents_mod\n')])

        diff = self.get_diff(tree.basis_tree(), tree)
        self.assertContainsRe(diff,
                "=== renamed file 'ren_%s' => 'ren_%s'\n"%(autf8, outf8))
        self.assertContainsRe(diff, "=== added file 'add_%s'"%autf8)
        self.assertContainsRe(diff, "=== modified file 'mod_%s'"%autf8)
        self.assertContainsRe(diff, "=== removed file 'del_%s'"%autf8)


class DiffWasIs(DiffPath):

    def diff(self, file_id, old_path, new_path, old_kind, new_kind):
        self.to_file.write('was: ')
        self.to_file.write(self.old_tree.get_file(file_id).read())
        self.to_file.write('is: ')
        self.to_file.write(self.new_tree.get_file(file_id).read())
        pass


class TestDiffTree(TestCaseWithTransport):

    def setUp(self):
        TestCaseWithTransport.setUp(self)
        self.old_tree = self.make_branch_and_tree('old-tree')
        self.old_tree.lock_write()
        self.addCleanup(self.old_tree.unlock)
        self.new_tree = self.make_branch_and_tree('new-tree')
        self.new_tree.lock_write()
        self.addCleanup(self.new_tree.unlock)
        self.differ = DiffTree(self.old_tree, self.new_tree, StringIO())

    def test_diff_text(self):
        self.build_tree_contents([('old-tree/olddir/',),
                                  ('old-tree/olddir/oldfile', 'old\n')])
        self.old_tree.add('olddir')
        self.old_tree.add('olddir/oldfile', 'file-id')
        self.build_tree_contents([('new-tree/newdir/',),
                                  ('new-tree/newdir/newfile', 'new\n')])
        self.new_tree.add('newdir')
        self.new_tree.add('newdir/newfile', 'file-id')
        differ = DiffText(self.old_tree, self.new_tree, StringIO())
        differ.diff_text('file-id', None, 'old label', 'new label')
        self.assertEqual(
            '--- old label\n+++ new label\n@@ -1,1 +0,0 @@\n-old\n\n',
            differ.to_file.getvalue())
        differ.to_file.seek(0)
        differ.diff_text(None, 'file-id', 'old label', 'new label')
        self.assertEqual(
            '--- old label\n+++ new label\n@@ -0,0 +1,1 @@\n+new\n\n',
            differ.to_file.getvalue())
        differ.to_file.seek(0)
        differ.diff_text('file-id', 'file-id', 'old label', 'new label')
        self.assertEqual(
            '--- old label\n+++ new label\n@@ -1,1 +1,1 @@\n-old\n+new\n\n',
            differ.to_file.getvalue())

    def test_diff_deletion(self):
        self.build_tree_contents([('old-tree/file', 'contents'),
                                  ('new-tree/file', 'contents')])
        self.old_tree.add('file', 'file-id')
        self.new_tree.add('file', 'file-id')
        os.unlink('new-tree/file')
        self.differ.show_diff(None)
        self.assertContainsRe(self.differ.to_file.getvalue(), '-contents')

    def test_diff_creation(self):
        self.build_tree_contents([('old-tree/file', 'contents'),
                                  ('new-tree/file', 'contents')])
        self.old_tree.add('file', 'file-id')
        self.new_tree.add('file', 'file-id')
        os.unlink('old-tree/file')
        self.differ.show_diff(None)
        self.assertContainsRe(self.differ.to_file.getvalue(), '\+contents')

    def test_diff_symlink(self):
        differ = DiffSymlink(self.old_tree, self.new_tree, StringIO())
        differ.diff_symlink('old target', None)
        self.assertEqual("=== target was 'old target'\n",
                         differ.to_file.getvalue())

        differ = DiffSymlink(self.old_tree, self.new_tree, StringIO())
        differ.diff_symlink(None, 'new target')
        self.assertEqual("=== target is 'new target'\n",
                         differ.to_file.getvalue())

        differ = DiffSymlink(self.old_tree, self.new_tree, StringIO())
        differ.diff_symlink('old target', 'new target')
        self.assertEqual("=== target changed 'old target' => 'new target'\n",
                         differ.to_file.getvalue())

    def test_diff(self):
        self.build_tree_contents([('old-tree/olddir/',),
                                  ('old-tree/olddir/oldfile', 'old\n')])
        self.old_tree.add('olddir')
        self.old_tree.add('olddir/oldfile', 'file-id')
        self.build_tree_contents([('new-tree/newdir/',),
                                  ('new-tree/newdir/newfile', 'new\n')])
        self.new_tree.add('newdir')
        self.new_tree.add('newdir/newfile', 'file-id')
        self.differ.diff('file-id', 'olddir/oldfile', 'newdir/newfile')
        self.assertContainsRe(
            self.differ.to_file.getvalue(),
            r'--- olddir/oldfile.*\n\+\+\+ newdir/newfile.*\n\@\@ -1,1 \+1,1'
             ' \@\@\n-old\n\+new\n\n')

    def test_diff_kind_change(self):
        self.requireFeature(tests.SymlinkFeature)
        self.build_tree_contents([('old-tree/olddir/',),
                                  ('old-tree/olddir/oldfile', 'old\n')])
        self.old_tree.add('olddir')
        self.old_tree.add('olddir/oldfile', 'file-id')
        self.build_tree(['new-tree/newdir/'])
        os.symlink('new', 'new-tree/newdir/newfile')
        self.new_tree.add('newdir')
        self.new_tree.add('newdir/newfile', 'file-id')
        self.differ.diff('file-id', 'olddir/oldfile', 'newdir/newfile')
        self.assertContainsRe(
            self.differ.to_file.getvalue(),
            r'--- olddir/oldfile.*\n\+\+\+ newdir/newfile.*\n\@\@ -1,1 \+0,0'
             ' \@\@\n-old\n\n')
        self.assertContainsRe(self.differ.to_file.getvalue(),
                              "=== target is 'new'\n")

    def test_diff_directory(self):
        self.build_tree(['new-tree/new-dir/'])
        self.new_tree.add('new-dir', 'new-dir-id')
        self.differ.diff('new-dir-id', None, 'new-dir')
        self.assertEqual(self.differ.to_file.getvalue(), '')

    def create_old_new(self):
        self.build_tree_contents([('old-tree/olddir/',),
                                  ('old-tree/olddir/oldfile', 'old\n')])
        self.old_tree.add('olddir')
        self.old_tree.add('olddir/oldfile', 'file-id')
        self.build_tree_contents([('new-tree/newdir/',),
                                  ('new-tree/newdir/newfile', 'new\n')])
        self.new_tree.add('newdir')
        self.new_tree.add('newdir/newfile', 'file-id')

    def test_register_diff(self):
        self.create_old_new()
        old_diff_factories = DiffTree.diff_factories
        DiffTree.diff_factories=old_diff_factories[:]
        DiffTree.diff_factories.insert(0, DiffWasIs.from_diff_tree)
        try:
            differ = DiffTree(self.old_tree, self.new_tree, StringIO())
        finally:
            DiffTree.diff_factories = old_diff_factories
        differ.diff('file-id', 'olddir/oldfile', 'newdir/newfile')
        self.assertNotContainsRe(
            differ.to_file.getvalue(),
            r'--- olddir/oldfile.*\n\+\+\+ newdir/newfile.*\n\@\@ -1,1 \+1,1'
             ' \@\@\n-old\n\+new\n\n')
        self.assertContainsRe(differ.to_file.getvalue(),
                              'was: old\nis: new\n')

    def test_extra_factories(self):
        self.create_old_new()
        differ = DiffTree(self.old_tree, self.new_tree, StringIO(),
                            extra_factories=[DiffWasIs.from_diff_tree])
        differ.diff('file-id', 'olddir/oldfile', 'newdir/newfile')
        self.assertNotContainsRe(
            differ.to_file.getvalue(),
            r'--- olddir/oldfile.*\n\+\+\+ newdir/newfile.*\n\@\@ -1,1 \+1,1'
             ' \@\@\n-old\n\+new\n\n')
        self.assertContainsRe(differ.to_file.getvalue(),
                              'was: old\nis: new\n')

    def test_alphabetical_order(self):
        self.build_tree(['new-tree/a-file'])
        self.new_tree.add('a-file')
        self.build_tree(['old-tree/b-file'])
        self.old_tree.add('b-file')
        self.differ.show_diff(None)
        self.assertContainsRe(self.differ.to_file.getvalue(),
            '.*a-file(.|\n)*b-file')


class TestPatienceDiffLib(TestCase):

    def setUp(self):
        super(TestPatienceDiffLib, self).setUp()
        self._unique_lcs = bzrlib._patiencediff_py.unique_lcs_py
        self._recurse_matches = bzrlib._patiencediff_py.recurse_matches_py
        self._PatienceSequenceMatcher = \
            bzrlib._patiencediff_py.PatienceSequenceMatcher_py

    def test_unique_lcs(self):
        unique_lcs = self._unique_lcs
        self.assertEquals(unique_lcs('', ''), [])
        self.assertEquals(unique_lcs('', 'a'), [])
        self.assertEquals(unique_lcs('a', ''), [])
        self.assertEquals(unique_lcs('a', 'a'), [(0,0)])
        self.assertEquals(unique_lcs('a', 'b'), [])
        self.assertEquals(unique_lcs('ab', 'ab'), [(0,0), (1,1)])
        self.assertEquals(unique_lcs('abcde', 'cdeab'), [(2,0), (3,1), (4,2)])
        self.assertEquals(unique_lcs('cdeab', 'abcde'), [(0,2), (1,3), (2,4)])
        self.assertEquals(unique_lcs('abXde', 'abYde'), [(0,0), (1,1), 
                                                         (3,3), (4,4)])
        self.assertEquals(unique_lcs('acbac', 'abc'), [(2,1)])

    def test_recurse_matches(self):
        def test_one(a, b, matches):
            test_matches = []
            self._recurse_matches(
                a, b, 0, 0, len(a), len(b), test_matches, 10)
            self.assertEquals(test_matches, matches)

        test_one(['a', '', 'b', '', 'c'], ['a', 'a', 'b', 'c', 'c'],
                 [(0, 0), (2, 2), (4, 4)])
        test_one(['a', 'c', 'b', 'a', 'c'], ['a', 'b', 'c'],
                 [(0, 0), (2, 1), (4, 2)])
        # Even though 'bc' is not unique globally, and is surrounded by
        # non-matching lines, we should still match, because they are locally
        # unique
        test_one('abcdbce', 'afbcgdbce', [(0,0), (1, 2), (2, 3), (3, 5),
                                          (4, 6), (5, 7), (6, 8)])

        # recurse_matches doesn't match non-unique 
        # lines surrounded by bogus text.
        # The update has been done in patiencediff.SequenceMatcher instead

        # This is what it could be
        #test_one('aBccDe', 'abccde', [(0,0), (2,2), (3,3), (5,5)])

        # This is what it currently gives:
        test_one('aBccDe', 'abccde', [(0,0), (5,5)])

    def assertDiffBlocks(self, a, b, expected_blocks):
        """Check that the sequence matcher returns the correct blocks.

        :param a: A sequence to match
        :param b: Another sequence to match
        :param expected_blocks: The expected output, not including the final
            matching block (len(a), len(b), 0)
        """
        matcher = self._PatienceSequenceMatcher(None, a, b)
        blocks = matcher.get_matching_blocks()
        last = blocks.pop()
        self.assertEqual((len(a), len(b), 0), last)
        self.assertEqual(expected_blocks, blocks)

    def test_matching_blocks(self):
        # Some basic matching tests
        self.assertDiffBlocks('', '', [])
        self.assertDiffBlocks([], [], [])
        self.assertDiffBlocks('abc', '', [])
        self.assertDiffBlocks('', 'abc', [])
        self.assertDiffBlocks('abcd', 'abcd', [(0, 0, 4)])
        self.assertDiffBlocks('abcd', 'abce', [(0, 0, 3)])
        self.assertDiffBlocks('eabc', 'abce', [(1, 0, 3)])
        self.assertDiffBlocks('eabce', 'abce', [(1, 0, 4)])
        self.assertDiffBlocks('abcde', 'abXde', [(0, 0, 2), (3, 3, 2)])
        self.assertDiffBlocks('abcde', 'abXYZde', [(0, 0, 2), (3, 5, 2)])
        self.assertDiffBlocks('abde', 'abXYZde', [(0, 0, 2), (2, 5, 2)])
        # This may check too much, but it checks to see that
        # a copied block stays attached to the previous section,
        # not the later one.
        # difflib would tend to grab the trailing longest match
        # which would make the diff not look right
        self.assertDiffBlocks('abcdefghijklmnop', 'abcdefxydefghijklmnop',
                              [(0, 0, 6), (6, 11, 10)])

        # make sure it supports passing in lists
        self.assertDiffBlocks(
                   ['hello there\n',
                    'world\n',
                    'how are you today?\n'],
                   ['hello there\n',
                    'how are you today?\n'],
                [(0, 0, 1), (2, 1, 1)])

        # non unique lines surrounded by non-matching lines
        # won't be found
        self.assertDiffBlocks('aBccDe', 'abccde', [(0,0,1), (5,5,1)])

        # But they only need to be locally unique
        self.assertDiffBlocks('aBcDec', 'abcdec', [(0,0,1), (2,2,1), (4,4,2)])

        # non unique blocks won't be matched
        self.assertDiffBlocks('aBcdEcdFg', 'abcdecdfg', [(0,0,1), (8,8,1)])

        # but locally unique ones will
        self.assertDiffBlocks('aBcdEeXcdFg', 'abcdecdfg', [(0,0,1), (2,2,2),
                                              (5,4,1), (7,5,2), (10,8,1)])

        self.assertDiffBlocks('abbabbXd', 'cabbabxd', [(7,7,1)])
        self.assertDiffBlocks('abbabbbb', 'cabbabbc', [])
        self.assertDiffBlocks('bbbbbbbb', 'cbbbbbbc', [])

    def test_matching_blocks_tuples(self):
        # Some basic matching tests
        self.assertDiffBlocks([], [], [])
        self.assertDiffBlocks([('a',), ('b',), ('c,')], [], [])
        self.assertDiffBlocks([], [('a',), ('b',), ('c,')], [])
        self.assertDiffBlocks([('a',), ('b',), ('c,')],
                              [('a',), ('b',), ('c,')],
                              [(0, 0, 3)])
        self.assertDiffBlocks([('a',), ('b',), ('c,')],
                              [('a',), ('b',), ('d,')],
                              [(0, 0, 2)])
        self.assertDiffBlocks([('d',), ('b',), ('c,')],
                              [('a',), ('b',), ('c,')],
                              [(1, 1, 2)])
        self.assertDiffBlocks([('d',), ('a',), ('b',), ('c,')],
                              [('a',), ('b',), ('c,')],
                              [(1, 0, 3)])
        self.assertDiffBlocks([('a', 'b'), ('c', 'd'), ('e', 'f')],
                              [('a', 'b'), ('c', 'X'), ('e', 'f')],
                              [(0, 0, 1), (2, 2, 1)])
        self.assertDiffBlocks([('a', 'b'), ('c', 'd'), ('e', 'f')],
                              [('a', 'b'), ('c', 'dX'), ('e', 'f')],
                              [(0, 0, 1), (2, 2, 1)])

    def test_opcodes(self):
        def chk_ops(a, b, expected_codes):
            s = self._PatienceSequenceMatcher(None, a, b)
            self.assertEquals(expected_codes, s.get_opcodes())

        chk_ops('', '', [])
        chk_ops([], [], [])
        chk_ops('abc', '', [('delete', 0,3, 0,0)])
        chk_ops('', 'abc', [('insert', 0,0, 0,3)])
        chk_ops('abcd', 'abcd', [('equal',    0,4, 0,4)])
        chk_ops('abcd', 'abce', [('equal',   0,3, 0,3),
                                 ('replace', 3,4, 3,4)
                                ])
        chk_ops('eabc', 'abce', [('delete', 0,1, 0,0),
                                 ('equal',  1,4, 0,3),
                                 ('insert', 4,4, 3,4)
                                ])
        chk_ops('eabce', 'abce', [('delete', 0,1, 0,0),
                                  ('equal',  1,5, 0,4)
                                 ])
        chk_ops('abcde', 'abXde', [('equal',   0,2, 0,2),
                                   ('replace', 2,3, 2,3),
                                   ('equal',   3,5, 3,5)
                                  ])
        chk_ops('abcde', 'abXYZde', [('equal',   0,2, 0,2),
                                     ('replace', 2,3, 2,5),
                                     ('equal',   3,5, 5,7)
                                    ])
        chk_ops('abde', 'abXYZde', [('equal',  0,2, 0,2),
                                    ('insert', 2,2, 2,5),
                                    ('equal',  2,4, 5,7)
                                   ])
        chk_ops('abcdefghijklmnop', 'abcdefxydefghijklmnop',
                [('equal',  0,6,  0,6),
                 ('insert', 6,6,  6,11),
                 ('equal',  6,16, 11,21)
                ])
        chk_ops(
                [ 'hello there\n'
                , 'world\n'
                , 'how are you today?\n'],
                [ 'hello there\n'
                , 'how are you today?\n'],
                [('equal',  0,1, 0,1),
                 ('delete', 1,2, 1,1),
                 ('equal',  2,3, 1,2),
                ])
        chk_ops('aBccDe', 'abccde', 
                [('equal',   0,1, 0,1),
                 ('replace', 1,5, 1,5),
                 ('equal',   5,6, 5,6),
                ])
        chk_ops('aBcDec', 'abcdec', 
                [('equal',   0,1, 0,1),
                 ('replace', 1,2, 1,2),
                 ('equal',   2,3, 2,3),
                 ('replace', 3,4, 3,4),
                 ('equal',   4,6, 4,6),
                ])
        chk_ops('aBcdEcdFg', 'abcdecdfg', 
                [('equal',   0,1, 0,1),
                 ('replace', 1,8, 1,8),
                 ('equal',   8,9, 8,9)
                ])
        chk_ops('aBcdEeXcdFg', 'abcdecdfg', 
                [('equal',   0,1, 0,1),
                 ('replace', 1,2, 1,2),
                 ('equal',   2,4, 2,4),
                 ('delete', 4,5, 4,4),
                 ('equal',   5,6, 4,5),
                 ('delete', 6,7, 5,5),
                 ('equal',   7,9, 5,7),
                 ('replace', 9,10, 7,8),
                 ('equal',   10,11, 8,9)
                ])

    def test_grouped_opcodes(self):
        def chk_ops(a, b, expected_codes, n=3):
            s = self._PatienceSequenceMatcher(None, a, b)
            self.assertEquals(expected_codes, list(s.get_grouped_opcodes(n)))

        chk_ops('', '', [])
        chk_ops([], [], [])
        chk_ops('abc', '', [[('delete', 0,3, 0,0)]])
        chk_ops('', 'abc', [[('insert', 0,0, 0,3)]])
        chk_ops('abcd', 'abcd', [])
        chk_ops('abcd', 'abce', [[('equal',   0,3, 0,3),
                                  ('replace', 3,4, 3,4)
                                 ]])
        chk_ops('eabc', 'abce', [[('delete', 0,1, 0,0),
                                 ('equal',  1,4, 0,3),
                                 ('insert', 4,4, 3,4)
                                ]])
        chk_ops('abcdefghijklmnop', 'abcdefxydefghijklmnop',
                [[('equal',  3,6, 3,6),
                  ('insert', 6,6, 6,11),
                  ('equal',  6,9, 11,14)
                  ]])
        chk_ops('abcdefghijklmnop', 'abcdefxydefghijklmnop',
                [[('equal',  2,6, 2,6),
                  ('insert', 6,6, 6,11),
                  ('equal',  6,10, 11,15)
                  ]], 4)
        chk_ops('Xabcdef', 'abcdef',
                [[('delete', 0,1, 0,0),
                  ('equal',  1,4, 0,3)
                  ]])
        chk_ops('abcdef', 'abcdefX',
                [[('equal',  3,6, 3,6),
                  ('insert', 6,6, 6,7)
                  ]])


    def test_multiple_ranges(self):
        # There was an earlier bug where we used a bad set of ranges,
        # this triggers that specific bug, to make sure it doesn't regress
        self.assertDiffBlocks('abcdefghijklmnop',
                              'abcXghiYZQRSTUVWXYZijklmnop',
                              [(0, 0, 3), (6, 4, 3), (9, 20, 7)])

        self.assertDiffBlocks('ABCd efghIjk  L',
                              'AxyzBCn mo pqrstuvwI1 2  L',
                              [(0,0,1), (1, 4, 2), (9, 19, 1), (12, 23, 3)])

        # These are rot13 code snippets.
        self.assertDiffBlocks('''\
    trg nqqrq jura lbh nqq n svyr va gur qverpgbel.
    """
    gnxrf_netf = ['svyr*']
    gnxrf_bcgvbaf = ['ab-erphefr']
  
    qrs eha(frys, svyr_yvfg, ab_erphefr=Snyfr):
        sebz omeyvo.nqq vzcbeg fzneg_nqq, nqq_ercbegre_cevag, nqq_ercbegre_ahyy
        vs vf_dhvrg():
            ercbegre = nqq_ercbegre_ahyy
        ryfr:
            ercbegre = nqq_ercbegre_cevag
        fzneg_nqq(svyr_yvfg, abg ab_erphefr, ercbegre)


pynff pzq_zxqve(Pbzznaq):
'''.splitlines(True), '''\
    trg nqqrq jura lbh nqq n svyr va gur qverpgbel.

    --qel-eha jvyy fubj juvpu svyrf jbhyq or nqqrq, ohg abg npghnyyl 
    nqq gurz.
    """
    gnxrf_netf = ['svyr*']
    gnxrf_bcgvbaf = ['ab-erphefr', 'qel-eha']

    qrs eha(frys, svyr_yvfg, ab_erphefr=Snyfr, qel_eha=Snyfr):
        vzcbeg omeyvo.nqq

        vs qel_eha:
            vs vf_dhvrg():
                # Guvf vf cbvagyrff, ohg V'q engure abg envfr na reebe
                npgvba = omeyvo.nqq.nqq_npgvba_ahyy
            ryfr:
  npgvba = omeyvo.nqq.nqq_npgvba_cevag
        ryvs vf_dhvrg():
            npgvba = omeyvo.nqq.nqq_npgvba_nqq
        ryfr:
       npgvba = omeyvo.nqq.nqq_npgvba_nqq_naq_cevag

        omeyvo.nqq.fzneg_nqq(svyr_yvfg, abg ab_erphefr, npgvba)


pynff pzq_zxqve(Pbzznaq):
'''.splitlines(True)
, [(0,0,1), (1, 4, 2), (9, 19, 1), (12, 23, 3)])

    def test_patience_unified_diff(self):
        txt_a = ['hello there\n',
                 'world\n',
                 'how are you today?\n']
        txt_b = ['hello there\n',
                 'how are you today?\n']
        unified_diff = bzrlib.patiencediff.unified_diff
        psm = self._PatienceSequenceMatcher
        self.assertEquals([ '---  \n',
                           '+++  \n',
                           '@@ -1,3 +1,2 @@\n',
                           ' hello there\n',
                           '-world\n',
                           ' how are you today?\n'
                          ]
                          , list(unified_diff(txt_a, txt_b,
                                 sequencematcher=psm)))
        txt_a = map(lambda x: x+'\n', 'abcdefghijklmnop')
        txt_b = map(lambda x: x+'\n', 'abcdefxydefghijklmnop')
        # This is the result with LongestCommonSubstring matching
        self.assertEquals(['---  \n',
                           '+++  \n',
                           '@@ -1,6 +1,11 @@\n',
                           ' a\n',
                           ' b\n',
                           ' c\n',
                           '+d\n',
                           '+e\n',
                           '+f\n',
                           '+x\n',
                           '+y\n',
                           ' d\n',
                           ' e\n',
                           ' f\n']
                          , list(unified_diff(txt_a, txt_b)))
        # And the patience diff
        self.assertEquals(['---  \n',
                           '+++  \n',
                           '@@ -4,6 +4,11 @@\n',
                           ' d\n',
                           ' e\n',
                           ' f\n',
                           '+x\n',
                           '+y\n',
                           '+d\n',
                           '+e\n',
                           '+f\n',
                           ' g\n',
                           ' h\n',
                           ' i\n',
                          ]
                          , list(unified_diff(txt_a, txt_b,
                                 sequencematcher=psm)))


class TestPatienceDiffLib_c(TestPatienceDiffLib):

    _test_needs_features = [CompiledPatienceDiffFeature]

    def setUp(self):
        super(TestPatienceDiffLib_c, self).setUp()
        import bzrlib._patiencediff_c
        self._unique_lcs = bzrlib._patiencediff_c.unique_lcs_c
        self._recurse_matches = bzrlib._patiencediff_c.recurse_matches_c
        self._PatienceSequenceMatcher = \
            bzrlib._patiencediff_c.PatienceSequenceMatcher_c

    def test_unhashable(self):
        """We should get a proper exception here."""
        # We need to be able to hash items in the sequence, lists are
        # unhashable, and thus cannot be diffed
        e = self.assertRaises(TypeError, self._PatienceSequenceMatcher,
                                         None, [[]], [])
        e = self.assertRaises(TypeError, self._PatienceSequenceMatcher,
                                         None, ['valid', []], [])
        e = self.assertRaises(TypeError, self._PatienceSequenceMatcher,
                                         None, ['valid'], [[]])
        e = self.assertRaises(TypeError, self._PatienceSequenceMatcher,
                                         None, ['valid'], ['valid', []])


class TestPatienceDiffLibFiles(TestCaseInTempDir):

    def setUp(self):
        super(TestPatienceDiffLibFiles, self).setUp()
        self._PatienceSequenceMatcher = \
            bzrlib._patiencediff_py.PatienceSequenceMatcher_py

    def test_patience_unified_diff_files(self):
        txt_a = ['hello there\n',
                 'world\n',
                 'how are you today?\n']
        txt_b = ['hello there\n',
                 'how are you today?\n']
        open('a1', 'wb').writelines(txt_a)
        open('b1', 'wb').writelines(txt_b)

        unified_diff_files = bzrlib.patiencediff.unified_diff_files
        psm = self._PatienceSequenceMatcher
        self.assertEquals(['--- a1 \n',
                           '+++ b1 \n',
                           '@@ -1,3 +1,2 @@\n',
                           ' hello there\n',
                           '-world\n',
                           ' how are you today?\n',
                          ]
                          , list(unified_diff_files('a1', 'b1',
                                 sequencematcher=psm)))

        txt_a = map(lambda x: x+'\n', 'abcdefghijklmnop')
        txt_b = map(lambda x: x+'\n', 'abcdefxydefghijklmnop')
        open('a2', 'wb').writelines(txt_a)
        open('b2', 'wb').writelines(txt_b)

        # This is the result with LongestCommonSubstring matching
        self.assertEquals(['--- a2 \n',
                           '+++ b2 \n',
                           '@@ -1,6 +1,11 @@\n',
                           ' a\n',
                           ' b\n',
                           ' c\n',
                           '+d\n',
                           '+e\n',
                           '+f\n',
                           '+x\n',
                           '+y\n',
                           ' d\n',
                           ' e\n',
                           ' f\n']
                          , list(unified_diff_files('a2', 'b2')))

        # And the patience diff
        self.assertEquals(['--- a2 \n',
                           '+++ b2 \n',
                           '@@ -4,6 +4,11 @@\n',
                           ' d\n',
                           ' e\n',
                           ' f\n',
                           '+x\n',
                           '+y\n',
                           '+d\n',
                           '+e\n',
                           '+f\n',
                           ' g\n',
                           ' h\n',
                           ' i\n',
                          ]
                          , list(unified_diff_files('a2', 'b2',
                                 sequencematcher=psm)))


class TestPatienceDiffLibFiles_c(TestPatienceDiffLibFiles):

    _test_needs_features = [CompiledPatienceDiffFeature]

    def setUp(self):
        super(TestPatienceDiffLibFiles_c, self).setUp()
        import bzrlib._patiencediff_c
        self._PatienceSequenceMatcher = \
            bzrlib._patiencediff_c.PatienceSequenceMatcher_c


class TestUsingCompiledIfAvailable(TestCase):

    def test_PatienceSequenceMatcher(self):
        if CompiledPatienceDiffFeature.available():
            from bzrlib._patiencediff_c import PatienceSequenceMatcher_c
            self.assertIs(PatienceSequenceMatcher_c,
                          bzrlib.patiencediff.PatienceSequenceMatcher)
        else:
            from bzrlib._patiencediff_py import PatienceSequenceMatcher_py
            self.assertIs(PatienceSequenceMatcher_py,
                          bzrlib.patiencediff.PatienceSequenceMatcher)

    def test_unique_lcs(self):
        if CompiledPatienceDiffFeature.available():
            from bzrlib._patiencediff_c import unique_lcs_c
            self.assertIs(unique_lcs_c,
                          bzrlib.patiencediff.unique_lcs)
        else:
            from bzrlib._patiencediff_py import unique_lcs_py
            self.assertIs(unique_lcs_py,
                          bzrlib.patiencediff.unique_lcs)

    def test_recurse_matches(self):
        if CompiledPatienceDiffFeature.available():
            from bzrlib._patiencediff_c import recurse_matches_c
            self.assertIs(recurse_matches_c,
                          bzrlib.patiencediff.recurse_matches)
        else:
            from bzrlib._patiencediff_py import recurse_matches_py
            self.assertIs(recurse_matches_py,
                          bzrlib.patiencediff.recurse_matches)


class TestDiffFromTool(TestCaseWithTransport):

    def test_from_string(self):
        diff_obj = DiffFromTool.from_string('diff', None, None, None)
        self.addCleanup(diff_obj.finish)
        self.assertEqual(['diff', '%(old_path)s', '%(new_path)s'],
            diff_obj.command_template)

    def test_from_string_u5(self):
        diff_obj = DiffFromTool.from_string('diff -u\\ 5', None, None, None)
        self.addCleanup(diff_obj.finish)
        self.assertEqual(['diff', '-u 5', '%(old_path)s', '%(new_path)s'],
                         diff_obj.command_template)
        self.assertEqual(['diff', '-u 5', 'old-path', 'new-path'],
                         diff_obj._get_command('old-path', 'new-path'))

    def test_execute(self):
        output = StringIO()
        diff_obj = DiffFromTool(['python', '-c',
                                 'print "%(old_path)s %(new_path)s"'],
                                None, None, output)
        self.addCleanup(diff_obj.finish)
        diff_obj._execute('old', 'new')
        self.assertEqual(output.getvalue().rstrip(), 'old new')

    def test_excute_missing(self):
        diff_obj = DiffFromTool(['a-tool-which-is-unlikely-to-exist'],
                                None, None, None)
        self.addCleanup(diff_obj.finish)
        e = self.assertRaises(ExecutableMissing, diff_obj._execute, 'old',
                              'new')
        self.assertEqual('a-tool-which-is-unlikely-to-exist could not be found'
                         ' on this machine', str(e))

    def test_prepare_files_creates_paths_readable_by_windows_tool(self):
        self.requireFeature(AttribFeature)
        output = StringIO()
        tree = self.make_branch_and_tree('tree')
        self.build_tree_contents([('tree/file', 'content')])
        tree.add('file', 'file-id')
        tree.commit('old tree')
        tree.lock_read()
        self.addCleanup(tree.unlock)
        diff_obj = DiffFromTool(['python', '-c',
                                 'print "%(old_path)s %(new_path)s"'],
                                tree, tree, output)
        diff_obj._prepare_files('file-id', 'file', 'file')
        self.assertReadableByAttrib(diff_obj._root, 'old\\file', r'old\\file')
        self.assertReadableByAttrib(diff_obj._root, 'new\\file', r'new\\file')

    def assertReadableByAttrib(self, cwd, relpath, regex):
        proc = subprocess.Popen(['attrib', relpath],
                                stdout=subprocess.PIPE,
                                cwd=cwd)
        proc.wait()
        result = proc.stdout.read()
        self.assertContainsRe(result, regex)

    def test_prepare_files(self):
        output = StringIO()
        tree = self.make_branch_and_tree('tree')
        self.build_tree_contents([('tree/oldname', 'oldcontent')])
        self.build_tree_contents([('tree/oldname2', 'oldcontent2')])
        tree.add('oldname', 'file-id')
        tree.add('oldname2', 'file2-id')
        tree.commit('old tree', timestamp=0)
        tree.rename_one('oldname', 'newname')
        tree.rename_one('oldname2', 'newname2')
        self.build_tree_contents([('tree/newname', 'newcontent')])
        self.build_tree_contents([('tree/newname2', 'newcontent2')])
        old_tree = tree.basis_tree()
        old_tree.lock_read()
        self.addCleanup(old_tree.unlock)
        tree.lock_read()
        self.addCleanup(tree.unlock)
        diff_obj = DiffFromTool(['python', '-c',
                                 'print "%(old_path)s %(new_path)s"'],
                                old_tree, tree, output)
        self.addCleanup(diff_obj.finish)
        self.assertContainsRe(diff_obj._root, 'bzr-diff-[^/]*')
        old_path, new_path = diff_obj._prepare_files('file-id', 'oldname',
                                                     'newname')
        self.assertContainsRe(old_path, 'old/oldname$')
        self.assertEqual(0, os.stat(old_path).st_mtime)
        self.assertContainsRe(new_path, 'new/newname$')
        self.assertFileEqual('oldcontent', old_path)
        self.assertFileEqual('newcontent', new_path)
        if osutils.host_os_dereferences_symlinks():
            self.assertTrue(os.path.samefile('tree/newname', new_path))
        # make sure we can create files with the same parent directories
        diff_obj._prepare_files('file2-id', 'oldname2', 'newname2')<|MERGE_RESOLUTION|>--- conflicted
+++ resolved
@@ -59,8 +59,6 @@
 AttribFeature = _AttribFeature()
 
 
-<<<<<<< HEAD
-=======
 class _CompiledPatienceDiffFeature(Feature):
 
     def _probe(self):
@@ -76,7 +74,6 @@
 CompiledPatienceDiffFeature = _CompiledPatienceDiffFeature()
 
 
->>>>>>> dd018e17
 def udiff_lines(old, new, allow_binary=False):
     output = StringIO()
     internal_diff('old', old, 'new', new, output, allow_binary)
