--- conflicted
+++ resolved
@@ -15,23 +15,13 @@
 # Foundation, Inc., 59 Temple Place, Suite 330, Boston, MA  02111-1307  USA
 
 import os
-<<<<<<< HEAD
-=======
 import os.path
->>>>>>> 4e97e3fb
 from cStringIO import StringIO
 import errno
 import subprocess
 import sys
 from tempfile import TemporaryFile
 
-<<<<<<< HEAD
-from bzrlib.diff import internal_diff, show_diff_trees
-from bzrlib.errors import BinaryFile
-import bzrlib.patiencediff
-from bzrlib.tests import TestCase, TestCaseWithTransport, TestCaseInTempDir
-from bzrlib.tests import TestCase, TestCaseInTempDir
-=======
 from bzrlib import tests
 from bzrlib.diff import (
     DiffFromTool,
@@ -82,7 +72,6 @@
         return 'bzrlib._patiencediff_c'
 
 CompiledPatienceDiffFeature = _CompiledPatienceDiffFeature()
->>>>>>> 4e97e3fb
 
 
 def udiff_lines(old, new, allow_binary=False):
@@ -264,9 +253,6 @@
             'internal_diff should return bytestrings')
 
 
-<<<<<<< HEAD
-class TestDiffDates(TestCaseWithTransport):
-=======
 class TestDiffFiles(TestCaseInTempDir):
 
     def test_external_diff_binary(self):
@@ -302,7 +288,6 @@
 
 
 class TestDiffDates(TestShowDiffTreesHelper):
->>>>>>> 4e97e3fb
 
     def setUp(self):
         super(TestDiffDates, self).setUp()
@@ -342,15 +327,6 @@
         # set the date stamps for files in the working tree to known values
         os.utime('file1', (1144195200, 1144195200)) # 2006-04-05 00:00:00 UTC
 
-<<<<<<< HEAD
-    def get_diff(self, tree1, tree2):
-        output = StringIO()
-        show_diff_trees(tree1, tree2, output,
-                        old_label='old/', new_label='new/')
-        return output.getvalue()
-
-=======
->>>>>>> 4e97e3fb
     def test_diff_rev_tree_working_tree(self):
         output = self.get_diff(self.wt.basis_tree(), self.wt)
         # note that the date for old/file1 is from rev 2 rather than from
@@ -415,8 +391,6 @@
 
 ''')
 
-<<<<<<< HEAD
-=======
     def test_show_diff_specified(self):
         """A working tree filename can be used to identify a file"""
         self.wt.rename_one('file1', 'file1b')
@@ -785,7 +759,6 @@
         self.assertContainsRe(self.differ.to_file.getvalue(),
             '.*a-file(.|\n)*b-file')
 
->>>>>>> 4e97e3fb
 
 class TestPatienceDiffLib(TestCase):
 
