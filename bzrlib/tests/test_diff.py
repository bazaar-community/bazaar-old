# Copyright (C) 2005-2010 Canonical Ltd
#
# This program is free software; you can redistribute it and/or modify
# it under the terms of the GNU General Public License as published by
# the Free Software Foundation; either version 2 of the License, or
# (at your option) any later version.
#
# This program is distributed in the hope that it will be useful,
# but WITHOUT ANY WARRANTY; without even the implied warranty of
# MERCHANTABILITY or FITNESS FOR A PARTICULAR PURPOSE.  See the
# GNU General Public License for more details.
#
# You should have received a copy of the GNU General Public License
# along with this program; if not, write to the Free Software
# Foundation, Inc., 51 Franklin Street, Fifth Floor, Boston, MA 02110-1301 USA

import os
import os.path
from cStringIO import StringIO
import errno
import subprocess
import sys
from tempfile import TemporaryFile

from bzrlib import tests
from bzrlib.diff import (
    DiffFromTool,
    DiffPath,
    DiffSymlink,
    DiffTree,
    DiffText,
    external_diff,
    internal_diff,
    show_diff_trees,
    get_trees_and_branches_to_diff,
    )
from bzrlib.errors import BinaryFile, NoDiff, ExecutableMissing
import bzrlib.osutils as osutils
import bzrlib.revision as _mod_revision
import bzrlib.transform as transform
import bzrlib.patiencediff
import bzrlib._patiencediff_py
from bzrlib.tests import (Feature, TestCase, TestCaseWithTransport,
                          TestCaseInTempDir, TestSkipped)
from bzrlib.revisiontree import RevisionTree
from bzrlib.revisionspec import RevisionSpec
<<<<<<< HEAD
=======

from bzrlib.tests.test_win32utils import BackslashDirSeparatorFeature
>>>>>>> 60e3a275


class _AttribFeature(Feature):

    def _probe(self):
        if (sys.platform not in ('cygwin', 'win32')):
            return False
        try:
            proc = subprocess.Popen(['attrib', '.'], stdout=subprocess.PIPE)
        except OSError, e:
            return False
        return (0 == proc.wait())

    def feature_name(self):
        return 'attrib Windows command-line tool'

AttribFeature = _AttribFeature()


compiled_patiencediff_feature = tests.ModuleAvailableFeature(
                                    'bzrlib._patiencediff_c')


def udiff_lines(old, new, allow_binary=False):
    output = StringIO()
    internal_diff('old', old, 'new', new, output, allow_binary)
    output.seek(0, 0)
    return output.readlines()


def external_udiff_lines(old, new, use_stringio=False):
    if use_stringio:
        # StringIO has no fileno, so it tests a different codepath
        output = StringIO()
    else:
        output = TemporaryFile()
    try:
        external_diff('old', old, 'new', new, output, diff_opts=['-u'])
    except NoDiff:
        raise TestSkipped('external "diff" not present to test')
    output.seek(0, 0)
    lines = output.readlines()
    output.close()
    return lines


class TestDiff(TestCase):

    def test_add_nl(self):
        """diff generates a valid diff for patches that add a newline"""
        lines = udiff_lines(['boo'], ['boo\n'])
        self.check_patch(lines)
        self.assertEquals(lines[4], '\\ No newline at end of file\n')
            ## "expected no-nl, got %r" % lines[4]

    def test_add_nl_2(self):
        """diff generates a valid diff for patches that change last line and
        add a newline.
        """
        lines = udiff_lines(['boo'], ['goo\n'])
        self.check_patch(lines)
        self.assertEquals(lines[4], '\\ No newline at end of file\n')
            ## "expected no-nl, got %r" % lines[4]

    def test_remove_nl(self):
        """diff generates a valid diff for patches that change last line and
        add a newline.
        """
        lines = udiff_lines(['boo\n'], ['boo'])
        self.check_patch(lines)
        self.assertEquals(lines[5], '\\ No newline at end of file\n')
            ## "expected no-nl, got %r" % lines[5]

    def check_patch(self, lines):
        self.assert_(len(lines) > 1)
            ## "Not enough lines for a file header for patch:\n%s" % "".join(lines)
        self.assert_(lines[0].startswith ('---'))
            ## 'No orig line for patch:\n%s' % "".join(lines)
        self.assert_(lines[1].startswith ('+++'))
            ## 'No mod line for patch:\n%s' % "".join(lines)
        self.assert_(len(lines) > 2)
            ## "No hunks for patch:\n%s" % "".join(lines)
        self.assert_(lines[2].startswith('@@'))
            ## "No hunk header for patch:\n%s" % "".join(lines)
        self.assert_('@@' in lines[2][2:])
            ## "Unterminated hunk header for patch:\n%s" % "".join(lines)

    def test_binary_lines(self):
        self.assertRaises(BinaryFile, udiff_lines, [1023 * 'a' + '\x00'], [])
        self.assertRaises(BinaryFile, udiff_lines, [], [1023 * 'a' + '\x00'])
        udiff_lines([1023 * 'a' + '\x00'], [], allow_binary=True)
        udiff_lines([], [1023 * 'a' + '\x00'], allow_binary=True)

    def test_external_diff(self):
        lines = external_udiff_lines(['boo\n'], ['goo\n'])
        self.check_patch(lines)
        self.assertEqual('\n', lines[-1])

    def test_external_diff_no_fileno(self):
        # Make sure that we can handle not having a fileno, even
        # if the diff is large
        lines = external_udiff_lines(['boo\n']*10000,
                                     ['goo\n']*10000,
                                     use_stringio=True)
        self.check_patch(lines)

    def test_external_diff_binary_lang_c(self):
        old_env = {}
        for lang in ('LANG', 'LC_ALL', 'LANGUAGE'):
            old_env[lang] = osutils.set_or_unset_env(lang, 'C')
        try:
            lines = external_udiff_lines(['\x00foobar\n'], ['foo\x00bar\n'])
            # Older versions of diffutils say "Binary files", newer
            # versions just say "Files".
            self.assertContainsRe(lines[0],
                                  '(Binary f|F)iles old and new differ\n')
            self.assertEquals(lines[1:], ['\n'])
        finally:
            for lang, old_val in old_env.iteritems():
                osutils.set_or_unset_env(lang, old_val)

    def test_no_external_diff(self):
        """Check that NoDiff is raised when diff is not available"""
        # Use os.environ['PATH'] to make sure no 'diff' command is available
        orig_path = os.environ['PATH']
        try:
            os.environ['PATH'] = ''
            self.assertRaises(NoDiff, external_diff,
                              'old', ['boo\n'], 'new', ['goo\n'],
                              StringIO(), diff_opts=['-u'])
        finally:
            os.environ['PATH'] = orig_path

    def test_internal_diff_default(self):
        # Default internal diff encoding is utf8
        output = StringIO()
        internal_diff(u'old_\xb5', ['old_text\n'],
                    u'new_\xe5', ['new_text\n'], output)
        lines = output.getvalue().splitlines(True)
        self.check_patch(lines)
        self.assertEquals(['--- old_\xc2\xb5\n',
                           '+++ new_\xc3\xa5\n',
                           '@@ -1,1 +1,1 @@\n',
                           '-old_text\n',
                           '+new_text\n',
                           '\n',
                          ]
                          , lines)

    def test_internal_diff_utf8(self):
        output = StringIO()
        internal_diff(u'old_\xb5', ['old_text\n'],
                    u'new_\xe5', ['new_text\n'], output,
                    path_encoding='utf8')
        lines = output.getvalue().splitlines(True)
        self.check_patch(lines)
        self.assertEquals(['--- old_\xc2\xb5\n',
                           '+++ new_\xc3\xa5\n',
                           '@@ -1,1 +1,1 @@\n',
                           '-old_text\n',
                           '+new_text\n',
                           '\n',
                          ]
                          , lines)

    def test_internal_diff_iso_8859_1(self):
        output = StringIO()
        internal_diff(u'old_\xb5', ['old_text\n'],
                    u'new_\xe5', ['new_text\n'], output,
                    path_encoding='iso-8859-1')
        lines = output.getvalue().splitlines(True)
        self.check_patch(lines)
        self.assertEquals(['--- old_\xb5\n',
                           '+++ new_\xe5\n',
                           '@@ -1,1 +1,1 @@\n',
                           '-old_text\n',
                           '+new_text\n',
                           '\n',
                          ]
                          , lines)

    def test_internal_diff_no_content(self):
        output = StringIO()
        internal_diff(u'old', [], u'new', [], output)
        self.assertEqual('', output.getvalue())

    def test_internal_diff_no_changes(self):
        output = StringIO()
        internal_diff(u'old', ['text\n', 'contents\n'],
                      u'new', ['text\n', 'contents\n'],
                      output)
        self.assertEqual('', output.getvalue())

    def test_internal_diff_returns_bytes(self):
        import StringIO
        output = StringIO.StringIO()
        internal_diff(u'old_\xb5', ['old_text\n'],
                    u'new_\xe5', ['new_text\n'], output)
        self.failUnless(isinstance(output.getvalue(), str),
            'internal_diff should return bytestrings')


class TestDiffFiles(TestCaseInTempDir):

    def test_external_diff_binary(self):
        """The output when using external diff should use diff's i18n error"""
        # Make sure external_diff doesn't fail in the current LANG
        lines = external_udiff_lines(['\x00foobar\n'], ['foo\x00bar\n'])

        cmd = ['diff', '-u', '--binary', 'old', 'new']
        open('old', 'wb').write('\x00foobar\n')
        open('new', 'wb').write('foo\x00bar\n')
        pipe = subprocess.Popen(cmd, stdout=subprocess.PIPE,
                                     stdin=subprocess.PIPE)
        out, err = pipe.communicate()
        # Diff returns '2' on Binary files.
        self.assertEqual(2, pipe.returncode)
        # We should output whatever diff tells us, plus a trailing newline
        self.assertEqual(out.splitlines(True) + ['\n'], lines)


class TestShowDiffTreesHelper(TestCaseWithTransport):
    """Has a helper for running show_diff_trees"""

    def get_diff(self, tree1, tree2, specific_files=None, working_tree=None):
        output = StringIO()
        if working_tree is not None:
            extra_trees = (working_tree,)
        else:
            extra_trees = ()
        show_diff_trees(tree1, tree2, output, specific_files=specific_files,
                        extra_trees=extra_trees, old_label='old/',
                        new_label='new/')
        return output.getvalue()


class TestDiffDates(TestShowDiffTreesHelper):

    def setUp(self):
        super(TestDiffDates, self).setUp()
        self.wt = self.make_branch_and_tree('.')
        self.b = self.wt.branch
        self.build_tree_contents([
            ('file1', 'file1 contents at rev 1\n'),
            ('file2', 'file2 contents at rev 1\n')
            ])
        self.wt.add(['file1', 'file2'])
        self.wt.commit(
            message='Revision 1',
            timestamp=1143849600, # 2006-04-01 00:00:00 UTC
            timezone=0,
            rev_id='rev-1')
        self.build_tree_contents([('file1', 'file1 contents at rev 2\n')])
        self.wt.commit(
            message='Revision 2',
            timestamp=1143936000, # 2006-04-02 00:00:00 UTC
            timezone=28800,
            rev_id='rev-2')
        self.build_tree_contents([('file2', 'file2 contents at rev 3\n')])
        self.wt.commit(
            message='Revision 3',
            timestamp=1144022400, # 2006-04-03 00:00:00 UTC
            timezone=-3600,
            rev_id='rev-3')
        self.wt.remove(['file2'])
        self.wt.commit(
            message='Revision 4',
            timestamp=1144108800, # 2006-04-04 00:00:00 UTC
            timezone=0,
            rev_id='rev-4')
        self.build_tree_contents([
            ('file1', 'file1 contents in working tree\n')
            ])
        # set the date stamps for files in the working tree to known values
        os.utime('file1', (1144195200, 1144195200)) # 2006-04-05 00:00:00 UTC

    def test_diff_rev_tree_working_tree(self):
        output = self.get_diff(self.wt.basis_tree(), self.wt)
        # note that the date for old/file1 is from rev 2 rather than from
        # the basis revision (rev 4)
        self.assertEqualDiff(output, '''\
=== modified file 'file1'
--- old/file1\t2006-04-02 00:00:00 +0000
+++ new/file1\t2006-04-05 00:00:00 +0000
@@ -1,1 +1,1 @@
-file1 contents at rev 2
+file1 contents in working tree

''')

    def test_diff_rev_tree_rev_tree(self):
        tree1 = self.b.repository.revision_tree('rev-2')
        tree2 = self.b.repository.revision_tree('rev-3')
        output = self.get_diff(tree1, tree2)
        self.assertEqualDiff(output, '''\
=== modified file 'file2'
--- old/file2\t2006-04-01 00:00:00 +0000
+++ new/file2\t2006-04-03 00:00:00 +0000
@@ -1,1 +1,1 @@
-file2 contents at rev 1
+file2 contents at rev 3

''')

    def test_diff_add_files(self):
        tree1 = self.b.repository.revision_tree(_mod_revision.NULL_REVISION)
        tree2 = self.b.repository.revision_tree('rev-1')
        output = self.get_diff(tree1, tree2)
        # the files have the epoch time stamp for the tree in which
        # they don't exist.
        self.assertEqualDiff(output, '''\
=== added file 'file1'
--- old/file1\t1970-01-01 00:00:00 +0000
+++ new/file1\t2006-04-01 00:00:00 +0000
@@ -0,0 +1,1 @@
+file1 contents at rev 1

=== added file 'file2'
--- old/file2\t1970-01-01 00:00:00 +0000
+++ new/file2\t2006-04-01 00:00:00 +0000
@@ -0,0 +1,1 @@
+file2 contents at rev 1

''')

    def test_diff_remove_files(self):
        tree1 = self.b.repository.revision_tree('rev-3')
        tree2 = self.b.repository.revision_tree('rev-4')
        output = self.get_diff(tree1, tree2)
        # the file has the epoch time stamp for the tree in which
        # it doesn't exist.
        self.assertEqualDiff(output, '''\
=== removed file 'file2'
--- old/file2\t2006-04-03 00:00:00 +0000
+++ new/file2\t1970-01-01 00:00:00 +0000
@@ -1,1 +0,0 @@
-file2 contents at rev 3

''')

    def test_show_diff_specified(self):
        """A working tree filename can be used to identify a file"""
        self.wt.rename_one('file1', 'file1b')
        old_tree = self.b.repository.revision_tree('rev-1')
        new_tree = self.b.repository.revision_tree('rev-4')
        out = self.get_diff(old_tree, new_tree, specific_files=['file1b'],
                            working_tree=self.wt)
        self.assertContainsRe(out, 'file1\t')

    def test_recursive_diff(self):
        """Children of directories are matched"""
        os.mkdir('dir1')
        os.mkdir('dir2')
        self.wt.add(['dir1', 'dir2'])
        self.wt.rename_one('file1', 'dir1/file1')
        old_tree = self.b.repository.revision_tree('rev-1')
        new_tree = self.b.repository.revision_tree('rev-4')
        out = self.get_diff(old_tree, new_tree, specific_files=['dir1'],
                            working_tree=self.wt)
        self.assertContainsRe(out, 'file1\t')
        out = self.get_diff(old_tree, new_tree, specific_files=['dir2'],
                            working_tree=self.wt)
        self.assertNotContainsRe(out, 'file1\t')



class TestShowDiffTrees(TestShowDiffTreesHelper):
    """Direct tests for show_diff_trees"""

    def test_modified_file(self):
        """Test when a file is modified."""
        tree = self.make_branch_and_tree('tree')
        self.build_tree_contents([('tree/file', 'contents\n')])
        tree.add(['file'], ['file-id'])
        tree.commit('one', rev_id='rev-1')

        self.build_tree_contents([('tree/file', 'new contents\n')])
        diff = self.get_diff(tree.basis_tree(), tree)
        self.assertContainsRe(diff, "=== modified file 'file'\n")
        self.assertContainsRe(diff, '--- old/file\t')
        self.assertContainsRe(diff, '\\+\\+\\+ new/file\t')
        self.assertContainsRe(diff, '-contents\n'
                                    '\\+new contents\n')

    def test_modified_file_in_renamed_dir(self):
        """Test when a file is modified in a renamed directory."""
        tree = self.make_branch_and_tree('tree')
        self.build_tree(['tree/dir/'])
        self.build_tree_contents([('tree/dir/file', 'contents\n')])
        tree.add(['dir', 'dir/file'], ['dir-id', 'file-id'])
        tree.commit('one', rev_id='rev-1')

        tree.rename_one('dir', 'other')
        self.build_tree_contents([('tree/other/file', 'new contents\n')])
        diff = self.get_diff(tree.basis_tree(), tree)
        self.assertContainsRe(diff, "=== renamed directory 'dir' => 'other'\n")
        self.assertContainsRe(diff, "=== modified file 'other/file'\n")
        # XXX: This is technically incorrect, because it used to be at another
        # location. What to do?
        self.assertContainsRe(diff, '--- old/dir/file\t')
        self.assertContainsRe(diff, '\\+\\+\\+ new/other/file\t')
        self.assertContainsRe(diff, '-contents\n'
                                    '\\+new contents\n')

    def test_renamed_directory(self):
        """Test when only a directory is only renamed."""
        tree = self.make_branch_and_tree('tree')
        self.build_tree(['tree/dir/'])
        self.build_tree_contents([('tree/dir/file', 'contents\n')])
        tree.add(['dir', 'dir/file'], ['dir-id', 'file-id'])
        tree.commit('one', rev_id='rev-1')

        tree.rename_one('dir', 'newdir')
        diff = self.get_diff(tree.basis_tree(), tree)
        # Renaming a directory should be a single "you renamed this dir" even
        # when there are files inside.
        self.assertEqual("=== renamed directory 'dir' => 'newdir'\n", diff)

    def test_renamed_file(self):
        """Test when a file is only renamed."""
        tree = self.make_branch_and_tree('tree')
        self.build_tree_contents([('tree/file', 'contents\n')])
        tree.add(['file'], ['file-id'])
        tree.commit('one', rev_id='rev-1')

        tree.rename_one('file', 'newname')
        diff = self.get_diff(tree.basis_tree(), tree)
        self.assertContainsRe(diff, "=== renamed file 'file' => 'newname'\n")
        # We shouldn't have a --- or +++ line, because there is no content
        # change
        self.assertNotContainsRe(diff, '---')

    def test_renamed_and_modified_file(self):
        """Test when a file is only renamed."""
        tree = self.make_branch_and_tree('tree')
        self.build_tree_contents([('tree/file', 'contents\n')])
        tree.add(['file'], ['file-id'])
        tree.commit('one', rev_id='rev-1')

        tree.rename_one('file', 'newname')
        self.build_tree_contents([('tree/newname', 'new contents\n')])
        diff = self.get_diff(tree.basis_tree(), tree)
        self.assertContainsRe(diff, "=== renamed file 'file' => 'newname'\n")
        self.assertContainsRe(diff, '--- old/file\t')
        self.assertContainsRe(diff, '\\+\\+\\+ new/newname\t')
        self.assertContainsRe(diff, '-contents\n'
                                    '\\+new contents\n')


    def test_internal_diff_exec_property(self):
        tree = self.make_branch_and_tree('tree')

        tt = transform.TreeTransform(tree)
        tt.new_file('a', tt.root, 'contents\n', 'a-id', True)
        tt.new_file('b', tt.root, 'contents\n', 'b-id', False)
        tt.new_file('c', tt.root, 'contents\n', 'c-id', True)
        tt.new_file('d', tt.root, 'contents\n', 'd-id', False)
        tt.new_file('e', tt.root, 'contents\n', 'control-e-id', True)
        tt.new_file('f', tt.root, 'contents\n', 'control-f-id', False)
        tt.apply()
        tree.commit('one', rev_id='rev-1')

        tt = transform.TreeTransform(tree)
        tt.set_executability(False, tt.trans_id_file_id('a-id'))
        tt.set_executability(True, tt.trans_id_file_id('b-id'))
        tt.set_executability(False, tt.trans_id_file_id('c-id'))
        tt.set_executability(True, tt.trans_id_file_id('d-id'))
        tt.apply()
        tree.rename_one('c', 'new-c')
        tree.rename_one('d', 'new-d')

        diff = self.get_diff(tree.basis_tree(), tree)

        self.assertContainsRe(diff, r"file 'a'.*\(properties changed:.*\+x to -x.*\)")
        self.assertContainsRe(diff, r"file 'b'.*\(properties changed:.*-x to \+x.*\)")
        self.assertContainsRe(diff, r"file 'c'.*\(properties changed:.*\+x to -x.*\)")
        self.assertContainsRe(diff, r"file 'd'.*\(properties changed:.*-x to \+x.*\)")
        self.assertNotContainsRe(diff, r"file 'e'")
        self.assertNotContainsRe(diff, r"file 'f'")


    def test_binary_unicode_filenames(self):
        """Test that contents of files are *not* encoded in UTF-8 when there
        is a binary file in the diff.
        """
        # See https://bugs.launchpad.net/bugs/110092.
        self.requireFeature(tests.UnicodeFilenameFeature)

        # This bug isn't triggered with cStringIO.
        from StringIO import StringIO
        tree = self.make_branch_and_tree('tree')
        alpha, omega = u'\u03b1', u'\u03c9'
        alpha_utf8, omega_utf8 = alpha.encode('utf8'), omega.encode('utf8')
        self.build_tree_contents(
            [('tree/' + alpha, chr(0)),
             ('tree/' + omega,
              ('The %s and the %s\n' % (alpha_utf8, omega_utf8)))])
        tree.add([alpha], ['file-id'])
        tree.add([omega], ['file-id-2'])
        diff_content = StringIO()
        show_diff_trees(tree.basis_tree(), tree, diff_content)
        diff = diff_content.getvalue()
        self.assertContainsRe(diff, r"=== added file '%s'" % alpha_utf8)
        self.assertContainsRe(
            diff, "Binary files a/%s.*and b/%s.* differ\n" % (alpha_utf8, alpha_utf8))
        self.assertContainsRe(diff, r"=== added file '%s'" % omega_utf8)
        self.assertContainsRe(diff, r"--- a/%s" % (omega_utf8,))
        self.assertContainsRe(diff, r"\+\+\+ b/%s" % (omega_utf8,))

    def test_unicode_filename(self):
        """Test when the filename are unicode."""
        self.requireFeature(tests.UnicodeFilenameFeature)

        alpha, omega = u'\u03b1', u'\u03c9'
        autf8, outf8 = alpha.encode('utf8'), omega.encode('utf8')

        tree = self.make_branch_and_tree('tree')
        self.build_tree_contents([('tree/ren_'+alpha, 'contents\n')])
        tree.add(['ren_'+alpha], ['file-id-2'])
        self.build_tree_contents([('tree/del_'+alpha, 'contents\n')])
        tree.add(['del_'+alpha], ['file-id-3'])
        self.build_tree_contents([('tree/mod_'+alpha, 'contents\n')])
        tree.add(['mod_'+alpha], ['file-id-4'])

        tree.commit('one', rev_id='rev-1')

        tree.rename_one('ren_'+alpha, 'ren_'+omega)
        tree.remove('del_'+alpha)
        self.build_tree_contents([('tree/add_'+alpha, 'contents\n')])
        tree.add(['add_'+alpha], ['file-id'])
        self.build_tree_contents([('tree/mod_'+alpha, 'contents_mod\n')])

        diff = self.get_diff(tree.basis_tree(), tree)
        self.assertContainsRe(diff,
                "=== renamed file 'ren_%s' => 'ren_%s'\n"%(autf8, outf8))
        self.assertContainsRe(diff, "=== added file 'add_%s'"%autf8)
        self.assertContainsRe(diff, "=== modified file 'mod_%s'"%autf8)
        self.assertContainsRe(diff, "=== removed file 'del_%s'"%autf8)


class DiffWasIs(DiffPath):

    def diff(self, file_id, old_path, new_path, old_kind, new_kind):
        self.to_file.write('was: ')
        self.to_file.write(self.old_tree.get_file(file_id).read())
        self.to_file.write('is: ')
        self.to_file.write(self.new_tree.get_file(file_id).read())
        pass


class TestDiffTree(TestCaseWithTransport):

    def setUp(self):
        TestCaseWithTransport.setUp(self)
        self.old_tree = self.make_branch_and_tree('old-tree')
        self.old_tree.lock_write()
        self.addCleanup(self.old_tree.unlock)
        self.new_tree = self.make_branch_and_tree('new-tree')
        self.new_tree.lock_write()
        self.addCleanup(self.new_tree.unlock)
        self.differ = DiffTree(self.old_tree, self.new_tree, StringIO())

    def test_diff_text(self):
        self.build_tree_contents([('old-tree/olddir/',),
                                  ('old-tree/olddir/oldfile', 'old\n')])
        self.old_tree.add('olddir')
        self.old_tree.add('olddir/oldfile', 'file-id')
        self.build_tree_contents([('new-tree/newdir/',),
                                  ('new-tree/newdir/newfile', 'new\n')])
        self.new_tree.add('newdir')
        self.new_tree.add('newdir/newfile', 'file-id')
        differ = DiffText(self.old_tree, self.new_tree, StringIO())
        differ.diff_text('file-id', None, 'old label', 'new label')
        self.assertEqual(
            '--- old label\n+++ new label\n@@ -1,1 +0,0 @@\n-old\n\n',
            differ.to_file.getvalue())
        differ.to_file.seek(0)
        differ.diff_text(None, 'file-id', 'old label', 'new label')
        self.assertEqual(
            '--- old label\n+++ new label\n@@ -0,0 +1,1 @@\n+new\n\n',
            differ.to_file.getvalue())
        differ.to_file.seek(0)
        differ.diff_text('file-id', 'file-id', 'old label', 'new label')
        self.assertEqual(
            '--- old label\n+++ new label\n@@ -1,1 +1,1 @@\n-old\n+new\n\n',
            differ.to_file.getvalue())

    def test_diff_deletion(self):
        self.build_tree_contents([('old-tree/file', 'contents'),
                                  ('new-tree/file', 'contents')])
        self.old_tree.add('file', 'file-id')
        self.new_tree.add('file', 'file-id')
        os.unlink('new-tree/file')
        self.differ.show_diff(None)
        self.assertContainsRe(self.differ.to_file.getvalue(), '-contents')

    def test_diff_creation(self):
        self.build_tree_contents([('old-tree/file', 'contents'),
                                  ('new-tree/file', 'contents')])
        self.old_tree.add('file', 'file-id')
        self.new_tree.add('file', 'file-id')
        os.unlink('old-tree/file')
        self.differ.show_diff(None)
        self.assertContainsRe(self.differ.to_file.getvalue(), '\+contents')

    def test_diff_symlink(self):
        differ = DiffSymlink(self.old_tree, self.new_tree, StringIO())
        differ.diff_symlink('old target', None)
        self.assertEqual("=== target was 'old target'\n",
                         differ.to_file.getvalue())

        differ = DiffSymlink(self.old_tree, self.new_tree, StringIO())
        differ.diff_symlink(None, 'new target')
        self.assertEqual("=== target is 'new target'\n",
                         differ.to_file.getvalue())

        differ = DiffSymlink(self.old_tree, self.new_tree, StringIO())
        differ.diff_symlink('old target', 'new target')
        self.assertEqual("=== target changed 'old target' => 'new target'\n",
                         differ.to_file.getvalue())

    def test_diff(self):
        self.build_tree_contents([('old-tree/olddir/',),
                                  ('old-tree/olddir/oldfile', 'old\n')])
        self.old_tree.add('olddir')
        self.old_tree.add('olddir/oldfile', 'file-id')
        self.build_tree_contents([('new-tree/newdir/',),
                                  ('new-tree/newdir/newfile', 'new\n')])
        self.new_tree.add('newdir')
        self.new_tree.add('newdir/newfile', 'file-id')
        self.differ.diff('file-id', 'olddir/oldfile', 'newdir/newfile')
        self.assertContainsRe(
            self.differ.to_file.getvalue(),
            r'--- olddir/oldfile.*\n\+\+\+ newdir/newfile.*\n\@\@ -1,1 \+1,1'
             ' \@\@\n-old\n\+new\n\n')

    def test_diff_kind_change(self):
        self.requireFeature(tests.SymlinkFeature)
        self.build_tree_contents([('old-tree/olddir/',),
                                  ('old-tree/olddir/oldfile', 'old\n')])
        self.old_tree.add('olddir')
        self.old_tree.add('olddir/oldfile', 'file-id')
        self.build_tree(['new-tree/newdir/'])
        os.symlink('new', 'new-tree/newdir/newfile')
        self.new_tree.add('newdir')
        self.new_tree.add('newdir/newfile', 'file-id')
        self.differ.diff('file-id', 'olddir/oldfile', 'newdir/newfile')
        self.assertContainsRe(
            self.differ.to_file.getvalue(),
            r'--- olddir/oldfile.*\n\+\+\+ newdir/newfile.*\n\@\@ -1,1 \+0,0'
             ' \@\@\n-old\n\n')
        self.assertContainsRe(self.differ.to_file.getvalue(),
                              "=== target is u'new'\n")

    def test_diff_directory(self):
        self.build_tree(['new-tree/new-dir/'])
        self.new_tree.add('new-dir', 'new-dir-id')
        self.differ.diff('new-dir-id', None, 'new-dir')
        self.assertEqual(self.differ.to_file.getvalue(), '')

    def create_old_new(self):
        self.build_tree_contents([('old-tree/olddir/',),
                                  ('old-tree/olddir/oldfile', 'old\n')])
        self.old_tree.add('olddir')
        self.old_tree.add('olddir/oldfile', 'file-id')
        self.build_tree_contents([('new-tree/newdir/',),
                                  ('new-tree/newdir/newfile', 'new\n')])
        self.new_tree.add('newdir')
        self.new_tree.add('newdir/newfile', 'file-id')

    def test_register_diff(self):
        self.create_old_new()
        old_diff_factories = DiffTree.diff_factories
        DiffTree.diff_factories=old_diff_factories[:]
        DiffTree.diff_factories.insert(0, DiffWasIs.from_diff_tree)
        try:
            differ = DiffTree(self.old_tree, self.new_tree, StringIO())
        finally:
            DiffTree.diff_factories = old_diff_factories
        differ.diff('file-id', 'olddir/oldfile', 'newdir/newfile')
        self.assertNotContainsRe(
            differ.to_file.getvalue(),
            r'--- olddir/oldfile.*\n\+\+\+ newdir/newfile.*\n\@\@ -1,1 \+1,1'
             ' \@\@\n-old\n\+new\n\n')
        self.assertContainsRe(differ.to_file.getvalue(),
                              'was: old\nis: new\n')

    def test_extra_factories(self):
        self.create_old_new()
        differ = DiffTree(self.old_tree, self.new_tree, StringIO(),
                            extra_factories=[DiffWasIs.from_diff_tree])
        differ.diff('file-id', 'olddir/oldfile', 'newdir/newfile')
        self.assertNotContainsRe(
            differ.to_file.getvalue(),
            r'--- olddir/oldfile.*\n\+\+\+ newdir/newfile.*\n\@\@ -1,1 \+1,1'
             ' \@\@\n-old\n\+new\n\n')
        self.assertContainsRe(differ.to_file.getvalue(),
                              'was: old\nis: new\n')

    def test_alphabetical_order(self):
        self.build_tree(['new-tree/a-file'])
        self.new_tree.add('a-file')
        self.build_tree(['old-tree/b-file'])
        self.old_tree.add('b-file')
        self.differ.show_diff(None)
        self.assertContainsRe(self.differ.to_file.getvalue(),
            '.*a-file(.|\n)*b-file')


class TestPatienceDiffLib(TestCase):

    def setUp(self):
        super(TestPatienceDiffLib, self).setUp()
        self._unique_lcs = bzrlib._patiencediff_py.unique_lcs_py
        self._recurse_matches = bzrlib._patiencediff_py.recurse_matches_py
        self._PatienceSequenceMatcher = \
            bzrlib._patiencediff_py.PatienceSequenceMatcher_py

    def test_diff_unicode_string(self):
        a = ''.join([unichr(i) for i in range(4000, 4500, 3)])
        b = ''.join([unichr(i) for i in range(4300, 4800, 2)])
        sm = self._PatienceSequenceMatcher(None, a, b)
        mb = sm.get_matching_blocks()
        self.assertEquals(35, len(mb))

    def test_unique_lcs(self):
        unique_lcs = self._unique_lcs
        self.assertEquals(unique_lcs('', ''), [])
        self.assertEquals(unique_lcs('', 'a'), [])
        self.assertEquals(unique_lcs('a', ''), [])
        self.assertEquals(unique_lcs('a', 'a'), [(0,0)])
        self.assertEquals(unique_lcs('a', 'b'), [])
        self.assertEquals(unique_lcs('ab', 'ab'), [(0,0), (1,1)])
        self.assertEquals(unique_lcs('abcde', 'cdeab'), [(2,0), (3,1), (4,2)])
        self.assertEquals(unique_lcs('cdeab', 'abcde'), [(0,2), (1,3), (2,4)])
        self.assertEquals(unique_lcs('abXde', 'abYde'), [(0,0), (1,1),
                                                         (3,3), (4,4)])
        self.assertEquals(unique_lcs('acbac', 'abc'), [(2,1)])

    def test_recurse_matches(self):
        def test_one(a, b, matches):
            test_matches = []
            self._recurse_matches(
                a, b, 0, 0, len(a), len(b), test_matches, 10)
            self.assertEquals(test_matches, matches)

        test_one(['a', '', 'b', '', 'c'], ['a', 'a', 'b', 'c', 'c'],
                 [(0, 0), (2, 2), (4, 4)])
        test_one(['a', 'c', 'b', 'a', 'c'], ['a', 'b', 'c'],
                 [(0, 0), (2, 1), (4, 2)])
        # Even though 'bc' is not unique globally, and is surrounded by
        # non-matching lines, we should still match, because they are locally
        # unique
        test_one('abcdbce', 'afbcgdbce', [(0,0), (1, 2), (2, 3), (3, 5),
                                          (4, 6), (5, 7), (6, 8)])

        # recurse_matches doesn't match non-unique
        # lines surrounded by bogus text.
        # The update has been done in patiencediff.SequenceMatcher instead

        # This is what it could be
        #test_one('aBccDe', 'abccde', [(0,0), (2,2), (3,3), (5,5)])

        # This is what it currently gives:
        test_one('aBccDe', 'abccde', [(0,0), (5,5)])

    def assertDiffBlocks(self, a, b, expected_blocks):
        """Check that the sequence matcher returns the correct blocks.

        :param a: A sequence to match
        :param b: Another sequence to match
        :param expected_blocks: The expected output, not including the final
            matching block (len(a), len(b), 0)
        """
        matcher = self._PatienceSequenceMatcher(None, a, b)
        blocks = matcher.get_matching_blocks()
        last = blocks.pop()
        self.assertEqual((len(a), len(b), 0), last)
        self.assertEqual(expected_blocks, blocks)

    def test_matching_blocks(self):
        # Some basic matching tests
        self.assertDiffBlocks('', '', [])
        self.assertDiffBlocks([], [], [])
        self.assertDiffBlocks('abc', '', [])
        self.assertDiffBlocks('', 'abc', [])
        self.assertDiffBlocks('abcd', 'abcd', [(0, 0, 4)])
        self.assertDiffBlocks('abcd', 'abce', [(0, 0, 3)])
        self.assertDiffBlocks('eabc', 'abce', [(1, 0, 3)])
        self.assertDiffBlocks('eabce', 'abce', [(1, 0, 4)])
        self.assertDiffBlocks('abcde', 'abXde', [(0, 0, 2), (3, 3, 2)])
        self.assertDiffBlocks('abcde', 'abXYZde', [(0, 0, 2), (3, 5, 2)])
        self.assertDiffBlocks('abde', 'abXYZde', [(0, 0, 2), (2, 5, 2)])
        # This may check too much, but it checks to see that
        # a copied block stays attached to the previous section,
        # not the later one.
        # difflib would tend to grab the trailing longest match
        # which would make the diff not look right
        self.assertDiffBlocks('abcdefghijklmnop', 'abcdefxydefghijklmnop',
                              [(0, 0, 6), (6, 11, 10)])

        # make sure it supports passing in lists
        self.assertDiffBlocks(
                   ['hello there\n',
                    'world\n',
                    'how are you today?\n'],
                   ['hello there\n',
                    'how are you today?\n'],
                [(0, 0, 1), (2, 1, 1)])

        # non unique lines surrounded by non-matching lines
        # won't be found
        self.assertDiffBlocks('aBccDe', 'abccde', [(0,0,1), (5,5,1)])

        # But they only need to be locally unique
        self.assertDiffBlocks('aBcDec', 'abcdec', [(0,0,1), (2,2,1), (4,4,2)])

        # non unique blocks won't be matched
        self.assertDiffBlocks('aBcdEcdFg', 'abcdecdfg', [(0,0,1), (8,8,1)])

        # but locally unique ones will
        self.assertDiffBlocks('aBcdEeXcdFg', 'abcdecdfg', [(0,0,1), (2,2,2),
                                              (5,4,1), (7,5,2), (10,8,1)])

        self.assertDiffBlocks('abbabbXd', 'cabbabxd', [(7,7,1)])
        self.assertDiffBlocks('abbabbbb', 'cabbabbc', [])
        self.assertDiffBlocks('bbbbbbbb', 'cbbbbbbc', [])

    def test_matching_blocks_tuples(self):
        # Some basic matching tests
        self.assertDiffBlocks([], [], [])
        self.assertDiffBlocks([('a',), ('b',), ('c,')], [], [])
        self.assertDiffBlocks([], [('a',), ('b',), ('c,')], [])
        self.assertDiffBlocks([('a',), ('b',), ('c,')],
                              [('a',), ('b',), ('c,')],
                              [(0, 0, 3)])
        self.assertDiffBlocks([('a',), ('b',), ('c,')],
                              [('a',), ('b',), ('d,')],
                              [(0, 0, 2)])
        self.assertDiffBlocks([('d',), ('b',), ('c,')],
                              [('a',), ('b',), ('c,')],
                              [(1, 1, 2)])
        self.assertDiffBlocks([('d',), ('a',), ('b',), ('c,')],
                              [('a',), ('b',), ('c,')],
                              [(1, 0, 3)])
        self.assertDiffBlocks([('a', 'b'), ('c', 'd'), ('e', 'f')],
                              [('a', 'b'), ('c', 'X'), ('e', 'f')],
                              [(0, 0, 1), (2, 2, 1)])
        self.assertDiffBlocks([('a', 'b'), ('c', 'd'), ('e', 'f')],
                              [('a', 'b'), ('c', 'dX'), ('e', 'f')],
                              [(0, 0, 1), (2, 2, 1)])

    def test_opcodes(self):
        def chk_ops(a, b, expected_codes):
            s = self._PatienceSequenceMatcher(None, a, b)
            self.assertEquals(expected_codes, s.get_opcodes())

        chk_ops('', '', [])
        chk_ops([], [], [])
        chk_ops('abc', '', [('delete', 0,3, 0,0)])
        chk_ops('', 'abc', [('insert', 0,0, 0,3)])
        chk_ops('abcd', 'abcd', [('equal',    0,4, 0,4)])
        chk_ops('abcd', 'abce', [('equal',   0,3, 0,3),
                                 ('replace', 3,4, 3,4)
                                ])
        chk_ops('eabc', 'abce', [('delete', 0,1, 0,0),
                                 ('equal',  1,4, 0,3),
                                 ('insert', 4,4, 3,4)
                                ])
        chk_ops('eabce', 'abce', [('delete', 0,1, 0,0),
                                  ('equal',  1,5, 0,4)
                                 ])
        chk_ops('abcde', 'abXde', [('equal',   0,2, 0,2),
                                   ('replace', 2,3, 2,3),
                                   ('equal',   3,5, 3,5)
                                  ])
        chk_ops('abcde', 'abXYZde', [('equal',   0,2, 0,2),
                                     ('replace', 2,3, 2,5),
                                     ('equal',   3,5, 5,7)
                                    ])
        chk_ops('abde', 'abXYZde', [('equal',  0,2, 0,2),
                                    ('insert', 2,2, 2,5),
                                    ('equal',  2,4, 5,7)
                                   ])
        chk_ops('abcdefghijklmnop', 'abcdefxydefghijklmnop',
                [('equal',  0,6,  0,6),
                 ('insert', 6,6,  6,11),
                 ('equal',  6,16, 11,21)
                ])
        chk_ops(
                [ 'hello there\n'
                , 'world\n'
                , 'how are you today?\n'],
                [ 'hello there\n'
                , 'how are you today?\n'],
                [('equal',  0,1, 0,1),
                 ('delete', 1,2, 1,1),
                 ('equal',  2,3, 1,2),
                ])
        chk_ops('aBccDe', 'abccde',
                [('equal',   0,1, 0,1),
                 ('replace', 1,5, 1,5),
                 ('equal',   5,6, 5,6),
                ])
        chk_ops('aBcDec', 'abcdec',
                [('equal',   0,1, 0,1),
                 ('replace', 1,2, 1,2),
                 ('equal',   2,3, 2,3),
                 ('replace', 3,4, 3,4),
                 ('equal',   4,6, 4,6),
                ])
        chk_ops('aBcdEcdFg', 'abcdecdfg',
                [('equal',   0,1, 0,1),
                 ('replace', 1,8, 1,8),
                 ('equal',   8,9, 8,9)
                ])
        chk_ops('aBcdEeXcdFg', 'abcdecdfg',
                [('equal',   0,1, 0,1),
                 ('replace', 1,2, 1,2),
                 ('equal',   2,4, 2,4),
                 ('delete', 4,5, 4,4),
                 ('equal',   5,6, 4,5),
                 ('delete', 6,7, 5,5),
                 ('equal',   7,9, 5,7),
                 ('replace', 9,10, 7,8),
                 ('equal',   10,11, 8,9)
                ])

    def test_grouped_opcodes(self):
        def chk_ops(a, b, expected_codes, n=3):
            s = self._PatienceSequenceMatcher(None, a, b)
            self.assertEquals(expected_codes, list(s.get_grouped_opcodes(n)))

        chk_ops('', '', [])
        chk_ops([], [], [])
        chk_ops('abc', '', [[('delete', 0,3, 0,0)]])
        chk_ops('', 'abc', [[('insert', 0,0, 0,3)]])
        chk_ops('abcd', 'abcd', [])
        chk_ops('abcd', 'abce', [[('equal',   0,3, 0,3),
                                  ('replace', 3,4, 3,4)
                                 ]])
        chk_ops('eabc', 'abce', [[('delete', 0,1, 0,0),
                                 ('equal',  1,4, 0,3),
                                 ('insert', 4,4, 3,4)
                                ]])
        chk_ops('abcdefghijklmnop', 'abcdefxydefghijklmnop',
                [[('equal',  3,6, 3,6),
                  ('insert', 6,6, 6,11),
                  ('equal',  6,9, 11,14)
                  ]])
        chk_ops('abcdefghijklmnop', 'abcdefxydefghijklmnop',
                [[('equal',  2,6, 2,6),
                  ('insert', 6,6, 6,11),
                  ('equal',  6,10, 11,15)
                  ]], 4)
        chk_ops('Xabcdef', 'abcdef',
                [[('delete', 0,1, 0,0),
                  ('equal',  1,4, 0,3)
                  ]])
        chk_ops('abcdef', 'abcdefX',
                [[('equal',  3,6, 3,6),
                  ('insert', 6,6, 6,7)
                  ]])


    def test_multiple_ranges(self):
        # There was an earlier bug where we used a bad set of ranges,
        # this triggers that specific bug, to make sure it doesn't regress
        self.assertDiffBlocks('abcdefghijklmnop',
                              'abcXghiYZQRSTUVWXYZijklmnop',
                              [(0, 0, 3), (6, 4, 3), (9, 20, 7)])

        self.assertDiffBlocks('ABCd efghIjk  L',
                              'AxyzBCn mo pqrstuvwI1 2  L',
                              [(0,0,1), (1, 4, 2), (9, 19, 1), (12, 23, 3)])

        # These are rot13 code snippets.
        self.assertDiffBlocks('''\
    trg nqqrq jura lbh nqq n svyr va gur qverpgbel.
    """
    gnxrf_netf = ['svyr*']
    gnxrf_bcgvbaf = ['ab-erphefr']

    qrs eha(frys, svyr_yvfg, ab_erphefr=Snyfr):
        sebz omeyvo.nqq vzcbeg fzneg_nqq, nqq_ercbegre_cevag, nqq_ercbegre_ahyy
        vs vf_dhvrg():
            ercbegre = nqq_ercbegre_ahyy
        ryfr:
            ercbegre = nqq_ercbegre_cevag
        fzneg_nqq(svyr_yvfg, abg ab_erphefr, ercbegre)


pynff pzq_zxqve(Pbzznaq):
'''.splitlines(True), '''\
    trg nqqrq jura lbh nqq n svyr va gur qverpgbel.

    --qel-eha jvyy fubj juvpu svyrf jbhyq or nqqrq, ohg abg npghnyyl
    nqq gurz.
    """
    gnxrf_netf = ['svyr*']
    gnxrf_bcgvbaf = ['ab-erphefr', 'qel-eha']

    qrs eha(frys, svyr_yvfg, ab_erphefr=Snyfr, qel_eha=Snyfr):
        vzcbeg omeyvo.nqq

        vs qel_eha:
            vs vf_dhvrg():
                # Guvf vf cbvagyrff, ohg V'q engure abg envfr na reebe
                npgvba = omeyvo.nqq.nqq_npgvba_ahyy
            ryfr:
  npgvba = omeyvo.nqq.nqq_npgvba_cevag
        ryvs vf_dhvrg():
            npgvba = omeyvo.nqq.nqq_npgvba_nqq
        ryfr:
       npgvba = omeyvo.nqq.nqq_npgvba_nqq_naq_cevag

        omeyvo.nqq.fzneg_nqq(svyr_yvfg, abg ab_erphefr, npgvba)


pynff pzq_zxqve(Pbzznaq):
'''.splitlines(True)
, [(0,0,1), (1, 4, 2), (9, 19, 1), (12, 23, 3)])

    def test_patience_unified_diff(self):
        txt_a = ['hello there\n',
                 'world\n',
                 'how are you today?\n']
        txt_b = ['hello there\n',
                 'how are you today?\n']
        unified_diff = bzrlib.patiencediff.unified_diff
        psm = self._PatienceSequenceMatcher
        self.assertEquals(['--- \n',
                           '+++ \n',
                           '@@ -1,3 +1,2 @@\n',
                           ' hello there\n',
                           '-world\n',
                           ' how are you today?\n'
                          ]
                          , list(unified_diff(txt_a, txt_b,
                                 sequencematcher=psm)))
        txt_a = map(lambda x: x+'\n', 'abcdefghijklmnop')
        txt_b = map(lambda x: x+'\n', 'abcdefxydefghijklmnop')
        # This is the result with LongestCommonSubstring matching
        self.assertEquals(['--- \n',
                           '+++ \n',
                           '@@ -1,6 +1,11 @@\n',
                           ' a\n',
                           ' b\n',
                           ' c\n',
                           '+d\n',
                           '+e\n',
                           '+f\n',
                           '+x\n',
                           '+y\n',
                           ' d\n',
                           ' e\n',
                           ' f\n']
                          , list(unified_diff(txt_a, txt_b)))
        # And the patience diff
        self.assertEquals(['--- \n',
                           '+++ \n',
                           '@@ -4,6 +4,11 @@\n',
                           ' d\n',
                           ' e\n',
                           ' f\n',
                           '+x\n',
                           '+y\n',
                           '+d\n',
                           '+e\n',
                           '+f\n',
                           ' g\n',
                           ' h\n',
                           ' i\n',
                          ]
                          , list(unified_diff(txt_a, txt_b,
                                 sequencematcher=psm)))

    def test_patience_unified_diff_with_dates(self):
        txt_a = ['hello there\n',
                 'world\n',
                 'how are you today?\n']
        txt_b = ['hello there\n',
                 'how are you today?\n']
        unified_diff = bzrlib.patiencediff.unified_diff
        psm = self._PatienceSequenceMatcher
        self.assertEquals(['--- a\t2008-08-08\n',
                           '+++ b\t2008-09-09\n',
                           '@@ -1,3 +1,2 @@\n',
                           ' hello there\n',
                           '-world\n',
                           ' how are you today?\n'
                          ]
                          , list(unified_diff(txt_a, txt_b,
                                 fromfile='a', tofile='b',
                                 fromfiledate='2008-08-08',
                                 tofiledate='2008-09-09',
                                 sequencematcher=psm)))


class TestPatienceDiffLib_c(TestPatienceDiffLib):

    _test_needs_features = [compiled_patiencediff_feature]

    def setUp(self):
        super(TestPatienceDiffLib_c, self).setUp()
        import bzrlib._patiencediff_c
        self._unique_lcs = bzrlib._patiencediff_c.unique_lcs_c
        self._recurse_matches = bzrlib._patiencediff_c.recurse_matches_c
        self._PatienceSequenceMatcher = \
            bzrlib._patiencediff_c.PatienceSequenceMatcher_c

    def test_unhashable(self):
        """We should get a proper exception here."""
        # We need to be able to hash items in the sequence, lists are
        # unhashable, and thus cannot be diffed
        e = self.assertRaises(TypeError, self._PatienceSequenceMatcher,
                                         None, [[]], [])
        e = self.assertRaises(TypeError, self._PatienceSequenceMatcher,
                                         None, ['valid', []], [])
        e = self.assertRaises(TypeError, self._PatienceSequenceMatcher,
                                         None, ['valid'], [[]])
        e = self.assertRaises(TypeError, self._PatienceSequenceMatcher,
                                         None, ['valid'], ['valid', []])


class TestPatienceDiffLibFiles(TestCaseInTempDir):

    def setUp(self):
        super(TestPatienceDiffLibFiles, self).setUp()
        self._PatienceSequenceMatcher = \
            bzrlib._patiencediff_py.PatienceSequenceMatcher_py

    def test_patience_unified_diff_files(self):
        txt_a = ['hello there\n',
                 'world\n',
                 'how are you today?\n']
        txt_b = ['hello there\n',
                 'how are you today?\n']
        open('a1', 'wb').writelines(txt_a)
        open('b1', 'wb').writelines(txt_b)

        unified_diff_files = bzrlib.patiencediff.unified_diff_files
        psm = self._PatienceSequenceMatcher
        self.assertEquals(['--- a1\n',
                           '+++ b1\n',
                           '@@ -1,3 +1,2 @@\n',
                           ' hello there\n',
                           '-world\n',
                           ' how are you today?\n',
                          ]
                          , list(unified_diff_files('a1', 'b1',
                                 sequencematcher=psm)))

        txt_a = map(lambda x: x+'\n', 'abcdefghijklmnop')
        txt_b = map(lambda x: x+'\n', 'abcdefxydefghijklmnop')
        open('a2', 'wb').writelines(txt_a)
        open('b2', 'wb').writelines(txt_b)

        # This is the result with LongestCommonSubstring matching
        self.assertEquals(['--- a2\n',
                           '+++ b2\n',
                           '@@ -1,6 +1,11 @@\n',
                           ' a\n',
                           ' b\n',
                           ' c\n',
                           '+d\n',
                           '+e\n',
                           '+f\n',
                           '+x\n',
                           '+y\n',
                           ' d\n',
                           ' e\n',
                           ' f\n']
                          , list(unified_diff_files('a2', 'b2')))

        # And the patience diff
        self.assertEquals(['--- a2\n',
                           '+++ b2\n',
                           '@@ -4,6 +4,11 @@\n',
                           ' d\n',
                           ' e\n',
                           ' f\n',
                           '+x\n',
                           '+y\n',
                           '+d\n',
                           '+e\n',
                           '+f\n',
                           ' g\n',
                           ' h\n',
                           ' i\n',
                          ]
                          , list(unified_diff_files('a2', 'b2',
                                 sequencematcher=psm)))


class TestPatienceDiffLibFiles_c(TestPatienceDiffLibFiles):

    _test_needs_features = [compiled_patiencediff_feature]

    def setUp(self):
        super(TestPatienceDiffLibFiles_c, self).setUp()
        import bzrlib._patiencediff_c
        self._PatienceSequenceMatcher = \
            bzrlib._patiencediff_c.PatienceSequenceMatcher_c


class TestUsingCompiledIfAvailable(TestCase):

    def test_PatienceSequenceMatcher(self):
        if compiled_patiencediff_feature.available():
            from bzrlib._patiencediff_c import PatienceSequenceMatcher_c
            self.assertIs(PatienceSequenceMatcher_c,
                          bzrlib.patiencediff.PatienceSequenceMatcher)
        else:
            from bzrlib._patiencediff_py import PatienceSequenceMatcher_py
            self.assertIs(PatienceSequenceMatcher_py,
                          bzrlib.patiencediff.PatienceSequenceMatcher)

    def test_unique_lcs(self):
        if compiled_patiencediff_feature.available():
            from bzrlib._patiencediff_c import unique_lcs_c
            self.assertIs(unique_lcs_c,
                          bzrlib.patiencediff.unique_lcs)
        else:
            from bzrlib._patiencediff_py import unique_lcs_py
            self.assertIs(unique_lcs_py,
                          bzrlib.patiencediff.unique_lcs)

    def test_recurse_matches(self):
        if compiled_patiencediff_feature.available():
            from bzrlib._patiencediff_c import recurse_matches_c
            self.assertIs(recurse_matches_c,
                          bzrlib.patiencediff.recurse_matches)
        else:
            from bzrlib._patiencediff_py import recurse_matches_py
            self.assertIs(recurse_matches_py,
                          bzrlib.patiencediff.recurse_matches)


class TestDiffFromTool(TestCaseWithTransport):

    def test_from_string(self):
        diff_obj = DiffFromTool.from_string('diff', None, None, None)
        self.addCleanup(diff_obj.finish)
        self.assertEqual(['diff', '@old_path', '@new_path'],
            diff_obj.command_template)

    def test_from_string_u5(self):
        diff_obj = DiffFromTool.from_string('diff "-u 5"', None, None, None)
        self.addCleanup(diff_obj.finish)
        self.assertEqual(['diff', '-u 5', '@old_path', '@new_path'],
                         diff_obj.command_template)
        self.assertEqual(['diff', '-u 5', 'old-path', 'new-path'],
                         diff_obj._get_command('old-path', 'new-path'))
        
    def test_from_string_path_with_backslashes(self):
        self.requireFeature(BackslashDirSeparatorFeature)
        tool = 'C:\\Tools\\Diff.exe'
        diff_obj = DiffFromTool.from_string(tool, None, None, None)
        self.addCleanup(diff_obj.finish)
        self.assertEqual(['C:\\Tools\\Diff.exe', '@old_path', '@new_path'],
                         diff_obj.command_template)
        self.assertEqual(['C:\\Tools\\Diff.exe', 'old-path', 'new-path'],
                         diff_obj._get_command('old-path', 'new-path'))

    def test_execute(self):
        output = StringIO()
        diff_obj = DiffFromTool(['python', '-c',
                                 'print "@old_path @new_path"'],
                                None, None, output)
        self.addCleanup(diff_obj.finish)
        diff_obj._execute('old', 'new')
        self.assertEqual(output.getvalue().rstrip(), 'old new')

    def test_excute_missing(self):
        diff_obj = DiffFromTool(['a-tool-which-is-unlikely-to-exist'],
                                None, None, None)
        self.addCleanup(diff_obj.finish)
        e = self.assertRaises(ExecutableMissing, diff_obj._execute, 'old',
                              'new')
        self.assertEqual('a-tool-which-is-unlikely-to-exist could not be found'
                         ' on this machine', str(e))

    def test_prepare_files_creates_paths_readable_by_windows_tool(self):
        self.requireFeature(AttribFeature)
        output = StringIO()
        tree = self.make_branch_and_tree('tree')
        self.build_tree_contents([('tree/file', 'content')])
        tree.add('file', 'file-id')
        tree.commit('old tree')
        tree.lock_read()
        self.addCleanup(tree.unlock)
        basis_tree = tree.basis_tree()
        basis_tree.lock_read()
        self.addCleanup(basis_tree.unlock)
        diff_obj = DiffFromTool(['python', '-c',
                                 'print "@old_path @new_path"'],
                                basis_tree, tree, output)
        diff_obj._prepare_files('file-id', 'file', 'file')
        # The old content should be readonly
        self.assertReadableByAttrib(diff_obj._root, 'old\\file',
                                    r'R.*old\\file$')
        # The new content should use the tree object, not a 'new' file anymore
        self.assertEndsWith(tree.basedir, 'work/tree')
        self.assertReadableByAttrib(tree.basedir, 'file', r'work\\tree\\file$')

    def assertReadableByAttrib(self, cwd, relpath, regex):
        proc = subprocess.Popen(['attrib', relpath],
                                stdout=subprocess.PIPE,
                                cwd=cwd)
        (result, err) = proc.communicate()
        self.assertContainsRe(result.replace('\r\n', '\n'), regex)

    def test_prepare_files(self):
        output = StringIO()
        tree = self.make_branch_and_tree('tree')
        self.build_tree_contents([('tree/oldname', 'oldcontent')])
        self.build_tree_contents([('tree/oldname2', 'oldcontent2')])
        tree.add('oldname', 'file-id')
        tree.add('oldname2', 'file2-id')
        tree.commit('old tree', timestamp=0)
        tree.rename_one('oldname', 'newname')
        tree.rename_one('oldname2', 'newname2')
        self.build_tree_contents([('tree/newname', 'newcontent')])
        self.build_tree_contents([('tree/newname2', 'newcontent2')])
        old_tree = tree.basis_tree()
        old_tree.lock_read()
        self.addCleanup(old_tree.unlock)
        tree.lock_read()
        self.addCleanup(tree.unlock)
        diff_obj = DiffFromTool(['python', '-c',
                                 'print "@old_path @new_path"'],
                                old_tree, tree, output)
        self.addCleanup(diff_obj.finish)
        self.assertContainsRe(diff_obj._root, 'bzr-diff-[^/]*')
        old_path, new_path = diff_obj._prepare_files('file-id', 'oldname',
                                                     'newname')
        self.assertContainsRe(old_path, 'old/oldname$')
        self.assertEqual(0, os.stat(old_path).st_mtime)
        self.assertContainsRe(new_path, 'tree/newname$')
        self.assertFileEqual('oldcontent', old_path)
        self.assertFileEqual('newcontent', new_path)
        if osutils.host_os_dereferences_symlinks():
            self.assertTrue(os.path.samefile('tree/newname', new_path))
        # make sure we can create files with the same parent directories
        diff_obj._prepare_files('file2-id', 'oldname2', 'newname2')


class TestGetTreesAndBranchesToDiff(TestCaseWithTransport):

    def test_basic(self):
        tree = self.make_branch_and_tree('tree')
        (old_tree, new_tree,
         old_branch, new_branch,
         specific_files, extra_trees) = \
            get_trees_and_branches_to_diff(['tree'], None, None, None)

        self.assertIsInstance(old_tree, RevisionTree)
        #print dir (old_tree)
        self.assertEqual(_mod_revision.NULL_REVISION, old_tree.get_revision_id())
        self.assertEqual(tree.basedir, new_tree.basedir)
        self.assertEqual(tree.branch.base, old_branch.base)
        self.assertEqual(tree.branch.base, new_branch.base)
        self.assertIs(None, specific_files)
        self.assertIs(None, extra_trees)

    def test_with_rev_specs(self):
        tree = self.make_branch_and_tree('tree')
        self.build_tree_contents([('tree/file', 'oldcontent')])
        tree.add('file', 'file-id')
        tree.commit('old tree', timestamp=0, rev_id="old-id")
        self.build_tree_contents([('tree/file', 'newcontent')])
        tree.commit('new tree', timestamp=0, rev_id="new-id")

        revisions = [RevisionSpec.from_string('1'),
                     RevisionSpec.from_string('2')]
        (old_tree, new_tree,
         old_branch, new_branch,
         specific_files, extra_trees) = \
            get_trees_and_branches_to_diff(['tree'], revisions, None, None)

        self.assertIsInstance(old_tree, RevisionTree)
        self.assertEqual("old-id", old_tree.get_revision_id())
        self.assertIsInstance(new_tree, RevisionTree)
        self.assertEqual("new-id", new_tree.get_revision_id())
        self.assertEqual(tree.branch.base, old_branch.base)
        self.assertEqual(tree.branch.base, new_branch.base)
        self.assertIs(None, specific_files)
        self.assertEqual(tree.basedir, extra_trees[0].basedir)<|MERGE_RESOLUTION|>--- conflicted
+++ resolved
@@ -44,11 +44,8 @@
                           TestCaseInTempDir, TestSkipped)
 from bzrlib.revisiontree import RevisionTree
 from bzrlib.revisionspec import RevisionSpec
-<<<<<<< HEAD
-=======
 
 from bzrlib.tests.test_win32utils import BackslashDirSeparatorFeature
->>>>>>> 60e3a275
 
 
 class _AttribFeature(Feature):
