# Copyright (C) 2006 by Canonical Ltd
# -*- coding: utf-8 -*-

# This program is free software; you can redistribute it and/or modify
# it under the terms of the GNU General Public License as published by
# the Free Software Foundation; either version 2 of the License, or
# (at your option) any later version.

# This program is distributed in the hope that it will be useful,
# but WITHOUT ANY WARRANTY; without even the implied warranty of
# MERCHANTABILITY or FITNESS FOR A PARTICULAR PURPOSE.  See the
# GNU General Public License for more details.

# You should have received a copy of the GNU General Public License
# along with this program; if not, write to the Free Software
# Foundation, Inc., 59 Temple Place, Suite 330, Boston, MA  02111-1307  USA


"""Tests for the info command of bzr."""


import bzrlib


from bzrlib.osutils import format_date
from bzrlib.tests import TestSkipped
from bzrlib.tests.blackbox import ExternalBase


class TestInfo(ExternalBase):

    def test_info_non_existing(self):
        out, err = self.runbzr('info /i/do/not/exist/', retcode=3)
        self.assertEqual(out, '')
        self.assertEqual(err, 'bzr: ERROR: Not a branch: /i/do/not/exist/\n')

    def test_info_standalone(self):
        transport = self.get_transport()

        # Create initial standalone branch
        old_format = bzrlib.bzrdir.BzrDirFormat.get_default_format()
        bzrlib.bzrdir.BzrDirFormat.set_default_format(bzrlib.bzrdir.BzrDirFormat6())
        tree1 = self.make_branch_and_tree('standalone')
        bzrlib.bzrdir.BzrDirFormat.set_default_format(old_format)
        self.build_tree(['standalone/a'])
        tree1.add('a')
        branch1 = tree1.branch
        out, err = self.runbzr('info standalone')
        self.assertEqualDiff(
"""Location:
  branch root: %s

Format:
       control: All-in-one format 6
  working tree: Working tree format 2
        branch: Branch format 4
    repository: Weave repository format 6

In the working tree:
         0 unchanged
         0 modified
         1 added
         0 removed
         0 renamed
         0 unknown
         0 ignored
         0 versioned subdirectories

Branch history:
         0 revisions

Revision store:
         0 revisions
         0 KiB
""" % branch1.bzrdir.root_transport.base, out)
        self.assertEqual('', err)
        tree1.commit('commit one')
        rev = branch1.repository.get_revision(branch1.revision_history()[0])
        datestring_first = format_date(rev.timestamp, rev.timezone)

        # Branch standalone with push location
        branch2 = branch1.bzrdir.sprout('branch').open_branch()
        branch2.set_push_location(branch1.bzrdir.root_transport.base)
        out, err = self.runbzr('info branch --verbose')
        self.assertEqualDiff(
"""Location:
  branch root: %s

Related branches:
      parent branch: %s
  publish to branch: %s

Format:
       control: All-in-one format 6
  working tree: Working tree format 2
        branch: Branch format 4
    repository: Weave repository format 6

In the working tree:
         1 unchanged
         0 modified
         0 added
         0 removed
         0 renamed
         0 unknown
         0 ignored
         0 versioned subdirectories

Branch history:
         1 revision
         1 committer
         0 days old
   first revision: %s
  latest revision: %s

Revision store:
         1 revision
         %d KiB
""" % (branch2.bzrdir.root_transport.base,
       branch1.bzrdir.root_transport.base,
       branch1.bzrdir.root_transport.base,
       datestring_first, datestring_first,
       # poking at _revision_store isn't all that clean, but neither is
       # having the ui test dependent on the exact overhead of a given store.
       branch2.repository._revision_store.total_size(
        branch2.repository.get_transaction())[1] / 1024,
       ), out)
        self.assertEqual('', err)

        # Branch and bind to standalone, needs upgrade to metadir
        # (creates backup as unknown)
<<<<<<< HEAD
        branch3 = branch1.bzrdir.sprout('bound').open_branch()
        bzrlib.upgrade.upgrade('bound', bzrlib.bzrdir.BzrDirMetaFormat1())
=======
        # XXX: I can't get this to work through API
        self.runbzr('branch standalone bound')
        #branch3 = branch1.bzrdir.sprout('bound').open_branch()
        self.runbzr('upgrade --format=metaweave bound')
        #bzrlib.upgrade.upgrade('bound', bzrlib.bzrdir.BzrDirMetaFormat1())
>>>>>>> c93b87b6
        branch3 = bzrlib.bzrdir.BzrDir.open('bound').open_branch()
        branch3.bind(branch1)
        out, err = self.runbzr('info bound')
        self.assertEqualDiff(
"""Location:
       checkout root: %s
  checkout of branch: %s

Related branches:
  parent branch: %s

Format:
       control: Meta directory format 1
  working tree: Working tree format 3
        branch: Branch format 5
    repository: %s

In the working tree:
         1 unchanged
         0 modified
         0 added
         0 removed
         0 renamed
         1 unknown
         0 ignored
         0 versioned subdirectories

Branch history:
         1 revision
         0 days old
   first revision: %s
  latest revision: %s

Revision store:
         1 revision
         %d KiB
""" % (branch3.bzrdir.root_transport.base,
       branch1.bzrdir.root_transport.base,
       branch1.bzrdir.root_transport.base,
       branch3.repository._format.get_format_description(),
       datestring_first, datestring_first,
       # poking at _revision_store isn't all that clean, but neither is
       # having the ui test dependent on the exact overhead of a given store.
       branch3.repository._revision_store.total_size(
        branch3.repository.get_transaction())[1] / 1024,
       ), out)
        self.assertEqual('', err)

        # Checkout standalone (same as above, but does not have parent set)
        old_format = bzrlib.bzrdir.BzrDirFormat.get_default_format()
        bzrlib.bzrdir.BzrDirFormat.set_default_format(bzrlib.bzrdir.BzrDirMetaFormat1())
        branch4 = bzrlib.bzrdir.BzrDir.create_branch_convenience('checkout')
        bzrlib.bzrdir.BzrDirFormat.set_default_format(old_format)
        branch4.bind(branch1)
        branch4.bzrdir.open_workingtree().update()
        out, err = self.runbzr('info checkout --verbose')
        self.assertEqualDiff(
"""Location:
       checkout root: %s
  checkout of branch: %s

Format:
       control: Meta directory format 1
  working tree: Working tree format 3
        branch: Branch format 5
    repository: %s

In the working tree:
         1 unchanged
         0 modified
         0 added
         0 removed
         0 renamed
         0 unknown
         0 ignored
         0 versioned subdirectories

Branch history:
         1 revision
         1 committer
         0 days old
   first revision: %s
  latest revision: %s

Revision store:
         1 revision
         %d KiB
""" % (branch4.bzrdir.root_transport.base,
       branch1.bzrdir.root_transport.base,
       branch4.repository._format.get_format_description(),
       datestring_first, datestring_first,
       # poking at _revision_store isn't all that clean, but neither is
       # having the ui test dependent on the exact overhead of a given store.
       branch4.repository._revision_store.total_size(
        branch4.repository.get_transaction())[1] / 1024,
       ), out)
        self.assertEqual('', err)

        # Lightweight checkout (same as above, different branch and repository)
        old_format = bzrlib.bzrdir.BzrDirFormat.get_default_format()
        bzrlib.bzrdir.BzrDirFormat.set_default_format(bzrlib.bzrdir.BzrDirMetaFormat1())
        transport.mkdir('lightcheckout')
        dir5 = bzrlib.bzrdir.BzrDirMetaFormat1().initialize('lightcheckout')
        bzrlib.branch.BranchReferenceFormat().initialize(dir5, branch1)
        dir5.create_workingtree()
        tree5 = dir5.open_workingtree()
        bzrlib.bzrdir.BzrDirFormat.set_default_format(old_format)
        branch5 = tree5.branch
        out, err = self.runbzr('info lightcheckout')
        self.assertEqualDiff(
"""Location:
  light checkout root: %s
   checkout of branch: %s

Format:
       control: Meta directory format 1
  working tree: Working tree format 3
        branch: Branch format 4
    repository: Weave repository format 6

In the working tree:
         1 unchanged
         0 modified
         0 added
         0 removed
         0 renamed
         0 unknown
         0 ignored
         0 versioned subdirectories

Branch history:
         1 revision
         0 days old
   first revision: %s
  latest revision: %s

Revision store:
         1 revision
         0 KiB
""" % (tree5.bzrdir.root_transport.base,
       branch1.bzrdir.root_transport.base,
       datestring_first, datestring_first,
       ), out)
        self.assertEqual('', err)

        # Update initial standalone branch
        self.build_tree(['standalone/b'])
        tree1.add('b')
        tree1.commit('commit two')
        rev = branch1.repository.get_revision(branch1.revision_history()[-1])
        datestring_last = format_date(rev.timestamp, rev.timezone)

        # Out of date branched standalone branch will not be detected
        out, err = self.runbzr('info branch')
        self.assertEqualDiff(
"""Location:
  branch root: %s

Related branches:
      parent branch: %s
  publish to branch: %s

Format:
       control: All-in-one format 6
  working tree: Working tree format 2
        branch: Branch format 4
    repository: Weave repository format 6

In the working tree:
         1 unchanged
         0 modified
         0 added
         0 removed
         0 renamed
         0 unknown
         0 ignored
         0 versioned subdirectories

Branch history:
         1 revision
         0 days old
   first revision: %s
  latest revision: %s

Revision store:
         1 revision
         0 KiB
""" % (branch2.bzrdir.root_transport.base,
       branch1.bzrdir.root_transport.base,
       branch1.bzrdir.root_transport.base,
       datestring_first, datestring_first,
       ), out)
        self.assertEqual('', err)

        # Out of date bound branch
        out, err = self.runbzr('info bound')
        self.assertEqualDiff(
"""Location:
       checkout root: %s
  checkout of branch: %s

Related branches:
  parent branch: %s

Format:
       control: Meta directory format 1
  working tree: Working tree format 3
        branch: Branch format 5
    repository: %s

Branch is out of date: missing 1 revision.

In the working tree:
         1 unchanged
         0 modified
         0 added
         0 removed
         0 renamed
         1 unknown
         0 ignored
         0 versioned subdirectories

Branch history:
         1 revision
         0 days old
   first revision: %s
  latest revision: %s

Revision store:
         1 revision
         %d KiB
""" % (branch3.bzrdir.root_transport.base,
       branch1.bzrdir.root_transport.base,
       branch1.bzrdir.root_transport.base,
       branch3.repository._format.get_format_description(),
       datestring_first, datestring_first,
       # poking at _revision_store isn't all that clean, but neither is
       # having the ui test dependent on the exact overhead of a given store.
       branch3.repository._revision_store.total_size(
        branch3.repository.get_transaction())[1] / 1024,
       ), out)
        self.assertEqual('', err)

        # Out of date checkout
        out, err = self.runbzr('info checkout')
        self.assertEqualDiff(
"""Location:
       checkout root: %s
  checkout of branch: %s

Format:
       control: Meta directory format 1
  working tree: Working tree format 3
        branch: Branch format 5
    repository: %s

Branch is out of date: missing 1 revision.

In the working tree:
         1 unchanged
         0 modified
         0 added
         0 removed
         0 renamed
         0 unknown
         0 ignored
         0 versioned subdirectories

Branch history:
         1 revision
         0 days old
   first revision: %s
  latest revision: %s

Revision store:
         1 revision
         %d KiB
""" % (branch4.bzrdir.root_transport.base,
       branch1.bzrdir.root_transport.base,
       branch4.repository._format.get_format_description(),
       datestring_first, datestring_first,
       # poking at _revision_store isn't all that clean, but neither is
       # having the ui test dependent on the exact overhead of a given store.
       branch4.repository._revision_store.total_size(
        branch4.repository.get_transaction())[1] / 1024,
       ), out)
        self.assertEqual('', err)

        # Out of date lightweight checkout
        out, err = self.runbzr('info lightcheckout --verbose')
        self.assertEqualDiff(
"""Location:
  light checkout root: %s
   checkout of branch: %s

Format:
       control: Meta directory format 1
  working tree: Working tree format 3
        branch: Branch format 4
    repository: Weave repository format 6

Working tree is out of date: missing 1 revision.

In the working tree:
         1 unchanged
         0 modified
         0 added
         0 removed
         0 renamed
         0 unknown
         0 ignored
         0 versioned subdirectories

Branch history:
         2 revisions
         1 committer
         0 days old
   first revision: %s
  latest revision: %s

Revision store:
         2 revisions
         0 KiB
""" % (tree5.bzrdir.root_transport.base,
       branch1.bzrdir.root_transport.base,
       datestring_first, datestring_last,
       ), out)
        self.assertEqual('', err)

    def test_info_shared_repository(self):
        old_format = bzrlib.bzrdir.BzrDirFormat.get_default_format()
        bzrlib.bzrdir.BzrDirFormat.set_default_format(bzrlib.bzrdir.BzrDirMetaFormat1())
        transport = self.get_transport()

        # Create shared repository
        repo = self.make_repository('repo', shared=True)
        repo.set_make_working_trees(False)
        out, err = self.runbzr('info repo')
        self.assertEqualDiff(
"""Location:
  shared repository: %s

Format:
       control: Meta directory format 1
    repository: %s

Revision store:
         0 revisions
         0 KiB
""" % (repo.bzrdir.root_transport.base,
       repo._format.get_format_description(),
       ), out)
        self.assertEqual('', err)

        # Create branch inside shared repository
        repo.bzrdir.root_transport.mkdir('branch')
        branch1 = repo.bzrdir.create_branch_convenience('repo/branch')
        out, err = self.runbzr('info repo/branch')
        self.assertEqualDiff(
"""Location:
  shared repository: %s
  repository branch: branch

Format:
       control: Meta directory format 1
        branch: Branch format 5
    repository: %s

Branch history:
         0 revisions

Revision store:
         0 revisions
         0 KiB
""" % (repo.bzrdir.root_transport.base,
       repo._format.get_format_description(),
       ), out)
        self.assertEqual('', err)

        # Create lightweight checkout
        transport.mkdir('tree')
        transport.mkdir('tree/lightcheckout')
        dir2 = bzrlib.bzrdir.BzrDirMetaFormat1().initialize('tree/lightcheckout')
        bzrlib.branch.BranchReferenceFormat().initialize(dir2, branch1)
        dir2.create_workingtree()
        tree2 = dir2.open_workingtree()
        branch2 = tree2.branch
        out, err = self.runbzr('info tree/lightcheckout')
        self.assertEqualDiff(
"""Location:
  light checkout root: %s
    shared repository: %s
    repository branch: branch

Format:
       control: Meta directory format 1
  working tree: Working tree format 3
        branch: Branch format 5
    repository: %s

In the working tree:
         0 unchanged
         0 modified
         0 added
         0 removed
         0 renamed
         0 unknown
         0 ignored
         0 versioned subdirectories

Branch history:
         0 revisions

Revision store:
         0 revisions
         0 KiB
""" % (tree2.bzrdir.root_transport.base,
       repo.bzrdir.root_transport.base,
       repo._format.get_format_description(),
       ), out)
        self.assertEqual('', err)

        # Create normal checkout
        branch3 = bzrlib.bzrdir.BzrDir.create_branch_convenience('tree/checkout')
        branch3.bind(branch1)
        tree3 = branch3.bzrdir.open_workingtree()
        tree3.update()
        out, err = self.runbzr('info tree/checkout --verbose')
        self.assertEqualDiff(
"""Location:
       checkout root: %s
  checkout of branch: %s

Format:
       control: Meta directory format 1
  working tree: Working tree format 3
        branch: Branch format 5
    repository: %s

In the working tree:
         0 unchanged
         0 modified
         0 added
         0 removed
         0 renamed
         0 unknown
         0 ignored
         0 versioned subdirectories

Branch history:
         0 revisions
         0 committers

Revision store:
         0 revisions
         0 KiB
""" % (branch3.bzrdir.root_transport.base,
       branch1.bzrdir.root_transport.base,
       repo._format.get_format_description(),
       ), out)
        self.assertEqual('', err)

        # Update lightweight checkout
        self.build_tree(['tree/lightcheckout/a'])
        tree2.add('a')
        tree2.commit('commit one')
        rev = repo.get_revision(branch2.revision_history()[0])
        datestring_first = format_date(rev.timestamp, rev.timezone)
        out, err = self.runbzr('info tree/lightcheckout --verbose')
        self.assertEqualDiff(
"""Location:
  light checkout root: %s
    shared repository: %s
    repository branch: branch

Format:
       control: Meta directory format 1
  working tree: Working tree format 3
        branch: Branch format 5
    repository: %s

In the working tree:
         1 unchanged
         0 modified
         0 added
         0 removed
         0 renamed
         0 unknown
         0 ignored
         0 versioned subdirectories

Branch history:
         1 revision
         1 committer
         0 days old
   first revision: %s
  latest revision: %s

Revision store:
         1 revision
         %d KiB
""" % (tree2.bzrdir.root_transport.base,
       repo.bzrdir.root_transport.base,
       repo._format.get_format_description(),
       datestring_first, datestring_first,
       # poking at _revision_store isn't all that clean, but neither is
       # having the ui test dependent on the exact overhead of a given store.
       repo._revision_store.total_size(repo.get_transaction())[1] / 1024,
       ), out)
        self.assertEqual('', err)

        # Out of date checkout
        out, err = self.runbzr('info tree/checkout')
        self.assertEqualDiff(
"""Location:
       checkout root: %s
  checkout of branch: %s

Format:
       control: Meta directory format 1
  working tree: Working tree format 3
        branch: Branch format 5
    repository: %s

Branch is out of date: missing 1 revision.

In the working tree:
         0 unchanged
         0 modified
         0 added
         0 removed
         0 renamed
         0 unknown
         0 ignored
         0 versioned subdirectories

Branch history:
         0 revisions

Revision store:
         0 revisions
         0 KiB
""" % (tree3.bzrdir.root_transport.base,
       branch1.bzrdir.root_transport.base,
       repo._format.get_format_description(),
       ), out)
        self.assertEqual('', err)

        # Update checkout
        tree3.update()
        self.build_tree(['tree/checkout/b'])
        tree3.add('b')
        out, err = self.runbzr('info tree/checkout --verbose')
        self.assertEqualDiff(
"""Location:
       checkout root: %s
  checkout of branch: %s

Format:
       control: Meta directory format 1
  working tree: Working tree format 3
        branch: Branch format 5
    repository: %s

In the working tree:
         1 unchanged
         0 modified
         1 added
         0 removed
         0 renamed
         0 unknown
         0 ignored
         0 versioned subdirectories

Branch history:
         1 revision
         1 committer
         0 days old
   first revision: %s
  latest revision: %s

Revision store:
         1 revision
         %d KiB
""" % (tree3.bzrdir.root_transport.base, branch1.bzrdir.root_transport.base,
       repo._format.get_format_description(),
       datestring_first, datestring_first,
       # poking at _revision_store isn't all that clean, but neither is
       # having the ui test dependent on the exact overhead of a given store.
       repo._revision_store.total_size(repo.get_transaction())[1] / 1024,
       ), out)
        self.assertEqual('', err)
        tree3.commit('commit two')

        # Out of date lightweight checkout
        rev = repo.get_revision(branch1.revision_history()[-1])
        datestring_last = format_date(rev.timestamp, rev.timezone)
        out, err = self.runbzr('info tree/lightcheckout --verbose')
        self.assertEqualDiff(
"""Location:
  light checkout root: %s
    shared repository: %s
    repository branch: branch

Format:
       control: Meta directory format 1
  working tree: Working tree format 3
        branch: Branch format 5
    repository: %s

Working tree is out of date: missing 1 revision.

In the working tree:
         1 unchanged
         0 modified
         0 added
         0 removed
         0 renamed
         0 unknown
         0 ignored
         0 versioned subdirectories

Branch history:
         2 revisions
         1 committer
         0 days old
   first revision: %s
  latest revision: %s

Revision store:
         2 revisions
         %d KiB
""" % (tree2.bzrdir.root_transport.base,
       repo.bzrdir.root_transport.base,
       repo._format.get_format_description(),
       datestring_first, datestring_last,
       # poking at _revision_store isn't all that clean, but neither is
       # having the ui test dependent on the exact overhead of a given store.
       repo._revision_store.total_size(repo.get_transaction())[1] / 1024,
       ), out)
        self.assertEqual('', err)

        # Show info about shared branch
        out, err = self.runbzr('info repo/branch --verbose')
        self.assertEqualDiff(
"""Location:
  shared repository: %s
  repository branch: branch

Format:
       control: Meta directory format 1
        branch: Branch format 5
    repository: %s

Branch history:
         2 revisions
         1 committer
         0 days old
   first revision: %s
  latest revision: %s

Revision store:
         2 revisions
         %d KiB
""" % (repo.bzrdir.root_transport.base,
       repo._format.get_format_description(),
       datestring_first, datestring_last,
       # poking at _revision_store isn't all that clean, but neither is
       # having the ui test dependent on the exact overhead of a given store.
       repo._revision_store.total_size(repo.get_transaction())[1] / 1024,
       ), out)
        self.assertEqual('', err)

        # Show info about repository with revisions
        out, err = self.runbzr('info repo')
        self.assertEqualDiff(
"""Location:
  shared repository: %s

Format:
       control: Meta directory format 1
    repository: %s

Revision store:
         2 revisions
         %d KiB
""" % (repo.bzrdir.root_transport.base,
       repo._format.get_format_description(),
       # poking at _revision_store isn't all that clean, but neither is
       # having the ui test dependent on the exact overhead of a given store.
       repo._revision_store.total_size(repo.get_transaction())[1] / 1024,
       ), out)
        self.assertEqual('', err)

        bzrlib.bzrdir.BzrDirFormat.set_default_format(old_format)

    def test_info_shared_repository_with_trees(self):
        old_format = bzrlib.bzrdir.BzrDirFormat.get_default_format()
        bzrlib.bzrdir.BzrDirFormat.set_default_format(bzrlib.bzrdir.BzrDirMetaFormat1())
        transport = self.get_transport()

        # Create shared repository with working trees
        repo = self.make_repository('repo', shared=True)
        repo.set_make_working_trees(True)
        out, err = self.runbzr('info repo')
        self.assertEqualDiff(
"""Location:
  shared repository: %s

Format:
       control: Meta directory format 1
    repository: %s

Create working tree for new branches inside the repository.

Revision store:
         0 revisions
         0 KiB
""" % (repo.bzrdir.root_transport.base,
       repo._format.get_format_description(),
       ), out)
        self.assertEqual('', err)

        # Create two branches
        repo.bzrdir.root_transport.mkdir('branch1')
        branch1 = repo.bzrdir.create_branch_convenience('repo/branch1')
        branch2 = branch1.bzrdir.sprout('repo/branch2').open_branch()

        # Empty first branch
        out, err = self.runbzr('info repo/branch1 --verbose')
        self.assertEqualDiff(
"""Location:
    shared repository: %s
  repository checkout: branch1

Format:
       control: Meta directory format 1
  working tree: Working tree format 3
        branch: Branch format 5
    repository: %s

In the working tree:
         0 unchanged
         0 modified
         0 added
         0 removed
         0 renamed
         0 unknown
         0 ignored
         0 versioned subdirectories

Branch history:
         0 revisions
         0 committers

Revision store:
         0 revisions
         0 KiB
""" % (repo.bzrdir.root_transport.base,
       repo._format.get_format_description(),
       ), out)
        self.assertEqual('', err)

        # Update first branch
        self.build_tree(['repo/branch1/a'])
        tree1 = branch1.bzrdir.open_workingtree()
        tree1.add('a')
        tree1.commit('commit one')
        rev = repo.get_revision(branch1.revision_history()[0])
        datestring_first = format_date(rev.timestamp, rev.timezone)
        out, err = self.runbzr('info repo/branch1')
        self.assertEqualDiff(
"""Location:
    shared repository: %s
  repository checkout: branch1

Format:
       control: Meta directory format 1
  working tree: Working tree format 3
        branch: Branch format 5
    repository: %s

In the working tree:
         1 unchanged
         0 modified
         0 added
         0 removed
         0 renamed
         0 unknown
         0 ignored
         0 versioned subdirectories

Branch history:
         1 revision
         0 days old
   first revision: %s
  latest revision: %s

Revision store:
         1 revision
         %d KiB
""" % (repo.bzrdir.root_transport.base,
       repo._format.get_format_description(),
       datestring_first, datestring_first,
       # poking at _revision_store isn't all that clean, but neither is
       # having the ui test dependent on the exact overhead of a given store.
       repo._revision_store.total_size(repo.get_transaction())[1] / 1024,
       ), out)
        self.assertEqual('', err)

        # Out of date second branch
        out, err = self.runbzr('info repo/branch2 --verbose')
        self.assertEqualDiff(
"""Location:
    shared repository: %s
  repository checkout: branch2

Related branches:
  parent branch: %s

Format:
       control: Meta directory format 1
  working tree: Working tree format 3
        branch: Branch format 5
    repository: %s

In the working tree:
         0 unchanged
         0 modified
         0 added
         0 removed
         0 renamed
         0 unknown
         0 ignored
         0 versioned subdirectories

Branch history:
         0 revisions
         0 committers

Revision store:
         1 revision
         %d KiB
""" % (repo.bzrdir.root_transport.base,
       branch1.bzrdir.root_transport.base,
       repo._format.get_format_description(),
       # poking at _revision_store isn't all that clean, but neither is
       # having the ui test dependent on the exact overhead of a given store.
       repo._revision_store.total_size(repo.get_transaction())[1] / 1024,
       ), out)
        self.assertEqual('', err)

        # Update second branch
        tree2 = branch2.bzrdir.open_workingtree()
        tree2.pull(branch1)
        out, err = self.runbzr('info repo/branch2')
        self.assertEqualDiff(
"""Location:
    shared repository: %s
  repository checkout: branch2

Related branches:
  parent branch: %s

Format:
       control: Meta directory format 1
  working tree: Working tree format 3
        branch: Branch format 5
    repository: %s

In the working tree:
         1 unchanged
         0 modified
         0 added
         0 removed
         0 renamed
         0 unknown
         0 ignored
         0 versioned subdirectories

Branch history:
         1 revision
         0 days old
   first revision: %s
  latest revision: %s

Revision store:
         1 revision
         %d KiB
""" % (repo.bzrdir.root_transport.base,
       branch1.bzrdir.root_transport.base,
       repo._format.get_format_description(),
       datestring_first, datestring_first,
       # poking at _revision_store isn't all that clean, but neither is
       # having the ui test dependent on the exact overhead of a given store.
       repo._revision_store.total_size(repo.get_transaction())[1] / 1024,
       ), out)
        self.assertEqual('', err)

        # Show info about repository with revisions
        out, err = self.runbzr('info repo')
        self.assertEqualDiff(
"""Location:
  shared repository: %s

Format:
       control: Meta directory format 1
    repository: %s

Create working tree for new branches inside the repository.

Revision store:
         1 revision
         %d KiB
""" % (repo.bzrdir.root_transport.base,
       repo._format.get_format_description(),
       # poking at _revision_store isn't all that clean, but neither is
       # having the ui test dependent on the exact overhead of a given store.
       repo._revision_store.total_size(repo.get_transaction())[1] / 1024,
       ),
       out)
        self.assertEqual('', err)

        bzrlib.bzrdir.BzrDirFormat.set_default_format(old_format)
    
    def test_info_shared_repository_with_tree_in_root(self):
        old_format = bzrlib.bzrdir.BzrDirFormat.get_default_format()
        bzrlib.bzrdir.BzrDirFormat.set_default_format(bzrlib.bzrdir.BzrDirMetaFormat1())
        transport = self.get_transport()

        # Create shared repository with working trees
        repo = self.make_repository('repo', shared=True)
        repo.set_make_working_trees(True)
        out, err = self.runbzr('info repo')
        self.assertEqualDiff(
"""Location:
  shared repository: %s

Format:
       control: Meta directory format 1
    repository: %s

Create working tree for new branches inside the repository.

Revision store:
         0 revisions
         0 KiB
""" % (repo.bzrdir.root_transport.base,
       repo._format.get_format_description(),
       ), out)
        self.assertEqual('', err)

        # Create branch in root of repository
        control = repo.bzrdir
        branch = control.create_branch()
        control.create_workingtree()
        out, err = self.runbzr('info repo')
        self.assertEqualDiff(
"""Location:
    shared repository: %s
  repository checkout: .

Format:
       control: Meta directory format 1
  working tree: Working tree format 3
        branch: Branch format 5
    repository: %s

In the working tree:
         0 unchanged
         0 modified
         0 added
         0 removed
         0 renamed
         0 unknown
         0 ignored
         0 versioned subdirectories

Branch history:
         0 revisions

Revision store:
         0 revisions
         0 KiB
""" % (repo.bzrdir.root_transport.base,
       repo._format.get_format_description(),
       ), out)
        self.assertEqual('', err)

        bzrlib.bzrdir.BzrDirFormat.set_default_format(old_format)

    def test_info_locking(self):
        transport = self.get_transport()
        # Create shared repository with a branch
        repo = self.make_repository('repo', shared=True,
                                    format=bzrlib.bzrdir.BzrDirMetaFormat1())
        repo.set_make_working_trees(False)
        repo.bzrdir.root_transport.mkdir('branch')
        repo_branch = repo.bzrdir.create_branch_convenience('repo/branch',
                                    format=bzrlib.bzrdir.BzrDirMetaFormat1())
        # Do a heavy checkout
        transport.mkdir('tree')
        transport.mkdir('tree/checkout')
        co_branch = bzrlib.bzrdir.BzrDir.create_branch_convenience('tree/checkout',
                                    format=bzrlib.bzrdir.BzrDirMetaFormat1())
        co_branch.bind(repo_branch)
        # Do a light checkout of the heavy one
        transport.mkdir('tree/lightcheckout')
        lco_dir = bzrlib.bzrdir.BzrDirMetaFormat1().initialize('tree/lightcheckout')
        bzrlib.branch.BranchReferenceFormat().initialize(lco_dir, co_branch)
        lco_dir.create_workingtree()
        lco_tree = lco_dir.open_workingtree()

        # Test all permutations of locking the working tree, branch and repository
        # W B R

        # U U U
        out, err = self.runbzr('info tree/lightcheckout')
        self.assertEqualDiff(
"""Location:
  light checkout root: %s
   checkout of branch: %s

Format:
       control: Meta directory format 1
  working tree: Working tree format 3
        branch: Branch format 5
    repository: %s

In the working tree:
         0 unchanged
         0 modified
         0 added
         0 removed
         0 renamed
         0 unknown
         0 ignored
         0 versioned subdirectories

Branch history:
         0 revisions

Revision store:
         0 revisions
         0 KiB
""" % (lco_tree.bzrdir.root_transport.base,
       lco_tree.branch.bzrdir.root_transport.base,
       lco_tree.branch.repository._format.get_format_description(),
       ), out)
        self.assertEqual('', err)
        # U U L
        lco_tree.branch.repository.lock_write()
        out, err = self.runbzr('info tree/lightcheckout')
        self.assertEqualDiff(
"""Location:
  light checkout root: %s
   checkout of branch: %s

Format:
       control: Meta directory format 1
  working tree: Working tree format 3
        branch: Branch format 5
    repository: %s

Lock status:
  working tree: unlocked
        branch: unlocked
    repository: locked

In the working tree:
         0 unchanged
         0 modified
         0 added
         0 removed
         0 renamed
         0 unknown
         0 ignored
         0 versioned subdirectories

Branch history:
         0 revisions

Revision store:
         0 revisions
         0 KiB
""" % (lco_tree.bzrdir.root_transport.base,
       lco_tree.branch.bzrdir.root_transport.base,
       lco_tree.branch.repository._format.get_format_description(),
       ), out)
        self.assertEqual('', err)
        lco_tree.branch.repository.unlock()
        # U L L
        lco_tree.branch.lock_write()
        out, err = self.runbzr('info tree/lightcheckout')
        self.assertEqualDiff(
"""Location:
  light checkout root: %s
   checkout of branch: %s

Format:
       control: Meta directory format 1
  working tree: Working tree format 3
        branch: Branch format 5
    repository: %s

Lock status:
  working tree: unlocked
        branch: locked
    repository: locked

In the working tree:
         0 unchanged
         0 modified
         0 added
         0 removed
         0 renamed
         0 unknown
         0 ignored
         0 versioned subdirectories

Branch history:
         0 revisions

Revision store:
         0 revisions
         0 KiB
""" % (lco_tree.bzrdir.root_transport.base,
       lco_tree.branch.bzrdir.root_transport.base,
       lco_tree.branch.repository._format.get_format_description(),
       ), out)
        self.assertEqual('', err)
        lco_tree.branch.unlock()
        # L L L
        lco_tree.lock_write()
        out, err = self.runbzr('info tree/lightcheckout')
        self.assertEqualDiff(
"""Location:
  light checkout root: %s
   checkout of branch: %s

Format:
       control: Meta directory format 1
  working tree: Working tree format 3
        branch: Branch format 5
    repository: %s

Lock status:
  working tree: locked
        branch: locked
    repository: locked

In the working tree:
         0 unchanged
         0 modified
         0 added
         0 removed
         0 renamed
         0 unknown
         0 ignored
         0 versioned subdirectories

Branch history:
         0 revisions

Revision store:
         0 revisions
         0 KiB
""" % (lco_tree.bzrdir.root_transport.base,
       lco_tree.branch.bzrdir.root_transport.base,
       lco_tree.branch.repository._format.get_format_description(),
       ), out)
        self.assertEqual('', err)
        lco_tree.unlock()
        # L L U
        lco_tree.lock_write()
        lco_tree.branch.repository.unlock()
        out, err = self.runbzr('info tree/lightcheckout')
        self.assertEqualDiff(
"""Location:
  light checkout root: %s
   checkout of branch: %s

Format:
       control: Meta directory format 1
  working tree: Working tree format 3
        branch: Branch format 5
    repository: %s

Lock status:
  working tree: locked
        branch: locked
    repository: unlocked

In the working tree:
         0 unchanged
         0 modified
         0 added
         0 removed
         0 renamed
         0 unknown
         0 ignored
         0 versioned subdirectories

Branch history:
         0 revisions

Revision store:
         0 revisions
         0 KiB
""" % (lco_tree.bzrdir.root_transport.base,
       lco_tree.branch.bzrdir.root_transport.base,
       lco_tree.branch.repository._format.get_format_description(),
       ), out)
        self.assertEqual('', err)
        lco_tree.branch.repository.lock_write()
        lco_tree.unlock()
        # L U U
        lco_tree.lock_write()
        lco_tree.branch.unlock()
        out, err = self.runbzr('info tree/lightcheckout')
        self.assertEqualDiff(
"""Location:
  light checkout root: %s
   checkout of branch: %s

Format:
       control: Meta directory format 1
  working tree: Working tree format 3
        branch: Branch format 5
    repository: %s

Lock status:
  working tree: locked
        branch: unlocked
    repository: unlocked

In the working tree:
         0 unchanged
         0 modified
         0 added
         0 removed
         0 renamed
         0 unknown
         0 ignored
         0 versioned subdirectories

Branch history:
         0 revisions

Revision store:
         0 revisions
         0 KiB
""" % (lco_tree.bzrdir.root_transport.base,
       lco_tree.branch.bzrdir.root_transport.base,
       lco_tree.branch.repository._format.get_format_description(),
       ), out)
        self.assertEqual('', err)
        lco_tree.branch.lock_write()
        lco_tree.unlock()
        # L U L
        lco_tree.lock_write()
        lco_tree.branch.unlock()
        lco_tree.branch.repository.lock_write()
        out, err = self.runbzr('info tree/lightcheckout')
        self.assertEqualDiff(
"""Location:
  light checkout root: %s
   checkout of branch: %s

Format:
       control: Meta directory format 1
  working tree: Working tree format 3
        branch: Branch format 5
    repository: %s

Lock status:
  working tree: locked
        branch: unlocked
    repository: locked

In the working tree:
         0 unchanged
         0 modified
         0 added
         0 removed
         0 renamed
         0 unknown
         0 ignored
         0 versioned subdirectories

Branch history:
         0 revisions

Revision store:
         0 revisions
         0 KiB
""" % (lco_tree.bzrdir.root_transport.base,
       lco_tree.branch.bzrdir.root_transport.base,
       lco_tree.branch.repository._format.get_format_description(),
       ), out)
        self.assertEqual('', err)
        lco_tree.branch.repository.unlock()
        lco_tree.branch.lock_write()
        lco_tree.unlock()
        # U L U
        lco_tree.branch.lock_write()
        lco_tree.branch.repository.unlock()
        out, err = self.runbzr('info tree/lightcheckout')
        self.assertEqualDiff(
"""Location:
  light checkout root: %s
   checkout of branch: %s

Format:
       control: Meta directory format 1
  working tree: Working tree format 3
        branch: Branch format 5
    repository: %s

Lock status:
  working tree: unlocked
        branch: locked
    repository: unlocked

In the working tree:
         0 unchanged
         0 modified
         0 added
         0 removed
         0 renamed
         0 unknown
         0 ignored
         0 versioned subdirectories

Branch history:
         0 revisions

Revision store:
         0 revisions
         0 KiB
""" % (lco_tree.bzrdir.root_transport.base,
       lco_tree.branch.bzrdir.root_transport.base,
       lco_tree.branch.repository._format.get_format_description(),
       ), out)
        self.assertEqual('', err)
        lco_tree.branch.repository.lock_write()
        lco_tree.branch.unlock()

    def test_info_locking_oslocks(self):
        tree = self.make_branch_and_tree('branch',
                                         format=bzrlib.bzrdir.BzrDirFormat6())

        # Test all permutations of locking the working tree, branch and repository
        # XXX: Well not yet, as we can't query oslocks yet. Currently, it's
        # implemented by raising NotImplementedError and get_physical_lock_status()
        # always returns false. This makes bzr info hide the lock status.  (Olaf)
        # W B R

        # U U U
        out, err = self.runbzr('info branch')
        self.assertEqualDiff(
"""Location:
  branch root: %s

Format:
       control: All-in-one format 6
  working tree: Working tree format 2
        branch: Branch format 4
    repository: %s

In the working tree:
         0 unchanged
         0 modified
         0 added
         0 removed
         0 renamed
         0 unknown
         0 ignored
         0 versioned subdirectories

Branch history:
         0 revisions

Revision store:
         0 revisions
         0 KiB
""" % (tree.bzrdir.root_transport.base,
       tree.branch.repository._format.get_format_description(),
       ), out)
        self.assertEqual('', err)
        # L L L
        tree.lock_write()
        out, err = self.runbzr('info branch')
        self.assertEqualDiff(
"""Location:
  branch root: %s

Format:
       control: All-in-one format 6
  working tree: Working tree format 2
        branch: Branch format 4
    repository: %s

In the working tree:
         0 unchanged
         0 modified
         0 added
         0 removed
         0 renamed
         0 unknown
         0 ignored
         0 versioned subdirectories

Branch history:
         0 revisions

Revision store:
         0 revisions
         0 KiB
""" % (tree.bzrdir.root_transport.base,
       tree.branch.repository._format.get_format_description(),
       ), out)
        self.assertEqual('', err)
        tree.unlock()<|MERGE_RESOLUTION|>--- conflicted
+++ resolved
@@ -129,16 +129,11 @@
 
         # Branch and bind to standalone, needs upgrade to metadir
         # (creates backup as unknown)
-<<<<<<< HEAD
-        branch3 = branch1.bzrdir.sprout('bound').open_branch()
-        bzrlib.upgrade.upgrade('bound', bzrlib.bzrdir.BzrDirMetaFormat1())
-=======
         # XXX: I can't get this to work through API
         self.runbzr('branch standalone bound')
         #branch3 = branch1.bzrdir.sprout('bound').open_branch()
         self.runbzr('upgrade --format=metaweave bound')
         #bzrlib.upgrade.upgrade('bound', bzrlib.bzrdir.BzrDirMetaFormat1())
->>>>>>> c93b87b6
         branch3 = bzrlib.bzrdir.BzrDir.open('bound').open_branch()
         branch3.bind(branch1)
         out, err = self.runbzr('info bound')
