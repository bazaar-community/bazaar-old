# Copyright (C) 2006-2012 Canonical Ltd
#
# This program is free software; you can redistribute it and/or modify
# it under the terms of the GNU General Public License as published by
# the Free Software Foundation; either version 2 of the License, or
# (at your option) any later version.
#
# This program is distributed in the hope that it will be useful,
# but WITHOUT ANY WARRANTY; without even the implied warranty of
# MERCHANTABILITY or FITNESS FOR A PARTICULAR PURPOSE.  See the
# GNU General Public License for more details.
#
# You should have received a copy of the GNU General Public License
# along with this program; if not, write to the Free Software
# Foundation, Inc., 51 Franklin Street, Fifth Floor, Boston, MA 02110-1301 USA


"""Tests for the info command of bzr."""

import shutil
import sys

from bzrlib import (
    branch,
    bzrdir,
    controldir,
    errors,
    info,
    osutils,
    tests,
    upgrade,
    urlutils,
    )
from bzrlib.tests.matchers import ContainsNoVfsCalls
from bzrlib.transport import memory


class TestInfo(tests.TestCaseWithTransport):

    def setUp(self):
        super(TestInfo, self).setUp()
        self._repo_strings = "2a"

    def test_info_non_existing(self):
        self.vfs_transport_factory = memory.MemoryServer
        location = self.get_url()
        out, err = self.run_bzr('info '+location, retcode=3)
        self.assertEqual(out, '')
        self.assertEqual(err, 'bzr: ERROR: Not a branch: "%s".\n' % location)

    def test_info_empty_controldir(self):
        self.make_bzrdir('ctrl')
        out, err = self.run_bzr('info ctrl')
        self.assertEquals(out,
            'Empty control directory (format: 2a or pack-0.92)\n'
            'Location:\n'
            '  control directory: ctrl\n')
        self.assertEquals(err, '')

    def test_info_dangling_branch_reference(self):
        br = self.make_branch('target')
        br.create_checkout('from', lightweight=True)
        shutil.rmtree('target')
        out, err = self.run_bzr('info from')
        self.assertEquals(out,
            'Dangling branch reference (format: 2a or pack-0.92)\n'
            'Location:\n'
            '   control directory: from\n'
            '  checkout of branch: target\n')
        self.assertEquals(err, '')

    def test_info_standalone(self):
        transport = self.get_transport()

        # Create initial standalone branch
        tree1 = self.make_branch_and_tree('standalone', 'knit')
        self.build_tree(['standalone/a'])
        tree1.add('a')
        branch1 = tree1.branch

        out, err = self.run_bzr('info standalone')
        self.assertEqualDiff(
"""Standalone tree (format: knit)
Location:
  branch root: standalone
""", out)
        self.assertEqual('', err)

        # Standalone branch - verbose mode
        out, err = self.run_bzr('info standalone -v')
        self.assertEqualDiff(
"""Standalone tree (format: knit)
Location:
  branch root: standalone

Format:
       control: Meta directory format 1
  working tree: Working tree format 3
        branch: Branch format 5
    repository: Knit repository format 1

In the working tree:
         0 unchanged
         0 modified
         1 added
         0 removed
         0 renamed
         0 unknown
         0 ignored
         0 versioned subdirectories

Branch history:
         0 revisions

Repository:
         0 revisions
""", out)
        self.assertEqual('', err)

        # Standalone branch - really verbose mode
        out, err = self.run_bzr('info standalone -vv')
        self.assertEqualDiff(
"""Standalone tree (format: knit)
Location:
  branch root: standalone

Format:
       control: Meta directory format 1
  working tree: Working tree format 3
        branch: Branch format 5
    repository: Knit repository format 1

In the working tree:
         0 unchanged
         0 modified
         1 added
         0 removed
         0 renamed
         0 unknown
         0 ignored
         0 versioned subdirectories

Branch history:
         0 revisions
         0 committers

Repository:
         0 revisions
""", out)
        self.assertEqual('', err)
        tree1.commit('commit one')
        rev = branch1.repository.get_revision(branch1.last_revision())
        datestring_first = osutils.format_date(rev.timestamp, rev.timezone)

        # Branch standalone with push location
        branch2 = branch1.bzrdir.sprout('branch').open_branch()
        branch2.set_push_location(branch1.bzrdir.root_transport.base)

        out, err = self.run_bzr('info branch')
        self.assertEqualDiff(
"""Standalone tree (format: knit)
Location:
  branch root: branch

Related branches:
    push branch: standalone
  parent branch: standalone
""", out)
        self.assertEqual('', err)

        out, err = self.run_bzr('info branch --verbose')
        self.assertEqualDiff(
"""Standalone tree (format: knit)
Location:
  branch root: branch

Related branches:
    push branch: standalone
  parent branch: standalone

Format:
       control: Meta directory format 1
  working tree: Working tree format 3
        branch: Branch format 5
    repository: Knit repository format 1

In the working tree:
         1 unchanged
         0 modified
         0 added
         0 removed
         0 renamed
         0 unknown
         0 ignored
         0 versioned subdirectories

Branch history:
         1 revision
         0 days old
   first revision: %s
  latest revision: %s

Repository:
         1 revision
""" % (datestring_first, datestring_first,
       ), out)
        self.assertEqual('', err)

        # Branch and bind to standalone, needs upgrade to metadir
        # (creates backup as unknown)
        branch1.bzrdir.sprout('bound')
        knit1_format = bzrdir.format_registry.make_bzrdir('knit')
        upgrade.upgrade('bound', knit1_format)
        branch3 = controldir.ControlDir.open('bound').open_branch()
        branch3.bind(branch1)
        bound_tree = branch3.bzrdir.open_workingtree()
        out, err = self.run_bzr('info -v bound')
        self.assertEqualDiff(
"""Checkout (format: knit)
Location:
       checkout root: bound
  checkout of branch: standalone

Related branches:
  parent branch: standalone

Format:
       control: Meta directory format 1
  working tree: %s
        branch: %s
    repository: %s

In the working tree:
         1 unchanged
         0 modified
         0 added
         0 removed
         0 renamed
         0 unknown
         0 ignored
         0 versioned subdirectories

Branch history:
         1 revision
         0 days old
   first revision: %s
  latest revision: %s

Repository:
         1 revision
""" % (bound_tree._format.get_format_description(),
       branch3._format.get_format_description(),
       branch3.repository._format.get_format_description(),
       datestring_first, datestring_first,
       ), out)
        self.assertEqual('', err)

        # Checkout standalone (same as above, but does not have parent set)
        branch4 = controldir.ControlDir.create_branch_convenience('checkout',
            format=knit1_format)
        branch4.bind(branch1)
        branch4.bzrdir.open_workingtree().update()
        out, err = self.run_bzr('info checkout --verbose')
        self.assertEqualDiff(
"""Checkout (format: knit)
Location:
       checkout root: checkout
  checkout of branch: standalone

Format:
       control: Meta directory format 1
  working tree: Working tree format 3
        branch: Branch format 5
    repository: %s

In the working tree:
         1 unchanged
         0 modified
         0 added
         0 removed
         0 renamed
         0 unknown
         0 ignored
         0 versioned subdirectories

Branch history:
         1 revision
         0 days old
   first revision: %s
  latest revision: %s

Repository:
         1 revision
""" % (branch4.repository._format.get_format_description(),
       datestring_first, datestring_first,
       ), out)
        self.assertEqual('', err)

        # Lightweight checkout (same as above, different branch and repository)
        tree5 = branch1.create_checkout('lightcheckout', lightweight=True)
        branch5 = tree5.branch
        out, err = self.run_bzr('info -v lightcheckout')
        if "metaweave" in bzrdir.format_registry:
            format_description = "knit or metaweave"
        else:
            format_description = "knit"
        self.assertEqualDiff(
"""Lightweight checkout (format: %s)
Location:
  light checkout root: lightcheckout
   checkout of branch: standalone

Format:
       control: Meta directory format 1
  working tree: Working tree format 3
        branch: Branch format 5
    repository: Knit repository format 1

In the working tree:
         1 unchanged
         0 modified
         0 added
         0 removed
         0 renamed
         0 unknown
         0 ignored
         0 versioned subdirectories

Branch history:
         1 revision
         0 days old
   first revision: %s
  latest revision: %s

Repository:
         1 revision
""" % (format_description, datestring_first, datestring_first,), out)
        self.assertEqual('', err)

        # Update initial standalone branch
        self.build_tree(['standalone/b'])
        tree1.add('b')
        tree1.commit('commit two')
        rev = branch1.repository.get_revision(branch1.last_revision())
        datestring_last = osutils.format_date(rev.timestamp, rev.timezone)

        # Out of date branched standalone branch will not be detected
        out, err = self.run_bzr('info -v branch')
        self.assertEqualDiff(
"""Standalone tree (format: knit)
Location:
  branch root: branch

Related branches:
    push branch: standalone
  parent branch: standalone

Format:
       control: Meta directory format 1
  working tree: Working tree format 3
        branch: Branch format 5
    repository: Knit repository format 1

In the working tree:
         1 unchanged
         0 modified
         0 added
         0 removed
         0 renamed
         0 unknown
         0 ignored
         0 versioned subdirectories

Branch history:
         1 revision
         0 days old
   first revision: %s
  latest revision: %s

Repository:
         1 revision
""" % (datestring_first, datestring_first,
       ), out)
        self.assertEqual('', err)

        # Out of date bound branch
        out, err = self.run_bzr('info -v bound')
        self.assertEqualDiff(
"""Checkout (format: knit)
Location:
       checkout root: bound
  checkout of branch: standalone

Related branches:
  parent branch: standalone

Format:
       control: Meta directory format 1
  working tree: Working tree format 3
        branch: Branch format 5
    repository: %s

Branch is out of date: missing 1 revision.

In the working tree:
         1 unchanged
         0 modified
         0 added
         0 removed
         0 renamed
         0 unknown
         0 ignored
         0 versioned subdirectories

Branch history:
         1 revision
         0 days old
   first revision: %s
  latest revision: %s

Repository:
         1 revision
""" % (branch3.repository._format.get_format_description(),
       datestring_first, datestring_first,
       ), out)
        self.assertEqual('', err)

        # Out of date checkout
        out, err = self.run_bzr('info -v checkout')
        self.assertEqualDiff(
"""Checkout (format: knit)
Location:
       checkout root: checkout
  checkout of branch: standalone

Format:
       control: Meta directory format 1
  working tree: Working tree format 3
        branch: Branch format 5
    repository: %s

Branch is out of date: missing 1 revision.

In the working tree:
         1 unchanged
         0 modified
         0 added
         0 removed
         0 renamed
         0 unknown
         0 ignored
         0 versioned subdirectories

Branch history:
         1 revision
         0 days old
   first revision: %s
  latest revision: %s

Repository:
         1 revision
""" % (branch4.repository._format.get_format_description(),
       datestring_first, datestring_first,
       ), out)
        self.assertEqual('', err)

        # Out of date lightweight checkout
        out, err = self.run_bzr('info lightcheckout --verbose')
        self.assertEqualDiff(
"""Lightweight checkout (format: %s)
Location:
  light checkout root: lightcheckout
   checkout of branch: standalone

Format:
       control: Meta directory format 1
  working tree: Working tree format 3
        branch: Branch format 5
    repository: Knit repository format 1

Working tree is out of date: missing 1 revision.

In the working tree:
         1 unchanged
         0 modified
         0 added
         0 removed
         0 renamed
         0 unknown
         0 ignored
         0 versioned subdirectories

Branch history:
         2 revisions
         0 days old
   first revision: %s
  latest revision: %s

Repository:
         2 revisions
""" % (format_description, datestring_first, datestring_last,), out)
        self.assertEqual('', err)

    def test_info_standalone_no_tree(self):
        # create standalone branch without a working tree
        format = bzrdir.format_registry.make_bzrdir('default')
        branch = self.make_branch('branch')
        repo = branch.repository
        out, err = self.run_bzr('info branch -v')
        self.assertEqualDiff(
"""Standalone branch (format: %s)
Location:
  branch root: branch

Format:
       control: Meta directory format 1
        branch: %s
    repository: %s

Branch history:
         0 revisions

Repository:
         0 revisions
""" % (info.describe_format(repo.bzrdir, repo, branch, None),
       format.get_branch_format().get_format_description(),
       format.repository_format.get_format_description(),
       ), out)
        self.assertEqual('', err)

    def test_info_shared_repository(self):
        format = bzrdir.format_registry.make_bzrdir('knit')
        transport = self.get_transport()

        # Create shared repository
        repo = self.make_repository('repo', shared=True, format=format)
        repo.set_make_working_trees(False)
        out, err = self.run_bzr('info -v repo')
        self.assertEqualDiff(
"""Shared repository (format: dirstate or dirstate-tags or knit)
Location:
  shared repository: %s

Format:
       control: Meta directory format 1
    repository: %s

Repository:
         0 revisions
""" % ('repo', format.repository_format.get_format_description(),
       ), out)
        self.assertEqual('', err)

        # Create branch inside shared repository
        repo.bzrdir.root_transport.mkdir('branch')
        branch1 = controldir.ControlDir.create_branch_convenience(
            'repo/branch', format=format)
        out, err = self.run_bzr('info -v repo/branch')
        self.assertEqualDiff(
"""Repository branch (format: dirstate or knit)
Location:
  shared repository: repo
  repository branch: repo/branch

Format:
       control: Meta directory format 1
        branch: %s
    repository: %s

Branch history:
         0 revisions

Repository:
         0 revisions
""" % (format.get_branch_format().get_format_description(),
       format.repository_format.get_format_description(),
       ), out)
        self.assertEqual('', err)

        # Create lightweight checkout
        transport.mkdir('tree')
        transport.mkdir('tree/lightcheckout')
        tree2 = branch1.create_checkout('tree/lightcheckout',
            lightweight=True)
        branch2 = tree2.branch
        self.assertCheckoutStatusOutput('-v tree/lightcheckout', tree2,
                   shared_repo=repo, repo_branch=branch1, verbose=True)

        # Create normal checkout
        tree3 = branch1.create_checkout('tree/checkout')
        self.assertCheckoutStatusOutput('tree/checkout --verbose', tree3,
            verbose=True,
            light_checkout=False, repo_branch=branch1)
        # Update lightweight checkout
        self.build_tree(['tree/lightcheckout/a'])
        tree2.add('a')
        tree2.commit('commit one')
        rev = repo.get_revision(branch2.last_revision())
        datestring_first = osutils.format_date(rev.timestamp, rev.timezone)
        out, err = self.run_bzr('info tree/lightcheckout --verbose')
        self.assertEqualDiff(
"""Lightweight checkout (format: %s)
Location:
  light checkout root: tree/lightcheckout
   checkout of branch: repo/branch
    shared repository: repo

Format:
       control: Meta directory format 1
  working tree: Working tree format 6
        branch: %s
    repository: %s

In the working tree:
         1 unchanged
         0 modified
         0 added
         0 removed
         0 renamed
         0 unknown
         0 ignored
         0 versioned subdirectories

Branch history:
         1 revision
         0 days old
   first revision: %s
  latest revision: %s

Repository:
         1 revision
""" % (self._repo_strings, format.get_branch_format().get_format_description(),
       format.repository_format.get_format_description(),
       datestring_first, datestring_first,
       ), out)
        self.assertEqual('', err)

        # Out of date checkout
        out, err = self.run_bzr('info -v tree/checkout')
        self.assertEqualDiff(
"""Checkout (format: unnamed)
Location:
       checkout root: tree/checkout
  checkout of branch: repo/branch

Format:
       control: Meta directory format 1
  working tree: Working tree format 6
        branch: %s
    repository: %s

Branch is out of date: missing 1 revision.

In the working tree:
         0 unchanged
         0 modified
         0 added
         0 removed
         0 renamed
         0 unknown
         0 ignored
         0 versioned subdirectories

Branch history:
         0 revisions

Repository:
         0 revisions
""" % (format.get_branch_format().get_format_description(),
       format.repository_format.get_format_description(),
       ), out)
        self.assertEqual('', err)

        # Update checkout
        tree3.update()
        self.build_tree(['tree/checkout/b'])
        tree3.add('b')
        out, err = self.run_bzr('info tree/checkout --verbose')
        self.assertEqualDiff(
"""Checkout (format: unnamed)
Location:
       checkout root: tree/checkout
  checkout of branch: repo/branch

Format:
       control: Meta directory format 1
  working tree: Working tree format 6
        branch: %s
    repository: %s

In the working tree:
         1 unchanged
         0 modified
         1 added
         0 removed
         0 renamed
         0 unknown
         0 ignored
         0 versioned subdirectories

Branch history:
         1 revision
         0 days old
   first revision: %s
  latest revision: %s

Repository:
         1 revision
""" % (format.get_branch_format().get_format_description(),
       format.repository_format.get_format_description(),
       datestring_first, datestring_first,
       ), out)
        self.assertEqual('', err)
        tree3.commit('commit two')

        # Out of date lightweight checkout
        rev = repo.get_revision(branch1.last_revision())
        datestring_last = osutils.format_date(rev.timestamp, rev.timezone)
        out, err = self.run_bzr('info tree/lightcheckout --verbose')
        self.assertEqualDiff(
"""Lightweight checkout (format: %s)
Location:
  light checkout root: tree/lightcheckout
   checkout of branch: repo/branch
    shared repository: repo

Format:
       control: Meta directory format 1
  working tree: Working tree format 6
        branch: %s
    repository: %s

Working tree is out of date: missing 1 revision.

In the working tree:
         1 unchanged
         0 modified
         0 added
         0 removed
         0 renamed
         0 unknown
         0 ignored
         0 versioned subdirectories

Branch history:
         2 revisions
         0 days old
   first revision: %s
  latest revision: %s

Repository:
         2 revisions
""" % (self._repo_strings, format.get_branch_format().get_format_description(),
       format.repository_format.get_format_description(),
       datestring_first, datestring_last,
       ), out)
        self.assertEqual('', err)

        # Show info about shared branch
        out, err = self.run_bzr('info repo/branch --verbose')
        self.assertEqualDiff(
"""Repository branch (format: dirstate or knit)
Location:
  shared repository: repo
  repository branch: repo/branch

Format:
       control: Meta directory format 1
        branch: %s
    repository: %s

Branch history:
         2 revisions
         0 days old
   first revision: %s
  latest revision: %s

Repository:
         2 revisions
""" % (format.get_branch_format().get_format_description(),
       format.repository_format.get_format_description(),
       datestring_first, datestring_last,
       ), out)
        self.assertEqual('', err)

        # Show info about repository with revisions
        out, err = self.run_bzr('info -v repo')
        self.assertEqualDiff(
"""Shared repository (format: dirstate or dirstate-tags or knit)
Location:
  shared repository: repo

Format:
       control: Meta directory format 1
    repository: %s

Repository:
         2 revisions
""" % (format.repository_format.get_format_description(),
       ), out)
        self.assertEqual('', err)

    def test_info_shared_repository_with_trees(self):
        format = bzrdir.format_registry.make_bzrdir('knit')
        transport = self.get_transport()

        # Create shared repository with working trees
        repo = self.make_repository('repo', shared=True, format=format)
        repo.set_make_working_trees(True)
        out, err = self.run_bzr('info -v repo')
        self.assertEqualDiff(
"""Shared repository with trees (format: dirstate or dirstate-tags or knit)
Location:
  shared repository: repo

Format:
       control: Meta directory format 1
    repository: %s

Create working tree for new branches inside the repository.

Repository:
         0 revisions
""" % (format.repository_format.get_format_description(),
       ), out)
        self.assertEqual('', err)

        # Create two branches
        repo.bzrdir.root_transport.mkdir('branch1')
        branch1 = controldir.ControlDir.create_branch_convenience('repo/branch1',
            format=format)
        branch2 = branch1.bzrdir.sprout('repo/branch2').open_branch()

        # Empty first branch
        out, err = self.run_bzr('info repo/branch1 --verbose')
        self.assertEqualDiff(
"""Repository tree (format: knit)
Location:
  shared repository: repo
  repository branch: repo/branch1

Format:
       control: Meta directory format 1
  working tree: Working tree format 3
        branch: %s
    repository: %s

In the working tree:
         0 unchanged
         0 modified
         0 added
         0 removed
         0 renamed
         0 unknown
         0 ignored
         0 versioned subdirectories

Branch history:
         0 revisions

Repository:
         0 revisions
""" % (format.get_branch_format().get_format_description(),
       format.repository_format.get_format_description(),
       ), out)
        self.assertEqual('', err)

        # Update first branch
        self.build_tree(['repo/branch1/a'])
        tree1 = branch1.bzrdir.open_workingtree()
        tree1.add('a')
        tree1.commit('commit one')
        rev = repo.get_revision(branch1.last_revision())
        datestring_first = osutils.format_date(rev.timestamp, rev.timezone)
        out, err = self.run_bzr('info -v repo/branch1')
        self.assertEqualDiff(
"""Repository tree (format: knit)
Location:
  shared repository: repo
  repository branch: repo/branch1

Format:
       control: Meta directory format 1
  working tree: Working tree format 3
        branch: %s
    repository: %s

In the working tree:
         1 unchanged
         0 modified
         0 added
         0 removed
         0 renamed
         0 unknown
         0 ignored
         0 versioned subdirectories

Branch history:
         1 revision
         0 days old
   first revision: %s
  latest revision: %s

Repository:
         1 revision
""" % (format.get_branch_format().get_format_description(),
       format.repository_format.get_format_description(),
       datestring_first, datestring_first,
       ), out)
        self.assertEqual('', err)

        # Out of date second branch
        out, err = self.run_bzr('info repo/branch2 --verbose')
        self.assertEqualDiff(
"""Repository tree (format: knit)
Location:
  shared repository: repo
  repository branch: repo/branch2

Related branches:
  parent branch: repo/branch1

Format:
       control: Meta directory format 1
  working tree: Working tree format 3
        branch: %s
    repository: %s

In the working tree:
         0 unchanged
         0 modified
         0 added
         0 removed
         0 renamed
         0 unknown
         0 ignored
         0 versioned subdirectories

Branch history:
         0 revisions

Repository:
         1 revision
""" % (format.get_branch_format().get_format_description(),
       format.repository_format.get_format_description(),
       ), out)
        self.assertEqual('', err)

        # Update second branch
        tree2 = branch2.bzrdir.open_workingtree()
        tree2.pull(branch1)
        out, err = self.run_bzr('info -v repo/branch2')
        self.assertEqualDiff(
"""Repository tree (format: knit)
Location:
  shared repository: repo
  repository branch: repo/branch2

Related branches:
  parent branch: repo/branch1

Format:
       control: Meta directory format 1
  working tree: Working tree format 3
        branch: %s
    repository: %s

In the working tree:
         1 unchanged
         0 modified
         0 added
         0 removed
         0 renamed
         0 unknown
         0 ignored
         0 versioned subdirectories

Branch history:
         1 revision
         0 days old
   first revision: %s
  latest revision: %s

Repository:
         1 revision
""" % (format.get_branch_format().get_format_description(),
       format.repository_format.get_format_description(),
       datestring_first, datestring_first,
       ), out)
        self.assertEqual('', err)

        # Show info about repository with revisions
        out, err = self.run_bzr('info -v repo')
        self.assertEqualDiff(
"""Shared repository with trees (format: dirstate or dirstate-tags or knit)
Location:
  shared repository: repo

Format:
       control: Meta directory format 1
    repository: %s

Create working tree for new branches inside the repository.

Repository:
         1 revision
""" % (format.repository_format.get_format_description(),
       ),
       out)
        self.assertEqual('', err)

    def test_info_shared_repository_with_tree_in_root(self):
        format = bzrdir.format_registry.make_bzrdir('knit')
        transport = self.get_transport()

        # Create shared repository with working trees
        repo = self.make_repository('repo', shared=True, format=format)
        repo.set_make_working_trees(True)
        out, err = self.run_bzr('info -v repo')
        self.assertEqualDiff(
"""Shared repository with trees (format: dirstate or dirstate-tags or knit)
Location:
  shared repository: repo

Format:
       control: Meta directory format 1
    repository: %s

Create working tree for new branches inside the repository.

Repository:
         0 revisions
""" % (format.repository_format.get_format_description(),
       ), out)
        self.assertEqual('', err)

        # Create branch in root of repository
        control = repo.bzrdir
        branch = control.create_branch()
        control.create_workingtree()
        out, err = self.run_bzr('info -v repo')
        self.assertEqualDiff(
"""Repository tree (format: knit)
Location:
  shared repository: repo
  repository branch: repo

Format:
       control: Meta directory format 1
  working tree: Working tree format 3
        branch: %s
    repository: %s

In the working tree:
         0 unchanged
         0 modified
         0 added
         0 removed
         0 renamed
         0 unknown
         0 ignored
         0 versioned subdirectories

Branch history:
         0 revisions

Repository:
         0 revisions
""" % (format.get_branch_format().get_format_description(),
       format.repository_format.get_format_description(),
       ), out)
        self.assertEqual('', err)

    def test_info_repository_hook(self):
        format = bzrdir.format_registry.make_bzrdir('knit')
        def repo_info(repo, stats, outf):
            outf.write("more info\n")
        info.hooks.install_named_hook('repository', repo_info, None)
        # Create shared repository with working trees
        repo = self.make_repository('repo', shared=True, format=format)
        out, err = self.run_bzr('info -v repo')
        self.assertEqualDiff(
"""Shared repository with trees (format: dirstate or dirstate-tags or knit)
Location:
  shared repository: repo

Format:
       control: Meta directory format 1
    repository: %s

Create working tree for new branches inside the repository.

Repository:
         0 revisions
more info
""" % (format.repository_format.get_format_description(),
       ), out)
        self.assertEqual('', err)

    def assertCheckoutStatusOutput(self,
        command_string, lco_tree, shared_repo=None,
        repo_branch=None,
        tree_locked=False,
        branch_locked=False, repo_locked=False,
        verbose=False,
        light_checkout=True,
        checkout_root=None):
        """Check the output of info in a checkout.

        This is not quite a mirror of the info code: rather than using the
        tree being examined to predict output, it uses a bunch of flags which
        allow us, the test writers, to document what *should* be present in
        the output. Removing this separation would remove the value of the
        tests.

        :param path: the path to the light checkout.
        :param lco_tree: the tree object for the light checkout.
        :param shared_repo: A shared repository is in use, expect that in
            the output.
        :param repo_branch: A branch in a shared repository for non light
            checkouts.
        :param tree_locked: If true, expect the tree to be locked.
        :param branch_locked: If true, expect the branch to be locked.
        :param repo_locked: If true, expect the repository to be locked.
            Note that the lco_tree.branch.repository is inspected, and if is not
            actually locked then this parameter is overridden. This is because
            pack repositories do not have any public API for obtaining an
            exclusive repository wide lock.
        :param verbose: verbosity level: 2 or higher to show committers
        """
        def friendly_location(url):
            path = urlutils.unescape_for_display(url, 'ascii')
            try:
                return osutils.relpath(osutils.getcwd(), path)
            except errors.PathNotChild:
                return path

        if tree_locked:
            # We expect this to fail because of locking errors.
            # (A write-locked file cannot be read-locked
            # in the different process -- either on win32 or on linux).
            # This should be removed when the locking errors are fixed.
            self.expectFailure('OS locks are exclusive '
                'for different processes (Bug #174055)',
                self.run_bzr_subprocess,
                'info ' + command_string)
        out, err = self.run_bzr('info %s' % command_string)
        description = {
            (True, True): 'Lightweight checkout',
            (True, False): 'Repository checkout',
            (False, True): 'Lightweight checkout',
            (False, False): 'Checkout',
            }[(shared_repo is not None, light_checkout)]
        format = {True: self._repo_strings,
                  False: 'unnamed'}[light_checkout]
        if repo_locked:
            repo_locked = lco_tree.branch.repository.get_physical_lock_status()
        if repo_locked or branch_locked or tree_locked:
            def locked_message(a_bool):
                if a_bool:
                    return 'locked'
                else:
                    return 'unlocked'
            expected_lock_output = (
                "\n"
                "Lock status:\n"
                "  working tree: %s\n"
                "        branch: %s\n"
                "    repository: %s\n" % (
                    locked_message(tree_locked),
                    locked_message(branch_locked),
                    locked_message(repo_locked)))
        else:
            expected_lock_output = ''
        tree_data = ''
        extra_space = ''
        if light_checkout:
            tree_data = ("  light checkout root: %s\n" %
                friendly_location(lco_tree.bzrdir.root_transport.base))
            extra_space = ' '
        if lco_tree.branch.get_bound_location() is not None:
            tree_data += ("%s       checkout root: %s\n" % (extra_space,
                friendly_location(lco_tree.branch.bzrdir.root_transport.base)))
        if shared_repo is not None:
            branch_data = (
                "   checkout of branch: %s\n"
                "    shared repository: %s\n" %
                (friendly_location(repo_branch.bzrdir.root_transport.base),
                 friendly_location(shared_repo.bzrdir.root_transport.base)))
        elif repo_branch is not None:
            branch_data = (
                "%s  checkout of branch: %s\n" %
                (extra_space,
                 friendly_location(repo_branch.bzrdir.root_transport.base)))
        else:
            branch_data = ("   checkout of branch: %s\n" %
                lco_tree.branch.bzrdir.root_transport.base)

        if verbose >= 2:
            verbose_info = '         0 committers\n'
        else:
            verbose_info = ''

        self.assertEqualDiff(
"""%s (format: %s)
Location:
%s%s
Format:
       control: Meta directory format 1
  working tree: %s
        branch: %s
    repository: %s
%s
In the working tree:
         0 unchanged
         0 modified
         0 added
         0 removed
         0 renamed
         0 unknown
         0 ignored
         0 versioned subdirectories

Branch history:
         0 revisions
%s
Repository:
         0 revisions
""" %  (description,
        format,
        tree_data,
        branch_data,
        lco_tree._format.get_format_description(),
        lco_tree.branch._format.get_format_description(),
        lco_tree.branch.repository._format.get_format_description(),
        expected_lock_output,
        verbose_info,
        ), out)
        self.assertEqual('', err)

    def test_info_locking(self):
        transport = self.get_transport()
        # Create shared repository with a branch
        repo = self.make_repository('repo', shared=True,
                                    format=bzrdir.BzrDirMetaFormat1())
        repo.set_make_working_trees(False)
        repo.bzrdir.root_transport.mkdir('branch')
        repo_branch = controldir.ControlDir.create_branch_convenience(
            'repo/branch', format=bzrdir.BzrDirMetaFormat1())
        # Do a heavy checkout
        transport.mkdir('tree')
        transport.mkdir('tree/checkout')
        co_branch = controldir.ControlDir.create_branch_convenience(
            'tree/checkout', format=bzrdir.BzrDirMetaFormat1())
        co_branch.bind(repo_branch)
        # Do a light checkout of the heavy one
        transport.mkdir('tree/lightcheckout')
        lco_dir = bzrdir.BzrDirMetaFormat1().initialize('tree/lightcheckout')
        branch.BranchReferenceFormat().initialize(lco_dir,
            target_branch=co_branch)
        lco_dir.create_workingtree()
        lco_tree = lco_dir.open_workingtree()

        # Test all permutations of locking the working tree, branch and repository
        # W B R

        # U U U
        self.assertCheckoutStatusOutput('-v tree/lightcheckout', lco_tree,
                                        repo_branch=repo_branch,
                                        verbose=True, light_checkout=True)
        # U U L
        lco_tree.branch.repository.lock_write()
        try:
            self.assertCheckoutStatusOutput('-v tree/lightcheckout',
            lco_tree, repo_branch=repo_branch,
            repo_locked=True, verbose=True, light_checkout=True)
        finally:
            lco_tree.branch.repository.unlock()
        # U L L
        lco_tree.branch.lock_write()
        try:
            self.assertCheckoutStatusOutput('-v tree/lightcheckout',
            lco_tree,
            branch_locked=True,
            repo_locked=True,
            repo_branch=repo_branch,
            verbose=True)
        finally:
            lco_tree.branch.unlock()
        # L L L
        lco_tree.lock_write()
        try:
            self.assertCheckoutStatusOutput('-v tree/lightcheckout',
            lco_tree, repo_branch=repo_branch,
            tree_locked=True,
            branch_locked=True,
            repo_locked=True,
            verbose=True)
        finally:
            lco_tree.unlock()
        # L L U
        lco_tree.lock_write()
        lco_tree.branch.repository.unlock()
        try:
            self.assertCheckoutStatusOutput('-v tree/lightcheckout',
            lco_tree, repo_branch=repo_branch,
            tree_locked=True,
            branch_locked=True,
            verbose=True)
        finally:
            lco_tree.branch.repository.lock_write()
            lco_tree.unlock()
        # L U U
        lco_tree.lock_write()
        lco_tree.branch.unlock()
        try:
            self.assertCheckoutStatusOutput('-v tree/lightcheckout',
            lco_tree, repo_branch=repo_branch,
            tree_locked=True,
            verbose=True)
        finally:
            lco_tree.branch.lock_write()
            lco_tree.unlock()
        # L U L
        lco_tree.lock_write()
        lco_tree.branch.unlock()
        lco_tree.branch.repository.lock_write()
        try:
            self.assertCheckoutStatusOutput('-v tree/lightcheckout',
            lco_tree, repo_branch=repo_branch,
            tree_locked=True,
            repo_locked=True,
            verbose=True)
        finally:
            lco_tree.branch.repository.unlock()
            lco_tree.branch.lock_write()
            lco_tree.unlock()
        # U L U
        lco_tree.branch.lock_write()
        lco_tree.branch.repository.unlock()
        try:
            self.assertCheckoutStatusOutput('-v tree/lightcheckout',
            lco_tree, repo_branch=repo_branch,
            branch_locked=True,
            verbose=True)
        finally:
            lco_tree.branch.repository.lock_write()
            lco_tree.branch.unlock()

        if sys.platform == 'win32':
            self.knownFailure('Win32 cannot run "bzr info"'
                              ' when the tree is locked.')

    def test_info_stacked(self):
        # We have a mainline
        trunk_tree = self.make_branch_and_tree('mainline',
            format='1.6')
        trunk_tree.commit('mainline')
        # and a branch from it which is stacked
        new_dir = trunk_tree.bzrdir.sprout('newbranch', stacked=True)
        out, err = self.run_bzr('info newbranch')
        self.assertEqual(
"""Standalone tree (format: 1.6)
Location:
  branch root: newbranch

Related branches:
  parent branch: mainline
     stacked on: mainline
""", out)
        self.assertEqual("", err)

    def test_info_revinfo_optional(self):
        tree = self.make_branch_and_tree('.')
        def last_revision_info(self):
            raise errors.UnsupportedOperation(last_revision_info, self)
        self.overrideAttr(
            branch.Branch, "last_revision_info", last_revision_info)
        out, err = self.run_bzr('info -v .')
        self.assertEqual(
"""Standalone tree (format: 2a)
Location:
  branch root: .

Format:
       control: Meta directory format 1
  working tree: Working tree format 6
        branch: Branch format 7
    repository: Repository format 2a - rich roots, group compression and chk inventories

In the working tree:
         0 unchanged
         0 modified
         0 added
         0 removed
         0 renamed
         0 unknown
         0 ignored
         0 versioned subdirectories
""", out)
        self.assertEqual("", err)

    def test_info_shows_colocated_branches(self):
        bzrdir = self.make_branch('.', format='development-colo').bzrdir
        bzrdir.create_branch(name="colo1")
        bzrdir.create_branch(name="colo2")
        bzrdir.create_branch(name="colo3")
        out, err = self.run_bzr('info -v .')
        self.assertEqualDiff(
"""Standalone branch (format: development-colo)
Location:
  branch root: .

Format:
       control: Meta directory format 1 with support for colocated branches
        branch: Branch format 7
    repository: Repository format 2a - rich roots, group compression and chk inventories

Control directory:
         4 branches

Branch history:
         0 revisions

Repository:
         0 revisions
""", out)
        self.assertEqual("", err)


class TestSmartServerInfo(tests.TestCaseWithTransport):

    def test_simple_branch_info(self):
        self.setup_smart_server_with_call_log()
        t = self.make_branch_and_tree('branch')
        self.build_tree_contents([('branch/foo', 'thecontents')])
        t.add("foo")
        t.commit("message")
        self.reset_smart_call_log()
        out, err = self.run_bzr(['info', self.get_url('branch')])
        # This figure represent the amount of work to perform this use case. It
        # is entirely ok to reduce this number if a test fails due to rpc_count
        # being too low. If rpc_count increases, more network roundtrips have
        # become necessary for this use case. Please do not adjust this number
        # upwards without agreement from bzr's network support maintainers.
<<<<<<< HEAD
        self.assertLength(11, self.hpss_calls)
=======
        self.assertLength(12, self.hpss_calls)
        self.assertLength(1, self.hpss_connections)
>>>>>>> fb42a370
        self.assertThat(self.hpss_calls, ContainsNoVfsCalls)

    def test_verbose_branch_info(self):
        self.setup_smart_server_with_call_log()
        t = self.make_branch_and_tree('branch')
        self.build_tree_contents([('branch/foo', 'thecontents')])
        t.add("foo")
        t.commit("message")
        self.reset_smart_call_log()
        out, err = self.run_bzr(['info', '-v', self.get_url('branch')])
        # This figure represent the amount of work to perform this use case. It
        # is entirely ok to reduce this number if a test fails due to rpc_count
        # being too low. If rpc_count increases, more network roundtrips have
        # become necessary for this use case. Please do not adjust this number
        # upwards without agreement from bzr's network support maintainers.
<<<<<<< HEAD
        self.assertLength(15, self.hpss_calls)
=======
        self.assertLength(16, self.hpss_calls)
        self.assertLength(1, self.hpss_connections)
>>>>>>> fb42a370
        self.assertThat(self.hpss_calls, ContainsNoVfsCalls)<|MERGE_RESOLUTION|>--- conflicted
+++ resolved
@@ -1443,12 +1443,8 @@
         # being too low. If rpc_count increases, more network roundtrips have
         # become necessary for this use case. Please do not adjust this number
         # upwards without agreement from bzr's network support maintainers.
-<<<<<<< HEAD
-        self.assertLength(11, self.hpss_calls)
-=======
-        self.assertLength(12, self.hpss_calls)
+        self.assertLength(10, self.hpss_calls)
         self.assertLength(1, self.hpss_connections)
->>>>>>> fb42a370
         self.assertThat(self.hpss_calls, ContainsNoVfsCalls)
 
     def test_verbose_branch_info(self):
@@ -1464,10 +1460,6 @@
         # being too low. If rpc_count increases, more network roundtrips have
         # become necessary for this use case. Please do not adjust this number
         # upwards without agreement from bzr's network support maintainers.
-<<<<<<< HEAD
-        self.assertLength(15, self.hpss_calls)
-=======
-        self.assertLength(16, self.hpss_calls)
+        self.assertLength(14, self.hpss_calls)
         self.assertLength(1, self.hpss_connections)
->>>>>>> fb42a370
         self.assertThat(self.hpss_calls, ContainsNoVfsCalls)