--- conflicted
+++ resolved
@@ -1155,13 +1155,8 @@
         else:
             branch_data = ("   checkout of branch: %s\n" %
                 lco_tree.branch.bzrdir.root_transport.base)
-<<<<<<< HEAD
-
-        if verbose:
-=======
-        
+ 
         if verbose >= 2:
->>>>>>> 36850e44
             verbose_info = '         0 committers\n'
         else:
             verbose_info = ''
