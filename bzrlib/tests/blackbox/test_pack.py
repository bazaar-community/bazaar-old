# Copyright (C) 2007, 2009, 2010 Canonical Ltd
#
# This program is free software; you can redistribute it and/or modify
# it under the terms of the GNU General Public License as published by
# the Free Software Foundation; either version 2 of the License, or
# (at your option) any later version.
#
# This program is distributed in the hope that it will be useful,
# but WITHOUT ANY WARRANTY; without even the implied warranty of
# MERCHANTABILITY or FITNESS FOR A PARTICULAR PURPOSE.  See the
# GNU General Public License for more details.
#
# You should have received a copy of the GNU General Public License
# along with this program; if not, write to the Free Software
# Foundation, Inc., 51 Franklin Street, Fifth Floor, Boston, MA 02110-1301 USA
#

"""Tests of the 'bzr pack' command."""
import os

from bzrlib import tests


class TestPack(tests.TestCaseWithTransport):

    def _make_versioned_file(self, path, line_prefix='line', total_lines=10):
        self._make_file(path, line_prefix, total_lines, versioned=True)

    def _make_file(self, path, line_prefix, total_lines, versioned):
        text=''
        for i in range(total_lines):
            text += line_prefix + str(i+1) + "\n"

        open(path, 'w').write(text)
        if versioned:
            self.run_bzr(['add', path])
            self.run_bzr(['ci', '-m', '"' + path + '"'])

    def _update_file(self, path, text, checkin=True):
        """append text to file 'path' and check it in"""
        with open(path, 'a') as f:
            f.write(text)

        if checkin:
            self.run_bzr(['ci', path, '-m', '"' + path + '"'])

    def test_pack_silent(self):
        """pack command has no intrinsic output."""
        self.make_branch('.')
        out, err = self.run_bzr('pack')
        self.assertEqual('', out)
        self.assertEqual('', err)

    def test_pack_accepts_branch_url(self):
        """pack command accepts the url to a branch."""
        self.make_branch('branch')
        out, err = self.run_bzr('pack branch')
        self.assertEqual('', out)
        self.assertEqual('', err)

    def test_pack_accepts_repo_url(self):
        """pack command accepts the url to a branch."""
        self.make_repository('repository')
        out, err = self.run_bzr('pack repository')
        self.assertEqual('', out)
        self.assertEqual('', err)

    def test_pack_clean_obsolete_packs(self):
        """Ensure --clean-obsolete-packs removes obsolete pack files
        """
        wd = 'foobar0'
        wt = self.make_branch_and_tree(wd)
        transport = wt.branch.repository.bzrdir.transport
        os.chdir(wd)

        # do multiple commits to ensure that obsolete packs are created
        # by 'bzr pack'
        self._make_versioned_file('file0.txt')
        for i in range(5):
            self._update_file('file0.txt', 'HELLO %d\n' % i)

        out, err = self.run_bzr(['pack', '--clean-obsolete-packs'])

        pack_names = transport.list_dir('repository/obsolete_packs')
        self.assertTrue(len(pack_names) == 0)
<<<<<<< HEAD
=======


class TestSmartServerPack(tests.TestCaseWithTransport):

    def test_simple_pack(self):
        self.setup_smart_server_with_call_log()
        t = self.make_branch_and_tree('branch')
        self.build_tree_contents([('branch/foo', 'thecontents')])
        t.add("foo")
        t.commit("message")
        self.reset_smart_call_log()
        out, err = self.run_bzr(['pack', self.get_url('branch')])
        # This figure represent the amount of HPSS calls to perform this use
        # case. It is entirely ok to reduce this number if a test fails due to
        # rpc_count # being too low. If rpc_count increases, more network
        # roundtrips have become necessary for this use case. Please do not
        # adjust this number upwards without agreement from bzr's network
        # support maintainers.
        self.assertLength(6, self.hpss_calls)
>>>>>>> 7aa9efe3
<|MERGE_RESOLUTION|>--- conflicted
+++ resolved
@@ -83,8 +83,6 @@
 
         pack_names = transport.list_dir('repository/obsolete_packs')
         self.assertTrue(len(pack_names) == 0)
-<<<<<<< HEAD
-=======
 
 
 class TestSmartServerPack(tests.TestCaseWithTransport):
@@ -103,5 +101,4 @@
         # roundtrips have become necessary for this use case. Please do not
         # adjust this number upwards without agreement from bzr's network
         # support maintainers.
-        self.assertLength(6, self.hpss_calls)
->>>>>>> 7aa9efe3
+        self.assertLength(6, self.hpss_calls)