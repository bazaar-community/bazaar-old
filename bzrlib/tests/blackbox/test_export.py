--- conflicted
+++ resolved
@@ -33,11 +33,7 @@
     features,
     TestCaseWithTransport,
     )
-<<<<<<< HEAD
-from bzrlib.tests.matchers import NoVfsCalls
-=======
 from bzrlib.tests.matchers import ContainsNoVfsCalls
->>>>>>> d1e5e786
 
 
 class TestExport(TestCaseWithTransport):
@@ -454,8 +450,4 @@
         # upwards without agreement from bzr's network support maintainers.
         self.assertLength(16, self.hpss_calls)
         self.expectFailure("export requires inventory access which requires VFS",
-<<<<<<< HEAD
-            self.assertThat, self.hpss_calls, NoVfsCalls)
-=======
-            self.assertThat, self.hpss_calls, ContainsNoVfsCalls)
->>>>>>> d1e5e786
+            self.assertThat, self.hpss_calls, ContainsNoVfsCalls)