# Copyright (C) 2006-2010 Canonical Ltd
#
# This program is free software; you can redistribute it and/or modify
# it under the terms of the GNU General Public License as published by
# the Free Software Foundation; either version 2 of the License, or
# (at your option) any later version.
#
# This program is distributed in the hope that it will be useful,
# but WITHOUT ANY WARRANTY; without even the implied warranty of
# MERCHANTABILITY or FITNESS FOR A PARTICULAR PURPOSE.  See the
# GNU General Public License for more details.
#
# You should have received a copy of the GNU General Public License
# along with this program; if not, write to the Free Software
# Foundation, Inc., 51 Franklin Street, Fifth Floor, Boston, MA 02110-1301 USA

"""External tests of 'bzr ls'"""

import os

from bzrlib import ignores
from bzrlib.tests import TestCaseWithTransport
from bzrlib.tests.matchers import NoVfsCalls


class TestLS(TestCaseWithTransport):

    def setUp(self):
        super(TestLS, self).setUp()

        # Create a simple branch that can be used in testing
        ignores._set_user_ignores(['user-ignore'])

        self.wt = self.make_branch_and_tree('.')
        self.build_tree_contents([
                                 ('.bzrignore', '*.pyo\n'),
                                 ('a', 'hello\n'),
                                 ])

    def ls_equals(self, value, args=None, recursive=True):
        command = 'ls'
        if args is not None:
            command += ' ' + args
        if recursive:
            command += ' -R'
        out, err = self.run_bzr(command)
        self.assertEqual('', err)
        self.assertEqualDiff(value, out)

    def test_ls_null_verbose(self):
        # Can't supply both
        self.run_bzr_error(['Cannot set both --verbose and --null'],
                           'ls --verbose --null')

    def test_ls_basic(self):
        """Test the abilities of 'bzr ls'"""
        self.ls_equals('.bzrignore\na\n')
        self.ls_equals('.bzrignore\na\n', './')
        self.ls_equals('?        .bzrignore\n'
                       '?        a\n',
                       '--verbose')
        self.ls_equals('.bzrignore\n'
                       'a\n',
                       '--unknown')
        self.ls_equals('', '--ignored')
        self.ls_equals('', '--versioned')
        self.ls_equals('', '-V')
        self.ls_equals('.bzrignore\n'
                       'a\n',
                       '--unknown --ignored --versioned')
        self.ls_equals('.bzrignore\n'
                       'a\n',
                       '--unknown --ignored -V')
        self.ls_equals('', '--ignored --versioned')
        self.ls_equals('', '--ignored -V')
        self.ls_equals('.bzrignore\0a\0', '--null')

    def test_ls_added(self):
        self.wt.add(['a'])
        self.ls_equals('?        .bzrignore\n'
                       'V        a\n',
                       '--verbose')
        self.wt.commit('add')

        self.build_tree(['subdir/'])
        self.ls_equals('?        .bzrignore\n'
                       'V        a\n'
                       '?        subdir/\n'
                       , '--verbose')
        self.build_tree(['subdir/b'])
        self.wt.add(['subdir/', 'subdir/b', '.bzrignore'])
        self.ls_equals('V        .bzrignore\n'
                       'V        a\n'
                       'V        subdir/\n'
                       'V        subdir/b\n'
                       , '--verbose')

    def test_show_ids(self):
        self.build_tree(['subdir/'])
        self.wt.add(['a', 'subdir'], ['a-id', 'subdir-id'])
        self.ls_equals(
            '.bzrignore                                         \n'
            'a                                                  a-id\n'
            'subdir/                                            subdir-id\n',
            '--show-ids')
        self.ls_equals(
            '?        .bzrignore\n'
            'V        a                                         a-id\n'
            'V        subdir/                                   subdir-id\n',
            '--show-ids --verbose')
        self.ls_equals('.bzrignore\0\0'
                       'a\0a-id\0'
                       'subdir\0subdir-id\0', '--show-ids --null')

    def test_ls_no_recursive(self):
        self.build_tree(['subdir/', 'subdir/b'])
        self.wt.add(['a', 'subdir/', 'subdir/b', '.bzrignore'])

        self.ls_equals('.bzrignore\n'
                       'a\n'
                       'subdir/\n'
                       , recursive=False)

        self.ls_equals('V        .bzrignore\n'
                       'V        a\n'
                       'V        subdir/\n'
                       , '--verbose', recursive=False)

        # Check what happens in a sub-directory
        os.chdir('subdir')
        self.ls_equals('b\n')
        self.ls_equals('b\0'
                  , '--null')
        self.ls_equals('subdir/b\n'
                       , '--from-root')
        self.ls_equals('subdir/b\0'
                       , '--from-root --null')
        self.ls_equals('subdir/b\n'
                       , '--from-root', recursive=False)

    def test_ls_path(self):
        """If a path is specified, files are listed with that prefix"""
        self.build_tree(['subdir/', 'subdir/b'])
        self.wt.add(['subdir', 'subdir/b'])
        self.ls_equals('subdir/b\n' ,
                       'subdir')
        os.chdir('subdir')
        self.ls_equals('../.bzrignore\n'
                       '../a\n'
                       '../subdir/\n'
                       '../subdir/b\n' ,
                       '..')
        self.ls_equals('../.bzrignore\0'
                       '../a\0'
                       '../subdir\0'
                       '../subdir/b\0' ,
                       '.. --null')
        self.ls_equals('?        ../.bzrignore\n'
                       '?        ../a\n'
                       'V        ../subdir/\n'
                       'V        ../subdir/b\n' ,
                       '.. --verbose')
        self.run_bzr_error(['cannot specify both --from-root and PATH'],
                           'ls --from-root ..')

    def test_ls_revision(self):
        self.wt.add(['a'])
        self.wt.commit('add')

        self.build_tree(['subdir/'])

        # Check what happens when we supply a specific revision
        self.ls_equals('a\n', '--revision 1')
        self.ls_equals('V        a\n'
                       , '--verbose --revision 1')

        os.chdir('subdir')
        self.ls_equals('', '--revision 1')

    def test_ls_branch(self):
        """If a branch is specified, files are listed from it"""
        self.build_tree(['subdir/', 'subdir/b'])
        self.wt.add(['subdir', 'subdir/b'])
        self.wt.commit('committing')
        branch = self.make_branch('branchdir')
        branch.pull(self.wt.branch)
        self.ls_equals('branchdir/subdir/\n'
                       'branchdir/subdir/b\n',
                       'branchdir')
        self.ls_equals('branchdir/subdir/\n'
                       'branchdir/subdir/b\n',
                       'branchdir --revision 1')

    def test_ls_ignored(self):
        # Now try to do ignored files.
        self.wt.add(['a', '.bzrignore'])

        self.build_tree(['blah.py', 'blah.pyo', 'user-ignore'])
        self.ls_equals('.bzrignore\n'
                       'a\n'
                       'blah.py\n'
                       'blah.pyo\n'
                       'user-ignore\n'
                       )
        self.ls_equals('V        .bzrignore\n'
                       'V        a\n'
                       '?        blah.py\n'
                       'I        blah.pyo\n'
                       'I        user-ignore\n'
                       , '--verbose')
        self.ls_equals('blah.pyo\n'
                       'user-ignore\n'
                       , '--ignored')
        self.ls_equals('blah.py\n'
                       , '--unknown')
        self.ls_equals('.bzrignore\n'
                       'a\n'
                       , '--versioned')
        self.ls_equals('.bzrignore\n'
                       'a\n'
                       , '-V')

    def test_kinds(self):
        self.build_tree(['subdir/'])
        self.ls_equals('.bzrignore\n'
                       'a\n',
                       '--kind=file')
        self.ls_equals('subdir/\n',
                       '--kind=directory')
        self.ls_equals('',
                       '--kind=symlink')
        self.run_bzr_error(['invalid kind specified'], 'ls --kind=pile')

    def test_ls_path_nonrecursive(self):
        self.ls_equals('%s/.bzrignore\n'
                       '%s/a\n'
                       % (self.test_dir, self.test_dir),
                       self.test_dir, recursive=False)

    def test_ls_directory(self):
        """Test --directory option"""
        self.wt = self.make_branch_and_tree('dir')
        self.build_tree(['dir/sub/', 'dir/sub/file'])
        self.wt.add(['sub', 'sub/file'])
        self.wt.commit('commit')
        self.ls_equals('sub/\nsub/file\n', '--directory=dir')
        self.ls_equals('sub/file\n', '-d dir sub')


class TestSmartServerLs(TestCaseWithTransport):

    def test_simple_ls(self):
        self.setup_smart_server_with_call_log()
        t = self.make_branch_and_tree('branch')
        self.build_tree_contents([('branch/foo', 'thecontents')])
        t.add("foo")
        t.commit("message")
        self.reset_smart_call_log()
        out, err = self.run_bzr(['ls', self.get_url('branch')])
        # This figure represent the amount of work to perform this use case. It
        # is entirely ok to reduce this number if a test fails due to rpc_count
        # being too low. If rpc_count increases, more network roundtrips have
        # become necessary for this use case. Please do not adjust this number
        # upwards without agreement from bzr's network support maintainers.
<<<<<<< HEAD
        self.assertLength(6, self.hpss_calls)
=======
        self.assertLength(15, self.hpss_calls)
        self.expectFailure("inventories can only be accessed over VFS",
            self.assertThat, self.hpss_calls, NoVfsCalls)
>>>>>>> 6089d81b
<|MERGE_RESOLUTION|>--- conflicted
+++ resolved
@@ -262,10 +262,5 @@
         # being too low. If rpc_count increases, more network roundtrips have
         # become necessary for this use case. Please do not adjust this number
         # upwards without agreement from bzr's network support maintainers.
-<<<<<<< HEAD
         self.assertLength(6, self.hpss_calls)
-=======
-        self.assertLength(15, self.hpss_calls)
-        self.expectFailure("inventories can only be accessed over VFS",
-            self.assertThat, self.hpss_calls, NoVfsCalls)
->>>>>>> 6089d81b
+        self.assertThat(self.hpss_calls, NoVfsCalls)