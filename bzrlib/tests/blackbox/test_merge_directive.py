# Copyright (C) 2007 Canonical Ltd
#
# This program is free software; you can redistribute it and/or modify
# it under the terms of the GNU General Public License as published by
# the Free Software Foundation; either version 2 of the License, or
# (at your option) any later version.
#
# This program is distributed in the hope that it will be useful,
# but WITHOUT ANY WARRANTY; without even the implied warranty of
# MERCHANTABILITY or FITNESS FOR A PARTICULAR PURPOSE.  See the
# GNU General Public License for more details.
#
# You should have received a copy of the GNU General Public License
# along with this program; if not, write to the Free Software
# Foundation, Inc., 59 Temple Place, Suite 330, Boston, MA  02111-1307  USA

import os
import smtplib

from bzrlib import (
    gpg,
    tests,
    workingtree,
    )


EMAIL1 = """To: pqm@example.com
From: J. Random Hacker <jrandom@example.com>
Subject: bar

# Bazaar merge directive format 1
# revision_id: bar-id
# target_branch: ../tree2
# testament_sha1: .*
# timestamp: .*
# source_branch: .
#"""


class TestMergeDirective(tests.TestCaseWithTransport):

    def prepare_merge_directive(self):
        self.tree1 = self.make_branch_and_tree('tree1')
        self.build_tree_contents([('tree1/file', 'a\nb\nc\nd\n')])
        self.tree1.branch.get_config().set_user_option('email',
            'J. Random Hacker <jrandom@example.com>')
        self.tree1.add('file')
        self.tree1.commit('foo')
        self.tree2 = self.tree1.bzrdir.sprout('tree2').open_workingtree()
        self.build_tree_contents([('tree1/file', 'a\nb\nc\nd\ne\n')])
        self.tree1.commit('bar', rev_id='bar-id')
        os.chdir('tree1')
        return self.tree1, self.tree2

    def test_merge_directive(self):
        self.prepare_merge_directive()
        md_text = self.run_bzr('merge-directive ../tree2')[0]
        self.assertContainsRe(md_text, "\\+e")
        md_text = self.run_bzr('merge-directive -r -2 ../tree2')[0]
        self.assertNotContainsRe(md_text, "\\+e")

    def test_submit_branch(self):
        self.prepare_merge_directive()
        self.run_bzr_error(('No submit branch',), 'merge-directive', retcode=3)
        self.run_bzr('merge-directive ../tree2')

    def test_public_branch(self):
        self.prepare_merge_directive()
        self.run_bzr_error(('No public branch',),
                           'merge-directive --diff ../tree2', retcode=3)
        md_text = self.run_bzr('merge-directive ../tree2')[0]
        self.assertNotContainsRe(md_text, 'source_branch:')
        self.run_bzr('merge-directive --diff ../tree2 .')
        self.run_bzr('merge-directive --diff')[0]
        self.assertNotContainsRe(md_text, 'source_branch:')

    def test_patch_types(self):
        self.prepare_merge_directive()
        md_text = self.run_bzr('merge-directive ../tree2')[0]
        self.assertContainsRe(md_text, "Bazaar revision bundle")
        self.assertContainsRe(md_text, "\\+e")
        md_text = self.run_bzr('merge-directive ../tree2 --diff .')[0]
        self.assertNotContainsRe(md_text, "Bazaar revision bundle")
        self.assertContainsRe(md_text, "\\+e")
        md_text = self.run_bzr('merge-directive --plain')[0]
        self.assertNotContainsRe(md_text, "\\+e")

    def test_message(self):
        self.prepare_merge_directive()
        md_text = self.run_bzr('merge-directive ../tree2')[0]
        self.assertNotContainsRe(md_text, 'message: Message for merge')
        md_text = self.run_bzr('merge-directive -m Message_for_merge')[0]
        self.assertContainsRe(md_text, 'message: Message_for_merge')

    def test_signing(self):
        self.prepare_merge_directive()
        old_strategy = gpg.GPGStrategy
        gpg.GPGStrategy = gpg.LoopbackGPGStrategy
        try:
            md_text = self.run_bzr('merge-directive --sign ../tree2')[0]
        finally:
            gpg.GPGStrategy = old_strategy
        self.assertContainsRe(md_text, '^-----BEGIN PSEUDO-SIGNED CONTENT')

    def run_bzr_fakemail(self, *args, **kwargs):
        sendmail_calls = []
        def sendmail(self, from_, to, message):
            sendmail_calls.append((self, from_, to, message))
        connect_calls = []
        def connect(self, host='localhost', port=0):
            connect_calls.append((self, host, port))
        def starttls(self):
            pass
        old_sendmail = smtplib.SMTP.sendmail
        smtplib.SMTP.sendmail = sendmail
        old_connect = smtplib.SMTP.connect
        smtplib.SMTP.connect = connect
        old_starttls = smtplib.SMTP.starttls
        smtplib.SMTP.starttls = starttls
        try:
            result = self.run_bzr(*args, **kwargs)
        finally:
            smtplib.SMTP.sendmail = old_sendmail
            smtplib.SMTP.connect = old_connect
            smtplib.SMTP.starttls = old_starttls
        return result + (connect_calls, sendmail_calls)

    def test_mail_default(self):
        tree1, tree2 = self.prepare_merge_directive()
        md_text, errr, connect_calls, sendmail_calls =\
            self.run_bzr_fakemail(['merge-directive', '--mail-to',
                                   'pqm@example.com', '--plain', '../tree2',
                                   '.'])
        self.assertEqual('', md_text)
        self.assertEqual(1, len(connect_calls))
        call = connect_calls[0]
        self.assertEqual(('localhost', 0), call[1:3])
        self.assertEqual(1, len(sendmail_calls))
        call = sendmail_calls[0]
        self.assertEqual(('jrandom@example.com', ['pqm@example.com']),
                call[1:3])
        self.assertContainsRe(call[3], EMAIL1)

    def test_pull_raw(self):
        self.prepare_merge_directive()
        self.tree1.commit('baz', rev_id='baz-id')
        md_text = self.run_bzr(['merge-directive', self.tree2.basedir,
                                '-r', '2', self.tree1.basedir, '--plain'])[0]
        self.build_tree_contents([('../directive', md_text)])
        os.chdir('../tree2')
        self.run_bzr('pull ../directive')
        wt = workingtree.WorkingTree.open('.')
        self.assertEqual('bar-id', wt.last_revision())

    def test_pull_user_r(self):
        """If the user supplies -r, an error is emitted"""
        self.prepare_merge_directive()
        self.tree1.commit('baz', rev_id='baz-id')
        md_text = self.run_bzr(['merge-directive', self.tree2.basedir,
                                self.tree1.basedir, '--plain'])[0]
        self.build_tree_contents([('../directive', md_text)])
        os.chdir('../tree2')
        self.run_bzr_error(
            ('Cannot use -r with merge directives or bundles',),
            'pull -r 2 ../directive')

    def test_pull_bundle(self):
        self.prepare_merge_directive()
        self.tree1.commit('baz', rev_id='baz-id')
        md_text = self.run_bzr(['merge-directive', self.tree2.basedir,
                                '-r', '2', '/dev/null', '--bundle'])[0]
        self.build_tree_contents([('../directive', md_text)])
        os.chdir('../tree2')
        self.run_bzr('pull ../directive')
        wt = workingtree.WorkingTree.open('.')
        self.assertEqual('bar-id', wt.last_revision())

    def test_merge_raw(self):
        self.prepare_merge_directive()
        self.tree1.commit('baz', rev_id='baz-id')
        md_text = self.run_bzr(['merge-directive', self.tree2.basedir,
                                '-r', '2', self.tree1.basedir, '--plain'])[0]
        self.build_tree_contents([('../directive', md_text)])
        os.chdir('../tree2')
        self.run_bzr('merge ../directive')
        wt = workingtree.WorkingTree.open('.')
        self.assertEqual('bar-id', wt.get_parent_ids()[1])

    def test_merge_user_r(self):
        """If the user supplies -r, an error is emitted"""
        self.prepare_merge_directive()
        self.tree1.commit('baz', rev_id='baz-id')
        md_text = self.run_bzr(['merge-directive', self.tree2.basedir,
                                self.tree1.basedir, '--plain'])[0]
        self.build_tree_contents([('../directive', md_text)])
        os.chdir('../tree2')
        self.run_bzr_error(
            ('Cannot use -r with merge directives or bundles',),
            'merge -r 2 ../directive')

    def test_merge_bundle(self):
        self.prepare_merge_directive()
        self.tree1.commit('baz', rev_id='baz-id')
        md_text = self.run_bzr(['merge-directive', self.tree2.basedir,
                               '-r', '2', '/dev/null', '--bundle'])[0]
        self.build_tree_contents([('../directive', md_text)])
        os.chdir('../tree2')
        self.run_bzr('merge ../directive')
        wt = workingtree.WorkingTree.open('.')
        self.assertEqual('bar-id', wt.get_parent_ids()[1])

    def test_mail_uses_config(self):
        tree1, tree2 = self.prepare_merge_directive()
        tree1.branch.get_config().set_user_option('smtp_server', 'bogushost')
        md_text, errr, connect_calls, sendmail_calls =\
            self.run_bzr_fakemail('merge-directive --mail-to'
                                  ' pqm@example.com --plain ../tree2 .')
        call = connect_calls[0]
        self.assertEqual(('bogushost', 0), call[1:3])

    def test_no_common_ancestor(self):
        foo = self.make_branch_and_tree('foo')
        foo.commit('rev1')
        bar = self.make_branch_and_tree('bar')
        os.chdir('foo')
        self.run_bzr('merge-directive ../bar')

    def test_no_commits(self):
        foo = self.make_branch_and_tree('foo')
        bar = self.make_branch_and_tree('bar')
        os.chdir('foo')
        self.run_bzr_error(('No revisions to bundle.', ),
<<<<<<< HEAD
                            'merge-directive ../bar')
=======
                            'merge-directive', '../bar')

    def test_encoding_exact(self):
        tree1, tree2 = self.prepare_merge_directive()
        tree1.commit(u'messag\xe9')
        self.run_bzr('merge-directive', '../tree2') # no exception raised
>>>>>>> b9859b0b
<|MERGE_RESOLUTION|>--- conflicted
+++ resolved
@@ -230,13 +230,9 @@
         bar = self.make_branch_and_tree('bar')
         os.chdir('foo')
         self.run_bzr_error(('No revisions to bundle.', ),
-<<<<<<< HEAD
                             'merge-directive ../bar')
-=======
-                            'merge-directive', '../bar')
 
     def test_encoding_exact(self):
         tree1, tree2 = self.prepare_merge_directive()
         tree1.commit(u'messag\xe9')
-        self.run_bzr('merge-directive', '../tree2') # no exception raised
->>>>>>> b9859b0b
+        self.run_bzr('merge-directive', '../tree2') # no exception raised