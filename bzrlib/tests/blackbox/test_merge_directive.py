# Copyright (C) 2007 Canonical Ltd
#
# This program is free software; you can redistribute it and/or modify
# it under the terms of the GNU General Public License as published by
# the Free Software Foundation; either version 2 of the License, or
# (at your option) any later version.
#
# This program is distributed in the hope that it will be useful,
# but WITHOUT ANY WARRANTY; without even the implied warranty of
# MERCHANTABILITY or FITNESS FOR A PARTICULAR PURPOSE.  See the
# GNU General Public License for more details.
#
# You should have received a copy of the GNU General Public License
# along with this program; if not, write to the Free Software
# Foundation, Inc., 59 Temple Place, Suite 330, Boston, MA  02111-1307  USA

import os
import smtplib

from bzrlib import (
    gpg,
    merge_directive,
    tests,
    workingtree,
    )


EMAIL1 = """To: pqm@example.com
From: J. Random Hacker <jrandom@example.com>
Subject: bar

# Bazaar merge directive format 2 \\(Bazaar 0.18\\)
# revision_id: bar-id
# target_branch: ../tree2
# testament_sha1: .*
# timestamp: .*
# source_branch: .
#"""


class TestMergeDirective(tests.TestCaseWithTransport):

    def prepare_merge_directive(self):
        self.tree1 = self.make_branch_and_tree('tree1')
        self.build_tree_contents([('tree1/file', 'a\nb\nc\nd\n')])
        self.tree1.branch.get_config().set_user_option('email',
            'J. Random Hacker <jrandom@example.com>')
        self.tree1.add('file')
        self.tree1.commit('foo', rev_id='foo-id')
        self.tree2 = self.tree1.bzrdir.sprout('tree2').open_workingtree()
        self.build_tree_contents([('tree1/file', 'a\nb\nc\nd\ne\n')])
        self.tree1.commit('bar', rev_id='bar-id')
        os.chdir('tree1')
        return self.tree1, self.tree2

    def test_merge_directive(self):
        self.prepare_merge_directive()
        md_text = self.run_bzr('merge-directive ../tree2')[0]
        self.assertContainsRe(md_text, "\\+e")
        md_text = self.run_bzr('merge-directive -r -2 ../tree2')[0]
        self.assertNotContainsRe(md_text, "\\+e")
        md_text = self.run_bzr('merge-directive', '-r',
                               '-1..-2', '../tree2')[0]
        md2 = merge_directive.MergeDirective.from_lines(
            md_text.splitlines(True))
        self.assertEqual('foo-id', md2.revision_id)
        self.assertEqual('bar-id', md2.base_revision_id)

    def test_submit_branch(self):
        self.prepare_merge_directive()
        self.run_bzr_error(('No submit branch',), 'merge-directive', retcode=3)
        self.run_bzr('merge-directive ../tree2')

    def test_public_branch(self):
        self.prepare_merge_directive()
        self.run_bzr_error(('No public branch',),
                           'merge-directive --diff ../tree2', retcode=3)
        md_text = self.run_bzr('merge-directive ../tree2')[0]
        self.assertNotContainsRe(md_text, 'source_branch:')
        self.run_bzr('merge-directive --diff ../tree2 .')
        self.run_bzr('merge-directive --diff')[0]
        self.assertNotContainsRe(md_text, 'source_branch:')

    def test_patch_types(self):
        self.prepare_merge_directive()
<<<<<<< HEAD
        md_text = self.run_bzr('merge-directive', '../tree2')[0]
        self.assertContainsRe(md_text, "# Begin bundle")
        self.assertContainsRe(md_text, "\\+e")
        md_text = self.run_bzr('merge-directive', '../tree2', '--diff', '.')[0]
        self.assertNotContainsRe(md_text, "# Begin bundle")
=======
        md_text = self.run_bzr('merge-directive ../tree2')[0]
        self.assertContainsRe(md_text, "Bazaar revision bundle")
        self.assertContainsRe(md_text, "\\+e")
        md_text = self.run_bzr('merge-directive ../tree2 --diff .')[0]
        self.assertNotContainsRe(md_text, "Bazaar revision bundle")
>>>>>>> 24a44598
        self.assertContainsRe(md_text, "\\+e")
        md_text = self.run_bzr('merge-directive --plain')[0]
        self.assertNotContainsRe(md_text, "\\+e")

    def test_message(self):
        self.prepare_merge_directive()
        md_text = self.run_bzr('merge-directive ../tree2')[0]
        self.assertNotContainsRe(md_text, 'message: Message for merge')
        md_text = self.run_bzr('merge-directive -m Message_for_merge')[0]
        self.assertContainsRe(md_text, 'message: Message_for_merge')

    def test_signing(self):
        self.prepare_merge_directive()
        old_strategy = gpg.GPGStrategy
        gpg.GPGStrategy = gpg.LoopbackGPGStrategy
        try:
            md_text = self.run_bzr('merge-directive --sign ../tree2')[0]
        finally:
            gpg.GPGStrategy = old_strategy
        self.assertContainsRe(md_text, '^-----BEGIN PSEUDO-SIGNED CONTENT')

    def run_bzr_fakemail(self, *args, **kwargs):
        sendmail_calls = []
        def sendmail(self, from_, to, message):
            sendmail_calls.append((self, from_, to, message))
        connect_calls = []
        def connect(self, host='localhost', port=0):
            connect_calls.append((self, host, port))
        def starttls(self):
            pass
        old_sendmail = smtplib.SMTP.sendmail
        smtplib.SMTP.sendmail = sendmail
        old_connect = smtplib.SMTP.connect
        smtplib.SMTP.connect = connect
        old_starttls = smtplib.SMTP.starttls
        smtplib.SMTP.starttls = starttls
        try:
            result = self.run_bzr(*args, **kwargs)
        finally:
            smtplib.SMTP.sendmail = old_sendmail
            smtplib.SMTP.connect = old_connect
            smtplib.SMTP.starttls = old_starttls
        return result + (connect_calls, sendmail_calls)

    def test_mail_default(self):
        tree1, tree2 = self.prepare_merge_directive()
        md_text, errr, connect_calls, sendmail_calls =\
            self.run_bzr_fakemail(['merge-directive', '--mail-to',
                                   'pqm@example.com', '--plain', '../tree2',
                                   '.'])
        self.assertEqual('', md_text)
        self.assertEqual(1, len(connect_calls))
        call = connect_calls[0]
        self.assertEqual(('localhost', 0), call[1:3])
        self.assertEqual(1, len(sendmail_calls))
        call = sendmail_calls[0]
        self.assertEqual(('jrandom@example.com', ['pqm@example.com']),
                call[1:3])
        self.assertContainsRe(call[3], EMAIL1)

    def test_pull_raw(self):
        self.prepare_merge_directive()
        self.tree1.commit('baz', rev_id='baz-id')
        md_text = self.run_bzr(['merge-directive', self.tree2.basedir,
                                '-r', '2', self.tree1.basedir, '--plain'])[0]
        self.build_tree_contents([('../directive', md_text)])
        os.chdir('../tree2')
        self.run_bzr('pull ../directive')
        wt = workingtree.WorkingTree.open('.')
        self.assertEqual('bar-id', wt.last_revision())

    def test_pull_user_r(self):
        """If the user supplies -r, an error is emitted"""
        self.prepare_merge_directive()
        self.tree1.commit('baz', rev_id='baz-id')
        md_text = self.run_bzr(['merge-directive', self.tree2.basedir,
                                self.tree1.basedir, '--plain'])[0]
        self.build_tree_contents([('../directive', md_text)])
        os.chdir('../tree2')
        self.run_bzr_error(
            ('Cannot use -r with merge directives or bundles',),
            'pull -r 2 ../directive')

    def test_pull_bundle(self):
        self.prepare_merge_directive()
        self.tree1.commit('baz', rev_id='baz-id')
        md_text = self.run_bzr(['merge-directive', self.tree2.basedir,
                                '-r', '2', '/dev/null', '--bundle'])[0]
        self.build_tree_contents([('../directive', md_text)])
        os.chdir('../tree2')
        self.run_bzr('pull ../directive')
        wt = workingtree.WorkingTree.open('.')
        self.assertEqual('bar-id', wt.last_revision())

    def test_merge_raw(self):
        self.prepare_merge_directive()
        self.tree1.commit('baz', rev_id='baz-id')
        md_text = self.run_bzr(['merge-directive', self.tree2.basedir,
                                '-r', '2', self.tree1.basedir, '--plain'])[0]
        self.build_tree_contents([('../directive', md_text)])
        os.chdir('../tree2')
        self.run_bzr('merge ../directive')
        wt = workingtree.WorkingTree.open('.')
        self.assertEqual('bar-id', wt.get_parent_ids()[1])

    def test_merge_user_r(self):
        """If the user supplies -r, an error is emitted"""
        self.prepare_merge_directive()
        self.tree1.commit('baz', rev_id='baz-id')
        md_text = self.run_bzr(['merge-directive', self.tree2.basedir,
                                self.tree1.basedir, '--plain'])[0]
        self.build_tree_contents([('../directive', md_text)])
        os.chdir('../tree2')
        self.run_bzr_error(
            ('Cannot use -r with merge directives or bundles',),
            'merge -r 2 ../directive')

    def test_merge_bundle(self):
        self.prepare_merge_directive()
        self.tree1.commit('baz', rev_id='baz-id')
        md_text = self.run_bzr(['merge-directive', self.tree2.basedir,
                               '-r', '2', '/dev/null', '--bundle'])[0]
        self.build_tree_contents([('../directive', md_text)])
        os.chdir('../tree2')
        self.run_bzr('merge ../directive')
        wt = workingtree.WorkingTree.open('.')
        self.assertEqual('bar-id', wt.get_parent_ids()[1])

    def test_mail_uses_config(self):
        tree1, tree2 = self.prepare_merge_directive()
        tree1.branch.get_config().set_user_option('smtp_server', 'bogushost')
        md_text, errr, connect_calls, sendmail_calls =\
            self.run_bzr_fakemail('merge-directive --mail-to'
                                  ' pqm@example.com --plain ../tree2 .')
        call = connect_calls[0]
        self.assertEqual(('bogushost', 0), call[1:3])

    def test_no_common_ancestor(self):
        foo = self.make_branch_and_tree('foo')
        foo.commit('rev1')
        bar = self.make_branch_and_tree('bar')
        os.chdir('foo')
        self.run_bzr('merge-directive ../bar')

    def test_no_commits(self):
        foo = self.make_branch_and_tree('foo')
        bar = self.make_branch_and_tree('bar')
        os.chdir('foo')
        self.run_bzr_error(('No revisions to bundle.', ),
                            'merge-directive ../bar')

    def test_encoding_exact(self):
        tree1, tree2 = self.prepare_merge_directive()
        tree1.commit(u'messag\xe9')
        self.run_bzr('merge-directive ../tree2') # no exception raised<|MERGE_RESOLUTION|>--- conflicted
+++ resolved
@@ -59,8 +59,7 @@
         self.assertContainsRe(md_text, "\\+e")
         md_text = self.run_bzr('merge-directive -r -2 ../tree2')[0]
         self.assertNotContainsRe(md_text, "\\+e")
-        md_text = self.run_bzr('merge-directive', '-r',
-                               '-1..-2', '../tree2')[0]
+        md_text = self.run_bzr('merge-directive -r -1..-2 ../tree2')[0]
         md2 = merge_directive.MergeDirective.from_lines(
             md_text.splitlines(True))
         self.assertEqual('foo-id', md2.revision_id)
@@ -83,19 +82,11 @@
 
     def test_patch_types(self):
         self.prepare_merge_directive()
-<<<<<<< HEAD
-        md_text = self.run_bzr('merge-directive', '../tree2')[0]
+        md_text = self.run_bzr('merge-directive ../tree2')[0]
         self.assertContainsRe(md_text, "# Begin bundle")
         self.assertContainsRe(md_text, "\\+e")
-        md_text = self.run_bzr('merge-directive', '../tree2', '--diff', '.')[0]
+        md_text = self.run_bzr('merge-directive ../tree2 --diff .')[0]
         self.assertNotContainsRe(md_text, "# Begin bundle")
-=======
-        md_text = self.run_bzr('merge-directive ../tree2')[0]
-        self.assertContainsRe(md_text, "Bazaar revision bundle")
-        self.assertContainsRe(md_text, "\\+e")
-        md_text = self.run_bzr('merge-directive ../tree2 --diff .')[0]
-        self.assertNotContainsRe(md_text, "Bazaar revision bundle")
->>>>>>> 24a44598
         self.assertContainsRe(md_text, "\\+e")
         md_text = self.run_bzr('merge-directive --plain')[0]
         self.assertNotContainsRe(md_text, "\\+e")
