# Copyright (C) 2006, 2009 Canonical Ltd
#
# This program is free software; you can redistribute it and/or modify
# it under the terms of the GNU General Public License as published by
# the Free Software Foundation; either version 2 of the License, or
# (at your option) any later version.
#
# This program is distributed in the hope that it will be useful,
# but WITHOUT ANY WARRANTY; without even the implied warranty of
# MERCHANTABILITY or FITNESS FOR A PARTICULAR PURPOSE.  See the
# GNU General Public License for more details.
#
# You should have received a copy of the GNU General Public License
# along with this program; if not, write to the Free Software
# Foundation, Inc., 51 Franklin Street, Fifth Floor, Boston, MA 02110-1301 USA

from bzrlib import (
    conflicts,
<<<<<<< HEAD
    errors,
=======
>>>>>>> 026a6caf
    tests,
    workingtree,
    )

# FIXME: These don't really look at the output of the conflict commands, just
# the number of lines - there should be more examination.

<<<<<<< HEAD
class TestMixin(object):

=======
class TestConflictsBase(tests.TestCaseWithTransport):

    def setUp(self):
        super(TestConflictsBase, self).setUp()
        self.make_tree_with_conflicts()

>>>>>>> 026a6caf
    def make_tree_with_conflicts(self):
        a_tree = self.make_branch_and_tree('a')
        self.build_tree_contents([
            ('a/myfile', 'contentsa\n'),
            ('a/my_other_file', 'contentsa\n'),
            ('a/mydir/',),
            ])
        a_tree.add('myfile')
        a_tree.add('my_other_file')
        a_tree.add('mydir')
        a_tree.commit(message="new")
        b_tree = a_tree.bzrdir.sprout('b').open_workingtree()
        self.build_tree_contents([
            ('b/myfile', 'contentsb\n'),
            ('b/my_other_file', 'contentsb\n'),
            ])
        b_tree.rename_one('mydir', 'mydir2')
        b_tree.commit(message="change")
        self.build_tree_contents([
            ('a/myfile', 'contentsa2\n'),
            ('a/my_other_file', 'contentsa2\n'),
            ])
        a_tree.rename_one('mydir', 'mydir3')
        a_tree.commit(message='change')
        a_tree.merge_from_branch(b_tree.branch)

    def run_bzr(self, cmd, working_dir='a', **kwargs):
        return super(TestConflictsBase, self).run_bzr(
            cmd, working_dir=working_dir, **kwargs)


class TestConflicts(TestConflictsBase):


class TestConflicts(tests.TestCaseWithTransport, TestMixin):

    def setUp(self):
        super(TestConflicts, self).setUp()
        self.make_tree_with_conflicts()

    def test_conflicts(self):
        out, err = self.run_bzr('conflicts')
        self.assertEqual(3, len(out.splitlines()))

    def test_conflicts_text(self):
        lines = self.run_bzr('conflicts --text')[0].splitlines()
        self.assertEqual(['my_other_file', 'myfile'], lines)


class TestResolve(TestConflictsBase):


class TestResolve(tests.TestCaseWithTransport, TestMixin):

    def setUp(self):
        super(TestResolve, self).setUp()
        self.make_tree_with_conflicts()

    def test_resolve(self):
        self.run_bzr('resolve myfile')
        out, err = self.run_bzr('conflicts')
        self.assertEqual(2, len(out.splitlines()))
        self.run_bzr('resolve my_other_file')
        self.run_bzr('resolve mydir2')
        out, err = self.run_bzr('conflicts')
        self.assertEqual(0, len(out.splitlines()))

    def test_resolve_all(self):
        self.run_bzr('resolve --all')
        out, err = self.run_bzr('conflicts')
        self.assertEqual(0, len(out.splitlines()))

    def test_resolve_in_subdir(self):
        """resolve when run from subdirectory should handle relative paths"""
<<<<<<< HEAD
        os.mkdir("subdir")
        os.chdir("subdir")
        self.run_bzr("resolve ../myfile")
        os.chdir("../../b")
        self.run_bzr("resolve ../a/myfile")
        wt = workingtree.WorkingTree.open_containing('.')[0]
=======
        self.build_tree(["a/subdir/"])
        self.run_bzr("resolve ../myfile", working_dir='a/subdir')
        self.run_bzr("resolve ../a/myfile", working_dir='b')
        wt = workingtree.WorkingTree.open_containing('b')[0]
>>>>>>> 026a6caf
        conflicts = wt.conflicts()
        if not conflicts.is_empty():
            self.fail("tree still contains conflicts: %r" % conflicts)

    def test_auto_resolve(self):
        """Text conflicts can be resolved automatically"""
        tree = self.make_branch_and_tree('tree')
        self.build_tree_contents([('tree/file',
            '<<<<<<<\na\n=======\n>>>>>>>\n')])
        tree.add('file', 'file_id')
        self.assertEqual(tree.kind('file_id'), 'file')
        file_conflict = conflicts.TextConflict('file', file_id='file_id')
        tree.set_conflicts(conflicts.ConflictList([file_conflict]))
        note = self.run_bzr('resolve', retcode=1, working_dir='tree')[1]
        self.assertContainsRe(note, '0 conflict\\(s\\) auto-resolved.')
        self.assertContainsRe(note,
            'Remaining conflicts:\nText conflict in file')
        self.build_tree_contents([('tree/file', 'a\n')])
        note = self.run_bzr('resolve', working_dir='tree')[1]
        self.assertContainsRe(note, 'All conflicts resolved.')<|MERGE_RESOLUTION|>--- conflicted
+++ resolved
@@ -16,10 +16,6 @@
 
 from bzrlib import (
     conflicts,
-<<<<<<< HEAD
-    errors,
-=======
->>>>>>> 026a6caf
     tests,
     workingtree,
     )
@@ -27,17 +23,12 @@
 # FIXME: These don't really look at the output of the conflict commands, just
 # the number of lines - there should be more examination.
 
-<<<<<<< HEAD
-class TestMixin(object):
-
-=======
 class TestConflictsBase(tests.TestCaseWithTransport):
 
     def setUp(self):
         super(TestConflictsBase, self).setUp()
         self.make_tree_with_conflicts()
 
->>>>>>> 026a6caf
     def make_tree_with_conflicts(self):
         a_tree = self.make_branch_and_tree('a')
         self.build_tree_contents([
@@ -71,13 +62,6 @@
 
 class TestConflicts(TestConflictsBase):
 
-
-class TestConflicts(tests.TestCaseWithTransport, TestMixin):
-
-    def setUp(self):
-        super(TestConflicts, self).setUp()
-        self.make_tree_with_conflicts()
-
     def test_conflicts(self):
         out, err = self.run_bzr('conflicts')
         self.assertEqual(3, len(out.splitlines()))
@@ -88,13 +72,6 @@
 
 
 class TestResolve(TestConflictsBase):
-
-
-class TestResolve(tests.TestCaseWithTransport, TestMixin):
-
-    def setUp(self):
-        super(TestResolve, self).setUp()
-        self.make_tree_with_conflicts()
 
     def test_resolve(self):
         self.run_bzr('resolve myfile')
@@ -112,19 +89,10 @@
 
     def test_resolve_in_subdir(self):
         """resolve when run from subdirectory should handle relative paths"""
-<<<<<<< HEAD
-        os.mkdir("subdir")
-        os.chdir("subdir")
-        self.run_bzr("resolve ../myfile")
-        os.chdir("../../b")
-        self.run_bzr("resolve ../a/myfile")
-        wt = workingtree.WorkingTree.open_containing('.')[0]
-=======
         self.build_tree(["a/subdir/"])
         self.run_bzr("resolve ../myfile", working_dir='a/subdir')
         self.run_bzr("resolve ../a/myfile", working_dir='b')
         wt = workingtree.WorkingTree.open_containing('b')[0]
->>>>>>> 026a6caf
         conflicts = wt.conflicts()
         if not conflicts.is_empty():
             self.fail("tree still contains conflicts: %r" % conflicts)
