# Copyright (C) 2006-2010 Canonical Ltd
#
# This program is free software; you can redistribute it and/or modify
# it under the terms of the GNU General Public License as published by
# the Free Software Foundation; either version 2 of the License, or
# (at your option) any later version.
#
# This program is distributed in the hope that it will be useful,
# but WITHOUT ANY WARRANTY; without even the implied warranty of
# MERCHANTABILITY or FITNESS FOR A PARTICULAR PURPOSE.  See the
# GNU General Public License for more details.
#
# You should have received a copy of the GNU General Public License
# along with this program; if not, write to the Free Software
# Foundation, Inc., 51 Franklin Street, Fifth Floor, Boston, MA 02110-1301 USA


"""Black-box tests for bzr log."""

from itertools import izip
import os

from bzrlib import (
    branchbuilder,
    errors,
    log,
    osutils,
    tests,
    )
from bzrlib.tests import (
    test_log,
    features,
    )
from bzrlib.tests.matchers import ContainsNoVfsCalls


class TestLog(tests.TestCaseWithTransport, test_log.TestLogMixin):

    def make_minimal_branch(self, path='.', format=None):
        tree = self.make_branch_and_tree(path, format=format)
        self.build_tree([path + '/hello.txt'])
        tree.add('hello.txt')
        tree.commit(message='message1')
        return tree

    def make_linear_branch(self, path='.', format=None):
        tree = self.make_branch_and_tree(path, format=format)
        self.build_tree(
            [path + '/hello.txt', path + '/goodbye.txt', path + '/meep.txt'])
        tree.add('hello.txt')
        tree.commit(message='message1')
        tree.add('goodbye.txt')
        tree.commit(message='message2')
        tree.add('meep.txt')
        tree.commit(message='message3')
        return tree

    def make_merged_branch(self, path='.', format=None):
        tree = self.make_linear_branch(path, format)
        tree2 = tree.bzrdir.sprout('tree2',
            revision_id=tree.branch.get_rev_id(1)).open_workingtree()
        tree2.commit(message='tree2 message2')
        tree2.commit(message='tree2 message3')
        tree.merge_from_branch(tree2.branch)
        tree.commit(message='merge')
        return tree


class TestLogWithLogCatcher(TestLog):

    def setUp(self):
        super(TestLogWithLogCatcher, self).setUp()
        # Capture log formatter creations
        class MyLogFormatter(test_log.LogCatcher):

            def __new__(klass, *args, **kwargs):
                self.log_catcher = test_log.LogCatcher(*args, **kwargs)
                # Always return our own log formatter
                return self.log_catcher
        # Break cycle with closure over self on cleanup by removing method
        self.addCleanup(setattr, MyLogFormatter, "__new__", None)

        def getme(branch):
                # Always return our own log formatter class hijacking the
                # default behavior (which requires setting up a config
                # variable)
            return MyLogFormatter
        self.overrideAttr(log.log_formatter_registry, 'get_default', getme)

    def get_captured_revisions(self):
        return self.log_catcher.revisions

    def assertLogRevnos(self, args, expected_revnos, working_dir='.',
                        out='', err=''):
        actual_out, actual_err = self.run_bzr(['log'] + args,
                                              working_dir=working_dir)
        self.assertEqual(out, actual_out)
        self.assertEqual(err, actual_err)
        self.assertEqual(expected_revnos,
                         [r.revno for r in self.get_captured_revisions()])

    def assertLogRevnosAndDepths(self, args, expected_revnos_and_depths,
                                working_dir='.'):
        self.run_bzr(['log'] + args, working_dir=working_dir)
        self.assertEqual(expected_revnos_and_depths,
                         [(r.revno, r.merge_depth)
                           for r in self.get_captured_revisions()])


class TestLogRevSpecs(TestLogWithLogCatcher):

    def test_log_no_revspec(self):
        self.make_linear_branch()
        self.assertLogRevnos([], ['3', '2', '1'])

    def test_log_null_end_revspec(self):
        self.make_linear_branch()
        self.assertLogRevnos(['-r1..'], ['3', '2', '1'])

    def test_log_null_begin_revspec(self):
        self.make_linear_branch()
        self.assertLogRevnos(['-r..3'], ['3', '2', '1'])

    def test_log_null_both_revspecs(self):
        self.make_linear_branch()
        self.assertLogRevnos(['-r..'], ['3', '2', '1'])

    def test_log_negative_begin_revspec_full_log(self):
        self.make_linear_branch()
        self.assertLogRevnos(['-r-3..'], ['3', '2', '1'])

    def test_log_negative_both_revspec_full_log(self):
        self.make_linear_branch()
        self.assertLogRevnos(['-r-3..-1'], ['3', '2', '1'])

    def test_log_negative_both_revspec_partial(self):
        self.make_linear_branch()
        self.assertLogRevnos(['-r-3..-2'], ['2', '1'])

    def test_log_negative_begin_revspec(self):
        self.make_linear_branch()
        self.assertLogRevnos(['-r-2..'], ['3', '2'])

    def test_log_positive_revspecs(self):
        self.make_linear_branch()
        self.assertLogRevnos(['-r1..3'], ['3', '2', '1'])

    def test_log_dotted_revspecs(self):
        self.make_merged_branch()
        self.assertLogRevnos(['-n0', '-r1..1.1.1'], ['1.1.1', '1'])

    def test_log_limit(self):
        tree = self.make_branch_and_tree('.')
        # We want more commits than our batch size starts at
        for pos in range(10):
            tree.commit("%s" % pos)
        self.assertLogRevnos(['--limit', '2'], ['10', '9'])

    def test_log_limit_short(self):
        self.make_linear_branch()
        self.assertLogRevnos(['-l', '2'], ['3', '2'])

    def test_log_change_revno(self):
        self.make_linear_branch()
        self.assertLogRevnos(['-c1'], ['1'])

    def test_branch_revspec(self):
        foo = self.make_branch_and_tree('foo')
        bar = self.make_branch_and_tree('bar')
        self.build_tree(['foo/foo.txt', 'bar/bar.txt'])
        foo.add('foo.txt')
        bar.add('bar.txt')
        foo.commit(message='foo')
        bar.commit(message='bar')
        self.run_bzr('log -r branch:../bar', working_dir='foo')
        self.assertEqual([bar.branch.get_rev_id(1)],
                         [r.rev.revision_id
                          for r in self.get_captured_revisions()])


class TestLogExcludeCommonAncestry(TestLogWithLogCatcher):

    def test_exclude_common_ancestry_simple_revnos(self):
        self.make_linear_branch()
        self.assertLogRevnos(['-r1..3', '--exclude-common-ancestry'],
                             ['3', '2'])


class TestLogMergedLinearAncestry(TestLogWithLogCatcher):

    def setUp(self):
        super(TestLogMergedLinearAncestry, self).setUp()
        # FIXME: Using a MemoryTree would be even better here (but until we
        # stop calling run_bzr, there is no point) --vila 100118.
        builder = branchbuilder.BranchBuilder(self.get_transport())
        builder.start_series()
        # 1
        # | \
        # 2  1.1.1
        # | / |
        # 3  1.1.2
        # |   |
        # |  1.1.3
        # | / |
        # 4  1.1.4
        # | /
        # 5

        # mainline
        builder.build_snapshot('1', None, [
            ('add', ('', 'root-id', 'directory', ''))])
        builder.build_snapshot('2', ['1'], [])
        # branch
        builder.build_snapshot('1.1.1', ['1'], [])
        # merge branch into mainline
        builder.build_snapshot('3', ['2', '1.1.1'], [])
        # new commits in branch
        builder.build_snapshot('1.1.2', ['1.1.1'], [])
        builder.build_snapshot('1.1.3', ['1.1.2'], [])
        # merge branch into mainline
        builder.build_snapshot('4', ['3', '1.1.3'], [])
        # merge mainline into branch
        builder.build_snapshot('1.1.4', ['1.1.3', '4'], [])
        # merge branch into mainline
        builder.build_snapshot('5', ['4', '1.1.4'], [])
        builder.finish_series()

    def test_n0(self):
        self.assertLogRevnos(['-n0', '-r1.1.1..1.1.4'],
                             ['1.1.4', '4', '1.1.3', '1.1.2', '3', '1.1.1'])
    def test_n0_forward(self):
        self.assertLogRevnos(['-n0', '-r1.1.1..1.1.4', '--forward'],
                             ['3', '1.1.1', '4', '1.1.2', '1.1.3', '1.1.4'])

    def test_n1(self):
        # starting from 1.1.4 we follow the left-hand ancestry
        self.assertLogRevnos(['-n1', '-r1.1.1..1.1.4'],
                             ['1.1.4', '1.1.3', '1.1.2', '1.1.1'])

    def test_n1_forward(self):
        self.assertLogRevnos(['-n1', '-r1.1.1..1.1.4', '--forward'],
                             ['1.1.1', '1.1.2', '1.1.3', '1.1.4'])


class Test_GenerateAllRevisions(TestLogWithLogCatcher):

    def setUp(self):
        super(Test_GenerateAllRevisions, self).setUp()
        builder = self.make_branch_with_many_merges()
        b = builder.get_branch()
        b.lock_read()
        self.addCleanup(b.unlock)
        self.branch = b

    def make_branch_with_many_merges(self, path='.', format=None):
        builder = branchbuilder.BranchBuilder(self.get_transport())
        builder.start_series()
        # The graph below may look a bit complicated (and it may be but I've
        # banged my head enough on it) but the bug requires at least dotted
        # revnos *and* merged revisions below that.
        builder.build_snapshot('1', None, [
            ('add', ('', 'root-id', 'directory', ''))])
        builder.build_snapshot('2', ['1'], [])
        builder.build_snapshot('1.1.1', ['1'], [])
        builder.build_snapshot('2.1.1', ['2'], [])
        builder.build_snapshot('3', ['2', '1.1.1'], [])
        builder.build_snapshot('2.1.2', ['2.1.1'], [])
        builder.build_snapshot('2.2.1', ['2.1.1'], [])
        builder.build_snapshot('2.1.3', ['2.1.2', '2.2.1'], [])
        builder.build_snapshot('4', ['3', '2.1.3'], [])
        builder.build_snapshot('5', ['4', '2.1.2'], [])
        builder.finish_series()
        return builder

    def test_not_an_ancestor(self):
        self.assertRaises(errors.BzrCommandError,
                          log._generate_all_revisions,
                          self.branch, '1.1.1', '2.1.3', 'reverse',
                          delayed_graph_generation=True)

    def test_wrong_order(self):
        self.assertRaises(errors.BzrCommandError,
                          log._generate_all_revisions,
                          self.branch, '5', '2.1.3', 'reverse',
                          delayed_graph_generation=True)

    def test_no_start_rev_id_with_end_rev_id_being_a_merge(self):
        revs = log._generate_all_revisions(
            self.branch, None, '2.1.3',
            'reverse', delayed_graph_generation=True)


class TestLogRevSpecsWithPaths(TestLogWithLogCatcher):

    def test_log_revno_n_path_wrong_namespace(self):
        self.make_linear_branch('branch1')
        self.make_linear_branch('branch2')
        # There is no guarantee that a path exist between two arbitrary
        # revisions.
        self.run_bzr("log -r revno:2:branch1..revno:3:branch2", retcode=3)

    def test_log_revno_n_path_correct_order(self):
        self.make_linear_branch('branch2')
        self.assertLogRevnos(['-rrevno:1:branch2..revno:3:branch2'],
                             ['3', '2','1'])

    def test_log_revno_n_path(self):
        self.make_linear_branch('branch2')
        self.assertLogRevnos(['-rrevno:1:branch2'],
                             ['1'])
        rev_props = self.log_catcher.revisions[0].rev.properties
        self.assertEqual('branch2', rev_props['branch-nick'])


class TestLogErrors(TestLog):

    def test_log_zero_revspec(self):
        self.make_minimal_branch()
        self.run_bzr_error(['bzr: ERROR: Logging revision 0 is invalid.'],
                           ['log', '-r0'])

    def test_log_zero_begin_revspec(self):
        self.make_linear_branch()
        self.run_bzr_error(['bzr: ERROR: Logging revision 0 is invalid.'],
                           ['log', '-r0..2'])

    def test_log_zero_end_revspec(self):
        self.make_linear_branch()
        self.run_bzr_error(['bzr: ERROR: Logging revision 0 is invalid.'],
                           ['log', '-r-2..0'])

    def test_log_nonexistent_revno(self):
        self.make_minimal_branch()
        self.run_bzr_error(["bzr: ERROR: Requested revision: '1234' "
                            "does not exist in branch:"],
                           ['log', '-r1234'])

    def test_log_nonexistent_dotted_revno(self):
        self.make_minimal_branch()
        self.run_bzr_error(["bzr: ERROR: Requested revision: '123.123' "
                            "does not exist in branch:"],
                           ['log',  '-r123.123'])

    def test_log_change_nonexistent_revno(self):
        self.make_minimal_branch()
        self.run_bzr_error(["bzr: ERROR: Requested revision: '1234' "
                            "does not exist in branch:"],
                           ['log',  '-c1234'])

    def test_log_change_nonexistent_dotted_revno(self):
        self.make_minimal_branch()
        self.run_bzr_error(["bzr: ERROR: Requested revision: '123.123' "
                            "does not exist in branch:"],
                           ['log', '-c123.123'])

    def test_log_change_single_revno_only(self):
        self.make_minimal_branch()
        self.run_bzr_error(['bzr: ERROR: Option --change does not'
                           ' accept revision ranges'],
                           ['log', '--change', '2..3'])

    def test_log_change_incompatible_with_revision(self):
        self.run_bzr_error(['bzr: ERROR: --revision and --change'
                           ' are mutually exclusive'],
                           ['log', '--change', '2', '--revision', '3'])

    def test_log_nonexistent_file(self):
        self.make_minimal_branch()
        # files that don't exist in either the basis tree or working tree
        # should give an error
        out, err = self.run_bzr('log does-not-exist', retcode=3)
        self.assertContainsRe(err,
                              'Path unknown at end or start of revision range: '
                              'does-not-exist')

    def test_log_reversed_revspecs(self):
        self.make_linear_branch()
        self.run_bzr_error(('bzr: ERROR: Start revision must be older than '
                            'the end revision.\n',),
                           ['log', '-r3..1'])

    def test_log_reversed_dotted_revspecs(self):
        self.make_merged_branch()
        self.run_bzr_error(('bzr: ERROR: Start revision not found in '
                            'left-hand history of end revision.\n',),
                           "log -r 1.1.1..1")

    def test_log_bad_message_re(self):
        """Bad --message argument gives a sensible message

        See https://bugs.launchpad.net/bzr/+bug/251352
        """
        self.make_minimal_branch()
        out, err = self.run_bzr(['log', '-m', '*'], retcode=3)
        self.assertContainsRe(err, "ERROR.*Invalid pattern.*nothing to repeat")
        self.assertNotContainsRe(err, "Unprintable exception")
        self.assertEqual(out, '')

    def test_log_unsupported_timezone(self):
        self.make_linear_branch()
        self.run_bzr_error(['bzr: ERROR: Unsupported timezone format "foo", '
                            'options are "utc", "original", "local".'],
                           ['log', '--timezone', 'foo'])

    def test_log_exclude_ancestry_no_range(self):
        self.make_linear_branch()
        self.run_bzr_error(['bzr: ERROR: --exclude-common-ancestry'
                            ' requires -r with two revisions'],
                           ['log', '--exclude-common-ancestry'])

    def test_log_exclude_ancestry_single_revision(self):
        self.make_merged_branch()
        self.run_bzr_error(['bzr: ERROR: --exclude-common-ancestry'
                            ' requires two different revisions'],
                           ['log', '--exclude-common-ancestry',
                            '-r1.1.1..1.1.1'])

class TestLogTags(TestLog):

    def test_log_with_tags(self):
        tree = self.make_linear_branch(format='dirstate-tags')
        branch = tree.branch
        branch.tags.set_tag('tag1', branch.get_rev_id(1))
        branch.tags.set_tag('tag1.1', branch.get_rev_id(1))
        branch.tags.set_tag('tag3', branch.last_revision())

        log = self.run_bzr("log -r-1")[0]
        self.assertTrue('tags: tag3' in log)

        log = self.run_bzr("log -r1")[0]
        # I guess that we can't know the order of tags in the output
        # since dicts are unordered, need to check both possibilities
        self.assertContainsRe(log, r'tags: (tag1, tag1\.1|tag1\.1, tag1)')

    def test_merged_log_with_tags(self):
        branch1_tree = self.make_linear_branch('branch1',
                                               format='dirstate-tags')
        branch1 = branch1_tree.branch
        branch2_tree = branch1_tree.bzrdir.sprout('branch2').open_workingtree()
        branch1_tree.commit(message='foobar', allow_pointless=True)
        branch1.tags.set_tag('tag1', branch1.last_revision())
        # tags don't propagate if we don't merge
        self.run_bzr('merge ../branch1', working_dir='branch2')
        branch2_tree.commit(message='merge branch 1')
        log = self.run_bzr("log -n0 -r-1", working_dir='branch2')[0]
        self.assertContainsRe(log, r'    tags: tag1')
        log = self.run_bzr("log -n0 -r3.1.1", working_dir='branch2')[0]
        self.assertContainsRe(log, r'tags: tag1')


class TestLogSignatures(TestLog):

    def test_log_with_signatures(self):
        self.requireFeature(features.gpgme)

        tree = self.make_linear_branch(format='dirstate-tags')

        log = self.run_bzr("log --signatures")[0]
        self.assertTrue('signature: no signature' in log)

    def test_log_without_signatures(self):
        self.requireFeature(features.gpgme)

        tree = self.make_linear_branch(format='dirstate-tags')

        log = self.run_bzr("log")[0]
        self.assertFalse('signature: no signature' in log)


class TestLogVerbose(TestLog):

    def setUp(self):
        super(TestLogVerbose, self).setUp()
        self.make_minimal_branch()

    def assertUseShortDeltaFormat(self, cmd):
        log = self.run_bzr(cmd)[0]
        # Check that we use the short status format
        self.assertContainsRe(log, '(?m)^\s*A  hello.txt$')
        self.assertNotContainsRe(log, '(?m)^\s*added:$')

    def assertUseLongDeltaFormat(self, cmd):
        log = self.run_bzr(cmd)[0]
        # Check that we use the long status format
        self.assertNotContainsRe(log, '(?m)^\s*A  hello.txt$')
        self.assertContainsRe(log, '(?m)^\s*added:$')

    def test_log_short_verbose(self):
        self.assertUseShortDeltaFormat(['log', '--short', '-v'])

    def test_log_s_verbose(self):
        self.assertUseShortDeltaFormat(['log', '-S', '-v'])

    def test_log_short_verbose_verbose(self):
        self.assertUseLongDeltaFormat(['log', '--short', '-vv'])

    def test_log_long_verbose(self):
        # Check that we use the long status format, ignoring the verbosity
        # level
        self.assertUseLongDeltaFormat(['log', '--long', '-v'])

    def test_log_long_verbose_verbose(self):
        # Check that we use the long status format, ignoring the verbosity
        # level
        self.assertUseLongDeltaFormat(['log', '--long', '-vv'])


class TestLogMerges(TestLogWithLogCatcher):

    def setUp(self):
        super(TestLogMerges, self).setUp()
        self.make_branches_with_merges()

    def make_branches_with_merges(self):
        level0 = self.make_branch_and_tree('level0')
        self.wt_commit(level0, 'in branch level0')
        level1 = level0.bzrdir.sprout('level1').open_workingtree()
        self.wt_commit(level1, 'in branch level1')
        level2 = level1.bzrdir.sprout('level2').open_workingtree()
        self.wt_commit(level2, 'in branch level2')
        level1.merge_from_branch(level2.branch)
        self.wt_commit(level1, 'merge branch level2')
        level0.merge_from_branch(level1.branch)
        self.wt_commit(level0, 'merge branch level1')

    def test_merges_are_indented_by_level(self):
        self.run_bzr(['log', '-n0'], working_dir='level0')
        revnos_and_depth = [(r.revno, r.merge_depth)
                            for r in self.get_captured_revisions()]
        self.assertEqual([('2', 0), ('1.1.2', 1), ('1.2.1', 2), ('1.1.1', 1),
                          ('1', 0)],
                         [(r.revno, r.merge_depth)
                            for r in self.get_captured_revisions()])

    def test_force_merge_revisions_off(self):
        self.assertLogRevnos(['-n1'], ['2', '1'], working_dir='level0')

    def test_force_merge_revisions_on(self):
        self.assertLogRevnos(['-n0'], ['2', '1.1.2', '1.2.1', '1.1.1', '1'],
                             working_dir='level0')

    def test_include_merges(self):
        # Confirm --include-merges gives the same output as -n0
        msg = ("The option '--include-merges' to 'bzr log' "
               "has been deprecated in bzr 2.5. "
               "Please use '--include-merged' instead.\n")
        self.assertLogRevnos(['--include-merges'],
                             ['2', '1.1.2', '1.2.1', '1.1.1', '1'],
                             working_dir='level0', err=msg)
        self.assertLogRevnos(['--include-merges'],
                             ['2', '1.1.2', '1.2.1', '1.1.1', '1'],
                             working_dir='level0', err=msg)
        out_im, err_im = self.run_bzr('log --include-merges',
                                      working_dir='level0')
        out_n0, err_n0 = self.run_bzr('log -n0', working_dir='level0')
        self.assertEqual(msg, err_im)
        self.assertEqual('', err_n0)
        self.assertEqual(out_im, out_n0)

    def test_include_merged(self):
        # Confirm --include-merged gives the same output as -n0
        expected = ['2', '1.1.2', '1.2.1', '1.1.1', '1']
        self.assertLogRevnos(['--include-merged'],
                             expected, working_dir='level0')
        self.assertLogRevnos(['--include-merged'],
                             expected, working_dir='level0')

    def test_force_merge_revisions_N(self):
        self.assertLogRevnos(['-n2'],
                             ['2', '1.1.2', '1.1.1', '1'],
                             working_dir='level0')

    def test_merges_single_merge_rev(self):
        self.assertLogRevnosAndDepths(['-n0', '-r1.1.2'],
                                      [('1.1.2', 0), ('1.2.1', 1)],
                                      working_dir='level0')

    def test_merges_partial_range(self):
        self.assertLogRevnosAndDepths(
                ['-n0', '-r1.1.1..1.1.2'],
                [('1.1.2', 0), ('1.2.1', 1), ('1.1.1', 0)],
                working_dir='level0')

    def test_merges_partial_range_ignore_before_lower_bound(self):
        """Dont show revisions before the lower bound's merged revs"""
        self.assertLogRevnosAndDepths(
                ['-n0', '-r1.1.2..2'],
                [('2', 0), ('1.1.2', 1), ('1.2.1', 2)],
                working_dir='level0')

    def test_omit_merges_with_sidelines(self):
        self.assertLogRevnos(['--omit-merges', '-n0'], ['1.2.1', '1.1.1', '1'],
                             working_dir='level0')

    def test_omit_merges_without_sidelines(self):
        self.assertLogRevnos(['--omit-merges', '-n1'], ['1'],
                             working_dir='level0')


class TestLogDiff(TestLogWithLogCatcher):

    # FIXME: We need specific tests for each LogFormatter about how the diffs
    # are displayed: --long indent them by depth, --short use a fixed
    # indent and --line does't display them. -- vila 10019

    def setUp(self):
        super(TestLogDiff, self).setUp()
        self.make_branch_with_diffs()

    def make_branch_with_diffs(self):
        level0 = self.make_branch_and_tree('level0')
        self.build_tree(['level0/file1', 'level0/file2'])
        level0.add('file1')
        level0.add('file2')
        self.wt_commit(level0, 'in branch level0')

        level1 = level0.bzrdir.sprout('level1').open_workingtree()
        self.build_tree_contents([('level1/file2', 'hello\n')])
        self.wt_commit(level1, 'in branch level1')
        level0.merge_from_branch(level1.branch)
        self.wt_commit(level0, 'merge branch level1')

    def _diff_file1_revno1(self):
        return """=== added file 'file1'
--- file1\t1970-01-01 00:00:00 +0000
+++ file1\t2005-11-22 00:00:00 +0000
@@ -0,0 +1,1 @@
+contents of level0/file1

"""

    def _diff_file2_revno2(self):
        return """=== modified file 'file2'
--- file2\t2005-11-22 00:00:00 +0000
+++ file2\t2005-11-22 00:00:01 +0000
@@ -1,1 +1,1 @@
-contents of level0/file2
+hello

"""

    def _diff_file2_revno1_1_1(self):
        return """=== modified file 'file2'
--- file2\t2005-11-22 00:00:00 +0000
+++ file2\t2005-11-22 00:00:01 +0000
@@ -1,1 +1,1 @@
-contents of level0/file2
+hello

"""

    def _diff_file2_revno1(self):
        return """=== added file 'file2'
--- file2\t1970-01-01 00:00:00 +0000
+++ file2\t2005-11-22 00:00:00 +0000
@@ -0,0 +1,1 @@
+contents of level0/file2

"""

    def assertLogRevnosAndDiff(self, args, expected,
                            working_dir='.'):
        self.run_bzr(['log', '-p'] + args, working_dir=working_dir)
        expected_revnos_and_depths = [
            (revno, depth) for revno, depth, diff in expected]
        # Check the revnos and depths first to make debugging easier
        self.assertEqual(expected_revnos_and_depths,
                         [(r.revno, r.merge_depth)
                           for r in self.get_captured_revisions()])
        # Now check the diffs, adding the revno  in case of failure
        fmt = 'In revno %s\n%s'
        for expected_rev, actual_rev in izip(expected,
                                             self.get_captured_revisions()):
            revno, depth, expected_diff = expected_rev
            actual_diff = actual_rev.diff
            self.assertEqualDiff(fmt % (revno, expected_diff),
                                 fmt % (revno, actual_diff))

    def test_log_diff_with_merges(self):
        self.assertLogRevnosAndDiff(
            ['-n0'],
            [('2', 0, self._diff_file2_revno2()),
             ('1.1.1', 1, self._diff_file2_revno1_1_1()),
             ('1', 0, self._diff_file1_revno1()
              + self._diff_file2_revno1())],
            working_dir='level0')


    def test_log_diff_file1(self):
        self.assertLogRevnosAndDiff(['-n0', 'file1'],
                                    [('1', 0, self._diff_file1_revno1())],
                                    working_dir='level0')

    def test_log_diff_file2(self):
        self.assertLogRevnosAndDiff(['-n1', 'file2'],
                                    [('2', 0, self._diff_file2_revno2()),
                                     ('1', 0, self._diff_file2_revno1())],
                                    working_dir='level0')


class TestLogUnicodeDiff(TestLog):

    def test_log_show_diff_non_ascii(self):
        # Smoke test for bug #328007 UnicodeDecodeError on 'log -p'
        message = u'Message with \xb5'
        body = 'Body with \xb5\n'
        wt = self.make_branch_and_tree('.')
        self.build_tree_contents([('foo', body)])
        wt.add('foo')
        wt.commit(message=message)
        # check that command won't fail with unicode error
        # don't care about exact output because we have other tests for this
        out,err = self.run_bzr('log -p --long')
        self.assertNotEqual('', out)
        self.assertEqual('', err)
        out,err = self.run_bzr('log -p --short')
        self.assertNotEqual('', out)
        self.assertEqual('', err)
        out,err = self.run_bzr('log -p --line')
        self.assertNotEqual('', out)
        self.assertEqual('', err)


class TestLogEncodings(tests.TestCaseInTempDir):

    _mu = u'\xb5'
    _message = u'Message with \xb5'

    # Encodings which can encode mu
    good_encodings = [
        'utf-8',
        'latin-1',
        'iso-8859-1',
        'cp437', # Common windows encoding
        'cp1251', # Russian windows encoding
        'cp1258', # Common windows encoding
    ]
    # Encodings which cannot encode mu
    bad_encodings = [
        'ascii',
        'iso-8859-2',
        'koi8_r',
    ]

    def setUp(self):
        super(TestLogEncodings, self).setUp()
        self.overrideAttr(osutils, '_cached_user_encoding')

    def create_branch(self):
        bzr = self.run_bzr
        bzr('init')
        self.build_tree_contents([('a', 'some stuff\n')])
        bzr('add a')
        bzr(['commit', '-m', self._message])

    def try_encoding(self, encoding, fail=False):
        bzr = self.run_bzr
        if fail:
            self.assertRaises(UnicodeEncodeError,
                self._mu.encode, encoding)
            encoded_msg = self._message.encode(encoding, 'replace')
        else:
            encoded_msg = self._message.encode(encoding)

        old_encoding = osutils._cached_user_encoding
        # This test requires that 'run_bzr' uses the current
        # bzrlib, because we override user_encoding, and expect
        # it to be used
        try:
            osutils._cached_user_encoding = 'ascii'
            # We should be able to handle any encoding
            out, err = bzr('log', encoding=encoding)
            if not fail:
                # Make sure we wrote mu as we expected it to exist
                self.assertNotEqual(-1, out.find(encoded_msg))
                out_unicode = out.decode(encoding)
                self.assertNotEqual(-1, out_unicode.find(self._message))
            else:
                self.assertNotEqual(-1, out.find('Message with ?'))
        finally:
            osutils._cached_user_encoding = old_encoding

    def test_log_handles_encoding(self):
        self.create_branch()

        for encoding in self.good_encodings:
            self.try_encoding(encoding)

    def test_log_handles_bad_encoding(self):
        self.create_branch()

        for encoding in self.bad_encodings:
            self.try_encoding(encoding, fail=True)

    def test_stdout_encoding(self):
        bzr = self.run_bzr
        osutils._cached_user_encoding = "cp1251"

        bzr('init')
        self.build_tree(['a'])
        bzr('add a')
        bzr(['commit', '-m', u'\u0422\u0435\u0441\u0442'])
        stdout, stderr = self.run_bzr('log', encoding='cp866')

        message = stdout.splitlines()[-1]

        # explanation of the check:
        # u'\u0422\u0435\u0441\u0442' is word 'Test' in russian
        # in cp866  encoding this is string '\x92\xa5\xe1\xe2'
        # in cp1251 encoding this is string '\xd2\xe5\xf1\xf2'
        # This test should check that output of log command
        # encoded to sys.stdout.encoding
        test_in_cp866 = '\x92\xa5\xe1\xe2'
        test_in_cp1251 = '\xd2\xe5\xf1\xf2'
        # Make sure the log string is encoded in cp866
        self.assertEquals(test_in_cp866, message[2:])
        # Make sure the cp1251 string is not found anywhere
        self.assertEquals(-1, stdout.find(test_in_cp1251))


class TestLogFile(TestLogWithLogCatcher):

    def test_log_local_branch_file(self):
        """We should be able to log files in local treeless branches"""
        tree = self.make_branch_and_tree('tree')
        self.build_tree(['tree/file'])
        tree.add('file')
        tree.commit('revision 1')
        tree.bzrdir.destroy_workingtree()
        self.run_bzr('log tree/file')

    def prepare_tree(self, complex=False):
        # The complex configuration includes deletes and renames
        tree = self.make_branch_and_tree('parent')
        self.build_tree(['parent/file1', 'parent/file2', 'parent/file3'])
        tree.add('file1')
        tree.commit('add file1')
        tree.add('file2')
        tree.commit('add file2')
        tree.add('file3')
        tree.commit('add file3')
        child_tree = tree.bzrdir.sprout('child').open_workingtree()
        self.build_tree_contents([('child/file2', 'hello')])
        child_tree.commit(message='branch 1')
        tree.merge_from_branch(child_tree.branch)
        tree.commit(message='merge child branch')
        if complex:
            tree.remove('file2')
            tree.commit('remove file2')
            tree.rename_one('file3', 'file4')
            tree.commit('file3 is now called file4')
            tree.remove('file1')
            tree.commit('remove file1')
        os.chdir('parent')

    # FIXME: It would be good to parametrize the following tests against all
    # formatters. But the revisions selection is not *currently* part of the
    # LogFormatter contract, so using LogCatcher is sufficient -- vila 100118
    def test_log_file1(self):
        self.prepare_tree()
        self.assertLogRevnos(['-n0', 'file1'], ['1'])

    def test_log_file2(self):
        self.prepare_tree()
        # file2 full history
        self.assertLogRevnos(['-n0', 'file2'], ['4', '3.1.1', '2'])
        # file2 in a merge revision
        self.assertLogRevnos(['-n0', '-r3.1.1', 'file2'], ['3.1.1'])
        # file2 in a mainline revision
        self.assertLogRevnos(['-n0', '-r4', 'file2'], ['4', '3.1.1'])
        # file2 since a revision
        self.assertLogRevnos(['-n0', '-r3..', 'file2'], ['4', '3.1.1'])
        # file2 up to a revision
        self.assertLogRevnos(['-n0', '-r..3', 'file2'], ['2'])

    def test_log_file3(self):
        self.prepare_tree()
        self.assertLogRevnos(['-n0', 'file3'], ['3'])

    def test_log_file_historical_missing(self):
        # Check logging a deleted file gives an error if the
        # file isn't found at the end or start of the revision range
        self.prepare_tree(complex=True)
        err_msg = "Path unknown at end or start of revision range: file2"
        err = self.run_bzr('log file2', retcode=3)[1]
        self.assertContainsRe(err, err_msg)

    def test_log_file_historical_end(self):
        # Check logging a deleted file is ok if the file existed
        # at the end the revision range
        self.prepare_tree(complex=True)
        self.assertLogRevnos(['-n0', '-r..4', 'file2'], ['4', '3.1.1', '2'])

    def test_log_file_historical_start(self):
        # Check logging a deleted file is ok if the file existed
        # at the start of the revision range
        self.prepare_tree(complex=True)
        self.assertLogRevnos(['file1'], ['1'])

    def test_log_file_renamed(self):
        """File matched against revision range, not current tree."""
        self.prepare_tree(complex=True)

        # Check logging a renamed file gives an error by default
        err_msg = "Path unknown at end or start of revision range: file3"
        err = self.run_bzr('log file3', retcode=3)[1]
        self.assertContainsRe(err, err_msg)

        # Check we can see a renamed file if we give the right end revision
        self.assertLogRevnos(['-r..4', 'file3'], ['3'])


class TestLogMultiple(TestLogWithLogCatcher):

    def prepare_tree(self):
        tree = self.make_branch_and_tree('parent')
        self.build_tree([
            'parent/file1',
            'parent/file2',
            'parent/dir1/',
            'parent/dir1/file5',
            'parent/dir1/dir2/',
            'parent/dir1/dir2/file3',
            'parent/file4'])
        tree.add('file1')
        tree.commit('add file1')
        tree.add('file2')
        tree.commit('add file2')
        tree.add(['dir1', 'dir1/dir2', 'dir1/dir2/file3'])
        tree.commit('add file3')
        tree.add('file4')
        tree.commit('add file4')
        tree.add('dir1/file5')
        tree.commit('add file5')
        child_tree = tree.bzrdir.sprout('child').open_workingtree()
        self.build_tree_contents([('child/file2', 'hello')])
        child_tree.commit(message='branch 1')
        tree.merge_from_branch(child_tree.branch)
        tree.commit(message='merge child branch')
        os.chdir('parent')

    def test_log_files(self):
        """The log for multiple file should only list revs for those files"""
        self.prepare_tree()
        self.assertLogRevnos(['file1', 'file2', 'dir1/dir2/file3'],
                             ['6', '5.1.1', '3', '2', '1'])

    def test_log_directory(self):
        """The log for a directory should show all nested files."""
        self.prepare_tree()
        self.assertLogRevnos(['dir1'], ['5', '3'])

    def test_log_nested_directory(self):
        """The log for a directory should show all nested files."""
        self.prepare_tree()
        self.assertLogRevnos(['dir1/dir2'], ['3'])

    def test_log_in_nested_directory(self):
        """The log for a directory should show all nested files."""
        self.prepare_tree()
        os.chdir("dir1")
        self.assertLogRevnos(['.'], ['5', '3'])

    def test_log_files_and_directories(self):
        """Logging files and directories together should be fine."""
        self.prepare_tree()
        self.assertLogRevnos(['file4', 'dir1/dir2'], ['4', '3'])

    def test_log_files_and_dirs_in_nested_directory(self):
        """The log for a directory should show all nested files."""
        self.prepare_tree()
        os.chdir("dir1")
        self.assertLogRevnos(['dir2', 'file5'], ['5', '3'])


class MainlineGhostTests(TestLogWithLogCatcher):

    def setUp(self):
        super(MainlineGhostTests, self).setUp()
        tree = self.make_branch_and_tree('')
        tree.set_parent_ids(["spooky"], allow_leftmost_as_ghost=True)
        tree.add('')
        tree.commit('msg1', rev_id='rev1')
        tree.commit('msg2', rev_id='rev2')

    def test_log_range(self):
        self.assertLogRevnos(["-r1..2"], ["2", "1"])

    def test_log_norange(self):
        self.assertLogRevnos([], ["2", "1"])

    def test_log_range_open_begin(self):
        self.knownFailure("log with ghosts fails. bug #726466")
        (stdout, stderr) = self.run_bzr(['log', '-r..2'], retcode=3)
        self.assertEqual(["2", "1"],
                         [r.revno for r in self.get_captured_revisions()])
        self.assertEquals("bzr: ERROR: Further revision history missing.", stderr)

    def test_log_range_open_end(self):
        self.assertLogRevnos(["-r1.."], ["2", "1"])

class TestLogMatch(TestLogWithLogCatcher):
    def prepare_tree(self):
        tree = self.make_branch_and_tree('')
        self.build_tree(
            ['/hello.txt', '/goodbye.txt'])
        tree.add('hello.txt')
        tree.commit(message='message1', committer='committer1', authors=['author1'])
        tree.add('goodbye.txt')
        tree.commit(message='message2', committer='committer2', authors=['author2'])
    
    def test_message(self):
        self.prepare_tree()
        self.assertLogRevnos(["-m", "message1"], ["1"])
        self.assertLogRevnos(["-m", "message2"], ["2"])
        self.assertLogRevnos(["-m", "message"], ["2", "1"])
        self.assertLogRevnos(["-m", "message1", "-m", "message2"], ["2", "1"])
        self.assertLogRevnos(["--match-message", "message1"], ["1"])
        self.assertLogRevnos(["--match-message", "message2"], ["2"])
        self.assertLogRevnos(["--match-message", "message"], ["2", "1"])
        self.assertLogRevnos(["--match-message", "message1", 
                              "--match-message", "message2"], ["2", "1"])
        self.assertLogRevnos(["--message", "message1"], ["1"])
        self.assertLogRevnos(["--message", "message2"], ["2"])
        self.assertLogRevnos(["--message", "message"], ["2", "1"])
        self.assertLogRevnos(["--match-message", "message1", 
                              "--message", "message2"], ["2", "1"])
        self.assertLogRevnos(["--message", "message1", 
                              "--match-message", "message2"], ["2", "1"])

    def test_committer(self):
        self.prepare_tree()
        self.assertLogRevnos(["-m", "committer1"], ["1"])
        self.assertLogRevnos(["-m", "committer2"], ["2"])
        self.assertLogRevnos(["-m", "committer"], ["2", "1"])
        self.assertLogRevnos(["-m", "committer1", "-m", "committer2"], 
                             ["2", "1"])
        self.assertLogRevnos(["--match-committer", "committer1"], ["1"])
        self.assertLogRevnos(["--match-committer", "committer2"], ["2"])
        self.assertLogRevnos(["--match-committer", "committer"], ["2", "1"])
        self.assertLogRevnos(["--match-committer", "committer1", 
                              "--match-committer", "committer2"], ["2", "1"])

    def test_author(self):
        self.prepare_tree()
        self.assertLogRevnos(["-m", "author1"], ["1"])
        self.assertLogRevnos(["-m", "author2"], ["2"])
        self.assertLogRevnos(["-m", "author"], ["2", "1"])
        self.assertLogRevnos(["-m", "author1", "-m", "author2"], 
                             ["2", "1"])
        self.assertLogRevnos(["--match-author", "author1"], ["1"])
        self.assertLogRevnos(["--match-author", "author2"], ["2"])
        self.assertLogRevnos(["--match-author", "author"], ["2", "1"])
        self.assertLogRevnos(["--match-author", "author1", 
                              "--match-author", "author2"], ["2", "1"])


class TestSmartServerLog(tests.TestCaseWithTransport):

    def test_standard_log(self):
        self.setup_smart_server_with_call_log()
        t = self.make_branch_and_tree('branch')
        self.build_tree_contents([('branch/foo', 'thecontents')])
        t.add("foo")
        t.commit("message")
        self.reset_smart_call_log()
        out, err = self.run_bzr(['log', self.get_url('branch')])
        # This figure represent the amount of work to perform this use case. It
        # is entirely ok to reduce this number if a test fails due to rpc_count
        # being too low. If rpc_count increases, more network roundtrips have
        # become necessary for this use case. Please do not adjust this number
        # upwards without agreement from bzr's network support maintainers.
        self.assertThat(self.hpss_calls, ContainsNoVfsCalls)
        self.assertLength(1, self.hpss_connections)
        self.assertLength(10, self.hpss_calls)

    def test_verbose_log(self):
        self.setup_smart_server_with_call_log()
        t = self.make_branch_and_tree('branch')
        self.build_tree_contents([('branch/foo', 'thecontents')])
        t.add("foo")
        t.commit("message")
        self.reset_smart_call_log()
        out, err = self.run_bzr(['log', '-v', self.get_url('branch')])
        # This figure represent the amount of work to perform this use case. It
        # is entirely ok to reduce this number if a test fails due to rpc_count
        # being too low. If rpc_count increases, more network roundtrips have
        # become necessary for this use case. Please do not adjust this number
        # upwards without agreement from bzr's network support maintainers.
<<<<<<< HEAD
        self.assertLength(19, self.hpss_calls)
        self.assertLength(1, self.hpss_connections)
        self.expectFailure("verbose log accesses inventories, which require VFS",
            self.assertThat, self.hpss_calls, ContainsNoVfsCalls)
=======
        self.assertLength(11, self.hpss_calls)
        self.assertThat(self.hpss_calls, ContainsNoVfsCalls)
>>>>>>> ccf39181

    def test_per_file(self):
        self.setup_smart_server_with_call_log()
        t = self.make_branch_and_tree('branch')
        self.build_tree_contents([('branch/foo', 'thecontents')])
        t.add("foo")
        t.commit("message")
        self.reset_smart_call_log()
        out, err = self.run_bzr(['log', '-v', self.get_url('branch') + "/foo"])
        # This figure represent the amount of work to perform this use case. It
        # is entirely ok to reduce this number if a test fails due to rpc_count
        # being too low. If rpc_count increases, more network roundtrips have
        # become necessary for this use case. Please do not adjust this number
        # upwards without agreement from bzr's network support maintainers.
<<<<<<< HEAD
        self.assertLength(21, self.hpss_calls)
        self.assertLength(1, self.hpss_connections)
        self.expectFailure("per-file graph access requires VFS",
            self.assertThat, self.hpss_calls, ContainsNoVfsCalls)
=======
        self.assertLength(15, self.hpss_calls)
        self.assertThat(self.hpss_calls, ContainsNoVfsCalls)
>>>>>>> ccf39181
<|MERGE_RESOLUTION|>--- conflicted
+++ resolved
@@ -1087,15 +1087,9 @@
         # being too low. If rpc_count increases, more network roundtrips have
         # become necessary for this use case. Please do not adjust this number
         # upwards without agreement from bzr's network support maintainers.
-<<<<<<< HEAD
-        self.assertLength(19, self.hpss_calls)
+        self.assertLength(11, self.hpss_calls)
         self.assertLength(1, self.hpss_connections)
-        self.expectFailure("verbose log accesses inventories, which require VFS",
-            self.assertThat, self.hpss_calls, ContainsNoVfsCalls)
-=======
-        self.assertLength(11, self.hpss_calls)
         self.assertThat(self.hpss_calls, ContainsNoVfsCalls)
->>>>>>> ccf39181
 
     def test_per_file(self):
         self.setup_smart_server_with_call_log()
@@ -1110,12 +1104,6 @@
         # being too low. If rpc_count increases, more network roundtrips have
         # become necessary for this use case. Please do not adjust this number
         # upwards without agreement from bzr's network support maintainers.
-<<<<<<< HEAD
-        self.assertLength(21, self.hpss_calls)
+        self.assertLength(15, self.hpss_calls)
         self.assertLength(1, self.hpss_connections)
-        self.expectFailure("per-file graph access requires VFS",
-            self.assertThat, self.hpss_calls, ContainsNoVfsCalls)
-=======
-        self.assertLength(15, self.hpss_calls)
-        self.assertThat(self.hpss_calls, ContainsNoVfsCalls)
->>>>>>> ccf39181
+        self.assertThat(self.hpss_calls, ContainsNoVfsCalls)