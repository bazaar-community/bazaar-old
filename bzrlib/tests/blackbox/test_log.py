--- conflicted
+++ resolved
@@ -180,14 +180,10 @@
         self.run_bzr(['commit', '-m', 'merge branch 2'])
         os.chdir('../parent')
         self.run_bzr('merge', '../child')
-<<<<<<< HEAD
-        self.run_bzr('commit', '-m', 'merge branch 1')
+        self.run_bzr(['commit', '-m', 'merge branch 1'])
 
     def test_merges_are_indented_by_level(self):
         self._prepare()
-=======
-        self.run_bzr(['commit', '-m', 'merge branch 1'])
->>>>>>> 53c16dc7
         out,err = self.run_bzr('log')
         # the log will look something like:
 #        self.assertEqual("""\
@@ -447,13 +443,7 @@
         self.run_bzr(['commit', '-m', 'branch 1', 'child'])
         os.chdir('parent')
         self.run_bzr('merge', '../child')
-<<<<<<< HEAD
-        self.run_bzr('commit', '-m', 'merge child branch')
-       
-=======
         self.run_bzr(['commit', '-m', 'merge child branch'])
-        
->>>>>>> 53c16dc7
         log = self.run_bzr('log', 'file1')[0]
         self.assertContainsRe(log, 'revno: 1\n')
         self.assertNotContainsRe(log, 'revno: 2\n')
