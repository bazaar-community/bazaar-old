<<<<<<< HEAD
# Copyright (C) 2006, 2007, 2008, 2009 Canonical Ltd
=======
# Copyright (C) 2006-2010 Canonical Ltd
>>>>>>> 60e3a275
# Authors: Aaron Bentley
#
# This program is free software; you can redistribute it and/or modify
# it under the terms of the GNU General Public License as published by
# the Free Software Foundation; either version 2 of the License, or
# (at your option) any later version.
#
# This program is distributed in the hope that it will be useful,
# but WITHOUT ANY WARRANTY; without even the implied warranty of
# MERCHANTABILITY or FITNESS FOR A PARTICULAR PURPOSE.  See the
# GNU General Public License for more details.
#
# You should have received a copy of the GNU General Public License
# along with this program; if not, write to the Free Software
# Foundation, Inc., 51 Franklin Street, Fifth Floor, Boston, MA 02110-1301 USA


import sys
from cStringIO import StringIO

from bzrlib import (
    branch,
    bzrdir,
    merge_directive,
    tests,
    )
from bzrlib.bundle import serializer
<<<<<<< HEAD
=======
from bzrlib.transport import memory
>>>>>>> 60e3a275


def load_tests(standard_tests, module, loader):
    """Multiply tests for the send command."""
    result = loader.suiteClass()

    # one for each king of change
    changes_tests, remaining_tests = tests.split_suite_by_condition(
        standard_tests, tests.condition_isinstance((
                TestSendStrictWithChanges,
                )))
    changes_scenarios = [
        ('uncommitted',
         dict(_changes_type='_uncommitted_changes')),
        ('pending_merges',
         dict(_changes_type='_pending_merges')),
        ('out-of-sync-trees',
         dict(_changes_type='_out_of_sync_trees')),
        ]
    tests.multiply_tests(changes_tests, changes_scenarios, result)
    # No parametrization for the remaining tests
    result.addTests(remaining_tests)

    return result


class TestSendMixin(object):

    _default_command = ['send', '-o-']
    _default_wd = 'branch'

    def run_send(self, args, cmd=None, rc=0, wd=None, err_re=None):
        if cmd is None: cmd = self._default_command
        if wd is None: wd = self._default_wd
        if err_re is None: err_re = []
        return self.run_bzr(cmd + args, retcode=rc,
                            working_dir=wd,
                            error_regexes=err_re)

    def get_MD(self, args, cmd=None, wd='branch'):
        out = StringIO(self.run_send(args, cmd=cmd, wd=wd)[0])
        return merge_directive.MergeDirective.from_lines(out)

    def assertBundleContains(self, revs, args, cmd=None, wd='branch'):
        md = self.get_MD(args, cmd=cmd, wd=wd)
        br = serializer.read_bundle(StringIO(md.get_raw_bundle()))
        self.assertEqual(set(revs), set(r.revision_id for r in br.revisions))


class TestSend(tests.TestCaseWithTransport, TestSendMixin):

    def setUp(self):
        super(TestSend, self).setUp()
        grandparent_tree = bzrdir.BzrDir.create_standalone_workingtree(
            'grandparent')
        self.build_tree_contents([('grandparent/file1', 'grandparent')])
        grandparent_tree.add('file1')
        grandparent_tree.commit('initial commit', rev_id='rev1')

        parent_bzrdir = grandparent_tree.bzrdir.sprout('parent')
        parent_tree = parent_bzrdir.open_workingtree()
        parent_tree.commit('next commit', rev_id='rev2')

        branch_tree = parent_tree.bzrdir.sprout('branch').open_workingtree()
        self.build_tree_contents([('branch/file1', 'branch')])
        branch_tree.commit('last commit', rev_id='rev3')

    def assertFormatIs(self, fmt_string, md):
        self.assertEqual(fmt_string, md.get_raw_bundle().splitlines()[0])

    def test_uses_parent(self):
        """Parent location is used as a basis by default"""
        errmsg = self.run_send([], rc=3, wd='grandparent')[1]
        self.assertContainsRe(errmsg, 'No submit branch known or specified')
        stdout, stderr = self.run_send([])
        self.assertEqual(stderr.count('Using saved parent location'), 1)
        self.assertBundleContains(['rev3'], [])

    def test_bundle(self):
        """Bundle works like send, except -o is not required"""
        errmsg = self.run_send([], cmd=['bundle'], rc=3, wd='grandparent')[1]
        self.assertContainsRe(errmsg, 'No submit branch known or specified')
        stdout, stderr = self.run_send([], cmd=['bundle'])
        self.assertEqual(stderr.count('Using saved parent location'), 1)
        self.assertBundleContains(['rev3'], [], cmd=['bundle'])

    def test_uses_submit(self):
        """Submit location can be used and set"""
        self.assertBundleContains(['rev3'], [])
        self.assertBundleContains(['rev3', 'rev2'], ['../grandparent'])
        # submit location should be auto-remembered
        self.assertBundleContains(['rev3', 'rev2'], [])

        self.run_send(['../parent'])
        # We still point to ../grandparent
        self.assertBundleContains(['rev3', 'rev2'], [])
        # Remember parent now
        self.run_send(['../parent', '--remember'])
        # Now we point to parent
        self.assertBundleContains(['rev3'], [])

        err = self.run_send(['--remember'], rc=3)[1]
        self.assertContainsRe(err,
                              '--remember requires a branch to be specified.')

    def test_revision_branch_interaction(self):
        self.assertBundleContains(['rev3', 'rev2'], ['../grandparent'])
        self.assertBundleContains(['rev2'], ['../grandparent', '-r-2'])
        self.assertBundleContains(['rev3', 'rev2'],
                                  ['../grandparent', '-r-2..-1'])
        md = self.get_MD(['-r-2..-1'])
        self.assertEqual('rev2', md.base_revision_id)
        self.assertEqual('rev3', md.revision_id)

    def test_output(self):
        # check output for consistency
        # win32 stdout converts LF to CRLF,
        # which would break patch-based bundles
        self.assertBundleContains(['rev3'], [])

    def test_no_common_ancestor(self):
        foo = self.make_branch_and_tree('foo')
        foo.commit('rev a')
        bar = self.make_branch_and_tree('bar')
        bar.commit('rev b')
        self.run_send(['--from', 'foo', '../bar'], wd='foo')

    def test_content_options(self):
        """--no-patch and --no-bundle should work and be independant"""
        md = self.get_MD([])
        self.assertIsNot(None, md.bundle)
        self.assertIsNot(None, md.patch)

        md = self.get_MD(['--format=0.9'])
        self.assertIsNot(None, md.bundle)
        self.assertIsNot(None, md.patch)

        md = self.get_MD(['--no-patch'])
        self.assertIsNot(None, md.bundle)
        self.assertIs(None, md.patch)
        self.run_bzr_error(['Format 0.9 does not permit bundle with no patch'],
                           ['send', '--no-patch', '--format=0.9', '-o-'],
                           working_dir='branch')
        md = self.get_MD(['--no-bundle', '.', '.'])
        self.assertIs(None, md.bundle)
        self.assertIsNot(None, md.patch)

        md = self.get_MD(['--no-bundle', '--format=0.9', '../parent',
                                  '.'])
        self.assertIs(None, md.bundle)
        self.assertIsNot(None, md.patch)

        md = self.get_MD(['--no-bundle', '--no-patch', '.', '.'])
        self.assertIs(None, md.bundle)
        self.assertIs(None, md.patch)

        md = self.get_MD(['--no-bundle', '--no-patch', '--format=0.9',
                          '../parent', '.'])
        self.assertIs(None, md.bundle)
        self.assertIs(None, md.patch)

    def test_from_option(self):
        self.run_bzr('send', retcode=3)
        md = self.get_MD(['--from', 'branch'])
        self.assertEqual('rev3', md.revision_id)
        md = self.get_MD(['-f', 'branch'])
        self.assertEqual('rev3', md.revision_id)

    def test_output_option(self):
        stdout = self.run_bzr('send -f branch --output file1')[0]
        self.assertEqual('', stdout)
        md_file = open('file1', 'rb')
        self.addCleanup(md_file.close)
        self.assertContainsRe(md_file.read(), 'rev3')
        stdout = self.run_bzr('send -f branch --output -')[0]
        self.assertContainsRe(stdout, 'rev3')

    def test_note_revisions(self):
        stderr = self.run_send([])[1]
        self.assertEndsWith(stderr, '\nBundling 1 revision(s).\n')

    def test_mailto_option(self):
        b = branch.Branch.open('branch')
        b.get_config().set_user_option('mail_client', 'editor')
        self.run_bzr_error(
            ('No mail-to address \\(--mail-to\\) or output \\(-o\\) specified',
            ), 'send -f branch')
        b.get_config().set_user_option('mail_client', 'bogus')
        self.run_send([])
        self.run_bzr_error(('Unknown mail client: bogus',),
                           'send -f branch --mail-to jrandom@example.org')
        b.get_config().set_user_option('submit_to', 'jrandom@example.org')
        self.run_bzr_error(('Unknown mail client: bogus',),
                           'send -f branch')

    def test_mailto_child_option(self):
        """Make sure that child_submit_to is used."""
        b = branch.Branch.open('branch')
        b.get_config().set_user_option('mail_client', 'bogus')
        parent = branch.Branch.open('parent')
        parent.get_config().set_user_option('child_submit_to',
                           'somebody@example.org')
        self.run_bzr_error(('Unknown mail client: bogus',),
                           'send -f branch')

    def test_format(self):
        md = self.get_MD(['--format=4'])
        self.assertIs(merge_directive.MergeDirective2, md.__class__)
        self.assertFormatIs('# Bazaar revision bundle v4', md)

        md = self.get_MD(['--format=0.9'])
        self.assertFormatIs('# Bazaar revision bundle v0.9', md)

        md = self.get_MD(['--format=0.9'], cmd=['bundle'])
        self.assertFormatIs('# Bazaar revision bundle v0.9', md)
        self.assertIs(merge_directive.MergeDirective, md.__class__)

        self.run_bzr_error(['Bad value .* for option .format.'],
                            'send -f branch -o- --format=0.999')[0]

    def test_format_child_option(self):
        parent_config = branch.Branch.open('parent').get_config()
        parent_config.set_user_option('child_submit_format', '4')
        md = self.get_MD([])
        self.assertIs(merge_directive.MergeDirective2, md.__class__)

        parent_config.set_user_option('child_submit_format', '0.9')
        md = self.get_MD([])
        self.assertFormatIs('# Bazaar revision bundle v0.9', md)

        md = self.get_MD([], cmd=['bundle'])
        self.assertFormatIs('# Bazaar revision bundle v0.9', md)
        self.assertIs(merge_directive.MergeDirective, md.__class__)

        parent_config.set_user_option('child_submit_format', '0.999')
        self.run_bzr_error(["No such send format '0.999'"],
                            'send -f branch -o-')[0]

    def test_message_option(self):
        self.run_bzr('send', retcode=3)
        md = self.get_MD([])
        self.assertIs(None, md.message)
        md = self.get_MD(['-m', 'my message'])
        self.assertEqual('my message', md.message)

    def test_omitted_revision(self):
        md = self.get_MD(['-r-2..'])
        self.assertEqual('rev2', md.base_revision_id)
        self.assertEqual('rev3', md.revision_id)
        md = self.get_MD(['-r..3', '--from', 'branch', 'grandparent'], wd='.')
        self.assertEqual('rev1', md.base_revision_id)
        self.assertEqual('rev3', md.revision_id)

    def test_nonexistant_branch(self):
<<<<<<< HEAD
        self.vfs_transport_factory = tests.MemoryServer
=======
        self.vfs_transport_factory = memory.MemoryServer
>>>>>>> 60e3a275
        location = self.get_url('absentdir/')
        out, err = self.run_bzr(["send", "--from", location], retcode=3)
        self.assertEqual(out, '')
        self.assertEqual(err, 'bzr: ERROR: Not a branch: "%s".\n' % location)


class TestSendStrictMixin(TestSendMixin):

    def make_parent_and_local_branches(self):
        # Create a 'parent' branch as the base
        self.parent_tree = bzrdir.BzrDir.create_standalone_workingtree('parent')
        self.build_tree_contents([('parent/file', 'parent')])
        self.parent_tree.add('file')
        self.parent_tree.commit('first commit', rev_id='parent')
        # Branch 'local' from parent and do a change
        local_bzrdir = self.parent_tree.bzrdir.sprout('local')
        self.local_tree = local_bzrdir.open_workingtree()
        self.build_tree_contents([('local/file', 'local')])
        self.local_tree.commit('second commit', rev_id='local')

    _default_command = ['send', '-o-', '../parent']
    _default_wd = 'local'
    _default_sent_revs = ['local']
    _default_errors = ['Working tree ".*/local/" has uncommitted '
                       'changes \(See bzr status\)\.',]

    def set_config_send_strict(self, value):
        # set config var (any of bazaar.conf, locations.conf, branch.conf
        # should do)
        conf = self.local_tree.branch.get_config()
        conf.set_user_option('send_strict', value)

    def assertSendFails(self, args):
        self.run_send(args, rc=3, err_re=self._default_errors)

    def assertSendSucceeds(self, args, revs=None):
        if revs is None:
            revs = self._default_sent_revs
        out, err = self.run_send(args)
        self.assertEquals(
            'Bundling %d revision(s).\n' % len(revs), err)
        md = merge_directive.MergeDirective.from_lines(StringIO(out))
        self.assertEqual('parent', md.base_revision_id)
        br = serializer.read_bundle(StringIO(md.get_raw_bundle()))
        self.assertEqual(set(revs), set(r.revision_id for r in br.revisions))


class TestSendStrictWithoutChanges(tests.TestCaseWithTransport,
                                   TestSendStrictMixin):

    def setUp(self):
        super(TestSendStrictWithoutChanges, self).setUp()
        self.make_parent_and_local_branches()

    def test_send_default(self):
        self.assertSendSucceeds([])

    def test_send_strict(self):
        self.assertSendSucceeds(['--strict'])

    def test_send_no_strict(self):
        self.assertSendSucceeds(['--no-strict'])

    def test_send_config_var_strict(self):
        self.set_config_send_strict('true')
        self.assertSendSucceeds([])

    def test_send_config_var_no_strict(self):
        self.set_config_send_strict('false')
        self.assertSendSucceeds([])


class TestSendStrictWithChanges(tests.TestCaseWithTransport,
                                   TestSendStrictMixin):

    _changes_type = None # Set by load_tests

    def setUp(self):
        super(TestSendStrictWithChanges, self).setUp()
        # load tests set _changes_types to the name of the method we want to
        # call now
        do_changes_func = getattr(self, self._changes_type)
        do_changes_func()

    def _uncommitted_changes(self):
        self.make_parent_and_local_branches()
        # Make a change without committing it
        self.build_tree_contents([('local/file', 'modified')])

    def _pending_merges(self):
        self.make_parent_and_local_branches()
        # Create 'other' branch containing a new file
        other_bzrdir = self.parent_tree.bzrdir.sprout('other')
        other_tree = other_bzrdir.open_workingtree()
        self.build_tree_contents([('other/other-file', 'other')])
        other_tree.add('other-file')
        other_tree.commit('other commit', rev_id='other')
        # Merge and revert, leaving a pending merge
        self.local_tree.merge_from_branch(other_tree.branch)
        self.local_tree.revert(filenames=['other-file'], backups=False)

    def _out_of_sync_trees(self):
        self.make_parent_and_local_branches()
        self.run_bzr(['checkout', '--lightweight', 'local', 'checkout'])
        # Make a change and commit it
        self.build_tree_contents([('local/file', 'modified in local')])
        self.local_tree.commit('modify file', rev_id='modified-in-local')
        # Exercise commands from the checkout directory
        self._default_wd = 'checkout'
        self._default_errors = ["Working tree is out of date, please run"
                                " 'bzr update'\.",]
        self._default_sent_revs = ['modified-in-local', 'local']

    def test_send_default(self):
        self.assertSendFails([])

    def test_send_with_revision(self):
        self.assertSendSucceeds(['-r', 'revid:local'], revs=['local'])

    def test_send_no_strict(self):
        self.assertSendSucceeds(['--no-strict'])

    def test_send_strict_with_changes(self):
        self.assertSendFails(['--strict'])

    def test_send_respect_config_var_strict(self):
        self.set_config_send_strict('true')
        self.assertSendFails([])
        self.assertSendSucceeds(['--no-strict'])


    def test_send_bogus_config_var_ignored(self):
        self.set_config_send_strict("I'm unsure")
        self.assertSendFails([])


    def test_send_no_strict_command_line_override_config(self):
        self.set_config_send_strict('true')
        self.assertSendFails([])
        self.assertSendSucceeds(['--no-strict'])

    def test_send_strict_command_line_override_config(self):
        self.set_config_send_strict('false')
        self.assertSendSucceeds([])
        self.assertSendFails(['--strict'])


class TestBundleStrictWithoutChanges(TestSendStrictWithoutChanges):

    _default_command = ['bundle-revisions', '../parent']<|MERGE_RESOLUTION|>--- conflicted
+++ resolved
@@ -1,8 +1,4 @@
-<<<<<<< HEAD
-# Copyright (C) 2006, 2007, 2008, 2009 Canonical Ltd
-=======
 # Copyright (C) 2006-2010 Canonical Ltd
->>>>>>> 60e3a275
 # Authors: Aaron Bentley
 #
 # This program is free software; you can redistribute it and/or modify
@@ -30,10 +26,7 @@
     tests,
     )
 from bzrlib.bundle import serializer
-<<<<<<< HEAD
-=======
 from bzrlib.transport import memory
->>>>>>> 60e3a275
 
 
 def load_tests(standard_tests, module, loader):
@@ -288,11 +281,7 @@
         self.assertEqual('rev3', md.revision_id)
 
     def test_nonexistant_branch(self):
-<<<<<<< HEAD
-        self.vfs_transport_factory = tests.MemoryServer
-=======
         self.vfs_transport_factory = memory.MemoryServer
->>>>>>> 60e3a275
         location = self.get_url('absentdir/')
         out, err = self.run_bzr(["send", "--from", location], retcode=3)
         self.assertEqual(out, '')
