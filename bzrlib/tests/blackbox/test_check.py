--- conflicted
+++ resolved
@@ -34,28 +34,15 @@
         tree = self.make_branch_and_tree('.')
         tree.commit('hallelujah')
         out, err = self.run_bzr('check')
-<<<<<<< HEAD
         self.assertContainsRe(err, r"Checking working tree at '.*'\.\n")
         self.assertContainsRe(err, r"Checking repository at '.*'\.\n")
+        # the root directory may be in the texts for rich root formats
         self.assertContainsRe(err, r"checked repository.*\n"
                                    r"     1 revisions\n"
-                                   r"     0 file-ids\n"
+                                   r"     [01] file-ids\n"
                                    )
         self.assertContainsRe(err, r"Checking branch at '.*'\.\n")
         self.assertContainsRe(err, r"checked branch.*")
-=======
-        # the root directory may be in the texts for rich root formats
-        self.assertContainsRe(err, r"^Checking working tree at '.*'\.\n"
-                                   r"Checking repository at '.*'\.\n"
-                                   r"checked repository.*\n"
-                                   r"     1 revisions\n"
-                                   r"     [01] file-ids\n"
-                                   r"     0 unique file texts\n"
-                                   r"     0 repeated file texts\n"
-                                   r"     0 unreferenced text versions\n"
-                                   r"Checking branch at '.*'\.\n"
-                                   r"checked branch.*\n$")
->>>>>>> c11dd529
 
     def test_check_branch(self):
         tree = self.make_branch_and_tree('.')
@@ -71,15 +58,8 @@
         self.assertContainsRe(err, r"^Checking repository at '.*'\.\n"
                                    r"checked repository.*\n"
                                    r"     1 revisions\n"
-<<<<<<< HEAD
-                                   r"     0 file-ids\n"
+                                   r"     [01] file-ids\n"
                                    )
-=======
-                                   r"     [01] file-ids\n"
-                                   r"     0 unique file texts\n"
-                                   r"     0 repeated file texts\n"
-                                   r"     0 unreferenced text versions$")
->>>>>>> c11dd529
 
     def test_check_tree(self):
         tree = self.make_branch_and_tree('.')
