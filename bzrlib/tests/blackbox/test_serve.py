# Copyright (C) 2006 Canonical Ltd
#
# This program is free software; you can redistribute it and/or modify
# it under the terms of the GNU General Public License as published by
# the Free Software Foundation; either version 2 of the License, or
# (at your option) any later version.
#
# This program is distributed in the hope that it will be useful,
# but WITHOUT ANY WARRANTY; without even the implied warranty of
# MERCHANTABILITY or FITNESS FOR A PARTICULAR PURPOSE.  See the
# GNU General Public License for more details.
#
# You should have received a copy of the GNU General Public License
# along with this program; if not, write to the Free Software
# Foundation, Inc., 51 Franklin Street, Fifth Floor, Boston, MA 02110-1301 USA


"""Tests of the bzr serve command."""

import os
import os.path
import signal
import subprocess
import sys
import thread
import threading

from bzrlib import (
<<<<<<< HEAD
    builtins,
=======
    config,
>>>>>>> f035db54
    errors,
    osutils,
    revision as _mod_revision,
    )
from bzrlib.branch import Branch
from bzrlib.bzrdir import BzrDir
from bzrlib.errors import ParamikoNotPresent
from bzrlib.smart import client, medium
from bzrlib.smart.server import BzrServerFactory, SmartTCPServer
from bzrlib.tests import (
    TestCaseWithTransport,
    TestCaseWithMemoryTransport,
    TestSkipped,
    )
from bzrlib.trace import mutter
from bzrlib.transport import get_transport, remote


class TestBzrServe(TestCaseWithTransport):

    def setUp(self):
        super(TestBzrServe, self).setUp()
        self.disable_missing_extensions_warning()

    def assertInetServerShutsdownCleanly(self, process):
        """Shutdown the server process looking for errors."""
        # Shutdown the server: the server should shut down when it cannot read
        # from stdin anymore.
        process.stdin.close()
        # Hide stdin from the subprocess module, so it won't fail to close it.
        process.stdin = None
        result = self.finish_bzr_subprocess(process)
        self.assertEqual('', result[0])
        self.assertEqual('', result[1])

    def assertServerFinishesCleanly(self, process):
        """Shutdown the bzr serve instance process looking for errors."""
        # Shutdown the server
        result = self.finish_bzr_subprocess(process, retcode=3,
                                            send_signal=signal.SIGINT)
        self.assertEqual('', result[0])
        self.assertEqual('bzr: interrupted\n', result[1])

    def make_read_requests(self, branch):
        """Do some read only requests."""
        branch.lock_read()
        try:
            branch.repository.all_revision_ids()
            self.assertEqual(_mod_revision.NULL_REVISION,
                             _mod_revision.ensure_null(branch.last_revision()))
        finally:
            branch.unlock()

    def start_server_inet(self, extra_options=()):
        """Start a bzr server subprocess using the --inet option.

        :param extra_options: extra options to give the server.
        :return: a tuple with the bzr process handle for passing to
            finish_bzr_subprocess, a client for the server, and a transport.
        """
        # Serve from the current directory
        process = self.start_bzr_subprocess(['serve', '--inet'])

        # Connect to the server
        # We use this url because while this is no valid URL to connect to this
        # server instance, the transport needs a URL.
        url = 'bzr://localhost/'
        self.permit_url(url)
        client_medium = medium.SmartSimplePipesClientMedium(
            process.stdout, process.stdin, url)
        transport = remote.RemoteTransport(url, medium=client_medium)
        return process, transport

    def start_server_port(self, extra_options=()):
        """Start a bzr server subprocess.

        :param extra_options: extra options to give the server.
        :return: a tuple with the bzr process handle for passing to
            finish_bzr_subprocess, and the base url for the server.
        """
        # Serve from the current directory
        args = ['serve', '--port', 'localhost:0']
        args.extend(extra_options)
        process = self.start_bzr_subprocess(args, skip_if_plan_to_signal=True)
        port_line = process.stderr.readline()
        prefix = 'listening on port: '
        self.assertStartsWith(port_line, prefix)
        port = int(port_line[len(prefix):])
        url = 'bzr://localhost:%d/' % port
        self.permit_url(url)
        return process, url

    def test_bzr_serve_inet_readonly(self):
        """bzr server should provide a read only filesystem by default."""
        process, transport = self.start_server_inet()
        self.assertRaises(errors.TransportNotPossible, transport.mkdir, 'adir')
        self.assertInetServerShutsdownCleanly(process)

    def test_bzr_serve_inet_readwrite(self):
        # Make a branch
        self.make_branch('.')

        process, transport = self.start_server_inet(['--allow-writes'])

        # We get a working branch
        branch = BzrDir.open_from_transport(transport).open_branch()
        self.make_read_requests(branch)
        self.assertInetServerShutsdownCleanly(process)

    def test_bzr_serve_port_readonly(self):
        """bzr server should provide a read only filesystem by default."""
        process, url = self.start_server_port()
        transport = get_transport(url)
        self.assertRaises(errors.TransportNotPossible, transport.mkdir, 'adir')
        self.assertServerFinishesCleanly(process)

    def test_bzr_serve_port_readwrite(self):
        # Make a branch
        self.make_branch('.')

        process, url = self.start_server_port(['--allow-writes'])

        # Connect to the server
        branch = Branch.open(url)
        self.make_read_requests(branch)
        self.assertServerFinishesCleanly(process)

    def test_bzr_serve_supports_protocol(self):
        # Make a branch
        self.make_branch('.')

        process, url = self.start_server_port(['--allow-writes',
                                               '--protocol=bzr'])

        # Connect to the server
        branch = Branch.open(url)
        self.make_read_requests(branch)
        self.assertServerFinishesCleanly(process)

    def test_bzr_connect_to_bzr_ssh(self):
        """User acceptance that get_transport of a bzr+ssh:// behaves correctly.

        bzr+ssh:// should cause bzr to run a remote bzr smart server over SSH.
        """
        try:
            # SFTPFullAbsoluteServer has a get_url method, and doesn't
            # override the interface (doesn't change self._vendor).
            from bzrlib.transport.sftp import SFTPFullAbsoluteServer
        except ParamikoNotPresent:
            raise TestSkipped('Paramiko not installed')
        from bzrlib.tests.stub_sftp import StubServer

        # Make a branch
        self.make_branch('a_branch')

        # Start an SSH server
        self.command_executed = []
        # XXX: This is horrible -- we define a really dumb SSH server that
        # executes commands, and manage the hooking up of stdin/out/err to the
        # SSH channel ourselves.  Surely this has already been implemented
        # elsewhere?
        class StubSSHServer(StubServer):

            test = self

            def check_channel_exec_request(self, channel, command):
                self.test.command_executed.append(command)
                proc = subprocess.Popen(
                    command, shell=True, stdin=subprocess.PIPE,
                    stdout=subprocess.PIPE, stderr=subprocess.PIPE)

                # XXX: horribly inefficient, not to mention ugly.
                # Start a thread for each of stdin/out/err, and relay bytes from
                # the subprocess to channel and vice versa.
                def ferry_bytes(read, write, close):
                    while True:
                        bytes = read(1)
                        if bytes == '':
                            close()
                            break
                        write(bytes)

                file_functions = [
                    (channel.recv, proc.stdin.write, proc.stdin.close),
                    (proc.stdout.read, channel.sendall, channel.close),
                    (proc.stderr.read, channel.sendall_stderr, channel.close)]
                for read, write, close in file_functions:
                    t = threading.Thread(
                        target=ferry_bytes, args=(read, write, close))
                    t.start()

                return True

        ssh_server = SFTPFullAbsoluteServer(StubSSHServer)
        # XXX: We *don't* want to override the default SSH vendor, so we set
        # _vendor to what _get_ssh_vendor returns.
        self.start_server(ssh_server)
        port = ssh_server._listener.port

        # Access the branch via a bzr+ssh URL.  The BZR_REMOTE_PATH environment
        # variable is used to tell bzr what command to run on the remote end.
        path_to_branch = osutils.abspath('a_branch')

        orig_bzr_remote_path = os.environ.get('BZR_REMOTE_PATH')
        bzr_remote_path = self.get_bzr_path()
        if sys.platform == 'win32':
            bzr_remote_path = sys.executable + ' ' + self.get_bzr_path()
        os.environ['BZR_REMOTE_PATH'] = bzr_remote_path
        try:
            if sys.platform == 'win32':
                path_to_branch = os.path.splitdrive(path_to_branch)[1]
            url_suffix = '@localhost:%d%s' % (port, path_to_branch)
            self.permit_url('bzr+ssh://fred' + url_suffix)
            branch = Branch.open('bzr+ssh://fred:secret' + url_suffix)
            self.make_read_requests(branch)
            # Check we can perform write operations
            branch.bzrdir.root_transport.mkdir('foo')
        finally:
            # Restore the BZR_REMOTE_PATH environment variable back to its
            # original state.
            if orig_bzr_remote_path is None:
                del os.environ['BZR_REMOTE_PATH']
            else:
                os.environ['BZR_REMOTE_PATH'] = orig_bzr_remote_path

        self.assertEqual(
            ['%s serve --inet --directory=/ --allow-writes'
             % bzr_remote_path],
            self.command_executed)


class TestCmdServeChrooting(TestCaseWithTransport):

    def test_serve_tcp(self):
        """'bzr serve' wraps the given --directory in a ChrootServer.

        So requests that search up through the parent directories (like
        find_repositoryV3) will give "not found" responses, rather than
        InvalidURLJoin or jail break errors.
        """
        t = self.get_transport()
        t.mkdir('server-root')
        self.run_bzr_serve_then_func(
            ['--port', '127.0.0.1:0',
             '--directory', t.local_abspath('server-root'),
             '--allow-writes'],
            self.when_server_started)
        # The when_server_started method issued a find_repositoryV3 that should
        # fail with 'norepository' because there are no repositories inside the
        # --directory.
        self.assertEqual(('norepository',), self.client_resp)

    def run_bzr_serve_then_func(self, serve_args, func, *func_args,
            **func_kwargs):
        """Run 'bzr serve', and run the given func in a thread once the server
        has started.
        
        When 'func' terminates, the server will be terminated too.
        """
        # install hook
        def on_server_start(backing_urls, tcp_server):
            t = threading.Thread(
                target=on_server_start_thread, args=(tcp_server,))
            t.start()
        def on_server_start_thread(tcp_server):
            try:
                # Run func
                self.tcp_server = tcp_server
                try:
                    func(*func_args, **func_kwargs)
                except Exception, e:
                    # Log errors to make some test failures a little less
                    # mysterious.
                    mutter('func broke: %r', e)
            finally:
                # Then stop the server
                mutter('interrupting...')
                thread.interrupt_main()
        SmartTCPServer.hooks.install_named_hook(
            'server_started_ex', on_server_start,
            'run_bzr_serve_then_func hook')
        # start a TCP server
        try:
            self.run_bzr(['serve'] + list(serve_args))
        except KeyboardInterrupt:
            pass

    def when_server_started(self):
        # Connect to the TCP server and issue some requests and see what comes
        # back.
        client_medium = medium.SmartTCPClientMedium(
            '127.0.0.1', self.tcp_server.port,
            'bzr://localhost:%d/' % (self.tcp_server.port,))
        smart_client = client._SmartClient(client_medium)
        resp = smart_client.call('mkdir', 'foo', '')
        resp = smart_client.call('BzrDirFormat.initialize', 'foo/')
        try:
            resp = smart_client.call('BzrDir.find_repositoryV3', 'foo/')
        except errors.ErrorFromSmartServer, e:
            resp = e.error_tuple
        self.client_resp = resp
        client_medium.disconnect()


class TestUserdirExpansion(TestCaseWithMemoryTransport):

    def fake_expanduser(self, path):
        """A simple, environment-independent, function for the duration of this
        test.

        Paths starting with a path segment of '~user' will expand to start with
        '/home/user/'.  Every other path will be unchanged.
        """
        if path.split('/', 1)[0] == '~user':
            return '/home/user' + path[len('~user'):]
        return path

    def make_test_server(self, base_path='/'):
        """Make and setUp a BzrServerFactory, backed by a memory transport, and
        creat '/home/user' in that transport.
        """
        bzr_server = BzrServerFactory(
            self.fake_expanduser, lambda t: base_path)
        mem_transport = self.get_transport()
        mem_transport.mkdir_multi(['home', 'home/user'])
        bzr_server.set_up(mem_transport, None, None, inet=True)
        self.addCleanup(bzr_server.tear_down)
        return bzr_server

    def test_bzr_serve_expands_userdir(self):
        bzr_server = self.make_test_server()
        self.assertTrue(bzr_server.smart_server.backing_transport.has('~user'))

    def test_bzr_serve_does_not_expand_userdir_outside_base(self):
        bzr_server = self.make_test_server('/foo')
        self.assertFalse(bzr_server.smart_server.backing_transport.has('~user'))

    def test_get_base_path(self):
        """cmd_serve will turn the --directory option into a LocalTransport
        (optionally decorated with 'readonly+').  BzrServerFactory can
        determine the original --directory from that transport.
        """
        # Define a fake 'protocol' to capture the transport that cmd_serve
        # passes to serve_bzr.
        def capture_transport(transport, host, port, inet):
            self.bzr_serve_transport = transport
        cmd = builtins.cmd_serve()
        # Read-only
        cmd.run(directory='/a/b/c', protocol=capture_transport)
        server_maker = BzrServerFactory()
        self.assertEqual(
            'readonly+file:///a/b/c/', self.bzr_serve_transport.base)
        self.assertEqual(
            u'/a/b/c/', server_maker.get_base_path(self.bzr_serve_transport))
        # Read-write
        cmd.run(directory='/a/b/c', protocol=capture_transport,
            allow_writes=True)
        server_maker = BzrServerFactory()
        self.assertEqual('file:///a/b/c/', self.bzr_serve_transport.base)
        self.assertEqual(
            u'/a/b/c/', server_maker.get_base_path(self.bzr_serve_transport))
<|MERGE_RESOLUTION|>--- conflicted
+++ resolved
@@ -26,11 +26,7 @@
 import threading
 
 from bzrlib import (
-<<<<<<< HEAD
     builtins,
-=======
-    config,
->>>>>>> f035db54
     errors,
     osutils,
     revision as _mod_revision,
