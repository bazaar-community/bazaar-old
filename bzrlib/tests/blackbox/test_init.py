--- conflicted
+++ resolved
@@ -164,7 +164,6 @@
         self.run_bzr('init ../new/tree --create-prefix', working_dir='tree')
         self.failUnlessExists('new/tree/.bzr')
 
-<<<<<<< HEAD
     def test_init_default_format_option(self):
         """bzr init should read default format from option default_format"""
         conf = _mod_config.GlobalConfig.from_string('''
@@ -173,12 +172,11 @@
 ''', save=True)
         out, err = self.run_bzr_subprocess('init')
         self.assertContainsRe(out, '1.9')
-=======
+
     def test_init_no_tree(self):
         """'bzr init --no-tree' creates a branch with no working tree."""
         out, err = self.run_bzr('init --no-tree')
         self.assertStartsWith(out, 'Created a standalone branch')
->>>>>>> 65fedaec
 
 
 class TestSFTPInit(TestCaseWithSFTPServer):
