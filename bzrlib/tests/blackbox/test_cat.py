--- conflicted
+++ resolved
@@ -22,16 +22,10 @@
 import os
 import sys
 
-<<<<<<< HEAD
-from bzrlib.tests import MemoryServer, TestCaseWithTransport
-=======
-from bzrlib import (
-    tests,
-    )
->>>>>>> ec0d030a
+from bzrlib import tests
 
 
-class TestCat(TestCaseWithTransport):
+class TestCat(tests.TestCaseWithTransport):
 
     def test_cat(self):
         tree = self.make_branch_and_tree('branch')
@@ -190,5 +184,6 @@
         self.assertEqual('contents of README\n', out)
 
     def test_cat_nonexistent_branch(self):
-        self.vfs_transport_factory = MemoryServer
-        self.run_bzr_error(['^bzr: ERROR: Not a branch'], ['cat', self.get_url()])+        self.vfs_transport_factory = tests.MemoryServer
+        self.run_bzr_error(['^bzr: ERROR: Not a branch'],
+                           ['cat', self.get_url()])