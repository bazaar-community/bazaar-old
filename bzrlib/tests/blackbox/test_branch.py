# Copyright (C) 2006-2011 Canonical Ltd
#
# This program is free software; you can redistribute it and/or modify
# it under the terms of the GNU General Public License as published by
# the Free Software Foundation; either version 2 of the License, or
# (at your option) any later version.
#
# This program is distributed in the hope that it will be useful,
# but WITHOUT ANY WARRANTY; without even the implied warranty of
# MERCHANTABILITY or FITNESS FOR A PARTICULAR PURPOSE.  See the
# GNU General Public License for more details.
#
# You should have received a copy of the GNU General Public License
# along with this program; if not, write to the Free Software
# Foundation, Inc., 51 Franklin Street, Fifth Floor, Boston, MA 02110-1301 USA


"""Black-box tests for bzr branch."""

import os

from bzrlib import (
    branch,
    bzrdir,
    controldir,
    errors,
    revision as _mod_revision,
    )
from bzrlib.repofmt.knitrepo import RepositoryFormatKnit1
from bzrlib.tests import TestCaseWithTransport
from bzrlib.tests import (
    fixtures,
    test_server,
    )
from bzrlib.tests.features import (
    HardlinkFeature,
    )
from bzrlib.tests.blackbox import test_switch
<<<<<<< HEAD
from bzrlib.tests.matchers import NoVfsCalls
=======
from bzrlib.tests.matchers import ContainsNoVfsCalls
>>>>>>> ff83537b
from bzrlib.tests.test_sftp_transport import TestCaseWithSFTPServer
from bzrlib.tests.script import run_script
from bzrlib.urlutils import local_path_to_url, strip_trailing_slash
from bzrlib.workingtree import WorkingTree


class TestBranch(TestCaseWithTransport):

    def example_branch(self, path='.', format=None):
        tree = self.make_branch_and_tree(path, format=format)
        self.build_tree_contents([(path + '/hello', 'foo')])
        tree.add('hello')
        tree.commit(message='setup')
        self.build_tree_contents([(path + '/goodbye', 'baz')])
        tree.add('goodbye')
        tree.commit(message='setup')
        return tree

    def test_branch(self):
        """Branch from one branch to another."""
        self.example_branch('a')
        self.run_bzr('branch a b')
        b = branch.Branch.open('b')
        self.run_bzr('branch a c -r 1')
        # previously was erroneously created by branching
        self.assertFalse(b._transport.has('branch-name'))
        b.bzrdir.open_workingtree().commit(message='foo', allow_pointless=True)

    def test_into_colocated(self):
        """Branch from a branch into a colocated branch."""
        self.example_branch('a')
        out, err = self.run_bzr(
            'init --format=development-colo file:b,branch=orig')
        self.assertEqual(
            """Created a lightweight checkout (format: development-colo)\n""",
            out)
        self.assertEqual('', err)
        out, err = self.run_bzr(
            'branch a file:b,branch=thiswasa')
        self.assertEqual('', out)
        self.assertEqual('Branched 2 revisions.\n', err)
        out, err = self.run_bzr('branches b')
        self.assertEqual(" thiswasa\n orig\n", out)
        self.assertEqual('', err)
        out,err = self.run_bzr('branch a file:b,branch=orig', retcode=3)
        self.assertEqual('', out)
        self.assertEqual('bzr: ERROR: Already a branch: "file:b,branch=orig".\n', err)

    def test_from_colocated(self):
        """Branch from a colocated branch into a regular branch."""
        tree = self.example_branch('a', format='development-colo')
        tree.bzrdir.create_branch(name='somecolo')
        out, err = self.run_bzr('branch %s,branch=somecolo' %
            local_path_to_url('a'))
        self.assertEqual('', out)
        self.assertEqual('Branched 0 revisions.\n', err)
        self.assertPathExists("somecolo")

    def test_branch_broken_pack(self):
        """branching with a corrupted pack file."""
        self.example_branch('a')
        # add some corruption
        packs_dir = 'a/.bzr/repository/packs/'
        fname = packs_dir + os.listdir(packs_dir)[0]
        with open(fname, 'rb+') as f:
            # Start from the end of the file to avoid choosing a place bigger
            # than the file itself.
            f.seek(-5, os.SEEK_END)
            c = f.read(1)
            f.seek(-5, os.SEEK_END)
            # Make sure we inject a value different than the one we just read
            if c == '\xFF':
                corrupt = '\x00'
            else:
                corrupt = '\xFF'
            f.write(corrupt) # make sure we corrupt something
        self.run_bzr_error(['Corruption while decompressing repository file'], 
                            'branch a b', retcode=3)

    def test_branch_switch_no_branch(self):
        # No branch in the current directory:
        #  => new branch will be created, but switch fails
        self.example_branch('a')
        self.make_repository('current')
        self.run_bzr_error(['No WorkingTree exists for'],
            'branch --switch ../a ../b', working_dir='current')
        a = branch.Branch.open('a')
        b = branch.Branch.open('b')
        self.assertEqual(a.last_revision(), b.last_revision())

    def test_branch_switch_no_wt(self):
        # No working tree in the current directory:
        #  => new branch will be created, but switch fails and the current
        #     branch is unmodified
        self.example_branch('a')
        self.make_branch('current')
        self.run_bzr_error(['No WorkingTree exists for'],
            'branch --switch ../a ../b', working_dir='current')
        a = branch.Branch.open('a')
        b = branch.Branch.open('b')
        self.assertEqual(a.last_revision(), b.last_revision())
        work = branch.Branch.open('current')
        self.assertEqual(work.last_revision(), _mod_revision.NULL_REVISION)

    def test_branch_switch_no_checkout(self):
        # Standalone branch in the current directory:
        #  => new branch will be created, but switch fails and the current
        #     branch is unmodified
        self.example_branch('a')
        self.make_branch_and_tree('current')
        self.run_bzr_error(['Cannot switch a branch, only a checkout'],
            'branch --switch ../a ../b', working_dir='current')
        a = branch.Branch.open('a')
        b = branch.Branch.open('b')
        self.assertEqual(a.last_revision(), b.last_revision())
        work = branch.Branch.open('current')
        self.assertEqual(work.last_revision(), _mod_revision.NULL_REVISION)

    def test_branch_switch_checkout(self):
        # Checkout in the current directory:
        #  => new branch will be created and checkout bound to the new branch
        self.example_branch('a')
        self.run_bzr('checkout a current')
        out, err = self.run_bzr('branch --switch ../a ../b', working_dir='current')
        a = branch.Branch.open('a')
        b = branch.Branch.open('b')
        self.assertEqual(a.last_revision(), b.last_revision())
        work = WorkingTree.open('current')
        self.assertEndsWith(work.branch.get_bound_location(), '/b/')
        self.assertContainsRe(err, "Switched to branch: .*/b/")

    def test_branch_switch_lightweight_checkout(self):
        # Lightweight checkout in the current directory:
        #  => new branch will be created and lightweight checkout pointed to
        #     the new branch
        self.example_branch('a')
        self.run_bzr('checkout --lightweight a current')
        out, err = self.run_bzr('branch --switch ../a ../b', working_dir='current')
        a = branch.Branch.open('a')
        b = branch.Branch.open('b')
        self.assertEqual(a.last_revision(), b.last_revision())
        work = WorkingTree.open('current')
        self.assertEndsWith(work.branch.base, '/b/')
        self.assertContainsRe(err, "Switched to branch: .*/b/")

    def test_branch_only_copies_history(self):
        # Knit branches should only push the history for the current revision.
        format = bzrdir.BzrDirMetaFormat1()
        format.repository_format = RepositoryFormatKnit1()
        shared_repo = self.make_repository('repo', format=format, shared=True)
        shared_repo.set_make_working_trees(True)

        def make_shared_tree(path):
            shared_repo.bzrdir.root_transport.mkdir(path)
            controldir.ControlDir.create_branch_convenience('repo/' + path)
            return WorkingTree.open('repo/' + path)
        tree_a = make_shared_tree('a')
        self.build_tree(['repo/a/file'])
        tree_a.add('file')
        tree_a.commit('commit a-1', rev_id='a-1')
        f = open('repo/a/file', 'ab')
        f.write('more stuff\n')
        f.close()
        tree_a.commit('commit a-2', rev_id='a-2')

        tree_b = make_shared_tree('b')
        self.build_tree(['repo/b/file'])
        tree_b.add('file')
        tree_b.commit('commit b-1', rev_id='b-1')

        self.assertTrue(shared_repo.has_revision('a-1'))
        self.assertTrue(shared_repo.has_revision('a-2'))
        self.assertTrue(shared_repo.has_revision('b-1'))

        # Now that we have a repository with shared files, make sure
        # that things aren't copied out by a 'branch'
        self.run_bzr('branch repo/b branch-b')
        pushed_tree = WorkingTree.open('branch-b')
        pushed_repo = pushed_tree.branch.repository
        self.assertFalse(pushed_repo.has_revision('a-1'))
        self.assertFalse(pushed_repo.has_revision('a-2'))
        self.assertTrue(pushed_repo.has_revision('b-1'))

    def test_branch_hardlink(self):
        self.requireFeature(HardlinkFeature)
        source = self.make_branch_and_tree('source')
        self.build_tree(['source/file1'])
        source.add('file1')
        source.commit('added file')
        out, err = self.run_bzr(['branch', 'source', 'target', '--hardlink'])
        source_stat = os.stat('source/file1')
        target_stat = os.stat('target/file1')
        self.assertEqual(source_stat, target_stat)

    def test_branch_files_from(self):
        source = self.make_branch_and_tree('source')
        self.build_tree(['source/file1'])
        source.add('file1')
        source.commit('added file')
        out, err = self.run_bzr('branch source target --files-from source')
        self.assertPathExists('target/file1')

    def test_branch_files_from_hardlink(self):
        self.requireFeature(HardlinkFeature)
        source = self.make_branch_and_tree('source')
        self.build_tree(['source/file1'])
        source.add('file1')
        source.commit('added file')
        source.bzrdir.sprout('second')
        out, err = self.run_bzr('branch source target --files-from second'
                                ' --hardlink')
        source_stat = os.stat('source/file1')
        second_stat = os.stat('second/file1')
        target_stat = os.stat('target/file1')
        self.assertNotEqual(source_stat, target_stat)
        self.assertEqual(second_stat, target_stat)

    def test_branch_standalone(self):
        shared_repo = self.make_repository('repo', shared=True)
        self.example_branch('source')
        self.run_bzr('branch --standalone source repo/target')
        b = branch.Branch.open('repo/target')
        expected_repo_path = os.path.abspath('repo/target/.bzr/repository')
        self.assertEqual(strip_trailing_slash(b.repository.base),
            strip_trailing_slash(local_path_to_url(expected_repo_path)))

    def test_branch_no_tree(self):
        self.example_branch('source')
        self.run_bzr('branch --no-tree source target')
        self.assertPathDoesNotExist('target/hello')
        self.assertPathDoesNotExist('target/goodbye')

    def test_branch_into_existing_dir(self):
        self.example_branch('a')
        # existing dir with similar files but no .bzr dir
        self.build_tree_contents([('b/',)])
        self.build_tree_contents([('b/hello', 'bar')])  # different content
        self.build_tree_contents([('b/goodbye', 'baz')])# same content
        # fails without --use-existing-dir
        out,err = self.run_bzr('branch a b', retcode=3)
        self.assertEqual('', out)
        self.assertEqual('bzr: ERROR: Target directory "b" already exists.\n',
            err)
        # force operation
        self.run_bzr('branch a b --use-existing-dir')
        # check conflicts
        self.assertPathExists('b/hello.moved')
        self.assertPathDoesNotExist('b/godbye.moved')
        # we can't branch into branch
        out,err = self.run_bzr('branch a b --use-existing-dir', retcode=3)
        self.assertEqual('', out)
        self.assertEqual('bzr: ERROR: Already a branch: "b".\n', err)

    def test_branch_bind(self):
        self.example_branch('a')
        out, err = self.run_bzr('branch a b --bind')
        self.assertEndsWith(err, "New branch bound to a\n")
        b = branch.Branch.open('b')
        self.assertEndsWith(b.get_bound_location(), '/a/')

    def test_branch_with_post_branch_init_hook(self):
        calls = []
        branch.Branch.hooks.install_named_hook('post_branch_init',
            calls.append, None)
        self.assertLength(0, calls)
        self.example_branch('a')
        self.assertLength(1, calls)
        self.run_bzr('branch a b')
        self.assertLength(2, calls)

    def test_checkout_with_post_branch_init_hook(self):
        calls = []
        branch.Branch.hooks.install_named_hook('post_branch_init',
            calls.append, None)
        self.assertLength(0, calls)
        self.example_branch('a')
        self.assertLength(1, calls)
        self.run_bzr('checkout a b')
        self.assertLength(2, calls)

    def test_lightweight_checkout_with_post_branch_init_hook(self):
        calls = []
        branch.Branch.hooks.install_named_hook('post_branch_init',
            calls.append, None)
        self.assertLength(0, calls)
        self.example_branch('a')
        self.assertLength(1, calls)
        self.run_bzr('checkout --lightweight a b')
        self.assertLength(2, calls)

    def test_branch_fetches_all_tags(self):
        builder = self.make_branch_builder('source')
        source = fixtures.build_branch_with_non_ancestral_rev(builder)
        source.tags.set_tag('tag-a', 'rev-2')
        source.get_config().set_user_option('branch.fetch_tags', 'True')
        # Now source has a tag not in its ancestry.  Make a branch from it.
        self.run_bzr('branch source new-branch')
        new_branch = branch.Branch.open('new-branch')
        # The tag is present, and so is its revision.
        self.assertEqual('rev-2', new_branch.tags.lookup_tag('tag-a'))
        new_branch.repository.get_revision('rev-2')


class TestBranchStacked(TestCaseWithTransport):
    """Tests for branch --stacked"""

    def assertRevisionInRepository(self, repo_path, revid):
        """Check that a revision is in a repository, disregarding stacking."""
        repo = bzrdir.BzrDir.open(repo_path).open_repository()
        self.assertTrue(repo.has_revision(revid))

    def assertRevisionNotInRepository(self, repo_path, revid):
        """Check that a revision is not in a repository, disregarding stacking."""
        repo = bzrdir.BzrDir.open(repo_path).open_repository()
        self.assertFalse(repo.has_revision(revid))

    def assertRevisionsInBranchRepository(self, revid_list, branch_path):
        repo = branch.Branch.open(branch_path).repository
        self.assertEqual(set(revid_list),
            repo.has_revisions(revid_list))

    def test_branch_stacked_branch_not_stacked(self):
        """Branching a stacked branch is not stacked by default"""
        # We have a mainline
        trunk_tree = self.make_branch_and_tree('target',
            format='1.9')
        trunk_tree.commit('mainline')
        # and a branch from it which is stacked
        branch_tree = self.make_branch_and_tree('branch',
            format='1.9')
        branch_tree.branch.set_stacked_on_url(trunk_tree.branch.base)
        # with some work on it
        work_tree = trunk_tree.branch.bzrdir.sprout('local').open_workingtree()
        work_tree.commit('moar work plz')
        work_tree.branch.push(branch_tree.branch)
        # branching our local branch gives us a new stacked branch pointing at
        # mainline.
        out, err = self.run_bzr(['branch', 'branch', 'newbranch'])
        self.assertEqual('', out)
        self.assertEqual('Branched 2 revisions.\n',
            err)
        # it should have preserved the branch format, and so it should be
        # capable of supporting stacking, but not actually have a stacked_on
        # branch configured
        self.assertRaises(errors.NotStacked,
            bzrdir.BzrDir.open('newbranch').open_branch().get_stacked_on_url)

    def test_branch_stacked_branch_stacked(self):
        """Asking to stack on a stacked branch does work"""
        # We have a mainline
        trunk_tree = self.make_branch_and_tree('target',
            format='1.9')
        trunk_revid = trunk_tree.commit('mainline')
        # and a branch from it which is stacked
        branch_tree = self.make_branch_and_tree('branch',
            format='1.9')
        branch_tree.branch.set_stacked_on_url(trunk_tree.branch.base)
        # with some work on it
        work_tree = trunk_tree.branch.bzrdir.sprout('local').open_workingtree()
        branch_revid = work_tree.commit('moar work plz')
        work_tree.branch.push(branch_tree.branch)
        # you can chain branches on from there
        out, err = self.run_bzr(['branch', 'branch', '--stacked', 'branch2'])
        self.assertEqual('', out)
        self.assertEqual('Created new stacked branch referring to %s.\n' %
            branch_tree.branch.base, err)
        self.assertEqual(branch_tree.branch.base,
            branch.Branch.open('branch2').get_stacked_on_url())
        branch2_tree = WorkingTree.open('branch2')
        branch2_revid = work_tree.commit('work on second stacked branch')
        work_tree.branch.push(branch2_tree.branch)
        self.assertRevisionInRepository('branch2', branch2_revid)
        self.assertRevisionsInBranchRepository(
            [trunk_revid, branch_revid, branch2_revid],
            'branch2')

    def test_branch_stacked(self):
        # We have a mainline
        trunk_tree = self.make_branch_and_tree('mainline',
            format='1.9')
        original_revid = trunk_tree.commit('mainline')
        self.assertRevisionInRepository('mainline', original_revid)
        # and a branch from it which is stacked
        out, err = self.run_bzr(['branch', '--stacked', 'mainline',
            'newbranch'])
        self.assertEqual('', out)
        self.assertEqual('Created new stacked branch referring to %s.\n' %
            trunk_tree.branch.base, err)
        self.assertRevisionNotInRepository('newbranch', original_revid)
        new_branch = branch.Branch.open('newbranch')
        self.assertEqual(trunk_tree.branch.base, new_branch.get_stacked_on_url())

    def test_branch_stacked_from_smart_server(self):
        # We can branch stacking on a smart server
        self.transport_server = test_server.SmartTCPServer_for_testing
        trunk = self.make_branch('mainline', format='1.9')
        out, err = self.run_bzr(
            ['branch', '--stacked', self.get_url('mainline'), 'shallow'])

    def test_branch_stacked_from_non_stacked_format(self):
        """The origin format doesn't support stacking"""
        trunk = self.make_branch('trunk', format='pack-0.92')
        out, err = self.run_bzr(
            ['branch', '--stacked', 'trunk', 'shallow'])
        # We should notify the user that we upgraded their format
        self.assertEqualDiff(
            'Source repository format does not support stacking, using format:\n'
            '  Packs 5 (adds stacking support, requires bzr 1.6)\n'
            'Source branch format does not support stacking, using format:\n'
            '  Branch format 7\n'
            'Doing on-the-fly conversion from RepositoryFormatKnitPack1() to RepositoryFormatKnitPack5().\n'
            'This may take some time. Upgrade the repositories to the same format for better performance.\n'
            'Created new stacked branch referring to %s.\n' % (trunk.base,),
            err)

    def test_branch_stacked_from_rich_root_non_stackable(self):
        trunk = self.make_branch('trunk', format='rich-root-pack')
        out, err = self.run_bzr(
            ['branch', '--stacked', 'trunk', 'shallow'])
        # We should notify the user that we upgraded their format
        self.assertEqualDiff(
            'Source repository format does not support stacking, using format:\n'
            '  Packs 5 rich-root (adds stacking support, requires bzr 1.6.1)\n'
            'Source branch format does not support stacking, using format:\n'
            '  Branch format 7\n'
            'Doing on-the-fly conversion from RepositoryFormatKnitPack4() to RepositoryFormatKnitPack5RichRoot().\n'
            'This may take some time. Upgrade the repositories to the same format for better performance.\n'
            'Created new stacked branch referring to %s.\n' % (trunk.base,),
            err)


class TestSmartServerBranching(TestCaseWithTransport):

    def test_branch_from_trivial_branch_to_same_server_branch_acceptance(self):
        self.setup_smart_server_with_call_log()
        t = self.make_branch_and_tree('from')
        for count in range(9):
            t.commit(message='commit %d' % count)
        self.reset_smart_call_log()
        out, err = self.run_bzr(['branch', self.get_url('from'),
            self.get_url('target')])
        # This figure represent the amount of work to perform this use case. It
        # is entirely ok to reduce this number if a test fails due to rpc_count
        # being too low. If rpc_count increases, more network roundtrips have
        # become necessary for this use case. Please do not adjust this number
        # upwards without agreement from bzr's network support maintainers.
<<<<<<< HEAD
        self.assertLength(33, self.hpss_calls)
        self.expectFailure("branching to the same branch requires VFS access",
            self.assertThat, self.hpss_calls, NoVfsCalls)
=======
        self.assertLength(40, self.hpss_calls)
        self.expectFailure("branching to the same branch requires VFS access",
            self.assertThat, self.hpss_calls, ContainsNoVfsCalls)
>>>>>>> ff83537b

    def test_branch_from_trivial_branch_streaming_acceptance(self):
        self.setup_smart_server_with_call_log()
        t = self.make_branch_and_tree('from')
        for count in range(9):
            t.commit(message='commit %d' % count)
        self.reset_smart_call_log()
        out, err = self.run_bzr(['branch', self.get_url('from'),
            'local-target'])
        # This figure represent the amount of work to perform this use case. It
        # is entirely ok to reduce this number if a test fails due to rpc_count
        # being too low. If rpc_count increases, more network roundtrips have
        # become necessary for this use case. Please do not adjust this number
        # upwards without agreement from bzr's network support maintainers.
<<<<<<< HEAD
        self.assertThat(self.hpss_calls, NoVfsCalls)
=======
        self.assertThat(self.hpss_calls, ContainsNoVfsCalls)
>>>>>>> ff83537b
        self.assertLength(10, self.hpss_calls)

    def test_branch_from_trivial_stacked_branch_streaming_acceptance(self):
        self.setup_smart_server_with_call_log()
        t = self.make_branch_and_tree('trunk')
        for count in range(8):
            t.commit(message='commit %d' % count)
        tree2 = t.branch.bzrdir.sprout('feature', stacked=True
            ).open_workingtree()
        local_tree = t.branch.bzrdir.sprout('local-working').open_workingtree()
        local_tree.commit('feature change')
        local_tree.branch.push(tree2.branch)
        self.reset_smart_call_log()
        out, err = self.run_bzr(['branch', self.get_url('feature'),
            'local-target'])
        # This figure represent the amount of work to perform this use case. It
        # is entirely ok to reduce this number if a test fails due to rpc_count
        # being too low. If rpc_count increases, more network roundtrips have
        # become necessary for this use case. Please do not adjust this number
        # upwards without agreement from bzr's network support maintainers.
<<<<<<< HEAD
        self.assertThat(self.hpss_calls, NoVfsCalls)
=======
        self.assertThat(self.hpss_calls, ContainsNoVfsCalls)
>>>>>>> ff83537b
        self.assertLength(15, self.hpss_calls)

    def test_branch_from_branch_with_tags(self):
        self.setup_smart_server_with_call_log()
        builder = self.make_branch_builder('source')
        source = fixtures.build_branch_with_non_ancestral_rev(builder)
        source.get_config().set_user_option('branch.fetch_tags', 'True')
        source.tags.set_tag('tag-a', 'rev-2')
        source.tags.set_tag('tag-missing', 'missing-rev')
        # Now source has a tag not in its ancestry.  Make a branch from it.
        self.reset_smart_call_log()
        out, err = self.run_bzr(['branch', self.get_url('source'), 'target'])
        # This figure represent the amount of work to perform this use case. It
        # is entirely ok to reduce this number if a test fails due to rpc_count
        # being too low. If rpc_count increases, more network roundtrips have
        # become necessary for this use case. Please do not adjust this number
        # upwards without agreement from bzr's network support maintainers.
<<<<<<< HEAD
        self.assertThat(self.hpss_calls, NoVfsCalls)
=======
        self.assertThat(self.hpss_calls, ContainsNoVfsCalls)
>>>>>>> ff83537b
        self.assertLength(10, self.hpss_calls)

    def test_branch_to_stacked_from_trivial_branch_streaming_acceptance(self):
        self.setup_smart_server_with_call_log()
        t = self.make_branch_and_tree('from')
        for count in range(9):
            t.commit(message='commit %d' % count)
        self.reset_smart_call_log()
        out, err = self.run_bzr(['branch', '--stacked', self.get_url('from'),
            'local-target'])
        # XXX: the number of hpss calls for this case isn't deterministic yet,
        # so we can't easily assert about the number of calls.
        #self.assertLength(XXX, self.hpss_calls)
        # We can assert that none of the calls were readv requests for rix
        # files, though (demonstrating that at least get_parent_map calls are
        # not using VFS RPCs).
        readvs_of_rix_files = [
            c for c in self.hpss_calls
            if c.call.method == 'readv' and c.call.args[-1].endswith('.rix')]
        self.assertLength(0, readvs_of_rix_files)
        self.expectFailure("branching to stacked requires VFS access",
<<<<<<< HEAD
            self.assertThat, self.hpss_calls, NoVfsCalls)
=======
            self.assertThat, self.hpss_calls, ContainsNoVfsCalls)
>>>>>>> ff83537b


class TestRemoteBranch(TestCaseWithSFTPServer):

    def setUp(self):
        super(TestRemoteBranch, self).setUp()
        tree = self.make_branch_and_tree('branch')
        self.build_tree_contents([('branch/file', 'file content\n')])
        tree.add('file')
        tree.commit('file created')

    def test_branch_local_remote(self):
        self.run_bzr(['branch', 'branch', self.get_url('remote')])
        t = self.get_transport()
        # Ensure that no working tree what created remotely
        self.assertFalse(t.has('remote/file'))

    def test_branch_remote_remote(self):
        # Light cheat: we access the branch remotely
        self.run_bzr(['branch', self.get_url('branch'),
                      self.get_url('remote')])
        t = self.get_transport()
        # Ensure that no working tree what created remotely
        self.assertFalse(t.has('remote/file'))


class TestDeprecatedAliases(TestCaseWithTransport):

    def test_deprecated_aliases(self):
        """bzr branch can be called clone or get, but those names are deprecated.

        See bug 506265.
        """
        for command in ['clone', 'get']:
            run_script(self, """
            $ bzr %(command)s A B
            2>The command 'bzr %(command)s' has been deprecated in bzr 2.4. Please use 'bzr branch' instead.
            2>bzr: ERROR: Not a branch...
            """ % locals())


class TestBranchParentLocation(test_switch.TestSwitchParentLocationBase):

    def _checkout_and_branch(self, option=''):
        self.script_runner.run_script(self, '''
                $ bzr checkout %(option)s repo/trunk checkout
                $ cd checkout
                $ bzr branch --switch ../repo/trunk ../repo/branched
                2>Branched 0 revisions.
                2>Tree is up to date at revision 0.
                2>Switched to branch:...branched...
                $ cd ..
                ''' % locals())
        bound_branch = branch.Branch.open_containing('checkout')[0]
        master_branch = branch.Branch.open_containing('repo/branched')[0]
        return (bound_branch, master_branch)

    def test_branch_switch_parent_lightweight(self):
        """Lightweight checkout using bzr branch --switch."""
        bb, mb = self._checkout_and_branch(option='--lightweight')
        self.assertParent('repo/trunk', bb)
        self.assertParent('repo/trunk', mb)

    def test_branch_switch_parent_heavyweight(self):
        """Heavyweight checkout using bzr branch --switch."""
        bb, mb = self._checkout_and_branch()
        self.assertParent('repo/trunk', bb)
        self.assertParent('repo/trunk', mb)<|MERGE_RESOLUTION|>--- conflicted
+++ resolved
@@ -36,11 +36,7 @@
     HardlinkFeature,
     )
 from bzrlib.tests.blackbox import test_switch
-<<<<<<< HEAD
-from bzrlib.tests.matchers import NoVfsCalls
-=======
 from bzrlib.tests.matchers import ContainsNoVfsCalls
->>>>>>> ff83537b
 from bzrlib.tests.test_sftp_transport import TestCaseWithSFTPServer
 from bzrlib.tests.script import run_script
 from bzrlib.urlutils import local_path_to_url, strip_trailing_slash
@@ -487,15 +483,9 @@
         # being too low. If rpc_count increases, more network roundtrips have
         # become necessary for this use case. Please do not adjust this number
         # upwards without agreement from bzr's network support maintainers.
-<<<<<<< HEAD
         self.assertLength(33, self.hpss_calls)
         self.expectFailure("branching to the same branch requires VFS access",
-            self.assertThat, self.hpss_calls, NoVfsCalls)
-=======
-        self.assertLength(40, self.hpss_calls)
-        self.expectFailure("branching to the same branch requires VFS access",
             self.assertThat, self.hpss_calls, ContainsNoVfsCalls)
->>>>>>> ff83537b
 
     def test_branch_from_trivial_branch_streaming_acceptance(self):
         self.setup_smart_server_with_call_log()
@@ -510,11 +500,7 @@
         # being too low. If rpc_count increases, more network roundtrips have
         # become necessary for this use case. Please do not adjust this number
         # upwards without agreement from bzr's network support maintainers.
-<<<<<<< HEAD
-        self.assertThat(self.hpss_calls, NoVfsCalls)
-=======
         self.assertThat(self.hpss_calls, ContainsNoVfsCalls)
->>>>>>> ff83537b
         self.assertLength(10, self.hpss_calls)
 
     def test_branch_from_trivial_stacked_branch_streaming_acceptance(self):
@@ -535,12 +521,8 @@
         # being too low. If rpc_count increases, more network roundtrips have
         # become necessary for this use case. Please do not adjust this number
         # upwards without agreement from bzr's network support maintainers.
-<<<<<<< HEAD
-        self.assertThat(self.hpss_calls, NoVfsCalls)
-=======
+        self.assertLength(15, self.hpss_calls)
         self.assertThat(self.hpss_calls, ContainsNoVfsCalls)
->>>>>>> ff83537b
-        self.assertLength(15, self.hpss_calls)
 
     def test_branch_from_branch_with_tags(self):
         self.setup_smart_server_with_call_log()
@@ -557,12 +539,8 @@
         # being too low. If rpc_count increases, more network roundtrips have
         # become necessary for this use case. Please do not adjust this number
         # upwards without agreement from bzr's network support maintainers.
-<<<<<<< HEAD
-        self.assertThat(self.hpss_calls, NoVfsCalls)
-=======
+        self.assertLength(10, self.hpss_calls)
         self.assertThat(self.hpss_calls, ContainsNoVfsCalls)
->>>>>>> ff83537b
-        self.assertLength(10, self.hpss_calls)
 
     def test_branch_to_stacked_from_trivial_branch_streaming_acceptance(self):
         self.setup_smart_server_with_call_log()
@@ -583,11 +561,7 @@
             if c.call.method == 'readv' and c.call.args[-1].endswith('.rix')]
         self.assertLength(0, readvs_of_rix_files)
         self.expectFailure("branching to stacked requires VFS access",
-<<<<<<< HEAD
-            self.assertThat, self.hpss_calls, NoVfsCalls)
-=======
             self.assertThat, self.hpss_calls, ContainsNoVfsCalls)
->>>>>>> ff83537b
 
 
 class TestRemoteBranch(TestCaseWithSFTPServer):
