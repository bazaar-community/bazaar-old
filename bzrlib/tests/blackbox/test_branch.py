# Copyright (C) 2005, 2006, 2008 Canonical Ltd
#
# This program is free software; you can redistribute it and/or modify
# it under the terms of the GNU General Public License as published by
# the Free Software Foundation; either version 2 of the License, or
# (at your option) any later version.
#
# This program is distributed in the hope that it will be useful,
# but WITHOUT ANY WARRANTY; without even the implied warranty of
# MERCHANTABILITY or FITNESS FOR A PARTICULAR PURPOSE.  See the
# GNU General Public License for more details.
#
# You should have received a copy of the GNU General Public License
# along with this program; if not, write to the Free Software
# Foundation, Inc., 59 Temple Place, Suite 330, Boston, MA  02111-1307  USA


"""Black-box tests for bzr branch."""

import os

from bzrlib import branch, bzrdir
from bzrlib.repofmt.knitrepo import RepositoryFormatKnit1
from bzrlib.tests.blackbox import ExternalBase
from bzrlib.tests import HardlinkFeature
from bzrlib.tests.test_sftp_transport import TestCaseWithSFTPServer
from bzrlib.workingtree import WorkingTree


class TestBranch(ExternalBase):

    def example_branch(self, path='.'):
        tree = self.make_branch_and_tree(path)
        self.build_tree_contents([(path + '/hello', 'foo')])
        tree.add('hello')
        tree.commit(message='setup')
        self.build_tree_contents([(path + '/goodbye', 'baz')])
        tree.add('goodbye')
        tree.commit(message='setup')

    def test_branch(self):
        """Branch from one branch to another."""
        self.example_branch('a')
        self.run_bzr('branch a b')
        b = branch.Branch.open('b')
<<<<<<< HEAD
=======
        self.assertEqual('b\n', b.control_files._transport.get_bytes('branch-name'))
>>>>>>> 5ee7561f
        self.run_bzr('branch a c -r 1')
        b.bzrdir.open_workingtree().commit(message='foo', allow_pointless=True)

    def test_branch_only_copies_history(self):
        # Knit branches should only push the history for the current revision.
        format = bzrdir.BzrDirMetaFormat1()
        format.repository_format = RepositoryFormatKnit1()
        shared_repo = self.make_repository('repo', format=format, shared=True)
        shared_repo.set_make_working_trees(True)

        def make_shared_tree(path):
            shared_repo.bzrdir.root_transport.mkdir(path)
            shared_repo.bzrdir.create_branch_convenience('repo/' + path)
            return WorkingTree.open('repo/' + path)
        tree_a = make_shared_tree('a')
        self.build_tree(['repo/a/file'])
        tree_a.add('file')
        tree_a.commit('commit a-1', rev_id='a-1')
        f = open('repo/a/file', 'ab')
        f.write('more stuff\n')
        f.close()
        tree_a.commit('commit a-2', rev_id='a-2')

        tree_b = make_shared_tree('b')
        self.build_tree(['repo/b/file'])
        tree_b.add('file')
        tree_b.commit('commit b-1', rev_id='b-1')

        self.assertTrue(shared_repo.has_revision('a-1'))
        self.assertTrue(shared_repo.has_revision('a-2'))
        self.assertTrue(shared_repo.has_revision('b-1'))

        # Now that we have a repository with shared files, make sure
        # that things aren't copied out by a 'branch'
        self.run_bzr('branch repo/b branch-b')
        pushed_tree = WorkingTree.open('branch-b')
        pushed_repo = pushed_tree.branch.repository
        self.assertFalse(pushed_repo.has_revision('a-1'))
        self.assertFalse(pushed_repo.has_revision('a-2'))
        self.assertTrue(pushed_repo.has_revision('b-1'))

    def test_branch_hardlink(self):
        self.requireFeature(HardlinkFeature)
        source = self.make_branch_and_tree('source')
        self.build_tree(['source/file1'])
        source.add('file1')
        source.commit('added file')
        self.run_bzr(['branch', 'source', 'target', '--hardlink'])
        source_stat = os.stat('source/file1')
        target_stat = os.stat('target/file1')
        self.assertEqual(source_stat, target_stat)


class TestRemoteBranch(TestCaseWithSFTPServer):

    def setUp(self):
        super(TestRemoteBranch, self).setUp()
        tree = self.make_branch_and_tree('branch')
        self.build_tree_contents([('branch/file', 'file content\n')])
        tree.add('file')
        tree.commit('file created')

    def test_branch_local_remote(self):
        self.run_bzr(['branch', 'branch', self.get_url('remote')])
        t = self.get_transport()
        # Ensure that no working tree what created remotely
        self.assertFalse(t.has('remote/file'))

    def test_branch_remote_remote(self):
        # Light cheat: we access the branch remotely
        self.run_bzr(['branch', self.get_url('branch'),
                      self.get_url('remote')])
        t = self.get_transport()
        # Ensure that no working tree what created remotely
        self.assertFalse(t.has('remote/file'))
<|MERGE_RESOLUTION|>--- conflicted
+++ resolved
@@ -43,11 +43,9 @@
         self.example_branch('a')
         self.run_bzr('branch a b')
         b = branch.Branch.open('b')
-<<<<<<< HEAD
-=======
-        self.assertEqual('b\n', b.control_files._transport.get_bytes('branch-name'))
->>>>>>> 5ee7561f
         self.run_bzr('branch a c -r 1')
+        # previously was erroneously created by branching
+        self.assertFalse(b.control_files._transport.has('branch-name'))
         b.bzrdir.open_workingtree().commit(message='foo', allow_pointless=True)
 
     def test_branch_only_copies_history(self):
