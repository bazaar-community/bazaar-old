# Copyright (C) 2005 Canonical Ltd
# -*- coding: utf-8 -*-
#
# This program is free software; you can redistribute it and/or modify
# it under the terms of the GNU General Public License as published by
# the Free Software Foundation; either version 2 of the License, or
# (at your option) any later version.
#
# This program is distributed in the hope that it will be useful,
# but WITHOUT ANY WARRANTY; without even the implied warranty of
# MERCHANTABILITY or FITNESS FOR A PARTICULAR PURPOSE.  See the
# GNU General Public License for more details.
#
# You should have received a copy of the GNU General Public License
# along with this program; if not, write to the Free Software
# Foundation, Inc., 59 Temple Place, Suite 330, Boston, MA  02111-1307  USA


"""Black-box tests for bzr.

These check that it behaves properly when it's invoked through the regular
command-line interface. This doesn't actually run a new interpreter but 
rather starts again from the run_bzr function.
"""


import os

from bzrlib.tests import TestCaseWithTransport


class TestAnnotate(TestCaseWithTransport):

    def setUp(self):
        super(TestAnnotate, self).setUp()
        wt = self.make_branch_and_tree('.')
        b = wt.branch
        self.build_tree_contents([('hello.txt', 'my helicopter\n'),
                                  ('nomail.txt', 'nomail\n')])
        wt.add(['hello.txt'])
        self.revision_id_1 = wt.commit('add hello',
                              committer='test@user',
                              timestamp=1165960000.00, timezone=0)
        wt.add(['nomail.txt'])
        self.revision_id_2 = wt.commit('add nomail',
                              committer='no mail',
                              timestamp=1165970000.00, timezone=0)
        self.build_tree_contents([('hello.txt', 'my helicopter\n'
                                                'your helicopter\n')])
        self.revision_id_3 = wt.commit('mod hello',
                              committer='user@test',
                              timestamp=1166040000.00, timezone=0)
        self.build_tree_contents([('hello.txt', 'my helicopter\n'
                                                'your helicopter\n'
                                                'all of\n'
                                                'our helicopters\n'
                                  )])
        self.revision_id_4 = wt.commit('mod hello',
                              committer='user@test',
                              timestamp=1166050000.00, timezone=0)

    def test_help_annotate(self):
        """Annotate command exists"""
        out, err = self.run_bzr('--no-plugins annotate --help')

    def test_annotate_cmd(self):
        out, err = self.run_bzr('annotate hello.txt')
        self.assertEqual('', err)
        self.assertEqualDiff('''\
1   test@us | my helicopter
3   user@te | your helicopter
4   user@te | all of
            | our helicopters
''', out)

    def test_annotate_cmd_full(self):
        out, err = self.run_bzr('annotate hello.txt --all')
        self.assertEqual('', err)
        self.assertEqualDiff('''\
1   test@us | my helicopter
3   user@te | your helicopter
4   user@te | all of
4   user@te | our helicopters
''', out)

    def test_annotate_cmd_long(self):
        out, err = self.run_bzr('annotate hello.txt --long')
        self.assertEqual('', err)
        self.assertEqualDiff('''\
1   test@user 20061212 | my helicopter
3   user@test 20061213 | your helicopter
4   user@test 20061213 | all of
                       | our helicopters
''', out)

    def test_annotate_cmd_show_ids(self):
        out, err = self.run_bzr('annotate hello.txt --show-ids')
        max_len = max([len(self.revision_id_1),
                       len(self.revision_id_3),
                       len(self.revision_id_4)])
        self.assertEqual('', err)
        self.assertEqualDiff('''\
%*s | my helicopter
%*s | your helicopter
%*s | all of
%*s | our helicopters
''' % (max_len, self.revision_id_1,
       max_len, self.revision_id_3,
       max_len, self.revision_id_4,
       max_len, '',
      )
, out)

    def test_no_mail(self):
        out, err = self.run_bzr('annotate nomail.txt')
        self.assertEqual('', err)
        self.assertEqualDiff('''\
2   no mail | nomail
''', out)

    def test_annotate_cmd_revision(self):
        out, err = self.run_bzr('annotate hello.txt -r1')
        self.assertEqual('', err)
        self.assertEqualDiff('''\
1   test@us | my helicopter
''', out)

    def test_annotate_cmd_revision3(self):
        out, err = self.run_bzr('annotate hello.txt -r3')
        self.assertEqual('', err)
        self.assertEqualDiff('''\
1   test@us | my helicopter
3   user@te | your helicopter
''', out)

    def test_annotate_cmd_unknown_revision(self):
        out, err = self.run_bzr('annotate hello.txt -r 10',
                                retcode=3)
        self.assertEqual('', out)
        self.assertContainsRe(err, 'Requested revision: \'10\' does not exist')

    def test_annotate_cmd_two_revisions(self):
        out, err = self.run_bzr('annotate hello.txt -r1..2',
                                retcode=3)
        self.assertEqual('', out)
        self.assertEqual('bzr: ERROR: bzr annotate --revision takes'
                         ' exactly 1 argument\n',
                         err)

    def test_annotate_empty_file(self):
        tree = self.make_branch_and_tree('tree')
        self.build_tree_contents([('tree/empty', '')])
        tree.add('empty')
        tree.commit('add empty file')

        os.chdir('tree')
<<<<<<< HEAD
        out, err = self.run_bzr('annotate', 'empty')
        self.assertEqual('', out)

    def test_annotate_nonexistant_file(self):
        tree = self.make_branch_and_tree('tree')
        self.build_tree(['tree/file'])
        tree.add(['file'])
        tree.commit('add a file')

        os.chdir('tree')
        out, err = self.run_bzr("annotate doesnotexist", retcode=3)
        self.assertEqual('', out)
        self.assertEqual("bzr: ERROR: doesnotexist is not versioned\n", err)
=======
        out, err = self.run_bzr('annotate empty')
        self.assertEqual('', out)
>>>>>>> 53c16dc7
<|MERGE_RESOLUTION|>--- conflicted
+++ resolved
@@ -154,8 +154,7 @@
         tree.commit('add empty file')
 
         os.chdir('tree')
-<<<<<<< HEAD
-        out, err = self.run_bzr('annotate', 'empty')
+        out, err = self.run_bzr('annotate empty')
         self.assertEqual('', out)
 
     def test_annotate_nonexistant_file(self):
@@ -167,8 +166,4 @@
         os.chdir('tree')
         out, err = self.run_bzr("annotate doesnotexist", retcode=3)
         self.assertEqual('', out)
-        self.assertEqual("bzr: ERROR: doesnotexist is not versioned\n", err)
-=======
-        out, err = self.run_bzr('annotate empty')
-        self.assertEqual('', out)
->>>>>>> 53c16dc7
+        self.assertEqual("bzr: ERROR: doesnotexist is not versioned\n", err)