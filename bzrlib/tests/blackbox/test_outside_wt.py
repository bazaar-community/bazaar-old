# Copyright (C) 2006 Canonical Ltd
# -*- coding: utf-8 -*-
#
# This program is free software; you can redistribute it and/or modify
# it under the terms of the GNU General Public License as published by
# the Free Software Foundation; either version 2 of the License, or
# (at your option) any later version.
#
# This program is distributed in the hope that it will be useful,
# but WITHOUT ANY WARRANTY; without even the implied warranty of
# MERCHANTABILITY or FITNESS FOR A PARTICULAR PURPOSE.  See the
# GNU General Public License for more details.
#
# You should have received a copy of the GNU General Public License
# along with this program; if not, write to the Free Software
# Foundation, Inc., 59 Temple Place, Suite 330, Boston, MA  02111-1307  USA


"""Black-box tests for running bzr outside of a working tree."""

import os
import tempfile

<<<<<<< HEAD
from bzrlib.tests import ChrootedTestCase
from bzrlib.osutils import getcwd
import bzrlib.urlutils as urlutils
=======
from bzrlib import (
    osutils,
    tests,
    urlutils,
    )
>>>>>>> 4e97e3fb


class TestOutsideWT(tests.ChrootedTestCase):
    """Test that bzr gives proper errors outside of a working tree."""

    def test_cwd_log(self):
<<<<<<< HEAD
        os.chdir(tempfile.mkdtemp())
        out, err = self.run_bzr('log', retcode=3)
        self.assertEqual(u'bzr: ERROR: Not a branch: %s/\n' % (getcwd(),),
=======
        tmp_dir = tempfile.mkdtemp()
        self.addCleanup(lambda: osutils.rmtree(tmp_dir))
        os.chdir(tmp_dir)
        out, err = self.run_bzr('log', retcode=3)
        self.assertEqual(u'bzr: ERROR: Not a branch: "%s/".\n'
                         % (osutils.getcwd(),),
>>>>>>> 4e97e3fb
                         err)

    def test_url_log(self):
        url = self.get_readonly_url() + 'subdir/'
        out, err = self.run_bzr(['log', url], retcode=3)
        self.assertEqual(u'bzr: ERROR: Not a branch:'
                         u' "%s".\n' % url, err)

    def test_diff_outside_tree(self):
        tmp_dir = tempfile.mkdtemp()
        self.addCleanup(lambda: osutils.rmtree(tmp_dir))
        os.chdir(tmp_dir)
        self.run_bzr('init branch1')
        self.run_bzr(['commit', '-m', 'nothing',
                               '--unchanged', 'branch1'])
        self.run_bzr(['commit', '-m', 'nothing',
                               '--unchanged', 'branch1'])
        this_dir = osutils.getcwd()
        branch2 = "%s/branch2" % (this_dir,)
        # -r X..Y
        out, err = self.run_bzr('diff -r revno:2:branch2..revno:1', retcode=3)
        self.assertEquals('', out)
        self.assertEqual(u'bzr: ERROR: Not a branch: "%s/".\n' % (branch2,),
                         err)
        # -r X
        out, err = self.run_bzr('diff -r revno:2:branch2', retcode=3)
        self.assertEquals('', out)
        self.assertEqual(u'bzr: ERROR: Not a branch: "%s/".\n' % (branch2,),
                         err)
        # -r X..
        out, err = self.run_bzr('diff -r revno:2:branch2..', retcode=3)
        self.assertEquals('', out)
        self.assertEqual(u'bzr: ERROR: Not a branch: "%s/".\n' % (branch2,),
                         err)
        # no -r at all.
        out, err = self.run_bzr('diff', retcode=3)
        self.assertEquals('', out)
        self.assertEqual(u'bzr: ERROR: Not a branch: "%s/".\n' % (this_dir,),
                         err)<|MERGE_RESOLUTION|>--- conflicted
+++ resolved
@@ -21,35 +21,23 @@
 import os
 import tempfile
 
-<<<<<<< HEAD
-from bzrlib.tests import ChrootedTestCase
-from bzrlib.osutils import getcwd
-import bzrlib.urlutils as urlutils
-=======
 from bzrlib import (
     osutils,
     tests,
     urlutils,
     )
->>>>>>> 4e97e3fb
 
 
 class TestOutsideWT(tests.ChrootedTestCase):
     """Test that bzr gives proper errors outside of a working tree."""
 
     def test_cwd_log(self):
-<<<<<<< HEAD
-        os.chdir(tempfile.mkdtemp())
-        out, err = self.run_bzr('log', retcode=3)
-        self.assertEqual(u'bzr: ERROR: Not a branch: %s/\n' % (getcwd(),),
-=======
         tmp_dir = tempfile.mkdtemp()
         self.addCleanup(lambda: osutils.rmtree(tmp_dir))
         os.chdir(tmp_dir)
         out, err = self.run_bzr('log', retcode=3)
         self.assertEqual(u'bzr: ERROR: Not a branch: "%s/".\n'
                          % (osutils.getcwd(),),
->>>>>>> 4e97e3fb
                          err)
 
     def test_url_log(self):
