# Copyright (C) 2005 by Canonical Ltd
# -*- coding: utf-8 -*-

# This program is free software; you can redistribute it and/or modify
# it under the terms of the GNU General Public License as published by
# the Free Software Foundation; either version 2 of the License, or
# (at your option) any later version.

# This program is distributed in the hope that it will be useful,
# but WITHOUT ANY WARRANTY; without even the implied warranty of
# MERCHANTABILITY or FITNESS FOR A PARTICULAR PURPOSE.  See the
# GNU General Public License for more details.

# You should have received a copy of the GNU General Public License
# along with this program; if not, write to the Free Software
# Foundation, Inc., 59 Temple Place, Suite 330, Boston, MA  02111-1307  USA

# Mr. Smoketoomuch: I'm sorry?
# Mr. Bounder: You'd better cut down a little then.
# Mr. Smoketoomuch: Oh, I see! Smoke too much so I'd better cut down a little
#                   then!

"""Black-box tests for bzr.

These check that it behaves properly when it's invoked through the regular
command-line interface. This doesn't actually run a new interpreter but 
rather starts again from the run_bzr function.
"""


# XXXXXXXXXXXXXXXXXXXXXXXXXXXXXXXXXXXXXXXXXXXXXXXXXXXXXXXXXXXXXXXXXXXXXX
# Note: Please don't add new tests here, it's too big and bulky.  Instead add
# them into small suites in bzrlib.tests.blackbox.test_FOO for the particular
# UI command/aspect that is being tested.


from cStringIO import StringIO
import os
import re
import shutil
import sys

from bzrlib.branch import Branch
from bzrlib.errors import BzrCommandError
from bzrlib.osutils import has_symlinks, pathjoin
from bzrlib.tests.HTTPTestUtil import TestCaseWithWebserver
from bzrlib.tests.test_sftp_transport import TestCaseWithSFTPServer
from bzrlib.tests.blackbox import ExternalBase


class TestCommands(ExternalBase):

    def test_help_commands(self):
        self.runbzr('--help')
        self.runbzr('help')
        self.runbzr('help commands')
        self.runbzr('help help')
        self.runbzr('commit -h')

    def test_init_branch(self):
        self.runbzr(['init'])

        # Can it handle subdirectories as well?
        self.runbzr('init subdir1')
        self.assert_(os.path.exists('subdir1'))
        self.assert_(os.path.exists('subdir1/.bzr'))

        self.runbzr('init subdir2/nothere', retcode=3)
        
        os.mkdir('subdir2')
        self.runbzr('init subdir2')
        self.runbzr('init subdir2', retcode=3)

        self.runbzr('init subdir2/subsubdir1')
        self.assert_(os.path.exists('subdir2/subsubdir1/.bzr'))

    def test_whoami(self):
        # this should always identify something, if only "john@localhost"
        self.runbzr("whoami")
        self.runbzr("whoami --email")

        self.assertEquals(self.runbzr("whoami --email",
                                      backtick=True).count('@'), 1)
        
    def test_whoami_branch(self):
        """branch specific user identity works."""
        self.runbzr('init')
        f = file('.bzr/email', 'wt')
        f.write('Branch Identity <branch@identi.ty>')
        f.close()
        bzr_email = os.environ.get('BZREMAIL')
        if bzr_email is not None:
            del os.environ['BZREMAIL']
        whoami = self.runbzr("whoami",backtick=True)
        whoami_email = self.runbzr("whoami --email",backtick=True)
        self.assertTrue(whoami.startswith('Branch Identity <branch@identi.ty>'))
        self.assertTrue(whoami_email.startswith('branch@identi.ty'))
        # Verify that the environment variable overrides the value 
        # in the file
        os.environ['BZREMAIL'] = 'Different ID <other@environ.ment>'
        whoami = self.runbzr("whoami",backtick=True)
        whoami_email = self.runbzr("whoami --email",backtick=True)
        self.assertTrue(whoami.startswith('Different ID <other@environ.ment>'))
        self.assertTrue(whoami_email.startswith('other@environ.ment'))
        if bzr_email is not None:
            os.environ['BZREMAIL'] = bzr_email

    def test_nick_command(self):
        """bzr nick for viewing, setting nicknames"""
        os.mkdir('me.dev')
        os.chdir('me.dev')
        self.runbzr('init')
        nick = self.runbzr("nick",backtick=True)
        self.assertEqual(nick, 'me.dev\n')
        nick = self.runbzr("nick moo")
        nick = self.runbzr("nick",backtick=True)
        self.assertEqual(nick, 'moo\n')


    def test_invalid_commands(self):
        self.runbzr("pants", retcode=3)
        self.runbzr("--pants off", retcode=3)
        self.runbzr("diff --message foo", retcode=3)

    def test_empty_commit(self):
        self.runbzr("init")
        self.build_tree(['hello.txt'])
        self.runbzr("commit -m empty", retcode=3)
        self.runbzr("add hello.txt")
        self.runbzr("commit -m added")       

    def test_empty_commit_message(self):
        self.runbzr("init")
        file('foo.c', 'wt').write('int main() {}')
        self.runbzr(['add', 'foo.c'])
        self.runbzr(["commit", "-m", ""] , retcode=3) 

    def test_remove_deleted(self):
        self.runbzr("init")
        self.build_tree(['a'])
        self.runbzr(['add', 'a'])
        self.runbzr(['commit', '-m', 'added a'])
        os.unlink('a')
        self.runbzr(['remove', 'a'])

    def test_other_branch_commit(self):
        # this branch is to ensure consistent behaviour, whether we're run
        # inside a branch, or not.
        os.mkdir('empty_branch')
        os.chdir('empty_branch')
        self.runbzr('init')
        os.mkdir('branch')
        os.chdir('branch')
        self.runbzr('init')
        file('foo.c', 'wt').write('int main() {}')
        file('bar.c', 'wt').write('int main() {}')
        os.chdir('..')
        self.runbzr(['add', 'branch/foo.c'])
        self.runbzr(['add', 'branch'])
        # can't commit files in different trees; sane error
        self.runbzr('commit -m newstuff branch/foo.c .', retcode=3)
        self.runbzr('commit -m newstuff branch/foo.c')
        self.runbzr('commit -m newstuff branch')
        self.runbzr('commit -m newstuff branch', retcode=3)

    def test_ignore_patterns(self):
        from bzrlib.branch import Branch
        Branch.initialize('.')
        self.assertEquals(self.capture('unknowns'), '')

        file('foo.tmp', 'wt').write('tmp files are ignored')
        self.assertEquals(self.capture('unknowns'), '')

        file('foo.c', 'wt').write('int main() {}')
        self.assertEquals(self.capture('unknowns'), 'foo.c\n')

        self.runbzr(['add', 'foo.c'])
        self.assertEquals(self.capture('unknowns'), '')

        # 'ignore' works when creating the .bzignore file
        file('foo.blah', 'wt').write('blah')
        self.assertEquals(self.capture('unknowns'), 'foo.blah\n')
        self.runbzr('ignore *.blah')
        self.assertEquals(self.capture('unknowns'), '')
        self.assertEquals(file('.bzrignore', 'rU').read(), '*.blah\n')

        # 'ignore' works when then .bzrignore file already exists
        file('garh', 'wt').write('garh')
        self.assertEquals(self.capture('unknowns'), 'garh\n')
        self.runbzr('ignore garh')
        self.assertEquals(self.capture('unknowns'), '')
        self.assertEquals(file('.bzrignore', 'rU').read(), '*.blah\ngarh\n')

    def test_revert(self):
        self.runbzr('init')

        file('hello', 'wt').write('foo')
        self.runbzr('add hello')
        self.runbzr('commit -m setup hello')

        file('goodbye', 'wt').write('baz')
        self.runbzr('add goodbye')
        self.runbzr('commit -m setup goodbye')

        file('hello', 'wt').write('bar')
        file('goodbye', 'wt').write('qux')
        self.runbzr('revert hello')
        self.check_file_contents('hello', 'foo')
        self.check_file_contents('goodbye', 'qux')
        self.runbzr('revert')
        self.check_file_contents('goodbye', 'baz')

        os.mkdir('revertdir')
        self.runbzr('add revertdir')
        self.runbzr('commit -m f')
        os.rmdir('revertdir')
        self.runbzr('revert')

        if has_symlinks():
            os.symlink('/unlikely/to/exist', 'symlink')
            self.runbzr('add symlink')
            self.runbzr('commit -m f')
            os.unlink('symlink')
            self.runbzr('revert')
            self.failUnlessExists('symlink')
            os.unlink('symlink')
            os.symlink('a-different-path', 'symlink')
            self.runbzr('revert')
            self.assertEqual('/unlikely/to/exist',
                             os.readlink('symlink'))
        else:
            self.log("skipping revert symlink tests")
        
        file('hello', 'wt').write('xyz')
        self.runbzr('commit -m xyz hello')
        self.runbzr('revert -r 1 hello')
        self.check_file_contents('hello', 'foo')
        self.runbzr('revert hello')
        self.check_file_contents('hello', 'xyz')
        os.chdir('revertdir')
        self.runbzr('revert')
        os.chdir('..')

    def test_status(self):
        self.runbzr("init")
        self.build_tree(['hello.txt'])
        result = self.runbzr("status")
        self.assert_("unknown:\n  hello.txt\n" in result, result)
        self.runbzr("add hello.txt")
        result = self.runbzr("status")
        self.assert_("added:\n  hello.txt\n" in result, result)
        self.runbzr("commit -m added")
        result = self.runbzr("status -r 0..1")
        self.assert_("added:\n  hello.txt\n" in result, result)
        self.build_tree(['world.txt'])
        result = self.runbzr("status -r 0")
        self.assert_("added:\n  hello.txt\n" \
                     "unknown:\n  world.txt\n" in result, result)

    def test_mv_modes(self):
        """Test two modes of operation for mv"""
        from bzrlib.branch import Branch
        b = Branch.initialize('.')
        self.build_tree(['a', 'c', 'subdir/'])
        self.run_bzr_captured(['add', self.test_dir])
        self.run_bzr_captured(['mv', 'a', 'b'])
        self.run_bzr_captured(['mv', 'b', 'subdir'])
        self.run_bzr_captured(['mv', 'subdir/b', 'a'])
        self.run_bzr_captured(['mv', 'a', 'c', 'subdir'])
        self.run_bzr_captured(['mv', 'subdir/a', 'subdir/newa'])

    def test_main_version(self):
        """Check output from version command and master option is reasonable"""
        # output is intentionally passed through to stdout so that we
        # can see the version being tested
        output = self.runbzr('version', backtick=1)
        self.log('bzr version output:')
        self.log(output)
        self.assert_(output.startswith('bzr (bazaar-ng) '))
        self.assertNotEqual(output.index('Canonical'), -1)
        # make sure --version is consistent
        tmp_output = self.runbzr('--version', backtick=1)
        self.log('bzr --version output:')
        self.log(tmp_output)
        self.assertEquals(output, tmp_output)

    def example_branch(test):
        test.runbzr('init')
        file('hello', 'wt').write('foo')
        test.runbzr('add hello')
        test.runbzr('commit -m setup hello')
        file('goodbye', 'wt').write('baz')
        test.runbzr('add goodbye')
        test.runbzr('commit -m setup goodbye')

    def test_export(self):
        os.mkdir('branch')
        os.chdir('branch')
        self.example_branch()
        self.runbzr('export ../latest')
        self.assertEqual(file('../latest/goodbye', 'rt').read(), 'baz')
        self.runbzr('export ../first -r 1')
        self.assert_(not os.path.exists('../first/goodbye'))
        self.assertEqual(file('../first/hello', 'rt').read(), 'foo')
        self.runbzr('export ../first.gz -r 1')
        self.assertEqual(file('../first.gz/hello', 'rt').read(), 'foo')
        self.runbzr('export ../first.bz2 -r 1')
        self.assertEqual(file('../first.bz2/hello', 'rt').read(), 'foo')

        from tarfile import TarFile
        self.runbzr('export ../first.tar -r 1')
        self.assert_(os.path.isfile('../first.tar'))
        tf = TarFile('../first.tar')
        self.assert_('first/hello' in tf.getnames(), tf.getnames())
        self.assertEqual(tf.extractfile('first/hello').read(), 'foo')
        self.runbzr('export ../first.tar.gz -r 1')
        self.assert_(os.path.isfile('../first.tar.gz'))
        self.runbzr('export ../first.tbz2 -r 1')
        self.assert_(os.path.isfile('../first.tbz2'))
        self.runbzr('export ../first.tar.bz2 -r 1')
        self.assert_(os.path.isfile('../first.tar.bz2'))
        self.runbzr('export ../first.tar.tbz2 -r 1')
        self.assert_(os.path.isfile('../first.tar.tbz2'))

        from bz2 import BZ2File
        tf = TarFile('../first.tar.tbz2', 
                     fileobj=BZ2File('../first.tar.tbz2', 'r'))
        self.assert_('first.tar/hello' in tf.getnames(), tf.getnames())
        self.assertEqual(tf.extractfile('first.tar/hello').read(), 'foo')
        self.runbzr('export ../first2.tar -r 1 --root pizza')
        tf = TarFile('../first2.tar')
        self.assert_('pizza/hello' in tf.getnames(), tf.getnames())

        from zipfile import ZipFile
        self.runbzr('export ../first.zip -r 1')
        self.failUnlessExists('../first.zip')
        zf = ZipFile('../first.zip')
        self.assert_('first/hello' in zf.namelist(), zf.namelist())
        self.assertEqual(zf.read('first/hello'), 'foo')

        self.runbzr('export ../first2.zip -r 1 --root pizza')
        zf = ZipFile('../first2.zip')
        self.assert_('pizza/hello' in zf.namelist(), zf.namelist())
        
        self.runbzr('export ../first-zip --format=zip -r 1')
        zf = ZipFile('../first-zip')
        self.assert_('first-zip/hello' in zf.namelist(), zf.namelist())

<<<<<<< HEAD
    def test_diff(self):
        self.example_branch()
        file('hello', 'wt').write('hello world!')
        self.runbzr('commit -m fixing hello')
        output = self.runbzr('diff -r 2..3', backtick=1, retcode=1)
        self.assert_('\n+hello world!' in output)
        output = self.runbzr('diff -r last:3..last:1', backtick=1, retcode=1)
        self.assert_('\n+baz' in output)
        file('moo', 'wb').write('moo')
        self.runbzr('add moo')
        os.unlink('moo')
        self.runbzr('diff')

    def test_diff_branches(self):
        self.build_tree(['branch1/', 'branch1/file', 'branch2/'], line_endings='binary')
        branch = Branch.initialize('branch1')
        branch.working_tree().add(['file'])
        branch.working_tree().commit('add file')
        branch.clone('branch2')
        print >> open('branch2/file', 'wb'), 'new content'
        branch2 = Branch.open('branch2')
        branch2.working_tree().commit('update file')
        # should open branch1 and diff against branch2, 
        output = self.run_bzr_captured(['diff', '-r', 'branch:branch2', 
                                        'branch1'],
                                       retcode=1)
        self.assertEquals(("=== modified file 'file'\n"
                           "--- file\t\n"
                           "+++ file\t\n"
                           "@@ -1,1 +1,1 @@\n"
                           "-new content\n"
                           "+contents of branch1/file\n"
                           "\n", ''), output)
        output = self.run_bzr_captured(['diff', 'branch2', 'branch1'],
                                       retcode=1)
        self.assertEqualDiff(("=== modified file 'file'\n"
                              "--- file\t\n"
                              "+++ file\t\n"
                              "@@ -1,1 +1,1 @@\n"
                              "-new content\n"
                              "+contents of branch1/file\n"
                              "\n", ''), output)


=======
>>>>>>> c220804a
    def test_branch(self):
        """Branch from one branch to another."""
        os.mkdir('a')
        os.chdir('a')
        self.example_branch()
        os.chdir('..')
        self.runbzr('branch a b')
        self.assertFileEqual('b\n', 'b/.bzr/branch-name')
        self.runbzr('branch a c -r 1')
        os.chdir('b')
        self.runbzr('commit -m foo --unchanged')
        os.chdir('..')
        # naughty - abstraction violations RBC 20050928  
        print "test_branch used to delete the stores, how is this meant to work ?"
        #shutil.rmtree('a/.bzr/revision-store')
        #shutil.rmtree('a/.bzr/inventory-store', ignore_errors=True)
        #shutil.rmtree('a/.bzr/text-store', ignore_errors=True)
        self.runbzr('branch a d --basis b')

    def test_merge(self):
        from bzrlib.branch import Branch
        
        os.mkdir('a')
        os.chdir('a')
        self.example_branch()
        os.chdir('..')
        self.runbzr('branch a b')
        os.chdir('b')
        file('goodbye', 'wt').write('quux')
        self.runbzr(['commit',  '-m',  "more u's are always good"])

        os.chdir('../a')
        file('hello', 'wt').write('quuux')
        # We can't merge when there are in-tree changes
        self.runbzr('merge ../b', retcode=3)
        self.runbzr(['commit', '-m', "Like an epidemic of u's"])
        self.runbzr('merge ../b -r last:1..last:1 --merge-type blooof',
                    retcode=3)
        self.runbzr('merge ../b -r last:1..last:1 --merge-type merge3')
        self.runbzr('revert --no-backup')
        self.runbzr('merge ../b -r last:1..last:1 --merge-type weave')
        self.runbzr('revert --no-backup')
        self.runbzr('merge ../b -r last:1..last:1 --reprocess')
        self.runbzr('revert --no-backup')
        self.runbzr('merge ../b -r last:1')
        self.check_file_contents('goodbye', 'quux')
        # Merging a branch pulls its revision into the tree
        a = Branch.open('.')
        b = Branch.open('../b')
        a.repository.get_revision_xml(b.last_revision())
        self.log('pending merges: %s', a.working_tree().pending_merges())
        self.assertEquals(a.working_tree().pending_merges(),
                          [b.last_revision()])
        self.runbzr('commit -m merged')
        self.runbzr('merge ../b -r last:1')
        self.assertEqual(Branch.open('.').working_tree().pending_merges(), [])

    def test_merge_with_missing_file(self):
        """Merge handles missing file conflicts"""
        os.mkdir('a')
        os.chdir('a')
        os.mkdir('sub')
        print >> file('sub/a.txt', 'wb'), "hello"
        print >> file('b.txt', 'wb'), "hello"
        print >> file('sub/c.txt', 'wb'), "hello"
        self.runbzr('init')
        self.runbzr('add')
        self.runbzr(('commit', '-m', 'added a'))
        self.runbzr('branch . ../b')
        print >> file('sub/a.txt', 'ab'), "there"
        print >> file('b.txt', 'ab'), "there"
        print >> file('sub/c.txt', 'ab'), "there"
        self.runbzr(('commit', '-m', 'Added there'))
        os.unlink('sub/a.txt')
        os.unlink('sub/c.txt')
        os.rmdir('sub')
        os.unlink('b.txt')
        self.runbzr(('commit', '-m', 'Removed a.txt'))
        os.chdir('../b')
        print >> file('sub/a.txt', 'ab'), "something"
        print >> file('b.txt', 'ab'), "something"
        print >> file('sub/c.txt', 'ab'), "something"
        self.runbzr(('commit', '-m', 'Modified a.txt'))
        self.runbzr('merge ../a/', retcode=1)
        self.assert_(os.path.exists('sub/a.txt.THIS'))
        self.assert_(os.path.exists('sub/a.txt.BASE'))
        os.chdir('../a')
        self.runbzr('merge ../b/', retcode=1)
        self.assert_(os.path.exists('sub/a.txt.OTHER'))
        self.assert_(os.path.exists('sub/a.txt.BASE'))

    def test_inventory(self):
        bzr = self.runbzr
        def output_equals(value, *args):
            out = self.runbzr(['inventory'] + list(args), backtick=True)
            self.assertEquals(out, value)

        bzr('init')
        open('a', 'wb').write('hello\n')
        os.mkdir('b')

        bzr('add a b')
        bzr('commit -m add')

        output_equals('a\n', '--kind', 'file')
        output_equals('b\n', '--kind', 'directory')        

    def test_ls(self):
        """Test the abilities of 'bzr ls'"""
        bzr = self.runbzr
        def bzrout(*args, **kwargs):
            kwargs['backtick'] = True
            return self.runbzr(*args, **kwargs)

        def ls_equals(value, *args):
            out = self.runbzr(['ls'] + list(args), backtick=True)
            self.assertEquals(out, value)

        bzr('init')
        open('a', 'wb').write('hello\n')

        # Can't supply both
        bzr('ls --verbose --null', retcode=3)

        ls_equals('a\n')
        ls_equals('?        a\n', '--verbose')
        ls_equals('a\n', '--unknown')
        ls_equals('', '--ignored')
        ls_equals('', '--versioned')
        ls_equals('a\n', '--unknown', '--ignored', '--versioned')
        ls_equals('', '--ignored', '--versioned')
        ls_equals('a\0', '--null')

        bzr('add a')
        ls_equals('V        a\n', '--verbose')
        bzr('commit -m add')
        
        os.mkdir('subdir')
        ls_equals('V        a\n'
                  '?        subdir/\n'
                  , '--verbose')
        open('subdir/b', 'wb').write('b\n')
        bzr('add')
        ls_equals('V        a\n'
                  'V        subdir/\n'
                  'V        subdir/b\n'
                  , '--verbose')
        bzr('commit -m subdir')

        ls_equals('a\n'
                  'subdir\n'
                  , '--non-recursive')

        ls_equals('V        a\n'
                  'V        subdir/\n'
                  , '--verbose', '--non-recursive')

        # Check what happens in a sub-directory
        os.chdir('subdir')
        ls_equals('b\n')
        ls_equals('b\0'
                  , '--null')
        ls_equals('a\n'
                  'subdir\n'
                  'subdir/b\n'
                  , '--from-root')
        ls_equals('a\0'
                  'subdir\0'
                  'subdir/b\0'
                  , '--from-root', '--null')
        ls_equals('a\n'
                  'subdir\n'
                  , '--from-root', '--non-recursive')

        os.chdir('..')

        # Check what happens when we supply a specific revision
        ls_equals('a\n', '--revision', '1')
        ls_equals('V        a\n'
                  , '--verbose', '--revision', '1')

        os.chdir('subdir')
        ls_equals('', '--revision', '1')

        # Now try to do ignored files.
        os.chdir('..')
        open('blah.py', 'wb').write('unknown\n')
        open('blah.pyo', 'wb').write('ignored\n')
        ls_equals('a\n'
                  'blah.py\n'
                  'blah.pyo\n'
                  'subdir\n'
                  'subdir/b\n')
        ls_equals('V        a\n'
                  '?        blah.py\n'
                  'I        blah.pyo\n'
                  'V        subdir/\n'
                  'V        subdir/b\n'
                  , '--verbose')
        ls_equals('blah.pyo\n'
                  , '--ignored')
        ls_equals('blah.py\n'
                  , '--unknown')
        ls_equals('a\n'
                  'subdir\n'
                  'subdir/b\n'
                  , '--versioned')

    def test_cat(self):
        self.runbzr('init')
        file("myfile", "wb").write("My contents\n")
        self.runbzr('add')
        self.runbzr('commit -m myfile')
        self.run_bzr_captured('cat -r 1 myfile'.split(' '))

    def test_pull_verbose(self):
        """Pull changes from one branch to another and watch the output."""

        os.mkdir('a')
        os.chdir('a')

        bzr = self.runbzr
        self.example_branch()

        os.chdir('..')
        bzr('branch a b')
        os.chdir('b')
        open('b', 'wb').write('else\n')
        bzr('add b')
        bzr(['commit', '-m', 'added b'])

        os.chdir('../a')
        out = bzr('pull --verbose ../b', backtick=True)
        self.failIfEqual(out.find('Added Revisions:'), -1)
        self.failIfEqual(out.find('message:\n  added b'), -1)
        self.failIfEqual(out.find('added b'), -1)

        # Check that --overwrite --verbose prints out the removed entries
        bzr('commit -m foo --unchanged')
        os.chdir('../b')
        bzr('commit -m baz --unchanged')
        bzr('pull ../a', retcode=3)
        out = bzr('pull --overwrite --verbose ../a', backtick=1)

        remove_loc = out.find('Removed Revisions:')
        self.failIfEqual(remove_loc, -1)
        added_loc = out.find('Added Revisions:')
        self.failIfEqual(added_loc, -1)

        removed_message = out.find('message:\n  baz')
        self.failIfEqual(removed_message, -1)
        self.failUnless(remove_loc < removed_message < added_loc)

        added_message = out.find('message:\n  foo')
        self.failIfEqual(added_message, -1)
        self.failUnless(added_loc < added_message)
        
    def test_locations(self):
        """Using and remembering different locations"""
        os.mkdir('a')
        os.chdir('a')
        self.runbzr('init')
        self.runbzr('commit -m unchanged --unchanged')
        self.runbzr('pull', retcode=3)
        self.runbzr('merge', retcode=3)
        self.runbzr('branch . ../b')
        os.chdir('../b')
        self.runbzr('pull')
        self.runbzr('branch . ../c')
        self.runbzr('pull ../c')
        self.runbzr('merge')
        os.chdir('../a')
        self.runbzr('pull ../b')
        self.runbzr('pull')
        self.runbzr('pull ../c')
        self.runbzr('branch ../c ../d')
        shutil.rmtree('../c')
        self.runbzr('pull')
        os.chdir('../b')
        self.runbzr('pull')
        os.chdir('../d')
        self.runbzr('pull', retcode=3)
        self.runbzr('pull ../a --remember')
        self.runbzr('pull')
        
    def test_add_reports(self):
        """add command prints the names of added files."""
        b = Branch.initialize('.')
        self.build_tree(['top.txt', 'dir/', 'dir/sub.txt', 'CVS'])
        out = self.run_bzr_captured(['add'], retcode=0)[0]
        # the ordering is not defined at the moment
        results = sorted(out.rstrip('\n').split('\n'))
        self.assertEquals(['If you wish to add some of these files, please'\
                           ' add them by name.',
                           'added dir',
                           'added dir/sub.txt',
                           'added top.txt',
                           'ignored 1 file(s) matching "CVS"'],
                          results)
        out = self.run_bzr_captured(['add', '-v'], retcode=0)[0]
        results = sorted(out.rstrip('\n').split('\n'))
        self.assertEquals(['If you wish to add some of these files, please'\
                           ' add them by name.',
                           'ignored CVS matching "CVS"'],
                          results)

    def test_add_quiet_is(self):
        """add -q does not print the names of added files."""
        b = Branch.initialize('.')
        self.build_tree(['top.txt', 'dir/', 'dir/sub.txt'])
        out = self.run_bzr_captured(['add', '-q'], retcode=0)[0]
        # the ordering is not defined at the moment
        results = sorted(out.rstrip('\n').split('\n'))
        self.assertEquals([''], results)

    def test_add_in_unversioned(self):
        """Try to add a file in an unversioned directory.

        "bzr add" should add the parent(s) as necessary.
        """
        from bzrlib.branch import Branch
        Branch.initialize('.')
        self.build_tree(['inertiatic/', 'inertiatic/esp'])
        self.assertEquals(self.capture('unknowns'), 'inertiatic\n')
        self.run_bzr('add', 'inertiatic/esp')
        self.assertEquals(self.capture('unknowns'), '')

        # Multiple unversioned parents
        self.build_tree(['veil/', 'veil/cerpin/', 'veil/cerpin/taxt'])
        self.assertEquals(self.capture('unknowns'), 'veil\n')
        self.run_bzr('add', 'veil/cerpin/taxt')
        self.assertEquals(self.capture('unknowns'), '')

        # Check whacky paths work
        self.build_tree(['cicatriz/', 'cicatriz/esp'])
        self.assertEquals(self.capture('unknowns'), 'cicatriz\n')
        self.run_bzr('add', 'inertiatic/../cicatriz/esp')
        self.assertEquals(self.capture('unknowns'), '')

    def test_add_in_versioned(self):
        """Try to add a file in a versioned directory.

        "bzr add" should do this happily.
        """
        from bzrlib.branch import Branch
        Branch.initialize('.')
        self.build_tree(['inertiatic/', 'inertiatic/esp'])
        self.assertEquals(self.capture('unknowns'), 'inertiatic\n')
        self.run_bzr('add', '--no-recurse', 'inertiatic')
        self.assertEquals(self.capture('unknowns'), 'inertiatic/esp\n')
        self.run_bzr('add', 'inertiatic/esp')
        self.assertEquals(self.capture('unknowns'), '')

    def test_subdir_add(self):
        """Add in subdirectory should add only things from there down"""
        from bzrlib.branch import Branch
        
        eq = self.assertEqual
        ass = self.assert_
        chdir = os.chdir
        
        b = Branch.initialize('.')
        t = b.working_tree()
        self.build_tree(['src/', 'README'])
        
        eq(sorted(t.unknowns()),
           ['README', 'src'])
        
        self.run_bzr('add', 'src')
        
        self.build_tree(['src/foo.c'])
        
        chdir('src')
        self.run_bzr('add')
        
        self.assertEquals(self.capture('unknowns'), 'README\n')
        eq(len(t.read_working_inventory()), 3)
                
        chdir('..')
        self.run_bzr('add')
        self.assertEquals(self.capture('unknowns'), '')
        self.run_bzr('check')

    def test_unknown_command(self):
        """Handling of unknown command."""
        out, err = self.run_bzr_captured(['fluffy-badger'],
                                         retcode=3)
        self.assertEquals(out, '')
        err.index('unknown command')

    def create_conflicts(self):
        """Create a conflicted tree"""
        os.mkdir('base')
        os.chdir('base')
        file('hello', 'wb').write("hi world")
        file('answer', 'wb').write("42")
        self.runbzr('init')
        self.runbzr('add')
        self.runbzr('commit -m base')
        self.runbzr('branch . ../other')
        self.runbzr('branch . ../this')
        os.chdir('../other')
        file('hello', 'wb').write("Hello.")
        file('answer', 'wb').write("Is anyone there?")
        self.runbzr('commit -m other')
        os.chdir('../this')
        file('hello', 'wb').write("Hello, world")
        self.runbzr('mv answer question')
        file('question', 'wb').write("What do you get when you multiply six"
                                   "times nine?")
        self.runbzr('commit -m this')

    def test_remerge(self):
        """Remerge command works as expected"""
        self.create_conflicts()
        self.runbzr('merge ../other --show-base', retcode=1)
        conflict_text = file('hello').read()
        assert '|||||||' in conflict_text
        assert 'hi world' in conflict_text
        self.runbzr('remerge', retcode=1)
        conflict_text = file('hello').read()
        assert '|||||||' not in conflict_text
        assert 'hi world' not in conflict_text
        os.unlink('hello.OTHER')
        self.runbzr('remerge hello --merge-type weave', retcode=1)
        assert os.path.exists('hello.OTHER')
        file_id = self.runbzr('file-id hello')
        file_id = self.runbzr('file-id hello.THIS', retcode=3)
        self.runbzr('remerge --merge-type weave', retcode=1)
        assert os.path.exists('hello.OTHER')
        assert not os.path.exists('hello.BASE')
        assert '|||||||' not in conflict_text
        assert 'hi world' not in conflict_text
        self.runbzr('remerge . --merge-type weave --show-base', retcode=3)
        self.runbzr('remerge . --merge-type weave --reprocess', retcode=3)
        self.runbzr('remerge . --show-base --reprocess', retcode=3)
        self.runbzr('remerge hello --show-base', retcode=1)
        self.runbzr('remerge hello --reprocess', retcode=1)
        self.runbzr('resolve --all')
        self.runbzr('commit -m done',)
        self.runbzr('remerge', retcode=3)

    def test_status(self):
        os.mkdir('branch1')
        os.chdir('branch1')
        self.runbzr('init')
        self.runbzr('commit --unchanged --message f')
        self.runbzr('branch . ../branch2')
        self.runbzr('branch . ../branch3')
        self.runbzr('commit --unchanged --message peter')
        os.chdir('../branch2')
        self.runbzr('merge ../branch1')
        self.runbzr('commit --unchanged --message pumpkin')
        os.chdir('../branch3')
        self.runbzr('merge ../branch2')
        message = self.capture('status')


    def test_conflicts(self):
        """Handling of merge conflicts"""
        self.create_conflicts()
        self.runbzr('merge ../other --show-base', retcode=1)
        conflict_text = file('hello').read()
        self.assert_('<<<<<<<' in conflict_text)
        self.assert_('>>>>>>>' in conflict_text)
        self.assert_('=======' in conflict_text)
        self.assert_('|||||||' in conflict_text)
        self.assert_('hi world' in conflict_text)
        self.runbzr('revert')
        self.runbzr('resolve --all')
        self.runbzr('merge ../other', retcode=1)
        conflict_text = file('hello').read()
        self.assert_('|||||||' not in conflict_text)
        self.assert_('hi world' not in conflict_text)
        result = self.runbzr('conflicts', backtick=1)
        self.assertEquals(result, "hello\nquestion\n")
        result = self.runbzr('status', backtick=1)
        self.assert_("conflicts:\n  hello\n  question\n" in result, result)
        self.runbzr('resolve hello')
        result = self.runbzr('conflicts', backtick=1)
        self.assertEquals(result, "question\n")
        self.runbzr('commit -m conflicts', retcode=3)
        self.runbzr('resolve --all')
        result = self.runbzr('conflicts', backtick=1)
        self.runbzr('commit -m conflicts')
        self.assertEquals(result, "")

    def test_resign(self):
        """Test re signing of data."""
        import bzrlib.gpg
        oldstrategy = bzrlib.gpg.GPGStrategy
        branch = Branch.initialize('.')
        branch.working_tree().commit("base", allow_pointless=True, rev_id='A')
        try:
            # monkey patch gpg signing mechanism
            from bzrlib.testament import Testament
            bzrlib.gpg.GPGStrategy = bzrlib.gpg.LoopbackGPGStrategy
            self.runbzr('re-sign -r revid:A')
            self.assertEqual(Testament.from_revision(branch.repository,
                             'A').as_short_text(),
                             branch.repository.revision_store.get('A', 
                             'sig').read())
        finally:
            bzrlib.gpg.GPGStrategy = oldstrategy
            
    def test_resign_range(self):
        import bzrlib.gpg
        oldstrategy = bzrlib.gpg.GPGStrategy
        branch = Branch.initialize('.')
        branch.working_tree().commit("base", allow_pointless=True, rev_id='A')
        branch.working_tree().commit("base", allow_pointless=True, rev_id='B')
        branch.working_tree().commit("base", allow_pointless=True, rev_id='C')
        try:
            # monkey patch gpg signing mechanism
            from bzrlib.testament import Testament
            bzrlib.gpg.GPGStrategy = bzrlib.gpg.LoopbackGPGStrategy
            self.runbzr('re-sign -r 1..')
            self.assertEqual(
                Testament.from_revision(branch.repository,'A').as_short_text(),
                branch.repository.revision_store.get('A', 'sig').read())
            self.assertEqual(
                Testament.from_revision(branch.repository,'B').as_short_text(),
                branch.repository.revision_store.get('B', 'sig').read())
            self.assertEqual(Testament.from_revision(branch.repository,
                             'C').as_short_text(),
                             branch.repository.revision_store.get('C', 
                             'sig').read())
        finally:
            bzrlib.gpg.GPGStrategy = oldstrategy

    def test_push(self):
        # create a source branch
        os.mkdir('my-branch')
        os.chdir('my-branch')
        self.example_branch()

        # with no push target, fail
        self.runbzr('push', retcode=3)
        # with an explicit target work
        self.runbzr('push ../output-branch')
        # with an implicit target work
        self.runbzr('push')
        # nothing missing
        self.runbzr('missing ../output-branch')
        # advance this branch
        self.runbzr('commit --unchanged -m unchanged')

        os.chdir('../output-branch')
        # There is no longer a difference as long as we have
        # access to the working tree
        self.runbzr('diff')

        # But we should be missing a revision
        self.runbzr('missing ../my-branch', retcode=1)

        # diverge the branches
        self.runbzr('commit --unchanged -m unchanged')
        os.chdir('../my-branch')
        # cannot push now
        self.runbzr('push', retcode=3)
        # and there are difference
        self.runbzr('missing ../output-branch', retcode=1)
        self.runbzr('missing --verbose ../output-branch', retcode=1)
        # but we can force a push
        self.runbzr('push --overwrite')
        # nothing missing
        self.runbzr('missing ../output-branch')
        
        # pushing to a new dir with no parent should fail
        self.runbzr('push ../missing/new-branch', retcode=3)
        # unless we provide --create-prefix
        self.runbzr('push --create-prefix ../missing/new-branch')
        # nothing missing
        self.runbzr('missing ../missing/new-branch')

    def test_external_command(self):
        """test that external commands can be run by setting the path"""
        cmd_name = 'test-command'
        output = 'Hello from test-command'
        if sys.platform == 'win32':
            cmd_name += '.bat'
            output += '\r\n'
        else:
            output += '\n'

        oldpath = os.environ.get('BZRPATH', None)

        bzr = self.capture

        try:
            if os.environ.has_key('BZRPATH'):
                del os.environ['BZRPATH']

            f = file(cmd_name, 'wb')
            if sys.platform == 'win32':
                f.write('@echo off\n')
            else:
                f.write('#!/bin/sh\n')
            f.write('echo Hello from test-command')
            f.close()
            os.chmod(cmd_name, 0755)

            # It should not find the command in the local 
            # directory by default, since it is not in my path
            bzr(cmd_name, retcode=3)

            # Now put it into my path
            os.environ['BZRPATH'] = '.'

            bzr(cmd_name)
            # The test suite does not capture stdout for external commands
            # this is because you have to have a real file object
            # to pass to Popen(stdout=FOO), and StringIO is not one of those.
            # (just replacing sys.stdout does not change a spawned objects stdout)
            #self.assertEquals(bzr(cmd_name), output)

            # Make sure empty path elements are ignored
            os.environ['BZRPATH'] = os.pathsep

            bzr(cmd_name, retcode=3)

        finally:
            if oldpath:
                os.environ['BZRPATH'] = oldpath


def listdir_sorted(dir):
    L = os.listdir(dir)
    L.sort()
    return L


class OldTests(ExternalBase):
    """old tests moved from ./testbzr."""

    def test_bzr(self):
        from os import chdir, mkdir
        from os.path import exists

        runbzr = self.runbzr
        capture = self.capture
        progress = self.log

        progress("basic branch creation")
        mkdir('branch1')
        chdir('branch1')
        runbzr('init')

        self.assertEquals(capture('root').rstrip(),
                          pathjoin(self.test_dir, 'branch1'))

        progress("status of new file")

        f = file('test.txt', 'wt')
        f.write('hello world!\n')
        f.close()

        self.assertEquals(capture('unknowns'), 'test.txt\n')

        out = capture("status")
        self.assertEquals(out, 'unknown:\n  test.txt\n')

        out = capture("status --all")
        self.assertEquals(out, "unknown:\n  test.txt\n")

        out = capture("status test.txt --all")
        self.assertEquals(out, "unknown:\n  test.txt\n")

        f = file('test2.txt', 'wt')
        f.write('goodbye cruel world...\n')
        f.close()

        out = capture("status test.txt")
        self.assertEquals(out, "unknown:\n  test.txt\n")

        out = capture("status")
        self.assertEquals(out, ("unknown:\n" "  test.txt\n" "  test2.txt\n"))

        os.unlink('test2.txt')

        progress("command aliases")
        out = capture("st --all")
        self.assertEquals(out, ("unknown:\n" "  test.txt\n"))

        out = capture("stat")
        self.assertEquals(out, ("unknown:\n" "  test.txt\n"))

        progress("command help")
        runbzr("help st")
        runbzr("help")
        runbzr("help commands")
        runbzr("help slartibartfast", 3)

        out = capture("help ci")
        out.index('aliases: ')

        progress("can't rename unversioned file")
        runbzr("rename test.txt new-test.txt", 3)

        progress("adding a file")

        runbzr("add test.txt")
        self.assertEquals(capture("unknowns"), '')
        self.assertEquals(capture("status --all"), ("added:\n" "  test.txt\n"))

        progress("rename newly-added file")
        runbzr("rename test.txt hello.txt")
        self.assert_(os.path.exists("hello.txt"))
        self.assert_(not os.path.exists("test.txt"))

        self.assertEquals(capture("revno"), '0\n')

        progress("add first revision")
        runbzr(['commit', '-m', 'add first revision'])

        progress("more complex renames")
        os.mkdir("sub1")
        runbzr("rename hello.txt sub1", 3)
        runbzr("rename hello.txt sub1/hello.txt", 3)
        runbzr("move hello.txt sub1", 3)

        runbzr("add sub1")
        runbzr("rename sub1 sub2")
        runbzr("move hello.txt sub2")
        self.assertEqual(capture("relpath sub2/hello.txt"),
                         pathjoin("sub2", "hello.txt\n"))

        self.assert_(exists("sub2"))
        self.assert_(exists("sub2/hello.txt"))
        self.assert_(not exists("sub1"))
        self.assert_(not exists("hello.txt"))

        runbzr(['commit', '-m', 'commit with some things moved to subdirs'])

        mkdir("sub1")
        runbzr('add sub1')
        runbzr('move sub2/hello.txt sub1')
        self.assert_(not exists('sub2/hello.txt'))
        self.assert_(exists('sub1/hello.txt'))
        runbzr('move sub2 sub1')
        self.assert_(not exists('sub2'))
        self.assert_(exists('sub1/sub2'))

        runbzr(['commit', '-m', 'rename nested subdirectories'])

        chdir('sub1/sub2')
        self.assertEquals(capture('root')[:-1],
                          pathjoin(self.test_dir, 'branch1'))
        runbzr('move ../hello.txt .')
        self.assert_(exists('./hello.txt'))
        self.assertEquals(capture('relpath hello.txt'),
                          pathjoin('sub1', 'sub2', 'hello.txt') + '\n')
        self.assertEquals(capture('relpath ../../sub1/sub2/hello.txt'), pathjoin('sub1', 'sub2', 'hello.txt\n'))
        runbzr(['commit', '-m', 'move to parent directory'])
        chdir('..')
        self.assertEquals(capture('relpath sub2/hello.txt'), pathjoin('sub1', 'sub2', 'hello.txt\n'))

        runbzr('move sub2/hello.txt .')
        self.assert_(exists('hello.txt'))

        f = file('hello.txt', 'wt')
        f.write('some nice new content\n')
        f.close()

        f = file('msg.tmp', 'wt')
        f.write('this is my new commit\nand it has multiple lines, for fun')
        f.close()

        runbzr('commit -F msg.tmp')

        self.assertEquals(capture('revno'), '5\n')
        runbzr('export -r 5 export-5.tmp')
        runbzr('export export.tmp')

        runbzr('log')
        runbzr('log -v')
        runbzr('log -v --forward')
        runbzr('log -m', retcode=3)
        log_out = capture('log -m commit')
        self.assert_("this is my new commit\n  and" in log_out)
        self.assert_("rename nested" not in log_out)
        self.assert_('revision-id' not in log_out)
        self.assert_('revision-id' in capture('log --show-ids -m commit'))

        log_out = capture('log --line')
        for line in log_out.splitlines():
            self.assert_(len(line) <= 79, len(line))
        self.assert_("this is my new commit and" in log_out)


        progress("file with spaces in name")
        mkdir('sub directory')
        file('sub directory/file with spaces ', 'wt').write('see how this works\n')
        runbzr('add .')
        runbzr('diff', retcode=1)
        runbzr('commit -m add-spaces')
        runbzr('check')

        runbzr('log')
        runbzr('log --forward')

        runbzr('info')

        if has_symlinks():
            progress("symlinks")
            mkdir('symlinks')
            chdir('symlinks')
            runbzr('init')
            os.symlink("NOWHERE1", "link1")
            runbzr('add link1')
            self.assertEquals(self.capture('unknowns'), '')
            runbzr(['commit', '-m', '1: added symlink link1'])
    
            mkdir('d1')
            runbzr('add d1')
            self.assertEquals(self.capture('unknowns'), '')
            os.symlink("NOWHERE2", "d1/link2")
            self.assertEquals(self.capture('unknowns'), 'd1/link2\n')
            # is d1/link2 found when adding d1
            runbzr('add d1')
            self.assertEquals(self.capture('unknowns'), '')
            os.symlink("NOWHERE3", "d1/link3")
            self.assertEquals(self.capture('unknowns'), 'd1/link3\n')
            runbzr(['commit', '-m', '2: added dir, symlink'])
    
            runbzr('rename d1 d2')
            runbzr('move d2/link2 .')
            runbzr('move link1 d2')
            self.assertEquals(os.readlink("./link2"), "NOWHERE2")
            self.assertEquals(os.readlink("d2/link1"), "NOWHERE1")
            runbzr('add d2/link3')
            runbzr('diff', retcode=1)
            runbzr(['commit', '-m', '3: rename of dir, move symlinks, add link3'])
    
            os.unlink("link2")
            os.symlink("TARGET 2", "link2")
            os.unlink("d2/link1")
            os.symlink("TARGET 1", "d2/link1")
            runbzr('diff', retcode=1)
            self.assertEquals(self.capture("relpath d2/link1"), "d2/link1\n")
            runbzr(['commit', '-m', '4: retarget of two links'])
    
            runbzr('remove d2/link1')
            self.assertEquals(self.capture('unknowns'), 'd2/link1\n')
            runbzr(['commit', '-m', '5: remove d2/link1'])
            # try with the rm alias
            runbzr('add d2/link1')
            runbzr(['commit', '-m', '6: add d2/link1'])
            runbzr('rm d2/link1')
            self.assertEquals(self.capture('unknowns'), 'd2/link1\n')
            runbzr(['commit', '-m', '7: remove d2/link1'])
    
            os.mkdir("d1")
            runbzr('add d1')
            runbzr('rename d2/link3 d1/link3new')
            self.assertEquals(self.capture('unknowns'), 'd2/link1\n')
            runbzr(['commit', '-m', '8: remove d2/link1, move/rename link3'])
            
            runbzr(['check'])
            
            runbzr(['export', '-r', '1', 'exp1.tmp'])
            chdir("exp1.tmp")
            self.assertEquals(listdir_sorted("."), [ "link1" ])
            self.assertEquals(os.readlink("link1"), "NOWHERE1")
            chdir("..")
            
            runbzr(['export', '-r', '2', 'exp2.tmp'])
            chdir("exp2.tmp")
            self.assertEquals(listdir_sorted("."), [ "d1", "link1" ])
            chdir("..")
            
            runbzr(['export', '-r', '3', 'exp3.tmp'])
            chdir("exp3.tmp")
            self.assertEquals(listdir_sorted("."), [ "d2", "link2" ])
            self.assertEquals(listdir_sorted("d2"), [ "link1", "link3" ])
            self.assertEquals(os.readlink("d2/link1"), "NOWHERE1")
            self.assertEquals(os.readlink("link2")   , "NOWHERE2")
            chdir("..")
            
            runbzr(['export', '-r', '4', 'exp4.tmp'])
            chdir("exp4.tmp")
            self.assertEquals(listdir_sorted("."), [ "d2", "link2" ])
            self.assertEquals(os.readlink("d2/link1"), "TARGET 1")
            self.assertEquals(os.readlink("link2")   , "TARGET 2")
            self.assertEquals(listdir_sorted("d2"), [ "link1", "link3" ])
            chdir("..")
            
            runbzr(['export', '-r', '5', 'exp5.tmp'])
            chdir("exp5.tmp")
            self.assertEquals(listdir_sorted("."), [ "d2", "link2" ])
            self.assert_(os.path.islink("link2"))
            self.assert_(listdir_sorted("d2")== [ "link3" ])
            chdir("..")
            
            runbzr(['export', '-r', '8', 'exp6.tmp'])
            chdir("exp6.tmp")
            self.assertEqual(listdir_sorted("."), [ "d1", "d2", "link2"])
            self.assertEquals(listdir_sorted("d1"), [ "link3new" ])
            self.assertEquals(listdir_sorted("d2"), [])
            self.assertEquals(os.readlink("d1/link3new"), "NOWHERE3")
            chdir("..")
        else:
            progress("skipping symlink tests")


class RemoteTests(object):
    """Test bzr ui commands against remote branches."""

    def test_branch(self):
        os.mkdir('from')
        branch = Branch.initialize('from')
        branch.working_tree().commit('empty commit for nonsense', allow_pointless=True)
        url = self.get_remote_url('from')
        self.run_bzr('branch', url, 'to')
        branch = Branch.open('to')
        self.assertEqual(1, len(branch.revision_history()))

    def test_log(self):
        self.build_tree(['branch/', 'branch/file'])
        branch = Branch.initialize('branch')
        branch.working_tree().add(['file'])
        branch.working_tree().commit('add file', rev_id='A')
        url = self.get_remote_url('branch/file')
        output = self.capture('log %s' % url)
        self.assertEqual(8, len(output.split('\n')))
        # FIXME: rbc 20051128 what is the remainder of this test testing?
        # - it does not seem to be http specific.
        copy = branch.clone('branch2')
        branch.working_tree().commit(message='empty commit')
        os.chdir('branch2')
        self.run_bzr('merge', '../branch')
        copy.working_tree().commit(message='merge')
        output = self.capture('log')
        
    def test_check(self):
        self.build_tree(['branch/', 'branch/file'])
        branch = Branch.initialize('branch')
        branch.working_tree().add(['file'])
        branch.working_tree().commit('add file', rev_id='A')
        url = self.get_remote_url('branch/')
        self.run_bzr('check', url)
    
    
class HTTPTests(TestCaseWithWebserver, RemoteTests):
    """Test various commands against a HTTP server."""
    
    
class SFTPTestsAbsolute(TestCaseWithSFTPServer, RemoteTests):
    """Test various commands against a SFTP server using abs paths."""

    
class SFTPTestsAbsoluteSibling(TestCaseWithSFTPServer, RemoteTests):
    """Test various commands against a SFTP server using abs paths."""

    def setUp(self):
        super(SFTPTestsAbsoluteSibling, self).setUp()
        self._override_home = '/dev/noone/runs/tests/here'

    
class SFTPTestsRelative(TestCaseWithSFTPServer, RemoteTests):
    """Test various commands against a SFTP server using homedir rel paths."""

    def setUp(self):
        super(SFTPTestsRelative, self).setUp()
        self._get_remote_is_absolute = False<|MERGE_RESOLUTION|>--- conflicted
+++ resolved
@@ -346,53 +346,6 @@
         zf = ZipFile('../first-zip')
         self.assert_('first-zip/hello' in zf.namelist(), zf.namelist())
 
-<<<<<<< HEAD
-    def test_diff(self):
-        self.example_branch()
-        file('hello', 'wt').write('hello world!')
-        self.runbzr('commit -m fixing hello')
-        output = self.runbzr('diff -r 2..3', backtick=1, retcode=1)
-        self.assert_('\n+hello world!' in output)
-        output = self.runbzr('diff -r last:3..last:1', backtick=1, retcode=1)
-        self.assert_('\n+baz' in output)
-        file('moo', 'wb').write('moo')
-        self.runbzr('add moo')
-        os.unlink('moo')
-        self.runbzr('diff')
-
-    def test_diff_branches(self):
-        self.build_tree(['branch1/', 'branch1/file', 'branch2/'], line_endings='binary')
-        branch = Branch.initialize('branch1')
-        branch.working_tree().add(['file'])
-        branch.working_tree().commit('add file')
-        branch.clone('branch2')
-        print >> open('branch2/file', 'wb'), 'new content'
-        branch2 = Branch.open('branch2')
-        branch2.working_tree().commit('update file')
-        # should open branch1 and diff against branch2, 
-        output = self.run_bzr_captured(['diff', '-r', 'branch:branch2', 
-                                        'branch1'],
-                                       retcode=1)
-        self.assertEquals(("=== modified file 'file'\n"
-                           "--- file\t\n"
-                           "+++ file\t\n"
-                           "@@ -1,1 +1,1 @@\n"
-                           "-new content\n"
-                           "+contents of branch1/file\n"
-                           "\n", ''), output)
-        output = self.run_bzr_captured(['diff', 'branch2', 'branch1'],
-                                       retcode=1)
-        self.assertEqualDiff(("=== modified file 'file'\n"
-                              "--- file\t\n"
-                              "+++ file\t\n"
-                              "@@ -1,1 +1,1 @@\n"
-                              "-new content\n"
-                              "+contents of branch1/file\n"
-                              "\n", ''), output)
-
-
-=======
->>>>>>> c220804a
     def test_branch(self):
         """Branch from one branch to another."""
         os.mkdir('a')
