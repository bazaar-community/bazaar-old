--- conflicted
+++ resolved
@@ -21,11 +21,8 @@
 import sys
 
 from bzrlib.branch import Branch
-<<<<<<< HEAD
-=======
 from bzrlib.directory_service import directories
 from bzrlib.osutils import pathjoin
->>>>>>> 4e97e3fb
 from bzrlib.tests.blackbox import ExternalBase
 from bzrlib.uncommit import uncommit
 from bzrlib.workingtree import WorkingTree
@@ -239,21 +236,6 @@
         self.build_tree(['d'])
         tree_b.add('d')
         tree_b.commit('commit d')
-<<<<<<< HEAD
-        out = self.runbzr('pull ../branch_a', retcode=3)
-        self.assertEquals(out,
-                ('','bzr: ERROR: These branches have diverged.  Try merge.\n'))
-        self.assertEquals(branch_b.get_parent(), parent)
-        # test implicit --remember after resolving previous failure
-        uncommit(branch=branch_b, tree=tree_b)
-        transport.delete('branch_b/d')
-        self.runbzr('pull')
-        self.assertEquals(branch_b.get_parent(), parent)
-        # test explicit --remember
-        self.runbzr('pull ../branch_c --remember')
-        self.assertEquals(branch_b.get_parent(),
-                          branch_c.bzrdir.root_transport.base)
-=======
         out = self.run_bzr('pull ../branch_a', retcode=3)
         self.assertEqual(out,
                 ('','bzr: ERROR: These branches have diverged.'
@@ -357,5 +339,4 @@
         directories.register('foo:', FooService, 'Testing directory service')
         self.addCleanup(lambda: directories.remove('foo:'))
         self.run_bzr('pull foo:bar -d target')
-        self.assertEqual(source_last, target.last_revision())
->>>>>>> 4e97e3fb
+        self.assertEqual(source_last, target.last_revision())