# Copyright (C) 2005, 2006 by Canonical Ltd
# -*- coding: utf-8 -*-

# This program is free software; you can redistribute it and/or modify
# it under the terms of the GNU General Public License as published by
# the Free Software Foundation; either version 2 of the License, or
# (at your option) any later version.

# This program is distributed in the hope that it will be useful,
# but WITHOUT ANY WARRANTY; without even the implied warranty of
# MERCHANTABILITY or FITNESS FOR A PARTICULAR PURPOSE.  See the
# GNU General Public License for more details.

# You should have received a copy of the GNU General Public License
# along with this program; if not, write to the Free Software
# Foundation, Inc., 59 Temple Place, Suite 330, Boston, MA  02111-1307  USA


"""Black-box tests for bzr.

These check that it behaves properly when it's invoked through the regular
command-line interface. This doesn't actually run a new interpreter but 
rather starts again from the run_bzr function.
"""

from bzrlib.tests import (TestLoader, TestSuite, _load_module_by_name,
                          TestCaseInTempDir, BzrTestBase,
                          iter_suite_tests)
from bzrlib.tests.EncodingAdapter import EncodingTestAdapter

def test_suite():
    testmod_names = [
                     'bzrlib.tests.blackbox.test_added',
                     'bzrlib.tests.blackbox.test_ancestry',
                     'bzrlib.tests.blackbox.test_cat',
                     'bzrlib.tests.blackbox.test_command_encoding',
                     'bzrlib.tests.blackbox.test_diff',
                     'bzrlib.tests.blackbox.test_export',
<<<<<<< HEAD
=======
                     'bzrlib.tests.blackbox.test_find_merge_base',
>>>>>>> 40b46e17
                     'bzrlib.tests.blackbox.test_log',
                     'bzrlib.tests.blackbox.test_missing',
                     'bzrlib.tests.blackbox.test_outside_wt',
                     'bzrlib.tests.blackbox.test_pull',
                     'bzrlib.tests.blackbox.test_revert',
                     'bzrlib.tests.blackbox.test_revno',
                     'bzrlib.tests.blackbox.test_revision_info',
<<<<<<< HEAD
=======
                     'bzrlib.tests.blackbox.test_selftest',
>>>>>>> 40b46e17
                     'bzrlib.tests.blackbox.test_status',
                     'bzrlib.tests.blackbox.test_too_much',
                     'bzrlib.tests.blackbox.test_upgrade',
                     'bzrlib.tests.blackbox.test_versioning',
                     ]
    test_encodings = [
        'bzrlib.tests.blackbox.test_non_ascii',
    ]

    suite = TestSuite()
    loader = TestLoader()
    for mod_name in testmod_names:
        mod = _load_module_by_name(mod_name)
        suite.addTest(loader.loadTestsFromModule(mod))

    adapter = EncodingTestAdapter()
    for mod_name in test_encodings:
        mod = _load_module_by_name(mod_name)
        for test in iter_suite_tests(loader.loadTestsFromModule(mod)):
            suite.addTests(adapter.adapt(test))

    return suite


class ExternalBase(TestCaseInTempDir):

    def runbzr(self, args, retcode=0, backtick=False):
        if isinstance(args, basestring):
            args = args.split()
        if backtick:
            return self.run_bzr_captured(args, retcode=retcode)[0]
        else:
            return self.run_bzr_captured(args, retcode=retcode)<|MERGE_RESOLUTION|>--- conflicted
+++ resolved
@@ -36,10 +36,7 @@
                      'bzrlib.tests.blackbox.test_command_encoding',
                      'bzrlib.tests.blackbox.test_diff',
                      'bzrlib.tests.blackbox.test_export',
-<<<<<<< HEAD
-=======
                      'bzrlib.tests.blackbox.test_find_merge_base',
->>>>>>> 40b46e17
                      'bzrlib.tests.blackbox.test_log',
                      'bzrlib.tests.blackbox.test_missing',
                      'bzrlib.tests.blackbox.test_outside_wt',
@@ -47,10 +44,7 @@
                      'bzrlib.tests.blackbox.test_revert',
                      'bzrlib.tests.blackbox.test_revno',
                      'bzrlib.tests.blackbox.test_revision_info',
-<<<<<<< HEAD
-=======
                      'bzrlib.tests.blackbox.test_selftest',
->>>>>>> 40b46e17
                      'bzrlib.tests.blackbox.test_status',
                      'bzrlib.tests.blackbox.test_too_much',
                      'bzrlib.tests.blackbox.test_upgrade',
