# Copyright (C) 2005, 2006 by Canonical Ltd
# -*- coding: utf-8 -*-

# This program is free software; you can redistribute it and/or modify
# it under the terms of the GNU General Public License as published by
# the Free Software Foundation; either version 2 of the License, or
# (at your option) any later version.

# This program is distributed in the hope that it will be useful,
# but WITHOUT ANY WARRANTY; without even the implied warranty of
# MERCHANTABILITY or FITNESS FOR A PARTICULAR PURPOSE.  See the
# GNU General Public License for more details.

# You should have received a copy of the GNU General Public License
# along with this program; if not, write to the Free Software
# Foundation, Inc., 59 Temple Place, Suite 330, Boston, MA  02111-1307  USA


"""Black-box tests for bzr.

These check that it behaves properly when it's invoked through the regular
command-line interface. This doesn't actually run a new interpreter but 
rather starts again from the run_bzr function.
"""

<<<<<<< HEAD
from bzrlib.tests import (TestLoader, TestSuite, _load_module_by_name,
                          TestCaseInTempDir, BzrTestBase,
                          iter_suite_tests)
from bzrlib.tests.EncodingAdapter import EncodingTestAdapter
=======
from bzrlib.tests import (
                          _load_module_by_name,
                          TestCaseWithTransport,
                          TestSuite,
                          TestLoader,
                          )
import bzrlib.ui as ui

>>>>>>> 5be3390e

def test_suite():
    testmod_names = [
                     'bzrlib.tests.blackbox.test_added',
                     'bzrlib.tests.blackbox.test_aliases',
                     'bzrlib.tests.blackbox.test_ancestry',
                     'bzrlib.tests.blackbox.test_break_lock',
                     'bzrlib.tests.blackbox.test_bound_branches',
                     'bzrlib.tests.blackbox.test_cat',
<<<<<<< HEAD
                     'bzrlib.tests.blackbox.test_command_encoding',
=======
                     'bzrlib.tests.blackbox.test_checkout',
                     'bzrlib.tests.blackbox.test_commit',
                     'bzrlib.tests.blackbox.test_conflicts',
>>>>>>> 5be3390e
                     'bzrlib.tests.blackbox.test_diff',
                     'bzrlib.tests.blackbox.test_export',
                     'bzrlib.tests.blackbox.test_find_merge_base',
                     'bzrlib.tests.blackbox.test_help',
                     'bzrlib.tests.blackbox.test_info',
                     'bzrlib.tests.blackbox.test_log',
                     'bzrlib.tests.blackbox.test_logformats',
                     'bzrlib.tests.blackbox.test_missing',
                     'bzrlib.tests.blackbox.test_outside_wt',
                     'bzrlib.tests.blackbox.test_pull',
                     'bzrlib.tests.blackbox.test_reconcile',
                     'bzrlib.tests.blackbox.test_re_sign',
                     'bzrlib.tests.blackbox.test_revert',
                     'bzrlib.tests.blackbox.test_revno',
                     'bzrlib.tests.blackbox.test_revision_info',
                     'bzrlib.tests.blackbox.test_selftest',
                     'bzrlib.tests.blackbox.test_sign_my_commits',
                     'bzrlib.tests.blackbox.test_status',
                     'bzrlib.tests.blackbox.test_too_much',
                     'bzrlib.tests.blackbox.test_update',
                     'bzrlib.tests.blackbox.test_upgrade',
                     'bzrlib.tests.blackbox.test_versioning',
                     ]
    test_encodings = [
        'bzrlib.tests.blackbox.test_non_ascii',
    ]

    suite = TestSuite()
    loader = TestLoader()
    for mod_name in testmod_names:
        mod = _load_module_by_name(mod_name)
        suite.addTest(loader.loadTestsFromModule(mod))

    adapter = EncodingTestAdapter()
    for mod_name in test_encodings:
        mod = _load_module_by_name(mod_name)
        for test in iter_suite_tests(loader.loadTestsFromModule(mod)):
            suite.addTests(adapter.adapt(test))

    return suite


class ExternalBase(TestCaseWithTransport):

    def runbzr(self, args, retcode=0, backtick=False):
        if isinstance(args, basestring):
            args = args.split()
        if backtick:
            return self.run_bzr_captured(args, retcode=retcode)[0]
        else:
            return self.run_bzr_captured(args, retcode=retcode)


class TestUIFactory(ui.UIFactory):
    """A UI Factory for testing - hide the progress bar but emit note()s."""

    def clear(self):
        """See progress.ProgressBar.clear()."""

    def finished(self):
        """See progress.ProgressBar.finished()."""

    def note(self, fmt_string, *args, **kwargs):
        """See progress.ProgressBar.note()."""
        print fmt_string % args

    def progress_bar(self):
        return self
    
    def nested_progress_bar(self):
        return self

    def update(self, message, count=None, total=None):
        """See progress.ProgressBar.update()."""<|MERGE_RESOLUTION|>--- conflicted
+++ resolved
@@ -23,21 +23,16 @@
 rather starts again from the run_bzr function.
 """
 
-<<<<<<< HEAD
-from bzrlib.tests import (TestLoader, TestSuite, _load_module_by_name,
-                          TestCaseInTempDir, BzrTestBase,
-                          iter_suite_tests)
 from bzrlib.tests.EncodingAdapter import EncodingTestAdapter
-=======
 from bzrlib.tests import (
                           _load_module_by_name,
                           TestCaseWithTransport,
                           TestSuite,
                           TestLoader,
+                          iter_suite_tests,
                           )
 import bzrlib.ui as ui
 
->>>>>>> 5be3390e
 
 def test_suite():
     testmod_names = [
@@ -47,13 +42,10 @@
                      'bzrlib.tests.blackbox.test_break_lock',
                      'bzrlib.tests.blackbox.test_bound_branches',
                      'bzrlib.tests.blackbox.test_cat',
-<<<<<<< HEAD
+                     'bzrlib.tests.blackbox.test_checkout',
                      'bzrlib.tests.blackbox.test_command_encoding',
-=======
-                     'bzrlib.tests.blackbox.test_checkout',
                      'bzrlib.tests.blackbox.test_commit',
                      'bzrlib.tests.blackbox.test_conflicts',
->>>>>>> 5be3390e
                      'bzrlib.tests.blackbox.test_diff',
                      'bzrlib.tests.blackbox.test_export',
                      'bzrlib.tests.blackbox.test_find_merge_base',
