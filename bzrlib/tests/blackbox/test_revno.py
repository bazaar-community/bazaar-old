--- conflicted
+++ resolved
@@ -21,11 +21,7 @@
 import os
 
 from bzrlib import tests
-<<<<<<< HEAD
-from bzrlib.tests.matchers import NoVfsCalls
-=======
 from bzrlib.tests.matchers import ContainsNoVfsCalls
->>>>>>> d1e5e786
 
 
 class TestRevno(tests.TestCaseWithTransport):
@@ -159,11 +155,7 @@
         # being too low. If rpc_count increases, more network roundtrips have
         # become necessary for this use case. Please do not adjust this number
         # upwards without agreement from bzr's network support maintainers.
-<<<<<<< HEAD
-        self.assertThat(self.hpss_calls, NoVfsCalls)
-=======
         self.assertThat(self.hpss_calls, ContainsNoVfsCalls)
->>>>>>> d1e5e786
         self.assertLength(6, self.hpss_calls)
 
     def test_simple_branch_revno_lookup(self):
@@ -182,8 +174,4 @@
         # become necessary for this use case. Please do not adjust this number
         # upwards without agreement from bzr's network support maintainers.
         self.assertLength(5, self.hpss_calls)
-<<<<<<< HEAD
-        self.assertThat(self.hpss_calls, NoVfsCalls)
-=======
-        self.assertThat(self.hpss_calls, ContainsNoVfsCalls)
->>>>>>> d1e5e786
+        self.assertThat(self.hpss_calls, ContainsNoVfsCalls)