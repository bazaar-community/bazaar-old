# Copyright (C) 2009 Canonical Ltd
# -*- coding: utf-8 -*-
#
# This program is free software; you can redistribute it and/or modify
# it under the terms of the GNU General Public License as published by
# the Free Software Foundation; either version 2 of the License, or
# (at your option) any later version.
#
# This program is distributed in the hope that it will be useful,
# but WITHOUT ANY WARRANTY; without even the implied warranty of
# MERCHANTABILITY or FITNESS FOR A PARTICULAR PURPOSE.  See the
# GNU General Public License for more details.
#
# You should have received a copy of the GNU General Public License
# along with this program; if not, write to the Free Software
# Foundation, Inc., 51 Franklin Street, Fifth Floor, Boston, MA 02110-1301 USA


"""InterBranch implementation tests for bzr.

These test the conformance of all the interbranch variations to the
expected API including generally applicable corner cases.
Specific tests for individual formats are in the tests for the formats
itself rather than in tests/per_interbranch/*.py.
"""


from bzrlib import (
    branchbuilder,
    memorytree,
    )
from bzrlib.branch import (
                           GenericInterBranch,
                           InterBranch,
                           )
from bzrlib.bzrdir import (
    BzrDirFormat,
    BzrDirMetaFormat1,
    )
from bzrlib.errors import (
    FileExists,
    NotBranchError,
    UninitializableFormat,
    )
from bzrlib.tests import (
    TestCaseWithTransport,
    multiply_tests,
    )
from bzrlib.transport import get_transport


def make_scenarios(test_list):
    """Transform the input test list to a list of scenarios.

    :param formats: A list of tuples:
        (interbranch_class, branch_format_from, branch_format_to).
    """
    result = []
    for interbranch_class, branch_format_from, branch_format_to in test_list:
        id = '%s,%s,%s' % (interbranch_class.__name__,
                            branch_format_from.__class__.__name__,
                            branch_format_to.__class__.__name__)
        scenario = (id,
            {
             "branch_format_from": branch_format_from,
             "interbranch_class": interbranch_class,
             "branch_format_to": branch_format_to,
             })
        result.append(scenario)
    return result


def default_test_list():
    """Generate the default list of interbranch permutations to test."""
    result = []
    # test the default InterBranch between format 6 and the current
    # default format.
    for optimiser_class in InterBranch._optimisers:
        format_from_test, format_to_test = \
            optimiser_class._get_branch_formats_to_test()
        if format_to_test is not None:
            result.append((optimiser_class,
                           format_from_test, format_to_test))
    # if there are specific combinations we want to use, we can add them
    # here.
    return result


class TestCaseWithInterBranch(TestCaseWithTransport):

    def make_from_branch(self, relpath):
        repo = self.make_repository(relpath)
        return self.branch_format_from.initialize(repo.bzrdir)

    def make_from_branch_and_memory_tree(self, relpath):
        """Create a branch on the default transport and a MemoryTree for it."""
        b = self.make_from_branch(relpath)
        return memorytree.MemoryTree.create_on_branch(b)

    def make_from_branch_and_tree(self, relpath):
        """Create a branch on the default transport and a working tree for it."""
        b = self.make_from_branch(relpath)
        return b.bzrdir.create_workingtree()

    def make_from_branch_builder(self, relpath):
        default_format = BzrDirFormat.get_default_format()
        format = BzrDirMetaFormat1()
        format.set_branch_format(self.branch_format_from)
        format.repository_format = default_format.repository_format
        format.workingtree_format = default_format.workingtree_format
        return branchbuilder.BranchBuilder(self.get_transport(relpath),
            format=format)

    def make_to_branch(self, relpath):
        repo = self.make_repository(relpath)
        return self.branch_format_to.initialize(repo.bzrdir)

    def make_to_branch_and_memory_tree(self, relpath):
        """Create a branch on the default transport and a MemoryTree for it."""
        b = self.make_to_branch(relpath)
        return memorytree.MemoryTree.create_on_branch(b)

    def make_to_branch_and_tree(self, relpath):
        """Create a branch on the default transport and a working tree for it."""
        b = self.make_to_branch(relpath)
        return b.bzrdir.create_workingtree()

    def sprout_to(self, origdir, to_url):
        """Sprout a bzrdir, using to_format for the new branch."""
        newbranch = self.make_to_branch(to_url)
        origbranch = origdir.open_branch()
        newbranch.repository.fetch(origbranch.repository)
        origbranch.copy_content_into(newbranch)
<<<<<<< HEAD
=======
        newbranch.bzrdir.create_workingtree()
        return newbranch.bzrdir

    def sprout_from(self, origdir, to_url):
        """Sprout a bzrdir, using from_format for the new bzrdir."""
        newbranch = self.make_from_branch(to_url)
        origbranch = origdir.open_branch()
        newbranch.repository.fetch(origbranch.repository)
        origbranch.copy_content_into(newbranch)
>>>>>>> 00927a9b
        newbranch.bzrdir.create_workingtree()
        return newbranch.bzrdir




def load_tests(standard_tests, module, loader):
    submod_tests = loader.loadTestsFromModuleNames([
<<<<<<< HEAD
        'bzrlib.tests.per_interbranch.test_pull',
=======
        'bzrlib.tests.per_interbranch.test_push',
>>>>>>> 00927a9b
        'bzrlib.tests.per_interbranch.test_update_revisions',
        ])
    scenarios = make_scenarios(default_test_list())
    return multiply_tests(submod_tests, scenarios, standard_tests)<|MERGE_RESOLUTION|>--- conflicted
+++ resolved
@@ -131,8 +131,6 @@
         origbranch = origdir.open_branch()
         newbranch.repository.fetch(origbranch.repository)
         origbranch.copy_content_into(newbranch)
-<<<<<<< HEAD
-=======
         newbranch.bzrdir.create_workingtree()
         return newbranch.bzrdir
 
@@ -142,20 +140,14 @@
         origbranch = origdir.open_branch()
         newbranch.repository.fetch(origbranch.repository)
         origbranch.copy_content_into(newbranch)
->>>>>>> 00927a9b
         newbranch.bzrdir.create_workingtree()
         return newbranch.bzrdir
 
 
-
-
 def load_tests(standard_tests, module, loader):
     submod_tests = loader.loadTestsFromModuleNames([
-<<<<<<< HEAD
         'bzrlib.tests.per_interbranch.test_pull',
-=======
         'bzrlib.tests.per_interbranch.test_push',
->>>>>>> 00927a9b
         'bzrlib.tests.per_interbranch.test_update_revisions',
         ])
     scenarios = make_scenarios(default_test_list())
