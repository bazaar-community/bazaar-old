# Copyright (C) 2006, 2007 Canonical Ltd
#
# This program is free software; you can redistribute it and/or modify
# it under the terms of the GNU General Public License as published by
# the Free Software Foundation; either version 2 of the License, or
# (at your option) any later version.
#
# This program is distributed in the hope that it will be useful,
# but WITHOUT ANY WARRANTY; without even the implied warranty of
# MERCHANTABILITY or FITNESS FOR A PARTICULAR PURPOSE.  See the
# GNU General Public License for more details.
#
# You should have received a copy of the GNU General Public License
# along with this program; if not, write to the Free Software
# Foundation, Inc., 59 Temple Place, Suite 330, Boston, MA  02111-1307  USA

"""Tests for remote bzrdir/branch/repo/etc

These are proxy objects which act on remote objects by sending messages
through a smart client.  The proxies are to be created when attempting to open
the object given a transport that supports smartserver rpc operations. 

These tests correspond to tests.test_smart, which exercises the server side.
"""

from cStringIO import StringIO

from bzrlib import (
    bzrdir,
    errors,
    pack,
    remote,
    repository,
    tests,
    )
from bzrlib.branch import Branch
from bzrlib.bzrdir import BzrDir, BzrDirFormat
from bzrlib.remote import (
    RemoteBranch,
    RemoteBzrDir,
    RemoteBzrDirFormat,
    RemoteRepository,
    )
from bzrlib.revision import NULL_REVISION
from bzrlib.smart import server, medium
from bzrlib.smart.client import _SmartClient
from bzrlib.transport.memory import MemoryTransport
from bzrlib.transport.remote import RemoteTransport


class BasicRemoteObjectTests(tests.TestCaseWithTransport):

    def setUp(self):
        self.transport_server = server.SmartTCPServer_for_testing
        super(BasicRemoteObjectTests, self).setUp()
        self.transport = self.get_transport()
        self.client = self.transport.get_smart_client()
        # make a branch that can be opened over the smart transport
        self.local_wt = BzrDir.create_standalone_workingtree('.')

    def tearDown(self):
        self.transport.disconnect()
        tests.TestCaseWithTransport.tearDown(self)

    def test_create_remote_bzrdir(self):
        b = remote.RemoteBzrDir(self.transport)
        self.assertIsInstance(b, BzrDir)

    def test_open_remote_branch(self):
        # open a standalone branch in the working directory
        b = remote.RemoteBzrDir(self.transport)
        branch = b.open_branch()
        self.assertIsInstance(branch, Branch)

    def test_remote_repository(self):
        b = BzrDir.open_from_transport(self.transport)
        repo = b.open_repository()
        revid = u'\xc823123123'.encode('utf8')
        self.assertFalse(repo.has_revision(revid))
        self.local_wt.commit(message='test commit', rev_id=revid)
        self.assertTrue(repo.has_revision(revid))

    def test_remote_branch_revision_history(self):
        b = BzrDir.open_from_transport(self.transport).open_branch()
        self.assertEqual([], b.revision_history())
        r1 = self.local_wt.commit('1st commit')
        r2 = self.local_wt.commit('1st commit', rev_id=u'\xc8'.encode('utf8'))
        self.assertEqual([r1, r2], b.revision_history())

    def test_find_correct_format(self):
        """Should open a RemoteBzrDir over a RemoteTransport"""
        fmt = BzrDirFormat.find_format(self.transport)
        self.assertTrue(RemoteBzrDirFormat
                        in BzrDirFormat._control_server_formats)
        self.assertIsInstance(fmt, remote.RemoteBzrDirFormat)

    def test_open_detected_smart_format(self):
        fmt = BzrDirFormat.find_format(self.transport)
        d = fmt.open(self.transport)
        self.assertIsInstance(d, BzrDir)

    def test_remote_branch_repr(self):
        b = BzrDir.open_from_transport(self.transport).open_branch()
        self.assertStartsWith(str(b), 'RemoteBranch(')


class FakeProtocol(object):
    """Lookalike SmartClientRequestProtocolOne allowing body reading tests."""

<<<<<<< HEAD
    def __init__(self, body):
        self.body = body
        self._body_buffer = None

    def read_body_bytes(self, count=-1):
        if self._body_buffer is None:
            self._body_buffer = StringIO(self.body)
        return self._body_buffer.read(count)
=======
    def __init__(self, body, fake_client):
        self._body_buffer = StringIO(body)
        self._fake_client = fake_client

    def read_body_bytes(self, count=-1):
        bytes = self._body_buffer.read(count)
        if self._body_buffer.tell() == len(self._body_buffer.getvalue()):
            self._fake_client.expecting_body = False
        return bytes

    def cancel_read_body(self):
        self._fake_client.expecting_body = False
>>>>>>> 582ba1e6

    def read_streamed_body(self):
        return self.body


class FakeClient(_SmartClient):
    """Lookalike for _SmartClient allowing testing."""
    
    def __init__(self, responses):
        # We don't call the super init because there is no medium.
        """Create a FakeClient.

        :param respones: A list of response-tuple, body-data pairs to be sent
            back to callers.
        """
        self.responses = responses
        self._calls = []
        self.expecting_body = False

    def call(self, method, *args):
        self._calls.append(('call', method, args))
        return self.responses.pop(0)[0]

    def call_expecting_body(self, method, *args):
        self._calls.append(('call_expecting_body', method, args))
        result = self.responses.pop(0)
        self.expecting_body = True
        return result[0], FakeProtocol(result[1], self)


class TestBzrDirOpenBranch(tests.TestCase):

    def test_branch_present(self):
        client = FakeClient([(('ok', ''), ), (('ok', '', 'no', 'no'), )])
        transport = MemoryTransport()
        transport.mkdir('quack')
        transport = transport.clone('quack')
        bzrdir = RemoteBzrDir(transport, _client=client)
        result = bzrdir.open_branch()
        self.assertEqual(
            [('call', 'BzrDir.open_branch', ('///quack/',)),
             ('call', 'BzrDir.find_repository', ('///quack/',))],
            client._calls)
        self.assertIsInstance(result, RemoteBranch)
        self.assertEqual(bzrdir, result.bzrdir)

    def test_branch_missing(self):
        client = FakeClient([(('nobranch',), )])
        transport = MemoryTransport()
        transport.mkdir('quack')
        transport = transport.clone('quack')
        bzrdir = RemoteBzrDir(transport, _client=client)
        self.assertRaises(errors.NotBranchError, bzrdir.open_branch)
        self.assertEqual(
            [('call', 'BzrDir.open_branch', ('///quack/',))],
            client._calls)

    def check_open_repository(self, rich_root, subtrees):
        if rich_root:
            rich_response = 'yes'
        else:
            rich_response = 'no'
        if subtrees:
            subtree_response = 'yes'
        else:
            subtree_response = 'no'
        client = FakeClient([(('ok', '', rich_response, subtree_response), ),])
        transport = MemoryTransport()
        transport.mkdir('quack')
        transport = transport.clone('quack')
        bzrdir = RemoteBzrDir(transport, _client=client)
        result = bzrdir.open_repository()
        self.assertEqual(
            [('call', 'BzrDir.find_repository', ('///quack/',))],
            client._calls)
        self.assertIsInstance(result, RemoteRepository)
        self.assertEqual(bzrdir, result.bzrdir)
        self.assertEqual(rich_root, result._format.rich_root_data)
        self.assertEqual(subtrees, result._format.supports_tree_reference)

    def test_open_repository_sets_format_attributes(self):
        self.check_open_repository(True, True)
        self.check_open_repository(False, True)
        self.check_open_repository(True, False)
        self.check_open_repository(False, False)

    def test_old_server(self):
        """RemoteBzrDirFormat should fail to probe if the server version is too
        old.
        """
        self.assertRaises(errors.NotBranchError,
            RemoteBzrDirFormat.probe_transport, OldServerTransport())


class OldSmartClient(object):
    """A fake smart client for test_old_version that just returns a version one
    response to the 'hello' (query version) command.
    """

    def get_request(self):
        input_file = StringIO('ok\x011\n')
        output_file = StringIO()
        client_medium = medium.SmartSimplePipesClientMedium(
            input_file, output_file)
        return medium.SmartClientStreamMediumRequest(client_medium)


class OldServerTransport(object):
    """A fake transport for test_old_server that reports it's smart server
    protocol version as version one.
    """

    def __init__(self):
        self.base = 'fake:'

    def get_smart_client(self):
        return OldSmartClient()


class TestBranchLastRevisionInfo(tests.TestCase):

    def test_empty_branch(self):
        # in an empty branch we decode the response properly
        client = FakeClient([(('ok', '0', 'null:'), )])
        transport = MemoryTransport()
        transport.mkdir('quack')
        transport = transport.clone('quack')
        # we do not want bzrdir to make any remote calls
        bzrdir = RemoteBzrDir(transport, _client=False)
        branch = RemoteBranch(bzrdir, None, _client=client)
        result = branch.last_revision_info()

        self.assertEqual(
            [('call', 'Branch.last_revision_info', ('///quack/',))],
            client._calls)
        self.assertEqual((0, NULL_REVISION), result)

    def test_non_empty_branch(self):
        # in a non-empty branch we also decode the response properly
        revid = u'\xc8'.encode('utf8')
        client = FakeClient([(('ok', '2', revid), )])
        transport = MemoryTransport()
        transport.mkdir('kwaak')
        transport = transport.clone('kwaak')
        # we do not want bzrdir to make any remote calls
        bzrdir = RemoteBzrDir(transport, _client=False)
        branch = RemoteBranch(bzrdir, None, _client=client)
        result = branch.last_revision_info()

        self.assertEqual(
            [('call', 'Branch.last_revision_info', ('///kwaak/',))],
            client._calls)
        self.assertEqual((2, revid), result)


class TestBranchSetLastRevision(tests.TestCase):

    def test_set_empty(self):
        # set_revision_history([]) is translated to calling
        # Branch.set_last_revision(path, '') on the wire.
        client = FakeClient([
            # lock_write
            (('ok', 'branch token', 'repo token'), ),
            # set_last_revision
            (('ok',), ),
            # unlock
            (('ok',), )])
        transport = MemoryTransport()
        transport.mkdir('branch')
        transport = transport.clone('branch')

        bzrdir = RemoteBzrDir(transport, _client=False)
        branch = RemoteBranch(bzrdir, None, _client=client)
        # This is a hack to work around the problem that RemoteBranch currently
        # unnecessarily invokes _ensure_real upon a call to lock_write.
        branch._ensure_real = lambda: None
        branch.lock_write()
        client._calls = []
        result = branch.set_revision_history([])
        self.assertEqual(
            [('call', 'Branch.set_last_revision',
                ('///branch/', 'branch token', 'repo token', 'null:'))],
            client._calls)
        branch.unlock()
        self.assertEqual(None, result)

    def test_set_nonempty(self):
        # set_revision_history([rev-id1, ..., rev-idN]) is translated to calling
        # Branch.set_last_revision(path, rev-idN) on the wire.
        client = FakeClient([
            # lock_write
            (('ok', 'branch token', 'repo token'), ),
            # set_last_revision
            (('ok',), ),
            # unlock
            (('ok',), )])
        transport = MemoryTransport()
        transport.mkdir('branch')
        transport = transport.clone('branch')

        bzrdir = RemoteBzrDir(transport, _client=False)
        branch = RemoteBranch(bzrdir, None, _client=client)
        # This is a hack to work around the problem that RemoteBranch currently
        # unnecessarily invokes _ensure_real upon a call to lock_write.
        branch._ensure_real = lambda: None
        # Lock the branch, reset the record of remote calls.
        branch.lock_write()
        client._calls = []

        result = branch.set_revision_history(['rev-id1', 'rev-id2'])
        self.assertEqual(
            [('call', 'Branch.set_last_revision',
                ('///branch/', 'branch token', 'repo token', 'rev-id2'))],
            client._calls)
        branch.unlock()
        self.assertEqual(None, result)

    def test_no_such_revision(self):
        # A response of 'NoSuchRevision' is translated into an exception.
        client = FakeClient([
            # lock_write
            (('ok', 'branch token', 'repo token'), ),
            # set_last_revision
            (('NoSuchRevision', 'rev-id'), ),
            # unlock
            (('ok',), )])
        transport = MemoryTransport()
        transport.mkdir('branch')
        transport = transport.clone('branch')

        bzrdir = RemoteBzrDir(transport, _client=False)
        branch = RemoteBranch(bzrdir, None, _client=client)
        branch._ensure_real = lambda: None
        branch.lock_write()
        client._calls = []

        self.assertRaises(
            errors.NoSuchRevision, branch.set_revision_history, ['rev-id'])
        branch.unlock()


class TestBranchControlGetBranchConf(tests.TestCaseWithMemoryTransport):
    """Test branch.control_files api munging...

    We special case RemoteBranch.control_files.get('branch.conf') to
    call a specific API so that RemoteBranch's can intercept configuration
    file reading, allowing them to signal to the client about things like
    'email is configured for commits'.
    """

    def test_get_branch_conf(self):
        # in an empty branch we decode the response properly
        client = FakeClient([(('ok', ), 'config file body')])
        # we need to make a real branch because the remote_branch.control_files
        # will trigger _ensure_real.
        branch = self.make_branch('quack')
        transport = branch.bzrdir.root_transport
        # we do not want bzrdir to make any remote calls
        bzrdir = RemoteBzrDir(transport, _client=False)
        branch = RemoteBranch(bzrdir, None, _client=client)
        result = branch.control_files.get('branch.conf')
        self.assertEqual(
            [('call_expecting_body', 'Branch.get_config_file', ('///quack/',))],
            client._calls)
        self.assertEqual('config file body', result.read())


class TestBranchLockWrite(tests.TestCase):

    def test_lock_write_unlockable(self):
        client = FakeClient([(('UnlockableTransport', ), '')])
        transport = MemoryTransport()
        transport.mkdir('quack')
        transport = transport.clone('quack')
        # we do not want bzrdir to make any remote calls
        bzrdir = RemoteBzrDir(transport, _client=False)
        branch = RemoteBranch(bzrdir, None, _client=client)
        self.assertRaises(errors.UnlockableTransport, branch.lock_write)
        self.assertEqual(
            [('call', 'Branch.lock_write', ('///quack/', '', ''))],
            client._calls)


class TestTransportIsReadonly(tests.TestCase):

    def test_true(self):
        client = FakeClient([(('yes',), '')])
        transport = RemoteTransport('bzr://example.com/', medium=False,
                                    _client=client)
        self.assertEqual(True, transport.is_readonly())
        self.assertEqual(
            [('call', 'Transport.is_readonly', ())],
            client._calls)

    def test_false(self):
        client = FakeClient([(('no',), '')])
        transport = RemoteTransport('bzr://example.com/', medium=False,
                                    _client=client)
        self.assertEqual(False, transport.is_readonly())
        self.assertEqual(
            [('call', 'Transport.is_readonly', ())],
            client._calls)

    def test_error_from_old_server(self):
        """bzr 0.15 and earlier servers don't recognise the is_readonly verb.
        
        Clients should treat it as a "no" response, because is_readonly is only
        advisory anyway (a transport could be read-write, but then the
        underlying filesystem could be readonly anyway).
        """
        client = FakeClient([(
            ('error', "Generic bzr smart protocol error: "
                      "bad request 'Transport.is_readonly'"), '')])
        transport = RemoteTransport('bzr://example.com/', medium=False,
                                    _client=client)
        self.assertEqual(False, transport.is_readonly())
        self.assertEqual(
            [('call', 'Transport.is_readonly', ())],
            client._calls)

    def test_error_from_old_0_11_server(self):
        """Same as test_error_from_old_server, but with the slightly different
        error message from bzr 0.11 servers.
        """
        client = FakeClient([(
            ('error', "Generic bzr smart protocol error: "
                      "bad request u'Transport.is_readonly'"), '')])
        transport = RemoteTransport('bzr://example.com/', medium=False,
                                    _client=client)
        self.assertEqual(False, transport.is_readonly())
        self.assertEqual(
            [('call', 'Transport.is_readonly', ())],
            client._calls)


class TestRemoteRepository(tests.TestCase):
    """Base for testing RemoteRepository protocol usage.
    
    These tests contain frozen requests and responses.  We want any changes to 
    what is sent or expected to be require a thoughtful update to these tests
    because they might break compatibility with different-versioned servers.
    """

    def setup_fake_client_and_repository(self, responses, transport_path):
        """Create the fake client and repository for testing with.
        
        There's no real server here; we just have canned responses sent
        back one by one.
        
        :param transport_path: Path below the root of the MemoryTransport
            where the repository will be created.
        """
        client = FakeClient(responses)
        transport = MemoryTransport()
        transport.mkdir(transport_path)
        transport = transport.clone(transport_path)
        # we do not want bzrdir to make any remote calls
        bzrdir = RemoteBzrDir(transport, _client=False)
        repo = RemoteRepository(bzrdir, None, _client=client)
        return repo, client


class TestRepositoryGatherStats(TestRemoteRepository):

    def test_revid_none(self):
        # ('ok',), body with revisions and size
        responses = [(('ok', ), 'revisions: 2\nsize: 18\n')]
        transport_path = 'quack'
        repo, client = self.setup_fake_client_and_repository(
            responses, transport_path)
        result = repo.gather_stats(None)
        self.assertEqual(
            [('call_expecting_body', 'Repository.gather_stats',
             ('///quack/','','no'))],
            client._calls)
        self.assertEqual({'revisions': 2, 'size': 18}, result)

    def test_revid_no_committers(self):
        # ('ok',), body without committers
        responses = [(('ok', ),
                      'firstrev: 123456.300 3600\n'
                      'latestrev: 654231.400 0\n'
                      'revisions: 2\n'
                      'size: 18\n')]
        transport_path = 'quick'
        revid = u'\xc8'.encode('utf8')
        repo, client = self.setup_fake_client_and_repository(
            responses, transport_path)
        result = repo.gather_stats(revid)
        self.assertEqual(
            [('call_expecting_body', 'Repository.gather_stats',
              ('///quick/', revid, 'no'))],
            client._calls)
        self.assertEqual({'revisions': 2, 'size': 18,
                          'firstrev': (123456.300, 3600),
                          'latestrev': (654231.400, 0),},
                         result)

    def test_revid_with_committers(self):
        # ('ok',), body with committers
        responses = [(('ok', ),
                      'committers: 128\n'
                      'firstrev: 123456.300 3600\n'
                      'latestrev: 654231.400 0\n'
                      'revisions: 2\n'
                      'size: 18\n')]
        transport_path = 'buick'
        revid = u'\xc8'.encode('utf8')
        repo, client = self.setup_fake_client_and_repository(
            responses, transport_path)
        result = repo.gather_stats(revid, True)
        self.assertEqual(
            [('call_expecting_body', 'Repository.gather_stats',
              ('///buick/', revid, 'yes'))],
            client._calls)
        self.assertEqual({'revisions': 2, 'size': 18,
                          'committers': 128,
                          'firstrev': (123456.300, 3600),
                          'latestrev': (654231.400, 0),},
                         result)


class TestRepositoryGetRevisionGraph(TestRemoteRepository):
    
    def test_null_revision(self):
        # a null revision has the predictable result {}, we should have no wire
        # traffic when calling it with this argument
        responses = [(('notused', ), '')]
        transport_path = 'empty'
        repo, client = self.setup_fake_client_and_repository(
            responses, transport_path)
        result = repo.get_revision_graph(NULL_REVISION)
        self.assertEqual([], client._calls)
        self.assertEqual({}, result)

    def test_none_revision(self):
        # with none we want the entire graph
        r1 = u'\u0e33'.encode('utf8')
        r2 = u'\u0dab'.encode('utf8')
        lines = [' '.join([r2, r1]), r1]
        encoded_body = '\n'.join(lines)

        responses = [(('ok', ), encoded_body)]
        transport_path = 'sinhala'
        repo, client = self.setup_fake_client_and_repository(
            responses, transport_path)
        result = repo.get_revision_graph()
        self.assertEqual(
            [('call_expecting_body', 'Repository.get_revision_graph',
             ('///sinhala/', ''))],
            client._calls)
        self.assertEqual({r1: (), r2: (r1, )}, result)

    def test_specific_revision(self):
        # with a specific revision we want the graph for that
        # with none we want the entire graph
        r11 = u'\u0e33'.encode('utf8')
        r12 = u'\xc9'.encode('utf8')
        r2 = u'\u0dab'.encode('utf8')
        lines = [' '.join([r2, r11, r12]), r11, r12]
        encoded_body = '\n'.join(lines)

        responses = [(('ok', ), encoded_body)]
        transport_path = 'sinhala'
        repo, client = self.setup_fake_client_and_repository(
            responses, transport_path)
        result = repo.get_revision_graph(r2)
        self.assertEqual(
            [('call_expecting_body', 'Repository.get_revision_graph',
             ('///sinhala/', r2))],
            client._calls)
        self.assertEqual({r11: (), r12: (), r2: (r11, r12), }, result)

    def test_no_such_revision(self):
        revid = '123'
        responses = [(('nosuchrevision', revid), '')]
        transport_path = 'sinhala'
        repo, client = self.setup_fake_client_and_repository(
            responses, transport_path)
        # also check that the right revision is reported in the error
        self.assertRaises(errors.NoSuchRevision,
            repo.get_revision_graph, revid)
        self.assertEqual(
            [('call_expecting_body', 'Repository.get_revision_graph',
             ('///sinhala/', revid))],
            client._calls)

        
class TestRepositoryIsShared(TestRemoteRepository):

    def test_is_shared(self):
        # ('yes', ) for Repository.is_shared -> 'True'.
        responses = [(('yes', ), )]
        transport_path = 'quack'
        repo, client = self.setup_fake_client_and_repository(
            responses, transport_path)
        result = repo.is_shared()
        self.assertEqual(
            [('call', 'Repository.is_shared', ('///quack/',))],
            client._calls)
        self.assertEqual(True, result)

    def test_is_not_shared(self):
        # ('no', ) for Repository.is_shared -> 'False'.
        responses = [(('no', ), )]
        transport_path = 'qwack'
        repo, client = self.setup_fake_client_and_repository(
            responses, transport_path)
        result = repo.is_shared()
        self.assertEqual(
            [('call', 'Repository.is_shared', ('///qwack/',))],
            client._calls)
        self.assertEqual(False, result)


class TestRepositoryLockWrite(TestRemoteRepository):

    def test_lock_write(self):
        responses = [(('ok', 'a token'), '')]
        transport_path = 'quack'
        repo, client = self.setup_fake_client_and_repository(
            responses, transport_path)
        result = repo.lock_write()
        self.assertEqual(
            [('call', 'Repository.lock_write', ('///quack/', ''))],
            client._calls)
        self.assertEqual('a token', result)

    def test_lock_write_already_locked(self):
        responses = [(('LockContention', ), '')]
        transport_path = 'quack'
        repo, client = self.setup_fake_client_and_repository(
            responses, transport_path)
        self.assertRaises(errors.LockContention, repo.lock_write)
        self.assertEqual(
            [('call', 'Repository.lock_write', ('///quack/', ''))],
            client._calls)

    def test_lock_write_unlockable(self):
        responses = [(('UnlockableTransport', ), '')]
        transport_path = 'quack'
        repo, client = self.setup_fake_client_and_repository(
            responses, transport_path)
        self.assertRaises(errors.UnlockableTransport, repo.lock_write)
        self.assertEqual(
            [('call', 'Repository.lock_write', ('///quack/', ''))],
            client._calls)


class TestRepositoryUnlock(TestRemoteRepository):

    def test_unlock(self):
        responses = [(('ok', 'a token'), ''),
                     (('ok',), '')]
        transport_path = 'quack'
        repo, client = self.setup_fake_client_and_repository(
            responses, transport_path)
        repo.lock_write()
        repo.unlock()
        self.assertEqual(
            [('call', 'Repository.lock_write', ('///quack/', '')),
             ('call', 'Repository.unlock', ('///quack/', 'a token'))],
            client._calls)

    def test_unlock_wrong_token(self):
        # If somehow the token is wrong, unlock will raise TokenMismatch.
        responses = [(('ok', 'a token'), ''),
                     (('TokenMismatch',), '')]
        transport_path = 'quack'
        repo, client = self.setup_fake_client_and_repository(
            responses, transport_path)
        repo.lock_write()
        self.assertRaises(errors.TokenMismatch, repo.unlock)


class TestRepositoryHasRevision(TestRemoteRepository):

    def test_none(self):
        # repo.has_revision(None) should not cause any traffic.
        transport_path = 'quack'
        responses = None
        repo, client = self.setup_fake_client_and_repository(
            responses, transport_path)

        # The null revision is always there, so has_revision(None) == True.
        self.assertEqual(True, repo.has_revision(None))

        # The remote repo shouldn't be accessed.
        self.assertEqual([], client._calls)


class TestRepositoryTarball(TestRemoteRepository):

    # This is a canned tarball reponse we can validate against
    tarball_content = (
        'QlpoOTFBWSZTWdGkj3wAAWF/k8aQACBIB//A9+8cIX/v33AACEAYABAECEACNz'
        'JqsgJJFPTSnk1A3qh6mTQAAAANPUHkagkSTEkaA09QaNAAAGgAAAcwCYCZGAEY'
        'mJhMJghpiaYBUkKammSHqNMZQ0NABkNAeo0AGneAevnlwQoGzEzNVzaYxp/1Uk'
        'xXzA1CQX0BJMZZLcPBrluJir5SQyijWHYZ6ZUtVqqlYDdB2QoCwa9GyWwGYDMA'
        'OQYhkpLt/OKFnnlT8E0PmO8+ZNSo2WWqeCzGB5fBXZ3IvV7uNJVE7DYnWj6qwB'
        'k5DJDIrQ5OQHHIjkS9KqwG3mc3t+F1+iujb89ufyBNIKCgeZBWrl5cXxbMGoMs'
        'c9JuUkg5YsiVcaZJurc6KLi6yKOkgCUOlIlOpOoXyrTJjK8ZgbklReDdwGmFgt'
        'dkVsAIslSVCd4AtACSLbyhLHryfb14PKegrVDba+U8OL6KQtzdM5HLjAc8/p6n'
        '0lgaWU8skgO7xupPTkyuwheSckejFLK5T4ZOo0Gda9viaIhpD1Qn7JqqlKAJqC'
        'QplPKp2nqBWAfwBGaOwVrz3y1T+UZZNismXHsb2Jq18T+VaD9k4P8DqE3g70qV'
        'JLurpnDI6VS5oqDDPVbtVjMxMxMg4rzQVipn2Bv1fVNK0iq3Gl0hhnnHKm/egy'
        'nWQ7QH/F3JFOFCQ0aSPfA='
        ).decode('base64')

    def test_repository_tarball(self):
        # Test that Repository.tarball generates the right operations
        transport_path = 'repo'
        expected_responses = [(('ok',), self.tarball_content),
            ]
        expected_calls = [('call_expecting_body', 'Repository.tarball',
                           ('///repo/', 'bz2',),),
            ]
        remote_repo, client = self.setup_fake_client_and_repository(
            expected_responses, transport_path)
        # Now actually ask for the tarball
        tarball_file = remote_repo._get_tarball('bz2')
        try:
            self.assertEqual(expected_calls, client._calls)
            self.assertEqual(self.tarball_content, tarball_file.read())
        finally:
            tarball_file.close()

<<<<<<< HEAD
=======
    def test_sprout_uses_tarball(self):
        # RemoteRepository.sprout should try to use the
        # tarball command rather than accessing all the files
        transport_path = 'srcrepo'
        expected_responses = [(('ok',), self.tarball_content),
            ]
        expected_calls = [('call2', 'Repository.tarball', ('///srcrepo/', 'bz2',),),
            ]
        remote_repo, client = self.setup_fake_client_and_repository(
            expected_responses, transport_path)
        # make a regular local repository to receive the results
        dest_transport = MemoryTransport()
        dest_transport.mkdir('destrepo')
        bzrdir_format = bzrdir.format_registry.make_bzrdir('default')
        dest_bzrdir = bzrdir_format.initialize_on_transport(dest_transport)
        # try to copy...
        remote_repo.sprout(dest_bzrdir)

    def test_backwards_compatibility(self):
        """If the server doesn't recognise this request, fallback to VFS.
        
        This happens when a current client talks to an older server that
        doesn't implement 'Repository.tarball'.
        """
        # Make a regular local repository to receive the results
        dest_transport = MemoryTransport()
        dest_transport.mkdir('destrepo')
        bzrdir_format = bzrdir.format_registry.make_bzrdir('default')
        dest_bzrdir = bzrdir_format.initialize_on_transport(dest_transport)

        error_msg = (
            "Generic bzr smart protocol error: "
            "bad request 'Repository.tarball'")
        responses = [(('error', error_msg), '')]
        remote_repo, client = self.setup_fake_client_and_repository(
            responses, 'path')
        mock_real_repo = MockRealRepository()
        remote_repo._real_repository = mock_real_repo

        # try to copy...
        remote_repo.sprout(dest_bzrdir)

        self.assertEqual([('sprout', dest_bzrdir, None)], mock_real_repo.calls,
            "RemoteRepository didn't fallback to the real repository correctly")
        self.failIf(client.expecting_body,
            "The protocol has been left in an unclean state that will cause "
            "TooManyConcurrentRequests errors.")


class MockRealRepository(object):
    """Mock of a RemoteRepository's '_real_repository' attribute.
    
    Used by TestRepositoryTarball.test_backwards_compatibility.
    """

    def __init__(self):
        self.calls = []

    def sprout(self, to_bzrdir, revision_id=None):
        self.calls.append(('sprout', to_bzrdir, revision_id))

>>>>>>> 582ba1e6

class TestRemoteRepositoryCopyContent(tests.TestCaseWithTransport):
    """RemoteRepository.copy_content_into optimizations"""

    def test_copy_content_remote_to_local(self):
        self.transport_server = server.SmartTCPServer_for_testing
        src_repo = self.make_repository('repo1')
        src_repo = repository.Repository.open(self.get_url('repo1'))
        # At the moment the tarball-based copy_content_into can't write back
        # into a smart server.  It would be good if it could upload the
        # tarball; once that works we'd have to create repositories of
        # different formats. -- mbp 20070410
        dest_url = self.get_vfs_only_url('repo2')
        dest_bzrdir = BzrDir.create(dest_url)
        dest_repo = dest_bzrdir.create_repository()
        self.assertFalse(isinstance(dest_repo, RemoteRepository))
        self.assertTrue(isinstance(src_repo, RemoteRepository))
        src_repo.copy_content_into(dest_repo)


class TestRepositoryStreamKnitData(TestRemoteRepository):

    def make_pack_file(self, records):
        pack_file = StringIO()
        pack_writer = pack.ContainerWriter(pack_file.write)
        pack_writer.begin()
        for bytes, names in records:
            pack_writer.add_bytes_record(bytes, names)
        pack_writer.end()
        pack_file.seek(0)
        return pack_file

    def make_pack_stream(self, records):
        m = ['']
        def w(bytes):
            m[0] += bytes
        pack_writer = pack.ContainerWriter(w)
        pack_writer.begin()
        for bytes, names in records:
            pack_writer.add_bytes_record(bytes, names)
            yield m[0]
            m[0] = ''
        pack_writer.end()

    def test_bad_pack_from_server(self):
        """A response with invalid data (e.g. it has a record with multiple
        names) triggers an exception.
        
        Not all possible errors will be caught at this stage, but obviously
        malformed data should be.
        """
        record = ('bytes', [('name1',), ('name2',)])
        pack_stream = self.make_pack_stream([record])
        responses = [(('ok',), pack_stream), ]
        transport_path = 'quack'
        repo, client = self.setup_fake_client_and_repository(
            responses, transport_path)
        stream = repo.get_data_stream(['revid'])
        self.assertRaises(errors.SmartProtocolError, list, stream)
    <|MERGE_RESOLUTION|>--- conflicted
+++ resolved
@@ -107,21 +107,14 @@
 class FakeProtocol(object):
     """Lookalike SmartClientRequestProtocolOne allowing body reading tests."""
 
-<<<<<<< HEAD
     def __init__(self, body):
         self.body = body
         self._body_buffer = None
+        self._fake_client = fake_client
 
     def read_body_bytes(self, count=-1):
         if self._body_buffer is None:
             self._body_buffer = StringIO(self.body)
-        return self._body_buffer.read(count)
-=======
-    def __init__(self, body, fake_client):
-        self._body_buffer = StringIO(body)
-        self._fake_client = fake_client
-
-    def read_body_bytes(self, count=-1):
         bytes = self._body_buffer.read(count)
         if self._body_buffer.tell() == len(self._body_buffer.getvalue()):
             self._fake_client.expecting_body = False
@@ -129,7 +122,6 @@
 
     def cancel_read_body(self):
         self._fake_client.expecting_body = False
->>>>>>> 582ba1e6
 
     def read_streamed_body(self):
         return self.body
@@ -757,9 +749,10 @@
         finally:
             tarball_file.close()
 
-<<<<<<< HEAD
-=======
-    def test_sprout_uses_tarball(self):
+    def XXX_test_sprout_uses_tarball(self):
+        # XXX: update this for new streaming fetch method.
+        raise tests.KnownFailure(
+            'XXX: update this test for new streaming fetch method')
         # RemoteRepository.sprout should try to use the
         # tarball command rather than accessing all the files
         transport_path = 'srcrepo'
@@ -820,7 +813,6 @@
     def sprout(self, to_bzrdir, revision_id=None):
         self.calls.append(('sprout', to_bzrdir, revision_id))
 
->>>>>>> 582ba1e6
 
 class TestRemoteRepositoryCopyContent(tests.TestCaseWithTransport):
     """RemoteRepository.copy_content_into optimizations"""
