# Copyright (C) 2006, 2007, 2008 Canonical Ltd
#
# This program is free software; you can redistribute it and/or modify
# it under the terms of the GNU General Public License as published by
# the Free Software Foundation; either version 2 of the License, or
# (at your option) any later version.
#
# This program is distributed in the hope that it will be useful,
# but WITHOUT ANY WARRANTY; without even the implied warranty of
# MERCHANTABILITY or FITNESS FOR A PARTICULAR PURPOSE.  See the
# GNU General Public License for more details.
#
# You should have received a copy of the GNU General Public License
# along with this program; if not, write to the Free Software
# Foundation, Inc., 59 Temple Place, Suite 330, Boston, MA  02111-1307  USA

"""Tests for remote bzrdir/branch/repo/etc

These are proxy objects which act on remote objects by sending messages
through a smart client.  The proxies are to be created when attempting to open
the object given a transport that supports smartserver rpc operations. 

These tests correspond to tests.test_smart, which exercises the server side.
"""

import bz2
from cStringIO import StringIO

from bzrlib import (
    errors,
    graph,
    pack,
    remote,
    repository,
    tests,
    )
from bzrlib.branch import Branch
from bzrlib.bzrdir import BzrDir, BzrDirFormat
from bzrlib.remote import (
    RemoteBranch,
    RemoteBzrDir,
    RemoteBzrDirFormat,
    RemoteRepository,
    )
from bzrlib.revision import NULL_REVISION
from bzrlib.smart import server, medium
from bzrlib.smart.client import _SmartClient
from bzrlib.symbol_versioning import one_four
from bzrlib.transport import get_transport
from bzrlib.transport.memory import MemoryTransport
from bzrlib.transport.remote import RemoteTransport


class BasicRemoteObjectTests(tests.TestCaseWithTransport):

    def setUp(self):
        self.transport_server = server.SmartTCPServer_for_testing
        super(BasicRemoteObjectTests, self).setUp()
        self.transport = self.get_transport()
        # make a branch that can be opened over the smart transport
        self.local_wt = BzrDir.create_standalone_workingtree('.')

    def tearDown(self):
        self.transport.disconnect()
        tests.TestCaseWithTransport.tearDown(self)

    def test_create_remote_bzrdir(self):
        b = remote.RemoteBzrDir(self.transport)
        self.assertIsInstance(b, BzrDir)

    def test_open_remote_branch(self):
        # open a standalone branch in the working directory
        b = remote.RemoteBzrDir(self.transport)
        branch = b.open_branch()
        self.assertIsInstance(branch, Branch)

    def test_remote_repository(self):
        b = BzrDir.open_from_transport(self.transport)
        repo = b.open_repository()
        revid = u'\xc823123123'.encode('utf8')
        self.assertFalse(repo.has_revision(revid))
        self.local_wt.commit(message='test commit', rev_id=revid)
        self.assertTrue(repo.has_revision(revid))

    def test_remote_branch_revision_history(self):
        b = BzrDir.open_from_transport(self.transport).open_branch()
        self.assertEqual([], b.revision_history())
        r1 = self.local_wt.commit('1st commit')
        r2 = self.local_wt.commit('1st commit', rev_id=u'\xc8'.encode('utf8'))
        self.assertEqual([r1, r2], b.revision_history())

    def test_find_correct_format(self):
        """Should open a RemoteBzrDir over a RemoteTransport"""
        fmt = BzrDirFormat.find_format(self.transport)
        self.assertTrue(RemoteBzrDirFormat
                        in BzrDirFormat._control_server_formats)
        self.assertIsInstance(fmt, remote.RemoteBzrDirFormat)

    def test_open_detected_smart_format(self):
        fmt = BzrDirFormat.find_format(self.transport)
        d = fmt.open(self.transport)
        self.assertIsInstance(d, BzrDir)

    def test_remote_branch_repr(self):
        b = BzrDir.open_from_transport(self.transport).open_branch()
        self.assertStartsWith(str(b), 'RemoteBranch(')


class FakeProtocol(object):
    """Lookalike SmartClientRequestProtocolOne allowing body reading tests."""

    def __init__(self, body, fake_client):
        self.body = body
        self._body_buffer = None
        self._fake_client = fake_client

    def read_body_bytes(self, count=-1):
        if self._body_buffer is None:
            self._body_buffer = StringIO(self.body)
        bytes = self._body_buffer.read(count)
        if self._body_buffer.tell() == len(self._body_buffer.getvalue()):
            self._fake_client.expecting_body = False
        return bytes

    def cancel_read_body(self):
        self._fake_client.expecting_body = False

    def read_streamed_body(self):
        return self.body


class FakeClient(_SmartClient):
    """Lookalike for _SmartClient allowing testing."""
    
    def __init__(self, fake_medium_base='fake base'):
        """Create a FakeClient.

        :param responses: A list of response-tuple, body-data pairs to be sent
            back to callers.  A special case is if the response-tuple is
            'unknown verb', then a UnknownSmartMethod will be raised for that
            call, using the second element of the tuple as the verb in the
            exception.
        """
        self.responses = []
        self._calls = []
        self.expecting_body = False
        _SmartClient.__init__(self, FakeMedium(self._calls), fake_medium_base)

    def add_success_response(self, *args):
        self.responses.append(('success', args, None))

    def add_success_response_with_body(self, body, *args):
        self.responses.append(('success', args, body))

    def add_error_response(self, *args):
        self.responses.append(('error', args))

    def add_unknown_method_response(self, verb):
        self.responses.append(('unknown', verb))

    def _get_next_response(self):
        response_tuple = self.responses.pop(0)
        if response_tuple[0] == 'unknown':
            raise errors.UnknownSmartMethod(response_tuple[1])
        elif response_tuple[0] == 'error':
            raise errors.ErrorFromSmartServer(response_tuple[1])
        return response_tuple

    def call(self, method, *args):
        self._calls.append(('call', method, args))
        return self._get_next_response()[1]

    def call_expecting_body(self, method, *args):
        self._calls.append(('call_expecting_body', method, args))
        result = self._get_next_response()
        self.expecting_body = True
        return result[1], FakeProtocol(result[2], self)

    def call_with_body_bytes_expecting_body(self, method, args, body):
        self._calls.append(('call_with_body_bytes_expecting_body', method,
            args, body))
        result = self._get_next_response()
        self.expecting_body = True
        return result[1], FakeProtocol(result[2], self)


class FakeMedium(object):

    def __init__(self, client_calls):
        self._remote_is_at_least_1_2 = True
        self._client_calls = client_calls

    def disconnect(self):
        self._client_calls.append(('disconnect medium',))


class TestVfsHas(tests.TestCase):

    def test_unicode_path(self):
        client = FakeClient('/')
        client.add_success_response('yes',)
        transport = RemoteTransport('bzr://localhost/', _client=client)
        filename = u'/hell\u00d8'.encode('utf8')
        result = transport.has(filename)
        self.assertEqual(
            [('call', 'has', (filename,))],
            client._calls)
        self.assertTrue(result)


class Test_SmartClient_remote_path_from_transport(tests.TestCase):
    """Tests for the behaviour of _SmartClient.remote_path_from_transport."""

    def assertRemotePath(self, expected, client_base, transport_base):
        """Assert that the result of _SmartClient.remote_path_from_transport
        is the expected value for a given client_base and transport_base.
        """
        dummy_medium = 'dummy medium'
        client = _SmartClient(dummy_medium, client_base)
        transport = get_transport(transport_base)
        result = client.remote_path_from_transport(transport)
        self.assertEqual(expected, result)
        
    def test_remote_path_from_transport(self):
        """_SmartClient.remote_path_from_transport calculates a URL for the
        given transport relative to the root of the client base URL.
        """
        self.assertRemotePath('xyz/', 'bzr://host/path', 'bzr://host/xyz')
        self.assertRemotePath(
            'path/xyz/', 'bzr://host/path', 'bzr://host/path/xyz')

    def test_remote_path_from_transport_http(self):
        """Remote paths for HTTP transports are calculated differently to other
        transports.  They are just relative to the client base, not the root
        directory of the host.
        """
        for scheme in ['http:', 'https:', 'bzr+http:', 'bzr+https:']:
            self.assertRemotePath(
                '../xyz/', scheme + '//host/path', scheme + '//host/xyz')
            self.assertRemotePath(
                'xyz/', scheme + '//host/path', scheme + '//host/path/xyz')


class TestBzrDirOpenBranch(tests.TestCase):

    def test_branch_present(self):
        transport = MemoryTransport()
        transport.mkdir('quack')
        transport = transport.clone('quack')
        client = FakeClient(transport.base)
        client.add_success_response('ok', '')
        client.add_success_response('ok', '', 'no', 'no', 'no')
        bzrdir = RemoteBzrDir(transport, _client=client)
        result = bzrdir.open_branch()
        self.assertEqual(
            [('call', 'BzrDir.open_branch', ('quack/',)),
             ('call', 'BzrDir.find_repositoryV2', ('quack/',))],
            client._calls)
        self.assertIsInstance(result, RemoteBranch)
        self.assertEqual(bzrdir, result.bzrdir)

    def test_branch_missing(self):
        transport = MemoryTransport()
        transport.mkdir('quack')
        transport = transport.clone('quack')
        client = FakeClient(transport.base)
        client.add_error_response('nobranch')
        bzrdir = RemoteBzrDir(transport, _client=client)
        self.assertRaises(errors.NotBranchError, bzrdir.open_branch)
        self.assertEqual(
            [('call', 'BzrDir.open_branch', ('quack/',))],
            client._calls)

    def test__get_tree_branch(self):
        # _get_tree_branch is a form of open_branch, but it should only ask for
        # branch opening, not any other network requests.
        calls = []
        def open_branch():
            calls.append("Called")
            return "a-branch"
        transport = MemoryTransport()
        # no requests on the network - catches other api calls being made.
        client = FakeClient(transport.base)
        bzrdir = RemoteBzrDir(transport, _client=client)
        # patch the open_branch call to record that it was called.
        bzrdir.open_branch = open_branch
        self.assertEqual((None, "a-branch"), bzrdir._get_tree_branch())
        self.assertEqual(["Called"], calls)
        self.assertEqual([], client._calls)

    def test_url_quoting_of_path(self):
        # Relpaths on the wire should not be URL-escaped.  So "~" should be
        # transmitted as "~", not "%7E".
        transport = RemoteTransport('bzr://localhost/~hello/')
        client = FakeClient(transport.base)
        client.add_success_response('ok', '')
        client.add_success_response('ok', '', 'no', 'no', 'no')
        bzrdir = RemoteBzrDir(transport, _client=client)
        result = bzrdir.open_branch()
        self.assertEqual(
            [('call', 'BzrDir.open_branch', ('~hello/',)),
             ('call', 'BzrDir.find_repositoryV2', ('~hello/',))],
            client._calls)

    def check_open_repository(self, rich_root, subtrees, external_lookup='no'):
        transport = MemoryTransport()
        transport.mkdir('quack')
        transport = transport.clone('quack')
        if rich_root:
            rich_response = 'yes'
        else:
            rich_response = 'no'
        if subtrees:
            subtree_response = 'yes'
        else:
            subtree_response = 'no'
        client = FakeClient(transport.base)
        client.add_success_response(
            'ok', '', rich_response, subtree_response, external_lookup)
        bzrdir = RemoteBzrDir(transport, _client=client)
        result = bzrdir.open_repository()
        self.assertEqual(
            [('call', 'BzrDir.find_repositoryV2', ('quack/',))],
            client._calls)
        self.assertIsInstance(result, RemoteRepository)
        self.assertEqual(bzrdir, result.bzrdir)
        self.assertEqual(rich_root, result._format.rich_root_data)
        self.assertEqual(subtrees, result._format.supports_tree_reference)

    def test_open_repository_sets_format_attributes(self):
        self.check_open_repository(True, True)
        self.check_open_repository(False, True)
        self.check_open_repository(True, False)
        self.check_open_repository(False, False)
        self.check_open_repository(False, False, 'yes')

    def test_old_server(self):
        """RemoteBzrDirFormat should fail to probe if the server version is too
        old.
        """
        self.assertRaises(errors.NotBranchError,
            RemoteBzrDirFormat.probe_transport, OldServerTransport())


class TestBzrDirOpenRepository(tests.TestCase):

    def test_backwards_compat_1_2(self):
        transport = MemoryTransport()
        transport.mkdir('quack')
        transport = transport.clone('quack')
        client = FakeClient(transport.base)
        client.add_unknown_method_response('RemoteRepository.find_repositoryV2')
        client.add_success_response('ok', '', 'no', 'no')
        bzrdir = RemoteBzrDir(transport, _client=client)
        repo = bzrdir.open_repository()
        self.assertEqual(
            [('call', 'BzrDir.find_repositoryV2', ('quack/',)),
             ('call', 'BzrDir.find_repository', ('quack/',))],
            client._calls)


class OldSmartClient(object):
    """A fake smart client for test_old_version that just returns a version one
    response to the 'hello' (query version) command.
    """

    def get_request(self):
        input_file = StringIO('ok\x011\n')
        output_file = StringIO()
        client_medium = medium.SmartSimplePipesClientMedium(
            input_file, output_file)
        return medium.SmartClientStreamMediumRequest(client_medium)

    def protocol_version(self):
        return 1


class OldServerTransport(object):
    """A fake transport for test_old_server that reports it's smart server
    protocol version as version one.
    """

    def __init__(self):
        self.base = 'fake:'

    def get_smart_client(self):
        return OldSmartClient()


class TestBranchLastRevisionInfo(tests.TestCase):

    def test_empty_branch(self):
        # in an empty branch we decode the response properly
        transport = MemoryTransport()
        client = FakeClient(transport.base)
        client.add_success_response('ok', '0', 'null:')
        transport.mkdir('quack')
        transport = transport.clone('quack')
        # we do not want bzrdir to make any remote calls
        bzrdir = RemoteBzrDir(transport, _client=False)
        branch = RemoteBranch(bzrdir, None, _client=client)
        result = branch.last_revision_info()

        self.assertEqual(
            [('call', 'Branch.last_revision_info', ('quack/',))],
            client._calls)
        self.assertEqual((0, NULL_REVISION), result)

    def test_non_empty_branch(self):
        # in a non-empty branch we also decode the response properly
        revid = u'\xc8'.encode('utf8')
        transport = MemoryTransport()
        client = FakeClient(transport.base)
        client.add_success_response('ok', '2', revid)
        transport.mkdir('kwaak')
        transport = transport.clone('kwaak')
        # we do not want bzrdir to make any remote calls
        bzrdir = RemoteBzrDir(transport, _client=False)
        branch = RemoteBranch(bzrdir, None, _client=client)
        result = branch.last_revision_info()

        self.assertEqual(
            [('call', 'Branch.last_revision_info', ('kwaak/',))],
            client._calls)
        self.assertEqual((2, revid), result)


class TestBranchSetLastRevision(tests.TestCase):

    def test_set_empty(self):
        # set_revision_history([]) is translated to calling
        # Branch.set_last_revision(path, '') on the wire.
        transport = MemoryTransport()
        transport.mkdir('branch')
        transport = transport.clone('branch')

        client = FakeClient(transport.base)
        # lock_write
        client.add_success_response('ok', 'branch token', 'repo token')
        # set_last_revision
        client.add_success_response('ok')
        # unlock
        client.add_success_response('ok')
        bzrdir = RemoteBzrDir(transport, _client=False)
        branch = RemoteBranch(bzrdir, None, _client=client)
        # This is a hack to work around the problem that RemoteBranch currently
        # unnecessarily invokes _ensure_real upon a call to lock_write.
        branch._ensure_real = lambda: None
        branch.lock_write()
        client._calls = []
        result = branch.set_revision_history([])
        self.assertEqual(
            [('call', 'Branch.set_last_revision',
                ('branch/', 'branch token', 'repo token', 'null:'))],
            client._calls)
        branch.unlock()
        self.assertEqual(None, result)

    def test_set_nonempty(self):
        # set_revision_history([rev-id1, ..., rev-idN]) is translated to calling
        # Branch.set_last_revision(path, rev-idN) on the wire.
        transport = MemoryTransport()
        transport.mkdir('branch')
        transport = transport.clone('branch')

        client = FakeClient(transport.base)
        # lock_write
        client.add_success_response('ok', 'branch token', 'repo token')
        # set_last_revision
        client.add_success_response('ok')
        # unlock
        client.add_success_response('ok')
        bzrdir = RemoteBzrDir(transport, _client=False)
        branch = RemoteBranch(bzrdir, None, _client=client)
        # This is a hack to work around the problem that RemoteBranch currently
        # unnecessarily invokes _ensure_real upon a call to lock_write.
        branch._ensure_real = lambda: None
        # Lock the branch, reset the record of remote calls.
        branch.lock_write()
        client._calls = []

        result = branch.set_revision_history(['rev-id1', 'rev-id2'])
        self.assertEqual(
            [('call', 'Branch.set_last_revision',
                ('branch/', 'branch token', 'repo token', 'rev-id2'))],
            client._calls)
        branch.unlock()
        self.assertEqual(None, result)

    def test_no_such_revision(self):
        transport = MemoryTransport()
        transport.mkdir('branch')
        transport = transport.clone('branch')
        # A response of 'NoSuchRevision' is translated into an exception.
        client = FakeClient(transport.base)
        # lock_write
        client.add_success_response('ok', 'branch token', 'repo token')
        # set_last_revision
        client.add_error_response('NoSuchRevision', 'rev-id')
        # unlock
        client.add_success_response('ok')

        bzrdir = RemoteBzrDir(transport, _client=False)
        branch = RemoteBranch(bzrdir, None, _client=client)
        branch._ensure_real = lambda: None
        branch.lock_write()
        client._calls = []

        self.assertRaises(
            errors.NoSuchRevision, branch.set_revision_history, ['rev-id'])
        branch.unlock()


class TestBranchSetLastRevisionInfo(tests.TestCase):

    def test_set_last_revision_info(self):
        # set_last_revision_info(num, 'rev-id') is translated to calling
        # Branch.set_last_revision_info(num, 'rev-id') on the wire.
        transport = MemoryTransport()
        transport.mkdir('branch')
        transport = transport.clone('branch')
        client = FakeClient(transport.base)
        # lock_write
        client.add_success_response('ok', 'branch token', 'repo token')
        # set_last_revision
        client.add_success_response('ok')
        # unlock
        client.add_success_response('ok')

        bzrdir = RemoteBzrDir(transport, _client=False)
        branch = RemoteBranch(bzrdir, None, _client=client)
        # This is a hack to work around the problem that RemoteBranch currently
        # unnecessarily invokes _ensure_real upon a call to lock_write.
        branch._ensure_real = lambda: None
        # Lock the branch, reset the record of remote calls.
        branch.lock_write()
        client._calls = []
        result = branch.set_last_revision_info(1234, 'a-revision-id')
        self.assertEqual(
            [('call', 'Branch.set_last_revision_info',
                ('branch/', 'branch token', 'repo token',
                 '1234', 'a-revision-id'))],
            client._calls)
        self.assertEqual(None, result)

    def test_no_such_revision(self):
        # A response of 'NoSuchRevision' is translated into an exception.
        transport = MemoryTransport()
        transport.mkdir('branch')
        transport = transport.clone('branch')
        client = FakeClient(transport.base)
        # lock_write
        client.add_success_response('ok', 'branch token', 'repo token')
        # set_last_revision
        client.add_error_response('NoSuchRevision', 'revid')
        # unlock
        client.add_success_response('ok')

        bzrdir = RemoteBzrDir(transport, _client=False)
        branch = RemoteBranch(bzrdir, None, _client=client)
        # This is a hack to work around the problem that RemoteBranch currently
        # unnecessarily invokes _ensure_real upon a call to lock_write.
        branch._ensure_real = lambda: None
        # Lock the branch, reset the record of remote calls.
        branch.lock_write()
        client._calls = []

        self.assertRaises(
            errors.NoSuchRevision, branch.set_last_revision_info, 123, 'revid')
        branch.unlock()

    def lock_remote_branch(self, branch):
        """Trick a RemoteBranch into thinking it is locked."""
        branch._lock_mode = 'w'
        branch._lock_count = 2
        branch._lock_token = 'branch token'
        branch._repo_lock_token = 'repo token'

    def test_backwards_compatibility(self):
        """If the server does not support the Branch.set_last_revision_info
        verb (which is new in 1.4), then the client falls back to VFS methods.
        """
        # This test is a little messy.  Unlike most tests in this file, it
        # doesn't purely test what a Remote* object sends over the wire, and
        # how it reacts to responses from the wire.  It instead relies partly
        # on asserting that the RemoteBranch will call
        # self._real_branch.set_last_revision_info(...).

        # First, set up our RemoteBranch with a FakeClient that raises
        # UnknownSmartMethod, and a StubRealBranch that logs how it is called.
        transport = MemoryTransport()
        transport.mkdir('branch')
        transport = transport.clone('branch')
        client = FakeClient(transport.base)
        client.add_unknown_method_response('Branch.set_last_revision_info')
        bzrdir = RemoteBzrDir(transport, _client=False)
        branch = RemoteBranch(bzrdir, None, _client=client)
        class StubRealBranch(object):
            def __init__(self):
                self.calls = []
            def set_last_revision_info(self, revno, revision_id):
                self.calls.append(
                    ('set_last_revision_info', revno, revision_id))
        real_branch = StubRealBranch()
        branch._real_branch = real_branch
        self.lock_remote_branch(branch)

        # Call set_last_revision_info, and verify it behaved as expected.
        result = branch.set_last_revision_info(1234, 'a-revision-id')
        self.assertEqual(
            [('call', 'Branch.set_last_revision_info',
                ('branch/', 'branch token', 'repo token',
                 '1234', 'a-revision-id')),],
            client._calls)
        self.assertEqual(
            [('set_last_revision_info', 1234, 'a-revision-id')],
            real_branch.calls)


class TestBranchControlGetBranchConf(tests.TestCaseWithMemoryTransport):
    """Getting the branch configuration should use an abstract method not vfs.
    """

    def test_get_branch_conf(self):
        raise tests.KnownFailure('branch.conf is not retrieved by get_config_file')
        # We should see that branch.get_config() does a single rpc to get the
        # remote configuration file, abstracting away where that is stored on
        # the server.  However at the moment it always falls back to using the
        # vfs, and this would need some changes in config.py.

        # in an empty branch we decode the response properly
<<<<<<< HEAD
        client = FakeClient(self.get_url())
        client.add_success_response_with_body('config file body', 'ok')
=======
        client = FakeClient([(('ok', ), '# config file body')], self.get_url())
>>>>>>> 307ba93c
        # we need to make a real branch because the remote_branch.control_files
        # will trigger _ensure_real.
        branch = self.make_branch('quack')
        transport = branch.bzrdir.root_transport
        # we do not want bzrdir to make any remote calls
        bzrdir = RemoteBzrDir(transport, _client=False)
        branch = RemoteBranch(bzrdir, None, _client=client)
        config = branch.get_config()
        self.assertEqual(
            [('call_expecting_body', 'Branch.get_config_file', ('quack/',))],
            client._calls)


class TestBranchLockWrite(tests.TestCase):

    def test_lock_write_unlockable(self):
        transport = MemoryTransport()
        client = FakeClient(transport.base)
        client.add_error_response('UnlockableTransport')
        transport.mkdir('quack')
        transport = transport.clone('quack')
        # we do not want bzrdir to make any remote calls
        bzrdir = RemoteBzrDir(transport, _client=False)
        branch = RemoteBranch(bzrdir, None, _client=client)
        self.assertRaises(errors.UnlockableTransport, branch.lock_write)
        self.assertEqual(
            [('call', 'Branch.lock_write', ('quack/', '', ''))],
            client._calls)


class TestTransportIsReadonly(tests.TestCase):

    def test_true(self):
        client = FakeClient()
        client.add_success_response('yes')
        transport = RemoteTransport('bzr://example.com/', medium=False,
                                    _client=client)
        self.assertEqual(True, transport.is_readonly())
        self.assertEqual(
            [('call', 'Transport.is_readonly', ())],
            client._calls)

    def test_false(self):
        client = FakeClient()
        client.add_success_response('no')
        transport = RemoteTransport('bzr://example.com/', medium=False,
                                    _client=client)
        self.assertEqual(False, transport.is_readonly())
        self.assertEqual(
            [('call', 'Transport.is_readonly', ())],
            client._calls)

    def test_error_from_old_server(self):
        """bzr 0.15 and earlier servers don't recognise the is_readonly verb.
        
        Clients should treat it as a "no" response, because is_readonly is only
        advisory anyway (a transport could be read-write, but then the
        underlying filesystem could be readonly anyway).
        """
        client = FakeClient()
        client.add_unknown_method_response('Transport.is_readonly')
        transport = RemoteTransport('bzr://example.com/', medium=False,
                                    _client=client)
        self.assertEqual(False, transport.is_readonly())
        self.assertEqual(
            [('call', 'Transport.is_readonly', ())],
            client._calls)


class TestRemoteRepository(tests.TestCase):
    """Base for testing RemoteRepository protocol usage.
    
    These tests contain frozen requests and responses.  We want any changes to 
    what is sent or expected to be require a thoughtful update to these tests
    because they might break compatibility with different-versioned servers.
    """

    def setup_fake_client_and_repository(self, transport_path):
        """Create the fake client and repository for testing with.
        
        There's no real server here; we just have canned responses sent
        back one by one.
        
        :param transport_path: Path below the root of the MemoryTransport
            where the repository will be created.
        """
        transport = MemoryTransport()
        transport.mkdir(transport_path)
        client = FakeClient(transport.base)
        transport = transport.clone(transport_path)
        # we do not want bzrdir to make any remote calls
        bzrdir = RemoteBzrDir(transport, _client=False)
        repo = RemoteRepository(bzrdir, None, _client=client)
        return repo, client


class TestRepositoryGatherStats(TestRemoteRepository):

    def test_revid_none(self):
        # ('ok',), body with revisions and size
        transport_path = 'quack'
        repo, client = self.setup_fake_client_and_repository(transport_path)
        client.add_success_response_with_body(
            'revisions: 2\nsize: 18\n', 'ok')
        result = repo.gather_stats(None)
        self.assertEqual(
            [('call_expecting_body', 'Repository.gather_stats',
             ('quack/','','no'))],
            client._calls)
        self.assertEqual({'revisions': 2, 'size': 18}, result)

    def test_revid_no_committers(self):
        # ('ok',), body without committers
        body = ('firstrev: 123456.300 3600\n'
                'latestrev: 654231.400 0\n'
                'revisions: 2\n'
                'size: 18\n')
        transport_path = 'quick'
        revid = u'\xc8'.encode('utf8')
        repo, client = self.setup_fake_client_and_repository(transport_path)
        client.add_success_response_with_body(body, 'ok')
        result = repo.gather_stats(revid)
        self.assertEqual(
            [('call_expecting_body', 'Repository.gather_stats',
              ('quick/', revid, 'no'))],
            client._calls)
        self.assertEqual({'revisions': 2, 'size': 18,
                          'firstrev': (123456.300, 3600),
                          'latestrev': (654231.400, 0),},
                         result)

    def test_revid_with_committers(self):
        # ('ok',), body with committers
        body = ('committers: 128\n'
                'firstrev: 123456.300 3600\n'
                'latestrev: 654231.400 0\n'
                'revisions: 2\n'
                'size: 18\n')
        transport_path = 'buick'
        revid = u'\xc8'.encode('utf8')
        repo, client = self.setup_fake_client_and_repository(transport_path)
        client.add_success_response_with_body(body, 'ok')
        result = repo.gather_stats(revid, True)
        self.assertEqual(
            [('call_expecting_body', 'Repository.gather_stats',
              ('buick/', revid, 'yes'))],
            client._calls)
        self.assertEqual({'revisions': 2, 'size': 18,
                          'committers': 128,
                          'firstrev': (123456.300, 3600),
                          'latestrev': (654231.400, 0),},
                         result)


class TestRepositoryGetGraph(TestRemoteRepository):

    def test_get_graph(self):
        # get_graph returns a graph with the repository as the
        # parents_provider.
        transport_path = 'quack'
        repo, client = self.setup_fake_client_and_repository(transport_path)
        graph = repo.get_graph()
        self.assertEqual(graph._parents_provider, repo)


class TestRepositoryGetParentMap(TestRemoteRepository):

    def test_get_parent_map_caching(self):
        # get_parent_map returns from cache until unlock()
        # setup a reponse with two revisions
        r1 = u'\u0e33'.encode('utf8')
        r2 = u'\u0dab'.encode('utf8')
        lines = [' '.join([r2, r1]), r1]
        encoded_body = bz2.compress('\n'.join(lines))

        transport_path = 'quack'
        repo, client = self.setup_fake_client_and_repository(transport_path)
        client.add_success_response_with_body(encoded_body, 'ok')
        client.add_success_response_with_body(encoded_body, 'ok')
        repo.lock_read()
        graph = repo.get_graph()
        parents = graph.get_parent_map([r2])
        self.assertEqual({r2: (r1,)}, parents)
        # locking and unlocking deeper should not reset
        repo.lock_read()
        repo.unlock()
        parents = graph.get_parent_map([r1])
        self.assertEqual({r1: (NULL_REVISION,)}, parents)
        self.assertEqual(
            [('call_with_body_bytes_expecting_body',
              'Repository.get_parent_map', ('quack/', r2), '\n\n0')],
            client._calls)
        repo.unlock()
        # now we call again, and it should use the second response.
        repo.lock_read()
        graph = repo.get_graph()
        parents = graph.get_parent_map([r1])
        self.assertEqual({r1: (NULL_REVISION,)}, parents)
        self.assertEqual(
            [('call_with_body_bytes_expecting_body',
              'Repository.get_parent_map', ('quack/', r2), '\n\n0'),
             ('call_with_body_bytes_expecting_body',
              'Repository.get_parent_map', ('quack/', r1), '\n\n0'),
            ],
            client._calls)
        repo.unlock()

    def test_get_parent_map_reconnects_if_unknown_method(self):
        transport_path = 'quack'
        repo, client = self.setup_fake_client_and_repository(transport_path)
        client.add_unknown_method_response('Repository,get_parent_map')
        client.add_success_response_with_body('', 'ok')
        self.assertTrue(client._medium._remote_is_at_least_1_2)
        rev_id = 'revision-id'
        expected_deprecations = [
            'bzrlib.remote.RemoteRepository.get_revision_graph was deprecated '
            'in version 1.4.']
        parents = self.callDeprecated(
            expected_deprecations, repo.get_parent_map, [rev_id])
        self.assertEqual(
            [('call_with_body_bytes_expecting_body',
              'Repository.get_parent_map', ('quack/', rev_id), '\n\n0'),
             ('disconnect medium',),
             ('call_expecting_body', 'Repository.get_revision_graph',
              ('quack/', ''))],
            client._calls)
        # The medium is now marked as being connected to an older server
        self.assertFalse(client._medium._remote_is_at_least_1_2)

    def test_get_parent_map_fallback_parentless_node(self):
        """get_parent_map falls back to get_revision_graph on old servers.  The
        results from get_revision_graph are tweaked to match the get_parent_map
        API.

        Specifically, a {key: ()} result from get_revision_graph means "no
        parents" for that key, which in get_parent_map results should be
        represented as {key: ('null:',)}.

        This is the test for https://bugs.launchpad.net/bzr/+bug/214894
        """
        rev_id = 'revision-id'
        transport_path = 'quack'
        repo, client = self.setup_fake_client_and_repository(transport_path)
        client.add_success_response_with_body(rev_id, 'ok')
        client._medium._remote_is_at_least_1_2 = False
        expected_deprecations = [
            'bzrlib.remote.RemoteRepository.get_revision_graph was deprecated '
            'in version 1.4.']
        parents = self.callDeprecated(
            expected_deprecations, repo.get_parent_map, [rev_id])
        self.assertEqual(
            [('call_expecting_body', 'Repository.get_revision_graph',
             ('quack/', ''))],
            client._calls)
        self.assertEqual({rev_id: ('null:',)}, parents)

    def test_get_parent_map_unexpected_response(self):
        repo, client = self.setup_fake_client_and_repository('path')
        client.add_success_response('something unexpected!')
        self.assertRaises(
            errors.UnexpectedSmartServerResponse,
            repo.get_parent_map, ['a-revision-id'])


class TestRepositoryGetRevisionGraph(TestRemoteRepository):
    
    def test_null_revision(self):
        # a null revision has the predictable result {}, we should have no wire
        # traffic when calling it with this argument
        transport_path = 'empty'
        repo, client = self.setup_fake_client_and_repository(transport_path)
        client.add_success_response('notused')
        result = self.applyDeprecated(one_four, repo.get_revision_graph,
            NULL_REVISION)
        self.assertEqual([], client._calls)
        self.assertEqual({}, result)

    def test_none_revision(self):
        # with none we want the entire graph
        r1 = u'\u0e33'.encode('utf8')
        r2 = u'\u0dab'.encode('utf8')
        lines = [' '.join([r2, r1]), r1]
        encoded_body = '\n'.join(lines)

        transport_path = 'sinhala'
        repo, client = self.setup_fake_client_and_repository(transport_path)
        client.add_success_response_with_body(encoded_body, 'ok')
        result = self.applyDeprecated(one_four, repo.get_revision_graph)
        self.assertEqual(
            [('call_expecting_body', 'Repository.get_revision_graph',
             ('sinhala/', ''))],
            client._calls)
        self.assertEqual({r1: (), r2: (r1, )}, result)

    def test_specific_revision(self):
        # with a specific revision we want the graph for that
        # with none we want the entire graph
        r11 = u'\u0e33'.encode('utf8')
        r12 = u'\xc9'.encode('utf8')
        r2 = u'\u0dab'.encode('utf8')
        lines = [' '.join([r2, r11, r12]), r11, r12]
        encoded_body = '\n'.join(lines)

        transport_path = 'sinhala'
        repo, client = self.setup_fake_client_and_repository(transport_path)
        client.add_success_response_with_body(encoded_body, 'ok')
        result = self.applyDeprecated(one_four, repo.get_revision_graph, r2)
        self.assertEqual(
            [('call_expecting_body', 'Repository.get_revision_graph',
             ('sinhala/', r2))],
            client._calls)
        self.assertEqual({r11: (), r12: (), r2: (r11, r12), }, result)

    def test_no_such_revision(self):
        revid = '123'
        transport_path = 'sinhala'
        repo, client = self.setup_fake_client_and_repository(transport_path)
        client.add_error_response('nosuchrevision', revid)
        # also check that the right revision is reported in the error
        self.assertRaises(errors.NoSuchRevision,
            self.applyDeprecated, one_four, repo.get_revision_graph, revid)
        self.assertEqual(
            [('call_expecting_body', 'Repository.get_revision_graph',
             ('sinhala/', revid))],
            client._calls)

        
class TestRepositoryIsShared(TestRemoteRepository):

    def test_is_shared(self):
        # ('yes', ) for Repository.is_shared -> 'True'.
        transport_path = 'quack'
        repo, client = self.setup_fake_client_and_repository(transport_path)
        client.add_success_response('yes')
        result = repo.is_shared()
        self.assertEqual(
            [('call', 'Repository.is_shared', ('quack/',))],
            client._calls)
        self.assertEqual(True, result)

    def test_is_not_shared(self):
        # ('no', ) for Repository.is_shared -> 'False'.
        transport_path = 'qwack'
        repo, client = self.setup_fake_client_and_repository(transport_path)
        client.add_success_response('no')
        result = repo.is_shared()
        self.assertEqual(
            [('call', 'Repository.is_shared', ('qwack/',))],
            client._calls)
        self.assertEqual(False, result)


class TestRepositoryLockWrite(TestRemoteRepository):

    def test_lock_write(self):
        transport_path = 'quack'
        repo, client = self.setup_fake_client_and_repository(transport_path)
        client.add_success_response('ok', 'a token')
        result = repo.lock_write()
        self.assertEqual(
            [('call', 'Repository.lock_write', ('quack/', ''))],
            client._calls)
        self.assertEqual('a token', result)

    def test_lock_write_already_locked(self):
        transport_path = 'quack'
        repo, client = self.setup_fake_client_and_repository(transport_path)
        client.add_error_response('LockContention')
        self.assertRaises(errors.LockContention, repo.lock_write)
        self.assertEqual(
            [('call', 'Repository.lock_write', ('quack/', ''))],
            client._calls)

    def test_lock_write_unlockable(self):
        transport_path = 'quack'
        repo, client = self.setup_fake_client_and_repository(transport_path)
        client.add_error_response('UnlockableTransport')
        self.assertRaises(errors.UnlockableTransport, repo.lock_write)
        self.assertEqual(
            [('call', 'Repository.lock_write', ('quack/', ''))],
            client._calls)


class TestRepositoryUnlock(TestRemoteRepository):

    def test_unlock(self):
        transport_path = 'quack'
        repo, client = self.setup_fake_client_and_repository(transport_path)
        client.add_success_response('ok', 'a token')
        client.add_success_response('ok')
        repo.lock_write()
        repo.unlock()
        self.assertEqual(
            [('call', 'Repository.lock_write', ('quack/', '')),
             ('call', 'Repository.unlock', ('quack/', 'a token'))],
            client._calls)

    def test_unlock_wrong_token(self):
        # If somehow the token is wrong, unlock will raise TokenMismatch.
        transport_path = 'quack'
        repo, client = self.setup_fake_client_and_repository(transport_path)
        client.add_success_response('ok', 'a token')
        client.add_error_response('TokenMismatch')
        repo.lock_write()
        self.assertRaises(errors.TokenMismatch, repo.unlock)


class TestRepositoryHasRevision(TestRemoteRepository):

    def test_none(self):
        # repo.has_revision(None) should not cause any traffic.
        transport_path = 'quack'
        repo, client = self.setup_fake_client_and_repository(transport_path)

        # The null revision is always there, so has_revision(None) == True.
        self.assertEqual(True, repo.has_revision(NULL_REVISION))

        # The remote repo shouldn't be accessed.
        self.assertEqual([], client._calls)


class TestRepositoryTarball(TestRemoteRepository):

    # This is a canned tarball reponse we can validate against
    tarball_content = (
        'QlpoOTFBWSZTWdGkj3wAAWF/k8aQACBIB//A9+8cIX/v33AACEAYABAECEACNz'
        'JqsgJJFPTSnk1A3qh6mTQAAAANPUHkagkSTEkaA09QaNAAAGgAAAcwCYCZGAEY'
        'mJhMJghpiaYBUkKammSHqNMZQ0NABkNAeo0AGneAevnlwQoGzEzNVzaYxp/1Uk'
        'xXzA1CQX0BJMZZLcPBrluJir5SQyijWHYZ6ZUtVqqlYDdB2QoCwa9GyWwGYDMA'
        'OQYhkpLt/OKFnnlT8E0PmO8+ZNSo2WWqeCzGB5fBXZ3IvV7uNJVE7DYnWj6qwB'
        'k5DJDIrQ5OQHHIjkS9KqwG3mc3t+F1+iujb89ufyBNIKCgeZBWrl5cXxbMGoMs'
        'c9JuUkg5YsiVcaZJurc6KLi6yKOkgCUOlIlOpOoXyrTJjK8ZgbklReDdwGmFgt'
        'dkVsAIslSVCd4AtACSLbyhLHryfb14PKegrVDba+U8OL6KQtzdM5HLjAc8/p6n'
        '0lgaWU8skgO7xupPTkyuwheSckejFLK5T4ZOo0Gda9viaIhpD1Qn7JqqlKAJqC'
        'QplPKp2nqBWAfwBGaOwVrz3y1T+UZZNismXHsb2Jq18T+VaD9k4P8DqE3g70qV'
        'JLurpnDI6VS5oqDDPVbtVjMxMxMg4rzQVipn2Bv1fVNK0iq3Gl0hhnnHKm/egy'
        'nWQ7QH/F3JFOFCQ0aSPfA='
        ).decode('base64')

    def test_repository_tarball(self):
        # Test that Repository.tarball generates the right operations
        transport_path = 'repo'
        expected_calls = [('call_expecting_body', 'Repository.tarball',
                           ('repo/', 'bz2',),),
            ]
        repo, client = self.setup_fake_client_and_repository(transport_path)
        client.add_success_response_with_body(self.tarball_content, 'ok')
        # Now actually ask for the tarball
        tarball_file = repo._get_tarball('bz2')
        try:
            self.assertEqual(expected_calls, client._calls)
            self.assertEqual(self.tarball_content, tarball_file.read())
        finally:
            tarball_file.close()


class TestRemoteRepositoryCopyContent(tests.TestCaseWithTransport):
    """RemoteRepository.copy_content_into optimizations"""

    def test_copy_content_remote_to_local(self):
        self.transport_server = server.SmartTCPServer_for_testing
        src_repo = self.make_repository('repo1')
        src_repo = repository.Repository.open(self.get_url('repo1'))
        # At the moment the tarball-based copy_content_into can't write back
        # into a smart server.  It would be good if it could upload the
        # tarball; once that works we'd have to create repositories of
        # different formats. -- mbp 20070410
        dest_url = self.get_vfs_only_url('repo2')
        dest_bzrdir = BzrDir.create(dest_url)
        dest_repo = dest_bzrdir.create_repository()
        self.assertFalse(isinstance(dest_repo, RemoteRepository))
        self.assertTrue(isinstance(src_repo, RemoteRepository))
        src_repo.copy_content_into(dest_repo)


class TestRepositoryStreamKnitData(TestRemoteRepository):

    def make_pack_file(self, records):
        pack_file = StringIO()
        pack_writer = pack.ContainerWriter(pack_file.write)
        pack_writer.begin()
        for bytes, names in records:
            pack_writer.add_bytes_record(bytes, names)
        pack_writer.end()
        pack_file.seek(0)
        return pack_file

    def make_pack_stream(self, records):
        pack_serialiser = pack.ContainerSerialiser()
        yield pack_serialiser.begin()
        for bytes, names in records:
            yield pack_serialiser.bytes_record(bytes, names)
        yield pack_serialiser.end()

    def test_bad_pack_from_server(self):
        """A response with invalid data (e.g. it has a record with multiple
        names) triggers an exception.
        
        Not all possible errors will be caught at this stage, but obviously
        malformed data should be.
        """
        record = ('bytes', [('name1',), ('name2',)])
        pack_stream = self.make_pack_stream([record])
        transport_path = 'quack'
        repo, client = self.setup_fake_client_and_repository(transport_path)
        client.add_success_response_with_body(pack_stream, 'ok')
        search = graph.SearchResult(set(['revid']), set(), 1, set(['revid']))
        stream = repo.get_data_stream_for_search(search)
        self.assertRaises(errors.SmartProtocolError, list, stream)
    
    def test_backwards_compatibility(self):
        """If the server doesn't recognise this request, fallback to VFS."""
        repo, client = self.setup_fake_client_and_repository('path')
        client.add_unknown_method_response(
            'Repository.stream_revisions_chunked')
        self.mock_called = False
        repo._real_repository = MockRealRepository(self)
        search = graph.SearchResult(set(['revid']), set(), 1, set(['revid']))
        repo.get_data_stream_for_search(search)
        self.assertTrue(self.mock_called)
        self.failIf(client.expecting_body,
            "The protocol has been left in an unclean state that will cause "
            "TooManyConcurrentRequests errors.")


class MockRealRepository(object):
    """Helper class for TestRepositoryStreamKnitData.test_unknown_method."""

    def __init__(self, test):
        self.test = test

    def get_data_stream_for_search(self, search):
        self.test.assertEqual(set(['revid']), search.get_keys())
        self.test.mock_called = True

<|MERGE_RESOLUTION|>--- conflicted
+++ resolved
@@ -629,12 +629,8 @@
         # vfs, and this would need some changes in config.py.
 
         # in an empty branch we decode the response properly
-<<<<<<< HEAD
         client = FakeClient(self.get_url())
-        client.add_success_response_with_body('config file body', 'ok')
-=======
-        client = FakeClient([(('ok', ), '# config file body')], self.get_url())
->>>>>>> 307ba93c
+        client.add_success_response_with_body('# config file body', 'ok')
         # we need to make a real branch because the remote_branch.control_files
         # will trigger _ensure_real.
         branch = self.make_branch('quack')
