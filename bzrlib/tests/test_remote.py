--- conflicted
+++ resolved
@@ -3352,7 +3352,6 @@
         remote_branch.copy_content_into(local)
         self.assertFalse('Branch.revision_history' in self.hpss_calls)
 
-<<<<<<< HEAD
     def test_fetch_everything_needs_just_one_call(self):
         local = self.make_branch('local')
         builder = self.make_branch_builder('remote')
@@ -3360,8 +3359,9 @@
         remote_branch_url = self.smart_server.get_url() + 'remote'
         remote_branch = bzrdir.BzrDir.open(remote_branch_url).open_branch()
         self.hpss_calls = []
-        local.repository.fetch(remote_branch.repository,
-                fetch_spec=_mod_graph.EverythingResult(remote_branch.repository))
+        local.repository.fetch(
+            remote_branch.repository,
+            fetch_spec=_mod_graph.EverythingResult(remote_branch.repository))
         self.assertEqual(['Repository.get_stream_1.19'], self.hpss_calls)
 
     def override_verb(self, verb_name, verb):
@@ -3382,10 +3382,12 @@
             """A version of the Repository.get_stream_1.19 verb patched to
             reject 'everything' searches the way 2.3 and earlier do.
             """
-            def recreate_search(self, repository, search_bytes, discard_excess=False):
+            def recreate_search(self, repository, search_bytes,
+                                discard_excess=False):
                 verb_log.append(search_bytes.split('\n', 1)[0])
                 if search_bytes == 'everything':
-                    return (None, request.FailedSmartServerResponse(('BadSearch',)))
+                    return (None,
+                            request.FailedSmartServerResponse(('BadSearch',)))
                 return super(OldGetStreamVerb,
                         self).recreate_search(repository, search_bytes,
                             discard_excess=discard_excess)
@@ -3396,14 +3398,15 @@
         remote_branch_url = self.smart_server.get_url() + 'remote'
         remote_branch = bzrdir.BzrDir.open(remote_branch_url).open_branch()
         self.hpss_calls = []
-        local.repository.fetch(remote_branch.repository,
-                fetch_spec=_mod_graph.EverythingResult(remote_branch.repository))
+        local.repository.fetch(
+            remote_branch.repository,
+            fetch_spec=_mod_graph.EverythingResult(remote_branch.repository))
         # make sure the overridden verb was used
         self.assertLength(1, verb_log)
         # more than one HPSS call is needed, but because it's a VFS callback
         # its hard to predict exactly how many.
         self.assertTrue(len(self.hpss_calls) > 1)
-=======
+
 
 class TestUpdateBoundBranch(tests.TestCaseWithTransport):
 
@@ -3422,5 +3425,4 @@
         # bug 786980 was raising ReadOnlyError: A write attempt was made in a
         # read only transaction during the update()
         checkout.update()
-        self.assertEquals(last_revid, checkout.last_revision())
->>>>>>> 1c68efb5
+        self.assertEquals(last_revid, checkout.last_revision())