--- conflicted
+++ resolved
@@ -1014,11 +1014,7 @@
         if control is None:
             # uninitialisable format
             return
-<<<<<<< HEAD
-        if control._format.flexible_components:
-=======
         if not control._format.fixed_components:
->>>>>>> 0e2aefbf
             self.assertEqual(repo.bzrdir.root_transport.base,
                 made_repo.bzrdir.root_transport.base)
 
@@ -1086,11 +1082,7 @@
         if control is None:
             # uninitialisable format
             return
-<<<<<<< HEAD
-        if not self.bzrdir_format.flexible_components:
-=======
         if self.bzrdir_format.fixed_components:
->>>>>>> 0e2aefbf
             # must stay with the all-in-one-format.
             repo_name = self.bzrdir_format.network_name()
         self.assertEqual(repo_name, repo._format.network_name())
@@ -1123,11 +1115,7 @@
             # set, so we skip a number of tests for RemoteBzrDirFormat's.
             self.assertIsInstance(control, RemoteBzrDir)
         else:
-<<<<<<< HEAD
-            if need_meta and not expected_format.flexible_components:
-=======
             if need_meta and expected_format.fixed_components:
->>>>>>> 0e2aefbf
                 # Pre-metadir formats change when we are making something that
                 # needs a metaformat, because clone is used for push.
                 expected_format = bzrdir.BzrDirMetaFormat1()
