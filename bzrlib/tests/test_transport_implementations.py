# Copyright (C) 2004, 2005, 2006 by Canonical Ltd

# This program is free software; you can redistribute it and/or modify
# it under the terms of the GNU General Public License as published by
# the Free Software Foundation; either version 2 of the License, or
# (at your option) any later version.

# This program is distributed in the hope that it will be useful,
# but WITHOUT ANY WARRANTY; without even the implied warranty of
# MERCHANTABILITY or FITNESS FOR A PARTICULAR PURPOSE.  See the
# GNU General Public License for more details.

# You should have received a copy of the GNU General Public License
# along with this program; if not, write to the Free Software
# Foundation, Inc., 59 Temple Place, Suite 330, Boston, MA  02111-1307  USA

"""Tests for Transport implementations.

Transport implementations tested here are supplied by
TransportTestProviderAdapter.
"""

import os
from cStringIO import StringIO
import stat
import sys

from bzrlib.errors import (DirectoryNotEmpty, NoSuchFile, FileExists,
                           LockError, PathError,
                           TransportNotPossible, ConnectionError,
                           InvalidURL)
from bzrlib.tests import TestCaseInTempDir, TestSkipped
from bzrlib.transport import memory, urlescape
import bzrlib.transport


def _append(fn, txt):
    """Append the given text (file-like object) to the supplied filename."""
    f = open(fn, 'ab')
    try:
        f.write(txt.read())
    finally:
        f.close()


class TestTransportImplementation(TestCaseInTempDir):
    """Implementation verification for transports.
    
    To verify a transport we need a server factory, which is a callable
    that accepts no parameters and returns an implementation of
    bzrlib.transport.Server.
    
    That Server is then used to construct transport instances and test
    the transport via loopback activity.

    Currently this assumes that the Transport object is connected to the 
    current working directory.  So that whatever is done 
    through the transport, should show up in the working 
    directory, and vice-versa. This is a bug, because its possible to have
    URL schemes which provide access to something that may not be 
    result in storage on the local disk, i.e. due to file system limits, or 
    due to it being a database or some other non-filesystem tool.

    This also tests to make sure that the functions work with both
    generators and lists (assuming iter(list) is effectively a generator)
    """
    
    def setUp(self):
        super(TestTransportImplementation, self).setUp()
        self._server = self.transport_server()
        self._server.setUp()

    def tearDown(self):
        super(TestTransportImplementation, self).tearDown()
        self._server.tearDown()
        
    def check_transport_contents(self, content, transport, relpath):
        """Check that transport.get(relpath).read() == content."""
        self.assertEqualDiff(content, transport.get(relpath).read())

    def get_transport(self):
        """Return a connected transport to the local directory."""
        base_url = self._server.get_url()
        t = bzrlib.transport.get_transport(base_url)
        if not isinstance(t, self.transport_class):
            # we want to make sure to construct one particular class, even if
            # there are several available implementations of this transport;
            # therefore construct it by hand rather than through the regular
            # get_transport method
            t = self.transport_class(base_url)
        return t

    def assertListRaises(self, excClass, func, *args, **kwargs):
        """Fail unless excClass is raised when the iterator from func is used.
        
        Many transport functions can return generators this makes sure
        to wrap them in a list() call to make sure the whole generator
        is run, and that the proper exception is raised.
        """
        try:
            list(func(*args, **kwargs))
        except excClass:
            return
        else:
            if hasattr(excClass,'__name__'): excName = excClass.__name__
            else: excName = str(excClass)
            raise self.failureException, "%s not raised" % excName

    def test_has(self):
        t = self.get_transport()

        files = ['a', 'b', 'e', 'g', '%']
        self.build_tree(files, transport=t)
        self.assertEqual(True, t.has('a'))
        self.assertEqual(False, t.has('c'))
        self.assertEqual(True, t.has(urlescape('%')))
        self.assertEqual(list(t.has_multi(['a', 'b', 'c', 'd', 'e', 'f', 'g', 'h'])),
                [True, True, False, False, True, False, True, False])
        self.assertEqual(True, t.has_any(['a', 'b', 'c']))
        self.assertEqual(False, t.has_any(['c', 'd', 'f', urlescape('%%')]))
        self.assertEqual(list(t.has_multi(iter(['a', 'b', 'c', 'd', 'e', 'f', 'g', 'h']))),
                [True, True, False, False, True, False, True, False])
        self.assertEqual(False, t.has_any(['c', 'c', 'c']))
        self.assertEqual(True, t.has_any(['b', 'b', 'b']))

    def test_get(self):
        t = self.get_transport()

        files = ['a', 'b', 'e', 'g']
        contents = ['contents of a\n',
                    'contents of b\n',
                    'contents of e\n',
                    'contents of g\n',
                    ]
        self.build_tree(files, transport=t, line_endings='binary')
        self.check_transport_contents('contents of a\n', t, 'a')
        content_f = t.get_multi(files)
        for content, f in zip(contents, content_f):
            self.assertEqual(content, f.read())

        content_f = t.get_multi(iter(files))
        for content, f in zip(contents, content_f):
            self.assertEqual(content, f.read())

        self.assertRaises(NoSuchFile, t.get, 'c')
        self.assertListRaises(NoSuchFile, t.get_multi, ['a', 'b', 'c'])
        self.assertListRaises(NoSuchFile, t.get_multi, iter(['a', 'b', 'c']))

    def test_put(self):
        t = self.get_transport()

        if t.is_readonly():
            self.assertRaises(TransportNotPossible,
                    t.put, 'a', 'some text for a\n')
            return

        t.put('a', StringIO('some text for a\n'))
        self.failUnless(t.has('a'))
        self.check_transport_contents('some text for a\n', t, 'a')
        # Make sure 'has' is updated
        self.assertEqual(list(t.has_multi(['a', 'b', 'c', 'd', 'e'])),
                [True, False, False, False, False])
        # Put also replaces contents
        self.assertEqual(t.put_multi([('a', StringIO('new\ncontents for\na\n')),
                                      ('d', StringIO('contents\nfor d\n'))]),
                         2)
        self.assertEqual(list(t.has_multi(['a', 'b', 'c', 'd', 'e'])),
                [True, False, False, True, False])
        self.check_transport_contents('new\ncontents for\na\n', t, 'a')
        self.check_transport_contents('contents\nfor d\n', t, 'd')

        self.assertEqual(
            t.put_multi(iter([('a', StringIO('diff\ncontents for\na\n')),
                              ('d', StringIO('another contents\nfor d\n'))])),
                        2)
        self.check_transport_contents('diff\ncontents for\na\n', t, 'a')
        self.check_transport_contents('another contents\nfor d\n', t, 'd')

        self.assertRaises(NoSuchFile,
                          t.put, 'path/doesnt/exist/c', 'contents')

    def test_put_permissions(self):
        t = self.get_transport()

        if t.is_readonly():
            return
        t.put('mode644', StringIO('test text\n'), mode=0644)
        self.assertTransportMode(t, 'mode644', 0644)
        t.put('mode666', StringIO('test text\n'), mode=0666)
        self.assertTransportMode(t, 'mode666', 0666)
        t.put('mode600', StringIO('test text\n'), mode=0600)
        self.assertTransportMode(t, 'mode600', 0600)
        # Yes, you can put a file such that it becomes readonly
        t.put('mode400', StringIO('test text\n'), mode=0400)
        self.assertTransportMode(t, 'mode400', 0400)
        t.put_multi([('mmode644', StringIO('text\n'))], mode=0644)
        self.assertTransportMode(t, 'mmode644', 0644)
        
    def test_mkdir(self):
        t = self.get_transport()

        if t.is_readonly():
            # cannot mkdir on readonly transports. We're not testing for 
            # cache coherency because cache behaviour is not currently
            # defined for the transport interface.
            self.assertRaises(TransportNotPossible, t.mkdir, '.')
            self.assertRaises(TransportNotPossible, t.mkdir, 'new_dir')
            self.assertRaises(TransportNotPossible, t.mkdir_multi, ['new_dir'])
            self.assertRaises(TransportNotPossible, t.mkdir, 'path/doesnt/exist')
            return
        # Test mkdir
        t.mkdir('dir_a')
        self.assertEqual(t.has('dir_a'), True)
        self.assertEqual(t.has('dir_b'), False)

        t.mkdir('dir_b')
        self.assertEqual(t.has('dir_b'), True)

        t.mkdir_multi(['dir_c', 'dir_d'])

        t.mkdir_multi(iter(['dir_e', 'dir_f']))
        self.assertEqual(list(t.has_multi(
            ['dir_a', 'dir_b', 'dir_c', 'dir_q',
             'dir_d', 'dir_e', 'dir_f', 'dir_b'])),
            [True, True, True, False,
             True, True, True, True])

        # we were testing that a local mkdir followed by a transport
        # mkdir failed thusly, but given that we * in one process * do not
        # concurrently fiddle with disk dirs and then use transport to do 
        # things, the win here seems marginal compared to the constraint on
        # the interface. RBC 20051227
        t.mkdir('dir_g')
        self.assertRaises(FileExists, t.mkdir, 'dir_g')

        # Test get/put in sub-directories
        self.assertEqual(2, 
            t.put_multi([('dir_a/a', StringIO('contents of dir_a/a')),
                         ('dir_b/b', StringIO('contents of dir_b/b'))]))
        self.check_transport_contents('contents of dir_a/a', t, 'dir_a/a')
        self.check_transport_contents('contents of dir_b/b', t, 'dir_b/b')

        # mkdir of a dir with an absent parent
        self.assertRaises(NoSuchFile, t.mkdir, 'missing/dir')

    def test_mkdir_permissions(self):
        t = self.get_transport()
        if t.is_readonly():
            return
        if not t._can_roundtrip_unix_modebits():
            # no sense testing on this transport
            return
        # Test mkdir with a mode
        t.mkdir('dmode755', mode=0755)
        self.assertTransportMode(t, 'dmode755', 0755)
        t.mkdir('dmode555', mode=0555)
        self.assertTransportMode(t, 'dmode555', 0555)
        t.mkdir('dmode777', mode=0777)
        self.assertTransportMode(t, 'dmode777', 0777)
        t.mkdir('dmode700', mode=0700)
        self.assertTransportMode(t, 'dmode700', 0700)
        # TODO: jam 20051215 test mkdir_multi with a mode
        t.mkdir_multi(['mdmode755'], mode=0755)
        self.assertTransportMode(t, 'mdmode755', 0755)

    def test_copy_to(self):
        # FIXME: test:   same server to same server (partly done)
        # same protocol two servers
        # and    different protocols (done for now except for MemoryTransport.
        # - RBC 20060122
        from bzrlib.transport.memory import MemoryTransport

        def simple_copy_files(transport_from, transport_to):
            files = ['a', 'b', 'c', 'd']
            self.build_tree(files, transport=transport_from)
            self.assertEqual(4, transport_from.copy_to(files, transport_to))
            for f in files:
                self.check_transport_contents(transport_to.get(f).read(),
                                              transport_from, f)

        t = self.get_transport()
        temp_transport = MemoryTransport('memory:/')
        simple_copy_files(t, temp_transport)
        if not t.is_readonly():
            t.mkdir('copy_to_simple')
            t2 = t.clone('copy_to_simple')
            simple_copy_files(t, t2)


        # Test that copying into a missing directory raises
        # NoSuchFile
        if t.is_readonly():
            self.build_tree(['e/', 'e/f'])
        else:
            t.mkdir('e')
            t.put('e/f', StringIO('contents of e'))
        self.assertRaises(NoSuchFile, t.copy_to, ['e/f'], temp_transport)
        temp_transport.mkdir('e')
        t.copy_to(['e/f'], temp_transport)

        del temp_transport
        temp_transport = MemoryTransport('memory:/')

        files = ['a', 'b', 'c', 'd']
        t.copy_to(iter(files), temp_transport)
        for f in files:
            self.check_transport_contents(temp_transport.get(f).read(),
                                          t, f)
        del temp_transport

        for mode in (0666, 0644, 0600, 0400):
            temp_transport = MemoryTransport("memory:/")
            t.copy_to(files, temp_transport, mode=mode)
            for f in files:
                self.assertTransportMode(temp_transport, f, mode)

    def test_append(self):
        t = self.get_transport()

        if t.is_readonly():
            open('a', 'wb').write('diff\ncontents for\na\n')
            open('b', 'wb').write('contents\nfor b\n')
        else:
            t.put_multi([
                    ('a', StringIO('diff\ncontents for\na\n')),
                    ('b', StringIO('contents\nfor b\n'))
                    ])

        if t.is_readonly():
            self.assertRaises(TransportNotPossible,
                    t.append, 'a', 'add\nsome\nmore\ncontents\n')
            _append('a', StringIO('add\nsome\nmore\ncontents\n'))
        else:
            self.assertEqual(20,
                t.append('a', StringIO('add\nsome\nmore\ncontents\n')))

        self.check_transport_contents(
            'diff\ncontents for\na\nadd\nsome\nmore\ncontents\n',
            t, 'a')

        if t.is_readonly():
            self.assertRaises(TransportNotPossible,
                    t.append_multi,
                        [('a', 'and\nthen\nsome\nmore\n'),
                         ('b', 'some\nmore\nfor\nb\n')])
            _append('a', StringIO('and\nthen\nsome\nmore\n'))
            _append('b', StringIO('some\nmore\nfor\nb\n'))
        else:
            self.assertEqual((43, 15), 
                t.append_multi([('a', StringIO('and\nthen\nsome\nmore\n')),
                                ('b', StringIO('some\nmore\nfor\nb\n'))]))
        self.check_transport_contents(
            'diff\ncontents for\na\n'
            'add\nsome\nmore\ncontents\n'
            'and\nthen\nsome\nmore\n',
            t, 'a')
        self.check_transport_contents(
                'contents\nfor b\n'
                'some\nmore\nfor\nb\n',
                t, 'b')

        if t.is_readonly():
            _append('a', StringIO('a little bit more\n'))
            _append('b', StringIO('from an iterator\n'))
        else:
            self.assertEqual((62, 31),
                t.append_multi(iter([('a', StringIO('a little bit more\n')),
                                     ('b', StringIO('from an iterator\n'))])))
        self.check_transport_contents(
            'diff\ncontents for\na\n'
            'add\nsome\nmore\ncontents\n'
            'and\nthen\nsome\nmore\n'
            'a little bit more\n',
            t, 'a')
        self.check_transport_contents(
                'contents\nfor b\n'
                'some\nmore\nfor\nb\n'
                'from an iterator\n',
                t, 'b')

        if t.is_readonly():
            _append('c', StringIO('some text\nfor a missing file\n'))
            _append('a', StringIO('some text in a\n'))
            _append('d', StringIO('missing file r\n'))
        else:
            self.assertEqual(0,
                t.append('c', StringIO('some text\nfor a missing file\n')))
            self.assertEqual((80, 0),
                t.append_multi([('a', StringIO('some text in a\n')),
                                ('d', StringIO('missing file r\n'))]))
        self.check_transport_contents(
            'diff\ncontents for\na\n'
            'add\nsome\nmore\ncontents\n'
            'and\nthen\nsome\nmore\n'
            'a little bit more\n'
            'some text in a\n',
            t, 'a')
        self.check_transport_contents('some text\nfor a missing file\n',
                                      t, 'c')
        self.check_transport_contents('missing file r\n', t, 'd')
        
        # a file with no parent should fail..
        if not t.is_readonly():
            self.assertRaises(NoSuchFile,
                              t.append, 'missing/path', 
                              StringIO('content'))

    def test_append_file(self):
        t = self.get_transport()

        contents = [
            ('f1', StringIO('this is a string\nand some more stuff\n')),
            ('f2', StringIO('here is some text\nand a bit more\n')),
            ('f3', StringIO('some text for the\nthird file created\n')),
            ('f4', StringIO('this is a string\nand some more stuff\n')),
            ('f5', StringIO('here is some text\nand a bit more\n')),
            ('f6', StringIO('some text for the\nthird file created\n'))
        ]
        
        if t.is_readonly():
            for f, val in contents:
                open(f, 'wb').write(val.read())
        else:
            t.put_multi(contents)

        a1 = StringIO('appending to\none\n')
        if t.is_readonly():
            _append('f1', a1)
        else:
            t.append('f1', a1)

        del a1

        self.check_transport_contents(
                'this is a string\nand some more stuff\n'
                'appending to\none\n',
                t, 'f1')

        a2 = StringIO('adding more\ntext to two\n')
        a3 = StringIO('some garbage\nto put in three\n')

        if t.is_readonly():
            _append('f2', a2)
            _append('f3', a3)
        else:
            t.append_multi([('f2', a2), ('f3', a3)])

        del a2, a3

        self.check_transport_contents(
                'here is some text\nand a bit more\n'
                'adding more\ntext to two\n',
                t, 'f2')
        self.check_transport_contents( 
                'some text for the\nthird file created\n'
                'some garbage\nto put in three\n',
                t, 'f3')

        # Test that an actual file object can be used with put
        a4 = t.get('f1')
        if t.is_readonly():
            _append('f4', a4)
        else:
            t.append('f4', a4)

        del a4

        self.check_transport_contents(
                'this is a string\nand some more stuff\n'
                'this is a string\nand some more stuff\n'
                'appending to\none\n',
                t, 'f4')

        a5 = t.get('f2')
        a6 = t.get('f3')
        if t.is_readonly():
            _append('f5', a5)
            _append('f6', a6)
        else:
            t.append_multi([('f5', a5), ('f6', a6)])

        del a5, a6

        self.check_transport_contents(
                'here is some text\nand a bit more\n'
                'here is some text\nand a bit more\n'
                'adding more\ntext to two\n',
                t, 'f5')
        self.check_transport_contents(
                'some text for the\nthird file created\n'
                'some text for the\nthird file created\n'
                'some garbage\nto put in three\n',
                t, 'f6')

        a5 = t.get('f2')
        a6 = t.get('f2')
        a7 = t.get('f3')
        if t.is_readonly():
            _append('c', a5)
            _append('a', a6)
            _append('d', a7)
        else:
            t.append('c', a5)
            t.append_multi([('a', a6), ('d', a7)])
        del a5, a6, a7
        self.check_transport_contents(t.get('f2').read(), t, 'c')
        self.check_transport_contents(t.get('f3').read(), t, 'd')

    def test_append_mode(self):
        # check append accepts a mode
        t = self.get_transport()
        if t.is_readonly():
            return
        t.append('f', StringIO('f'), mode=None)
        
    def test_delete(self):
        # TODO: Test Transport.delete
        t = self.get_transport()

        # Not much to do with a readonly transport
        if t.is_readonly():
            self.assertRaises(TransportNotPossible, t.delete, 'missing')
            return

        t.put('a', StringIO('a little bit of text\n'))
        self.failUnless(t.has('a'))
        t.delete('a')
        self.failIf(t.has('a'))

        self.assertRaises(NoSuchFile, t.delete, 'a')

        t.put('a', StringIO('a text\n'))
        t.put('b', StringIO('b text\n'))
        t.put('c', StringIO('c text\n'))
        self.assertEqual([True, True, True],
                list(t.has_multi(['a', 'b', 'c'])))
        t.delete_multi(['a', 'c'])
        self.assertEqual([False, True, False],
                list(t.has_multi(['a', 'b', 'c'])))
        self.failIf(t.has('a'))
        self.failUnless(t.has('b'))
        self.failIf(t.has('c'))

        self.assertRaises(NoSuchFile,
                t.delete_multi, ['a', 'b', 'c'])

        self.assertRaises(NoSuchFile,
                t.delete_multi, iter(['a', 'b', 'c']))

        t.put('a', StringIO('another a text\n'))
        t.put('c', StringIO('another c text\n'))
        t.delete_multi(iter(['a', 'b', 'c']))

        # We should have deleted everything
        # SftpServer creates control files in the
        # working directory, so we can just do a
        # plain "listdir".
        # self.assertEqual([], os.listdir('.'))

    def test_rmdir(self):
        t = self.get_transport()
        # Not much to do with a readonly transport
        if t.is_readonly():
            self.assertRaises(TransportNotPossible, t.rmdir, 'missing')
            return
        t.mkdir('adir')
        t.mkdir('adir/bdir')
        t.rmdir('adir/bdir')
        self.assertRaises(NoSuchFile, t.stat, 'adir/bdir')
        t.rmdir('adir')
        self.assertRaises(NoSuchFile, t.stat, 'adir')

    def test_rmdir_not_empty(self):
        """Deleting a non-empty directory raises an exception
        
        sftp (and possibly others) don't give us a specific "directory not
        empty" exception -- we can just see that the operation failed.
        """
        t = self.get_transport()
        if t.is_readonly():
            return
        t.mkdir('adir')
        t.mkdir('adir/bdir')
        self.assertRaises(PathError, t.rmdir, 'adir')

    def test_rename_dir_succeeds(self):
        t = self.get_transport()
        if t.is_readonly():
            raise TestSkipped("transport is readonly")
        t.mkdir('adir')
        t.mkdir('adir/asubdir')
        t.rename('adir', 'bdir')
        self.assertTrue(t.has('bdir/asubdir'))
        self.assertFalse(t.has('adir'))

    def test_rename_dir_nonempty(self):
        """Attempting to replace a nonemtpy directory should fail"""
        t = self.get_transport()
        if t.is_readonly():
            raise TestSkipped("transport is readonly")
        t.mkdir('adir')
        t.mkdir('adir/asubdir')
        t.mkdir('bdir')
        t.mkdir('bdir/bsubdir')
        self.assertRaises(PathError, t.rename, 'bdir', 'adir')
        # nothing was changed so it should still be as before
        self.assertTrue(t.has('bdir/bsubdir'))
        self.assertFalse(t.has('adir/bdir'))
        self.assertFalse(t.has('adir/bsubdir'))

    def test_delete_tree(self):
        t = self.get_transport()

        # Not much to do with a readonly transport
        if t.is_readonly():
            self.assertRaises(TransportNotPossible, t.delete_tree, 'missing')
            return

        # and does it like listing ?
        t.mkdir('adir')
        try:
            t.delete_tree('adir')
        except TransportNotPossible:
            # ok, this transport does not support delete_tree
            return
        
        # did it delete that trivial case?
        self.assertRaises(NoSuchFile, t.stat, 'adir')

        self.build_tree(['adir/',
                         'adir/file', 
                         'adir/subdir/', 
                         'adir/subdir/file', 
                         'adir/subdir2/',
                         'adir/subdir2/file',
                         ], transport=t)

        t.delete_tree('adir')
        # adir should be gone now.
        self.assertRaises(NoSuchFile, t.stat, 'adir')

    def test_move(self):
        t = self.get_transport()

        if t.is_readonly():
            return

        # TODO: I would like to use os.listdir() to
        # make sure there are no extra files, but SftpServer
        # creates control files in the working directory
        # perhaps all of this could be done in a subdirectory

        t.put('a', StringIO('a first file\n'))
        self.assertEquals([True, False], list(t.has_multi(['a', 'b'])))

        t.move('a', 'b')
        self.failUnless(t.has('b'))
        self.failIf(t.has('a'))

        self.check_transport_contents('a first file\n', t, 'b')
        self.assertEquals([False, True], list(t.has_multi(['a', 'b'])))

        # Overwrite a file
        t.put('c', StringIO('c this file\n'))
        t.move('c', 'b')
        self.failIf(t.has('c'))
        self.check_transport_contents('c this file\n', t, 'b')

        # TODO: Try to write a test for atomicity
        # TODO: Test moving into a non-existant subdirectory
        # TODO: Test Transport.move_multi

    def test_copy(self):
        t = self.get_transport()

        if t.is_readonly():
            return

        t.put('a', StringIO('a file\n'))
        t.copy('a', 'b')
        self.check_transport_contents('a file\n', t, 'b')

        self.assertRaises(NoSuchFile, t.copy, 'c', 'd')
        os.mkdir('c')
        # What should the assert be if you try to copy a
        # file over a directory?
        #self.assertRaises(Something, t.copy, 'a', 'c')
        t.put('d', StringIO('text in d\n'))
        t.copy('d', 'b')
        self.check_transport_contents('text in d\n', t, 'b')

        # TODO: test copy_multi

    def test_connection_error(self):
        """ConnectionError is raised when connection is impossible"""
        try:
            url = self._server.get_bogus_url()
        except NotImplementedError:
            raise TestSkipped("Transport %s has no bogus URL support." %
                              self._server.__class__)
        t = bzrlib.transport.get_transport(url)
        try:
            t.get('.bzr/branch')
        except (ConnectionError, NoSuchFile), e:
            pass
        except (Exception), e:
            self.failIf(True, 'Wrong exception thrown: %s' % e)
        else:
            self.failIf(True, 'Did not get the expected exception.')

    def test_stat(self):
        # TODO: Test stat, just try once, and if it throws, stop testing
        from stat import S_ISDIR, S_ISREG

        t = self.get_transport()

        try:
            st = t.stat('.')
        except TransportNotPossible, e:
            # This transport cannot stat
            return

        paths = ['a', 'b/', 'b/c', 'b/d/', 'b/d/e']
        sizes = [14, 0, 16, 0, 18] 
        self.build_tree(paths, transport=t, line_endings='binary')

        for path, size in zip(paths, sizes):
            st = t.stat(path)
            if path.endswith('/'):
                self.failUnless(S_ISDIR(st.st_mode))
                # directory sizes are meaningless
            else:
                self.failUnless(S_ISREG(st.st_mode))
                self.assertEqual(size, st.st_size)

        remote_stats = list(t.stat_multi(paths))
        remote_iter_stats = list(t.stat_multi(iter(paths)))

        self.assertRaises(NoSuchFile, t.stat, 'q')
        self.assertRaises(NoSuchFile, t.stat, 'b/a')

        self.assertListRaises(NoSuchFile, t.stat_multi, ['a', 'c', 'd'])
        self.assertListRaises(NoSuchFile, t.stat_multi, iter(['a', 'c', 'd']))
        self.build_tree(['subdir/', 'subdir/file'], transport=t)
        subdir = t.clone('subdir')
        subdir.stat('./file')
        subdir.stat('.')

    def test_list_dir(self):
        # TODO: Test list_dir, just try once, and if it throws, stop testing
        t = self.get_transport()
        
        if not t.listable():
            self.assertRaises(TransportNotPossible, t.list_dir, '.')
            return

        def sorted_list(d):
            l = list(t.list_dir(d))
            l.sort()
            return l

        # SftpServer creates control files in the working directory
        # so lets move down a directory to avoid those.
        if not t.is_readonly():
            t.mkdir('wd')
        else:
            os.mkdir('wd')
        t = t.clone('wd')

        self.assertEqual([], sorted_list(u'.'))
        # c2 is precisely one letter longer than c here to test that
        # suffixing is not confused.
        if not t.is_readonly():
            self.build_tree(['a', 'b', 'c/', 'c/d', 'c/e', 'c2/'], transport=t)
        else:
            self.build_tree(['wd/a', 'wd/b', 'wd/c/', 'wd/c/d', 'wd/c/e', 'wd/c2/'])

        self.assertEqual([u'a', u'b', u'c', u'c2'], sorted_list(u'.'))
        self.assertEqual([u'd', u'e'], sorted_list(u'c'))

        if not t.is_readonly():
            t.delete('c/d')
            t.delete('b')
        else:
            os.unlink('wd/c/d')
            os.unlink('wd/b')
            
        self.assertEqual([u'a', u'c', u'c2'], sorted_list('.'))
        self.assertEqual([u'e'], sorted_list(u'c'))

        self.assertListRaises(PathError, t.list_dir, 'q')
        self.assertListRaises(PathError, t.list_dir, 'c/f')
        self.assertListRaises(PathError, t.list_dir, 'a')

    def test_clone(self):
        # TODO: Test that clone moves up and down the filesystem
        t1 = self.get_transport()

        self.build_tree(['a', 'b/', 'b/c'], transport=t1)

        self.failUnless(t1.has('a'))
        self.failUnless(t1.has('b/c'))
        self.failIf(t1.has('c'))

        t2 = t1.clone('b')
        self.assertEqual(t1.base + 'b/', t2.base)

        self.failUnless(t2.has('c'))
        self.failIf(t2.has('a'))

        t3 = t2.clone('..')
        self.failUnless(t3.has('a'))
        self.failIf(t3.has('c'))

        self.failIf(t1.has('b/d'))
        self.failIf(t2.has('d'))
        self.failIf(t3.has('b/d'))

        if t1.is_readonly():
            open('b/d', 'wb').write('newfile\n')
        else:
            t2.put('d', StringIO('newfile\n'))

        self.failUnless(t1.has('b/d'))
        self.failUnless(t2.has('d'))
        self.failUnless(t3.has('b/d'))

    def test_relpath(self):
        t = self.get_transport()
        self.assertEqual('', t.relpath(t.base))
        # base ends with /
        self.assertEqual('', t.relpath(t.base[:-1]))
        # subdirs which dont exist should still give relpaths.
        self.assertEqual('foo', t.relpath(t.base + 'foo'))
        # trailing slash should be the same.
        self.assertEqual('foo', t.relpath(t.base + 'foo/'))

    def test_relpath_at_root(self):
        t = self.get_transport()
        # clone all the way to the top
        new_transport = t.clone('..')
        while new_transport.base != t.base:
            t = new_transport
            new_transport = t.clone('..')
        # we must be able to get a relpath below the root
        self.assertEqual('', t.relpath(t.base))
        # and a deeper one should work too
        self.assertEqual('foo/bar', t.relpath(t.base + 'foo/bar'))

    def test_abspath(self):
        # smoke test for abspath. Corner cases for backends like unix fs's
        # that have aliasing problems like symlinks should go in backend
        # specific test cases.
        transport = self.get_transport()
        
        # disabled because some transports might normalize urls in generating
        # the abspath - eg http+pycurl-> just http -- mbp 20060308 
        self.assertEqual(transport.base + 'relpath',
                         transport.abspath('relpath'))

    def test_abspath_at_root(self):
        t = self.get_transport()
        # clone all the way to the top
        new_transport = t.clone('..')
        while new_transport.base != t.base:
            t = new_transport
            new_transport = t.clone('..')
        # we must be able to get a abspath of the root when we ask for
        # t.abspath('..') - this due to our choice that clone('..')
        # should return the root from the root, combined with the desire that
        # the url from clone('..') and from abspath('..') should be the same.
        self.assertEqual(t.base, t.abspath('..'))
        # '' should give us the root
        self.assertEqual(t.base, t.abspath(''))
        # and a path should append to the url
        self.assertEqual(t.base + 'foo', t.abspath('foo'))

    def test_iter_files_recursive(self):
        transport = self.get_transport()
        if not transport.listable():
            self.assertRaises(TransportNotPossible,
                              transport.iter_files_recursive)
            return
        self.build_tree(['isolated/',
                         'isolated/dir/',
                         'isolated/dir/foo',
                         'isolated/dir/bar',
                         'isolated/bar'],
                        transport=transport)
        paths = set(transport.iter_files_recursive())
        # nb the directories are not converted
        self.assertEqual(paths,
                    set(['isolated/dir/foo',
                         'isolated/dir/bar',
                         'isolated/bar']))
        sub_transport = transport.clone('isolated')
        paths = set(sub_transport.iter_files_recursive())
        self.assertEqual(set(['dir/foo', 'dir/bar', 'bar']), paths)

    def test_unicode_paths(self):
        t = self.get_transport()

        files = [u'\xe5', # a w/ circle iso-8859-1
                 u'\xe4', # a w/ dots iso-8859-1
                 u'\u017d', # Z with umlat iso-8859-2
                 u'\u062c', # Arabic j
                 u'\u0410', # Russian A
                 u'\u65e5', # Kanji person
                ]

        self.build_tree(files, transport=t)

        # A plain unicode string is not a valid url
        for fname in files:
            self.assertRaises(InvalidURL, t.get, fname)

        for fname in files:
            fname_utf8 = fname.encode('utf-8')
            contents = 'contents of %s\n' % (fname_utf8,)
            self.check_transport_contents(contents, t, urlescape(fname))

    def test_connect_twice_is_same_content(self):
        # check that our server (whatever it is) is accessable reliably
        # via get_transport and multiple connections share content.
        transport = self.get_transport()
        if transport.is_readonly():
            return
        transport.put('foo', StringIO('bar'))
        transport2 = self.get_transport()
        self.check_transport_contents('bar', transport2, 'foo')
        # its base should be usable.
        transport2 = bzrlib.transport.get_transport(transport.base)
        self.check_transport_contents('bar', transport2, 'foo')

        # now opening at a relative url should give use a sane result:
        transport.mkdir('newdir')
        transport2 = bzrlib.transport.get_transport(transport.base + "newdir")
        transport2 = transport2.clone('..')
        self.check_transport_contents('bar', transport2, 'foo')

    def test_lock_write(self):
        transport = self.get_transport()
        if transport.is_readonly():
            self.assertRaises(TransportNotPossible, transport.lock_write, 'foo')
            return
        transport.put('lock', StringIO())
        lock = transport.lock_write('lock')
        # TODO make this consistent on all platforms:
        # self.assertRaises(LockError, transport.lock_write, 'lock')
        lock.unlock()

    def test_lock_read(self):
        transport = self.get_transport()
        if transport.is_readonly():
            file('lock', 'w').close()
        else:
            transport.put('lock', StringIO())
        lock = transport.lock_read('lock')
        # TODO make this consistent on all platforms:
        # self.assertRaises(LockError, transport.lock_read, 'lock')
        lock.unlock()

<<<<<<< HEAD
    def test_readv(self):
        transport = self.get_transport()
        if transport.is_readonly():
            file('a', 'w').write('0123456789')
        else:
            transport.put('a', StringIO('01234567890'))

        d = list(transport.readv('a', ((0, 1), (1, 1), (3, 2), (9, 1))))
        self.assertEqual(d[0], (0, '0'))
        self.assertEqual(d[1], (1, '1'))
        self.assertEqual(d[2], (3, '34'))
        self.assertEqual(d[3], (9, '9'))
=======
>>>>>>> c71389dc
<|MERGE_RESOLUTION|>--- conflicted
+++ resolved
@@ -898,6 +898,10 @@
         self.assertEqual(set(['dir/foo', 'dir/bar', 'bar']), paths)
 
     def test_unicode_paths(self):
+        # jam 20060425 Intentional wart so that we can remember 
+        #      to get this working again
+        print 'Unicode path testing disabled for now'
+        raise TestSkipped('This test is disabled until unicode support is worked out')
         t = self.get_transport()
 
         files = [u'\xe5', # a w/ circle iso-8859-1
@@ -960,7 +964,6 @@
         # self.assertRaises(LockError, transport.lock_read, 'lock')
         lock.unlock()
 
-<<<<<<< HEAD
     def test_readv(self):
         transport = self.get_transport()
         if transport.is_readonly():
@@ -972,6 +975,4 @@
         self.assertEqual(d[0], (0, '0'))
         self.assertEqual(d[1], (1, '1'))
         self.assertEqual(d[2], (3, '34'))
-        self.assertEqual(d[3], (9, '9'))
-=======
->>>>>>> c71389dc
+        self.assertEqual(d[3], (9, '9'))