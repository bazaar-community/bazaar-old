# Copyright (C) 2004, 2005, 2006 Canonical Ltd
#
# This program is free software; you can redistribute it and/or modify
# it under the terms of the GNU General Public License as published by
# the Free Software Foundation; either version 2 of the License, or
# (at your option) any later version.
#
# This program is distributed in the hope that it will be useful,
# but WITHOUT ANY WARRANTY; without even the implied warranty of
# MERCHANTABILITY or FITNESS FOR A PARTICULAR PURPOSE.  See the
# GNU General Public License for more details.
#
# You should have received a copy of the GNU General Public License
# along with this program; if not, write to the Free Software
# Foundation, Inc., 59 Temple Place, Suite 330, Boston, MA  02111-1307  USA

"""Tests for Transport implementations.

Transport implementations tested here are supplied by
TransportTestProviderAdapter.
"""

import os
from cStringIO import StringIO
from StringIO import StringIO as pyStringIO
import stat
import sys

from bzrlib import (
    errors,
    osutils,
    urlutils,
    )
from bzrlib.errors import (ConnectionError,
                           DirectoryNotEmpty,
                           FileExists,
                           InvalidURL,
                           LockError,
                           NoSmartServer,
                           NoSuchFile,
                           NotLocalUrl,
                           PathError,
                           TransportNotPossible,
                           )
from bzrlib.osutils import getcwd
from bzrlib.smart import medium
from bzrlib.symbol_versioning import zero_eleven
from bzrlib.tests import TestCaseInTempDir, TestSkipped
from bzrlib.tests.test_transport import TestTransportImplementation
from bzrlib.transport import memory, remote
import bzrlib.transport


class TransportTests(TestTransportImplementation):

    def setUp(self):
        super(TransportTests, self).setUp()
        self._captureVar('BZR_NO_SMART_VFS', None)

    def check_transport_contents(self, content, transport, relpath):
        """Check that transport.get(relpath).read() == content."""
        self.assertEqualDiff(content, transport.get(relpath).read())

    def test_has(self):
        t = self.get_transport()

        files = ['a', 'b', 'e', 'g', '%']
        self.build_tree(files, transport=t)
        self.assertEqual(True, t.has('a'))
        self.assertEqual(False, t.has('c'))
        self.assertEqual(True, t.has(urlutils.escape('%')))
        self.assertEqual(list(t.has_multi(['a', 'b', 'c', 'd', 'e', 'f', 'g', 'h'])),
                [True, True, False, False, True, False, True, False])
        self.assertEqual(True, t.has_any(['a', 'b', 'c']))
        self.assertEqual(False, t.has_any(['c', 'd', 'f', urlutils.escape('%%')]))
        self.assertEqual(list(t.has_multi(iter(['a', 'b', 'c', 'd', 'e', 'f', 'g', 'h']))),
                [True, True, False, False, True, False, True, False])
        self.assertEqual(False, t.has_any(['c', 'c', 'c']))
        self.assertEqual(True, t.has_any(['b', 'b', 'b']))

    def test_has_root_works(self):
        current_transport = self.get_transport()
        self.assertTrue(current_transport.has('/'))
        root = current_transport.clone('/')
        self.assertTrue(root.has(''))

    def test_get(self):
        t = self.get_transport()

        files = ['a', 'b', 'e', 'g']
        contents = ['contents of a\n',
                    'contents of b\n',
                    'contents of e\n',
                    'contents of g\n',
                    ]
        self.build_tree(files, transport=t, line_endings='binary')
        self.check_transport_contents('contents of a\n', t, 'a')
        content_f = t.get_multi(files)
        for content, f in zip(contents, content_f):
            self.assertEqual(content, f.read())

        content_f = t.get_multi(iter(files))
        for content, f in zip(contents, content_f):
            self.assertEqual(content, f.read())

        self.assertRaises(NoSuchFile, t.get, 'c')
        self.assertListRaises(NoSuchFile, t.get_multi, ['a', 'b', 'c'])
        self.assertListRaises(NoSuchFile, t.get_multi, iter(['a', 'b', 'c']))

    def test_get_bytes(self):
        t = self.get_transport()

        files = ['a', 'b', 'e', 'g']
        contents = ['contents of a\n',
                    'contents of b\n',
                    'contents of e\n',
                    'contents of g\n',
                    ]
        self.build_tree(files, transport=t, line_endings='binary')
        self.check_transport_contents('contents of a\n', t, 'a')

        for content, fname in zip(contents, files):
            self.assertEqual(content, t.get_bytes(fname))

        self.assertRaises(NoSuchFile, t.get_bytes, 'c')

    def test_put(self):
        t = self.get_transport()

        if t.is_readonly():
            return

        self.applyDeprecated(zero_eleven, t.put, 'a', 'string\ncontents\n')
        self.check_transport_contents('string\ncontents\n', t, 'a')

        self.applyDeprecated(zero_eleven,
                             t.put, 'b', StringIO('file-like\ncontents\n'))
        self.check_transport_contents('file-like\ncontents\n', t, 'b')

        self.assertRaises(NoSuchFile,
            self.applyDeprecated,
            zero_eleven,
            t.put, 'path/doesnt/exist/c', StringIO('contents'))

    def test_put_bytes(self):
        t = self.get_transport()

        if t.is_readonly():
            self.assertRaises(TransportNotPossible,
                    t.put_bytes, 'a', 'some text for a\n')
            return

        t.put_bytes('a', 'some text for a\n')
        self.failUnless(t.has('a'))
        self.check_transport_contents('some text for a\n', t, 'a')

        # The contents should be overwritten
        t.put_bytes('a', 'new text for a\n')
        self.check_transport_contents('new text for a\n', t, 'a')

        self.assertRaises(NoSuchFile,
                          t.put_bytes, 'path/doesnt/exist/c', 'contents')

    def test_put_bytes_non_atomic(self):
        t = self.get_transport()

        if t.is_readonly():
            self.assertRaises(TransportNotPossible,
                    t.put_bytes_non_atomic, 'a', 'some text for a\n')
            return

        self.failIf(t.has('a'))
        t.put_bytes_non_atomic('a', 'some text for a\n')
        self.failUnless(t.has('a'))
        self.check_transport_contents('some text for a\n', t, 'a')
        # Put also replaces contents
        t.put_bytes_non_atomic('a', 'new\ncontents for\na\n')
        self.check_transport_contents('new\ncontents for\na\n', t, 'a')

        # Make sure we can create another file
        t.put_bytes_non_atomic('d', 'contents for\nd\n')
        # And overwrite 'a' with empty contents
        t.put_bytes_non_atomic('a', '')
        self.check_transport_contents('contents for\nd\n', t, 'd')
        self.check_transport_contents('', t, 'a')

        self.assertRaises(NoSuchFile, t.put_bytes_non_atomic, 'no/such/path',
                                       'contents\n')
        # Now test the create_parent flag
        self.assertRaises(NoSuchFile, t.put_bytes_non_atomic, 'dir/a',
                                       'contents\n')
        self.failIf(t.has('dir/a'))
        t.put_bytes_non_atomic('dir/a', 'contents for dir/a\n',
                               create_parent_dir=True)
        self.check_transport_contents('contents for dir/a\n', t, 'dir/a')
        
        # But we still get NoSuchFile if we can't make the parent dir
        self.assertRaises(NoSuchFile, t.put_bytes_non_atomic, 'not/there/a',
                                       'contents\n',
                                       create_parent_dir=True)

    def test_put_bytes_permissions(self):
        t = self.get_transport()

        if t.is_readonly():
            return
        if not t._can_roundtrip_unix_modebits():
            # Can't roundtrip, so no need to run this test
            return
        t.put_bytes('mode644', 'test text\n', mode=0644)
        self.assertTransportMode(t, 'mode644', 0644)
        t.put_bytes('mode666', 'test text\n', mode=0666)
        self.assertTransportMode(t, 'mode666', 0666)
        t.put_bytes('mode600', 'test text\n', mode=0600)
        self.assertTransportMode(t, 'mode600', 0600)
        # Yes, you can put_bytes a file such that it becomes readonly
        t.put_bytes('mode400', 'test text\n', mode=0400)
        self.assertTransportMode(t, 'mode400', 0400)

        # The default permissions should be based on the current umask
        umask = osutils.get_umask()
        t.put_bytes('nomode', 'test text\n', mode=None)
        self.assertTransportMode(t, 'nomode', 0666 & ~umask)
        
    def test_put_bytes_non_atomic_permissions(self):
        t = self.get_transport()

        if t.is_readonly():
            return
        if not t._can_roundtrip_unix_modebits():
            # Can't roundtrip, so no need to run this test
            return
        t.put_bytes_non_atomic('mode644', 'test text\n', mode=0644)
        self.assertTransportMode(t, 'mode644', 0644)
        t.put_bytes_non_atomic('mode666', 'test text\n', mode=0666)
        self.assertTransportMode(t, 'mode666', 0666)
        t.put_bytes_non_atomic('mode600', 'test text\n', mode=0600)
        self.assertTransportMode(t, 'mode600', 0600)
        t.put_bytes_non_atomic('mode400', 'test text\n', mode=0400)
        self.assertTransportMode(t, 'mode400', 0400)

        # The default permissions should be based on the current umask
        umask = osutils.get_umask()
        t.put_bytes_non_atomic('nomode', 'test text\n', mode=None)
        self.assertTransportMode(t, 'nomode', 0666 & ~umask)

        # We should also be able to set the mode for a parent directory
        # when it is created
        t.put_bytes_non_atomic('dir700/mode664', 'test text\n', mode=0664,
                               dir_mode=0700, create_parent_dir=True)
        self.assertTransportMode(t, 'dir700', 0700)
        t.put_bytes_non_atomic('dir770/mode664', 'test text\n', mode=0664,
                               dir_mode=0770, create_parent_dir=True)
        self.assertTransportMode(t, 'dir770', 0770)
        t.put_bytes_non_atomic('dir777/mode664', 'test text\n', mode=0664,
                               dir_mode=0777, create_parent_dir=True)
        self.assertTransportMode(t, 'dir777', 0777)
        
    def test_put_file(self):
        t = self.get_transport()

        if t.is_readonly():
            self.assertRaises(TransportNotPossible,
                    t.put_file, 'a', StringIO('some text for a\n'))
            return

        t.put_file('a', StringIO('some text for a\n'))
        self.failUnless(t.has('a'))
        self.check_transport_contents('some text for a\n', t, 'a')
        # Put also replaces contents
        t.put_file('a', StringIO('new\ncontents for\na\n'))
        self.check_transport_contents('new\ncontents for\na\n', t, 'a')
        self.assertRaises(NoSuchFile,
                          t.put_file, 'path/doesnt/exist/c',
                              StringIO('contents'))

    def test_put_file_non_atomic(self):
        t = self.get_transport()

        if t.is_readonly():
            self.assertRaises(TransportNotPossible,
                    t.put_file_non_atomic, 'a', StringIO('some text for a\n'))
            return

        self.failIf(t.has('a'))
        t.put_file_non_atomic('a', StringIO('some text for a\n'))
        self.failUnless(t.has('a'))
        self.check_transport_contents('some text for a\n', t, 'a')
        # Put also replaces contents
        t.put_file_non_atomic('a', StringIO('new\ncontents for\na\n'))
        self.check_transport_contents('new\ncontents for\na\n', t, 'a')

        # Make sure we can create another file
        t.put_file_non_atomic('d', StringIO('contents for\nd\n'))
        # And overwrite 'a' with empty contents
        t.put_file_non_atomic('a', StringIO(''))
        self.check_transport_contents('contents for\nd\n', t, 'd')
        self.check_transport_contents('', t, 'a')

        self.assertRaises(NoSuchFile, t.put_file_non_atomic, 'no/such/path',
                                       StringIO('contents\n'))
        # Now test the create_parent flag
        self.assertRaises(NoSuchFile, t.put_file_non_atomic, 'dir/a',
                                       StringIO('contents\n'))
        self.failIf(t.has('dir/a'))
        t.put_file_non_atomic('dir/a', StringIO('contents for dir/a\n'),
                              create_parent_dir=True)
        self.check_transport_contents('contents for dir/a\n', t, 'dir/a')
        
        # But we still get NoSuchFile if we can't make the parent dir
        self.assertRaises(NoSuchFile, t.put_file_non_atomic, 'not/there/a',
                                       StringIO('contents\n'),
                                       create_parent_dir=True)

    def test_put_file_permissions(self):

        t = self.get_transport()

        if t.is_readonly():
            return
        if not t._can_roundtrip_unix_modebits():
            # Can't roundtrip, so no need to run this test
            return
        t.put_file('mode644', StringIO('test text\n'), mode=0644)
        self.assertTransportMode(t, 'mode644', 0644)
        t.put_file('mode666', StringIO('test text\n'), mode=0666)
        self.assertTransportMode(t, 'mode666', 0666)
        t.put_file('mode600', StringIO('test text\n'), mode=0600)
        self.assertTransportMode(t, 'mode600', 0600)
        # Yes, you can put a file such that it becomes readonly
        t.put_file('mode400', StringIO('test text\n'), mode=0400)
        self.assertTransportMode(t, 'mode400', 0400)

        # XXX: put_multi is deprecated, so do we really care anymore?
        self.applyDeprecated(zero_eleven, t.put_multi,
                             [('mmode644', StringIO('text\n'))], mode=0644)
        self.assertTransportMode(t, 'mmode644', 0644)

        # The default permissions should be based on the current umask
        umask = osutils.get_umask()
        t.put_file('nomode', StringIO('test text\n'), mode=None)
        self.assertTransportMode(t, 'nomode', 0666 & ~umask)
        
    def test_put_file_non_atomic_permissions(self):
        t = self.get_transport()

        if t.is_readonly():
            return
        if not t._can_roundtrip_unix_modebits():
            # Can't roundtrip, so no need to run this test
            return
        t.put_file_non_atomic('mode644', StringIO('test text\n'), mode=0644)
        self.assertTransportMode(t, 'mode644', 0644)
        t.put_file_non_atomic('mode666', StringIO('test text\n'), mode=0666)
        self.assertTransportMode(t, 'mode666', 0666)
        t.put_file_non_atomic('mode600', StringIO('test text\n'), mode=0600)
        self.assertTransportMode(t, 'mode600', 0600)
        # Yes, you can put_file_non_atomic a file such that it becomes readonly
        t.put_file_non_atomic('mode400', StringIO('test text\n'), mode=0400)
        self.assertTransportMode(t, 'mode400', 0400)

        # The default permissions should be based on the current umask
        umask = osutils.get_umask()
        t.put_file_non_atomic('nomode', StringIO('test text\n'), mode=None)
        self.assertTransportMode(t, 'nomode', 0666 & ~umask)
        
        # We should also be able to set the mode for a parent directory
        # when it is created
        sio = StringIO()
        t.put_file_non_atomic('dir700/mode664', sio, mode=0664,
                              dir_mode=0700, create_parent_dir=True)
        self.assertTransportMode(t, 'dir700', 0700)
        t.put_file_non_atomic('dir770/mode664', sio, mode=0664,
                              dir_mode=0770, create_parent_dir=True)
        self.assertTransportMode(t, 'dir770', 0770)
        t.put_file_non_atomic('dir777/mode664', sio, mode=0664,
                              dir_mode=0777, create_parent_dir=True)
        self.assertTransportMode(t, 'dir777', 0777)

    def test_put_bytes_unicode(self):
        # Expect put_bytes to raise AssertionError or UnicodeEncodeError if
        # given unicode "bytes".  UnicodeEncodeError doesn't really make sense
        # (we don't want to encode unicode here at all, callers should be
        # strictly passing bytes to put_bytes), but we allow it for backwards
        # compatibility.  At some point we should use a specific exception.
        # See https://bugs.launchpad.net/bzr/+bug/106898.
        t = self.get_transport()
        if t.is_readonly():
            return
        unicode_string = u'\u1234'
        self.assertRaises(
            (AssertionError, UnicodeEncodeError),
            t.put_bytes, 'foo', unicode_string)

    def test_put_file_unicode(self):
        # Like put_bytes, except with a StringIO.StringIO of a unicode string.
        # This situation can happen (and has) if code is careless about the type
        # of "string" they initialise/write to a StringIO with.  We cannot use
        # cStringIO, because it never returns unicode from read.
        # Like put_bytes, UnicodeEncodeError isn't quite the right exception to
        # raise, but we raise it for hysterical raisins.
        t = self.get_transport()
        if t.is_readonly():
            return
        unicode_file = pyStringIO(u'\u1234')
        self.assertRaises(UnicodeEncodeError, t.put_file, 'foo', unicode_file)

    def test_put_multi(self):
        t = self.get_transport()

        if t.is_readonly():
            return
        self.assertEqual(2, self.applyDeprecated(zero_eleven,
            t.put_multi, [('a', StringIO('new\ncontents for\na\n')),
                          ('d', StringIO('contents\nfor d\n'))]
            ))
        self.assertEqual(list(t.has_multi(['a', 'b', 'c', 'd'])),
                [True, False, False, True])
        self.check_transport_contents('new\ncontents for\na\n', t, 'a')
        self.check_transport_contents('contents\nfor d\n', t, 'd')

        self.assertEqual(2, self.applyDeprecated(zero_eleven,
            t.put_multi, iter([('a', StringIO('diff\ncontents for\na\n')),
                              ('d', StringIO('another contents\nfor d\n'))])
            ))
        self.check_transport_contents('diff\ncontents for\na\n', t, 'a')
        self.check_transport_contents('another contents\nfor d\n', t, 'd')

    def test_put_permissions(self):
        t = self.get_transport()

        if t.is_readonly():
            return
        if not t._can_roundtrip_unix_modebits():
            # Can't roundtrip, so no need to run this test
            return
        self.applyDeprecated(zero_eleven, t.put, 'mode644',
                             StringIO('test text\n'), mode=0644)
        self.assertTransportMode(t, 'mode644', 0644)
        self.applyDeprecated(zero_eleven, t.put, 'mode666',
                             StringIO('test text\n'), mode=0666)
        self.assertTransportMode(t, 'mode666', 0666)
        self.applyDeprecated(zero_eleven, t.put, 'mode600',
                             StringIO('test text\n'), mode=0600)
        self.assertTransportMode(t, 'mode600', 0600)
        # Yes, you can put a file such that it becomes readonly
        self.applyDeprecated(zero_eleven, t.put, 'mode400',
                             StringIO('test text\n'), mode=0400)
        self.assertTransportMode(t, 'mode400', 0400)
        self.applyDeprecated(zero_eleven, t.put_multi,
                             [('mmode644', StringIO('text\n'))], mode=0644)
        self.assertTransportMode(t, 'mmode644', 0644)

        # The default permissions should be based on the current umask
        umask = osutils.get_umask()
        self.applyDeprecated(zero_eleven, t.put, 'nomode',
                             StringIO('test text\n'), mode=None)
        self.assertTransportMode(t, 'nomode', 0666 & ~umask)
        
    def test_mkdir(self):
        t = self.get_transport()

        if t.is_readonly():
            # cannot mkdir on readonly transports. We're not testing for 
            # cache coherency because cache behaviour is not currently
            # defined for the transport interface.
            self.assertRaises(TransportNotPossible, t.mkdir, '.')
            self.assertRaises(TransportNotPossible, t.mkdir, 'new_dir')
            self.assertRaises(TransportNotPossible, t.mkdir_multi, ['new_dir'])
            self.assertRaises(TransportNotPossible, t.mkdir, 'path/doesnt/exist')
            return
        # Test mkdir
        t.mkdir('dir_a')
        self.assertEqual(t.has('dir_a'), True)
        self.assertEqual(t.has('dir_b'), False)

        t.mkdir('dir_b')
        self.assertEqual(t.has('dir_b'), True)

        t.mkdir_multi(['dir_c', 'dir_d'])

        t.mkdir_multi(iter(['dir_e', 'dir_f']))
        self.assertEqual(list(t.has_multi(
            ['dir_a', 'dir_b', 'dir_c', 'dir_q',
             'dir_d', 'dir_e', 'dir_f', 'dir_b'])),
            [True, True, True, False,
             True, True, True, True])

        # we were testing that a local mkdir followed by a transport
        # mkdir failed thusly, but given that we * in one process * do not
        # concurrently fiddle with disk dirs and then use transport to do 
        # things, the win here seems marginal compared to the constraint on
        # the interface. RBC 20051227
        t.mkdir('dir_g')
        self.assertRaises(FileExists, t.mkdir, 'dir_g')

        # Test get/put in sub-directories
        t.put_bytes('dir_a/a', 'contents of dir_a/a')
        t.put_file('dir_b/b', StringIO('contents of dir_b/b'))
        self.check_transport_contents('contents of dir_a/a', t, 'dir_a/a')
        self.check_transport_contents('contents of dir_b/b', t, 'dir_b/b')

        # mkdir of a dir with an absent parent
        self.assertRaises(NoSuchFile, t.mkdir, 'missing/dir')

    def test_mkdir_permissions(self):
        t = self.get_transport()
        if t.is_readonly():
            return
        if not t._can_roundtrip_unix_modebits():
            # no sense testing on this transport
            return
        # Test mkdir with a mode
        t.mkdir('dmode755', mode=0755)
        self.assertTransportMode(t, 'dmode755', 0755)
        t.mkdir('dmode555', mode=0555)
        self.assertTransportMode(t, 'dmode555', 0555)
        t.mkdir('dmode777', mode=0777)
        self.assertTransportMode(t, 'dmode777', 0777)
        t.mkdir('dmode700', mode=0700)
        self.assertTransportMode(t, 'dmode700', 0700)
        t.mkdir_multi(['mdmode755'], mode=0755)
        self.assertTransportMode(t, 'mdmode755', 0755)

        # Default mode should be based on umask
        umask = osutils.get_umask()
        t.mkdir('dnomode', mode=None)
        self.assertTransportMode(t, 'dnomode', 0777 & ~umask)

    def test_copy_to(self):
        # FIXME: test:   same server to same server (partly done)
        # same protocol two servers
        # and    different protocols (done for now except for MemoryTransport.
        # - RBC 20060122
        from bzrlib.transport.memory import MemoryTransport

        def simple_copy_files(transport_from, transport_to):
            files = ['a', 'b', 'c', 'd']
            self.build_tree(files, transport=transport_from)
            self.assertEqual(4, transport_from.copy_to(files, transport_to))
            for f in files:
                self.check_transport_contents(transport_to.get(f).read(),
                                              transport_from, f)

        t = self.get_transport()
        temp_transport = MemoryTransport('memory:///')
        simple_copy_files(t, temp_transport)
        if not t.is_readonly():
            t.mkdir('copy_to_simple')
            t2 = t.clone('copy_to_simple')
            simple_copy_files(t, t2)


        # Test that copying into a missing directory raises
        # NoSuchFile
        if t.is_readonly():
            self.build_tree(['e/', 'e/f'])
        else:
            t.mkdir('e')
            t.put_bytes('e/f', 'contents of e')
        self.assertRaises(NoSuchFile, t.copy_to, ['e/f'], temp_transport)
        temp_transport.mkdir('e')
        t.copy_to(['e/f'], temp_transport)

        del temp_transport
        temp_transport = MemoryTransport('memory:///')

        files = ['a', 'b', 'c', 'd']
        t.copy_to(iter(files), temp_transport)
        for f in files:
            self.check_transport_contents(temp_transport.get(f).read(),
                                          t, f)
        del temp_transport

        for mode in (0666, 0644, 0600, 0400):
            temp_transport = MemoryTransport("memory:///")
            t.copy_to(files, temp_transport, mode=mode)
            for f in files:
                self.assertTransportMode(temp_transport, f, mode)

    def test_append(self):
        t = self.get_transport()

        if t.is_readonly():
            return
        t.put_bytes('a', 'diff\ncontents for\na\n')
        t.put_bytes('b', 'contents\nfor b\n')

        self.assertEqual(20, self.applyDeprecated(zero_eleven,
            t.append, 'a', StringIO('add\nsome\nmore\ncontents\n')))

        self.check_transport_contents(
            'diff\ncontents for\na\nadd\nsome\nmore\ncontents\n',
            t, 'a')

        # And we can create new files, too
        self.assertEqual(0, self.applyDeprecated(zero_eleven,
            t.append, 'c', StringIO('some text\nfor a missing file\n')))
        self.check_transport_contents('some text\nfor a missing file\n',
                                      t, 'c')
    def test_append_file(self):
        t = self.get_transport()

        if t.is_readonly():
            self.assertRaises(TransportNotPossible,
                    t.append_file, 'a', 'add\nsome\nmore\ncontents\n')
            return
        t.put_bytes('a', 'diff\ncontents for\na\n')
        t.put_bytes('b', 'contents\nfor b\n')

        self.assertEqual(20,
            t.append_file('a', StringIO('add\nsome\nmore\ncontents\n')))

        self.check_transport_contents(
            'diff\ncontents for\na\nadd\nsome\nmore\ncontents\n',
            t, 'a')

        # a file with no parent should fail..
        self.assertRaises(NoSuchFile,
                          t.append_file, 'missing/path', StringIO('content'))

        # And we can create new files, too
        self.assertEqual(0,
            t.append_file('c', StringIO('some text\nfor a missing file\n')))
        self.check_transport_contents('some text\nfor a missing file\n',
                                      t, 'c')

    def test_append_bytes(self):
        t = self.get_transport()

        if t.is_readonly():
            self.assertRaises(TransportNotPossible,
                    t.append_bytes, 'a', 'add\nsome\nmore\ncontents\n')
            return

        self.assertEqual(0, t.append_bytes('a', 'diff\ncontents for\na\n'))
        self.assertEqual(0, t.append_bytes('b', 'contents\nfor b\n'))

        self.assertEqual(20,
            t.append_bytes('a', 'add\nsome\nmore\ncontents\n'))

        self.check_transport_contents(
            'diff\ncontents for\na\nadd\nsome\nmore\ncontents\n',
            t, 'a')

        # a file with no parent should fail..
        self.assertRaises(NoSuchFile,
                          t.append_bytes, 'missing/path', 'content')

    def test_append_multi(self):
        t = self.get_transport()

        if t.is_readonly():
            return
        t.put_bytes('a', 'diff\ncontents for\na\n'
                         'add\nsome\nmore\ncontents\n')
        t.put_bytes('b', 'contents\nfor b\n')

        self.assertEqual((43, 15),
            t.append_multi([('a', StringIO('and\nthen\nsome\nmore\n')),
                            ('b', StringIO('some\nmore\nfor\nb\n'))]))

        self.check_transport_contents(
            'diff\ncontents for\na\n'
            'add\nsome\nmore\ncontents\n'
            'and\nthen\nsome\nmore\n',
            t, 'a')
        self.check_transport_contents(
                'contents\nfor b\n'
                'some\nmore\nfor\nb\n',
                t, 'b')

        self.assertEqual((62, 31),
            t.append_multi(iter([('a', StringIO('a little bit more\n')),
                                 ('b', StringIO('from an iterator\n'))])))
        self.check_transport_contents(
            'diff\ncontents for\na\n'
            'add\nsome\nmore\ncontents\n'
            'and\nthen\nsome\nmore\n'
            'a little bit more\n',
            t, 'a')
        self.check_transport_contents(
                'contents\nfor b\n'
                'some\nmore\nfor\nb\n'
                'from an iterator\n',
                t, 'b')

        self.assertEqual((80, 0),
            t.append_multi([('a', StringIO('some text in a\n')),
                            ('d', StringIO('missing file r\n'))]))

        self.check_transport_contents(
            'diff\ncontents for\na\n'
            'add\nsome\nmore\ncontents\n'
            'and\nthen\nsome\nmore\n'
            'a little bit more\n'
            'some text in a\n',
            t, 'a')
        self.check_transport_contents('missing file r\n', t, 'd')

    def test_append_file_mode(self):
        """Check that append accepts a mode parameter"""
        # check append accepts a mode
        t = self.get_transport()
        if t.is_readonly():
            self.assertRaises(TransportNotPossible,
                t.append_file, 'f', StringIO('f'), mode=None)
            return
        t.append_file('f', StringIO('f'), mode=None)
        
    def test_append_bytes_mode(self):
        # check append_bytes accepts a mode
        t = self.get_transport()
        if t.is_readonly():
            self.assertRaises(TransportNotPossible,
                t.append_bytes, 'f', 'f', mode=None)
            return
        t.append_bytes('f', 'f', mode=None)
        
    def test_delete(self):
        # TODO: Test Transport.delete
        t = self.get_transport()

        # Not much to do with a readonly transport
        if t.is_readonly():
            self.assertRaises(TransportNotPossible, t.delete, 'missing')
            return

        t.put_bytes('a', 'a little bit of text\n')
        self.failUnless(t.has('a'))
        t.delete('a')
        self.failIf(t.has('a'))

        self.assertRaises(NoSuchFile, t.delete, 'a')

        t.put_bytes('a', 'a text\n')
        t.put_bytes('b', 'b text\n')
        t.put_bytes('c', 'c text\n')
        self.assertEqual([True, True, True],
                list(t.has_multi(['a', 'b', 'c'])))
        t.delete_multi(['a', 'c'])
        self.assertEqual([False, True, False],
                list(t.has_multi(['a', 'b', 'c'])))
        self.failIf(t.has('a'))
        self.failUnless(t.has('b'))
        self.failIf(t.has('c'))

        self.assertRaises(NoSuchFile,
                t.delete_multi, ['a', 'b', 'c'])

        self.assertRaises(NoSuchFile,
                t.delete_multi, iter(['a', 'b', 'c']))

        t.put_bytes('a', 'another a text\n')
        t.put_bytes('c', 'another c text\n')
        t.delete_multi(iter(['a', 'b', 'c']))

        # We should have deleted everything
        # SftpServer creates control files in the
        # working directory, so we can just do a
        # plain "listdir".
        # self.assertEqual([], os.listdir('.'))

    def test_rmdir(self):
        t = self.get_transport()
        # Not much to do with a readonly transport
        if t.is_readonly():
            self.assertRaises(TransportNotPossible, t.rmdir, 'missing')
            return
        t.mkdir('adir')
        t.mkdir('adir/bdir')
        t.rmdir('adir/bdir')
        # ftp may not be able to raise NoSuchFile for lack of
        # details when failing
        self.assertRaises((NoSuchFile, PathError), t.rmdir, 'adir/bdir')
        t.rmdir('adir')
        self.assertRaises((NoSuchFile, PathError), t.rmdir, 'adir')

    def test_rmdir_not_empty(self):
        """Deleting a non-empty directory raises an exception
        
        sftp (and possibly others) don't give us a specific "directory not
        empty" exception -- we can just see that the operation failed.
        """
        t = self.get_transport()
        if t.is_readonly():
            return
        t.mkdir('adir')
        t.mkdir('adir/bdir')
        self.assertRaises(PathError, t.rmdir, 'adir')

    def test_rmdir_empty_but_similar_prefix(self):
        """rmdir does not get confused by sibling paths.
        
        A naive implementation of MemoryTransport would refuse to rmdir
        ".bzr/branch" if there is a ".bzr/branch-format" directory, because it
        uses "path.startswith(dir)" on all file paths to determine if directory
        is empty.
        """
        t = self.get_transport()
        if t.is_readonly():
            return
        t.mkdir('foo')
        t.put_bytes('foo-bar', '')
        t.mkdir('foo-baz')
        t.rmdir('foo')
        self.assertRaises((NoSuchFile, PathError), t.rmdir, 'foo')
        self.failUnless(t.has('foo-bar'))

    def test_rename_dir_succeeds(self):
        t = self.get_transport()
        if t.is_readonly():
            raise TestSkipped("transport is readonly")
        t.mkdir('adir')
        t.mkdir('adir/asubdir')
        t.rename('adir', 'bdir')
        self.assertTrue(t.has('bdir/asubdir'))
        self.assertFalse(t.has('adir'))

    def test_rename_dir_nonempty(self):
        """Attempting to replace a nonemtpy directory should fail"""
        t = self.get_transport()
        if t.is_readonly():
            raise TestSkipped("transport is readonly")
        t.mkdir('adir')
        t.mkdir('adir/asubdir')
        t.mkdir('bdir')
        t.mkdir('bdir/bsubdir')
        # any kind of PathError would be OK, though we normally expect
        # DirectoryNotEmpty
        self.assertRaises(PathError, t.rename, 'bdir', 'adir')
        # nothing was changed so it should still be as before
        self.assertTrue(t.has('bdir/bsubdir'))
        self.assertFalse(t.has('adir/bdir'))
        self.assertFalse(t.has('adir/bsubdir'))

    def test_delete_tree(self):
        t = self.get_transport()

        # Not much to do with a readonly transport
        if t.is_readonly():
            self.assertRaises(TransportNotPossible, t.delete_tree, 'missing')
            return

        # and does it like listing ?
        t.mkdir('adir')
        try:
            t.delete_tree('adir')
        except TransportNotPossible:
            # ok, this transport does not support delete_tree
            return
        
        # did it delete that trivial case?
        self.assertRaises(NoSuchFile, t.stat, 'adir')

        self.build_tree(['adir/',
                         'adir/file', 
                         'adir/subdir/', 
                         'adir/subdir/file', 
                         'adir/subdir2/',
                         'adir/subdir2/file',
                         ], transport=t)

        t.delete_tree('adir')
        # adir should be gone now.
        self.assertRaises(NoSuchFile, t.stat, 'adir')

    def test_move(self):
        t = self.get_transport()

        if t.is_readonly():
            return

        # TODO: I would like to use os.listdir() to
        # make sure there are no extra files, but SftpServer
        # creates control files in the working directory
        # perhaps all of this could be done in a subdirectory

        t.put_bytes('a', 'a first file\n')
        self.assertEquals([True, False], list(t.has_multi(['a', 'b'])))

        t.move('a', 'b')
        self.failUnless(t.has('b'))
        self.failIf(t.has('a'))

        self.check_transport_contents('a first file\n', t, 'b')
        self.assertEquals([False, True], list(t.has_multi(['a', 'b'])))

        # Overwrite a file
        t.put_bytes('c', 'c this file\n')
        t.move('c', 'b')
        self.failIf(t.has('c'))
        self.check_transport_contents('c this file\n', t, 'b')

        # TODO: Try to write a test for atomicity
        # TODO: Test moving into a non-existant subdirectory
        # TODO: Test Transport.move_multi

    def test_copy(self):
        t = self.get_transport()

        if t.is_readonly():
            return

        t.put_bytes('a', 'a file\n')
        t.copy('a', 'b')
        self.check_transport_contents('a file\n', t, 'b')

        self.assertRaises(NoSuchFile, t.copy, 'c', 'd')
        os.mkdir('c')
        # What should the assert be if you try to copy a
        # file over a directory?
        #self.assertRaises(Something, t.copy, 'a', 'c')
        t.put_bytes('d', 'text in d\n')
        t.copy('d', 'b')
        self.check_transport_contents('text in d\n', t, 'b')

        # TODO: test copy_multi

    def test_connection_error(self):
        """ConnectionError is raised when connection is impossible.
        
        The error may be raised from either the constructor or the first
        operation on the transport.
        """
        try:
            url = self._server.get_bogus_url()
        except NotImplementedError:
            raise TestSkipped("Transport %s has no bogus URL support." %
                              self._server.__class__)
        # This should be:  but SSH still connects on construction. No COOKIE!
        # self.assertRaises((ConnectionError, NoSuchFile), t.get, '.bzr/branch')
        try:
            t = bzrlib.transport.get_transport(url)
            t.get('.bzr/branch')
        except (ConnectionError, NoSuchFile), e:
            pass
        except (Exception), e:
            self.fail('Wrong exception thrown (%s.%s): %s' 
                        % (e.__class__.__module__, e.__class__.__name__, e))
        else:
            self.fail('Did not get the expected ConnectionError or NoSuchFile.')

    def test_stat(self):
        # TODO: Test stat, just try once, and if it throws, stop testing
        from stat import S_ISDIR, S_ISREG

        t = self.get_transport()

        try:
            st = t.stat('.')
        except TransportNotPossible, e:
            # This transport cannot stat
            return

        paths = ['a', 'b/', 'b/c', 'b/d/', 'b/d/e']
        sizes = [14, 0, 16, 0, 18] 
        self.build_tree(paths, transport=t, line_endings='binary')

        for path, size in zip(paths, sizes):
            st = t.stat(path)
            if path.endswith('/'):
                self.failUnless(S_ISDIR(st.st_mode))
                # directory sizes are meaningless
            else:
                self.failUnless(S_ISREG(st.st_mode))
                self.assertEqual(size, st.st_size)

        remote_stats = list(t.stat_multi(paths))
        remote_iter_stats = list(t.stat_multi(iter(paths)))

        self.assertRaises(NoSuchFile, t.stat, 'q')
        self.assertRaises(NoSuchFile, t.stat, 'b/a')

        self.assertListRaises(NoSuchFile, t.stat_multi, ['a', 'c', 'd'])
        self.assertListRaises(NoSuchFile, t.stat_multi, iter(['a', 'c', 'd']))
        self.build_tree(['subdir/', 'subdir/file'], transport=t)
        subdir = t.clone('subdir')
        subdir.stat('./file')
        subdir.stat('.')

    def test_list_dir(self):
        # TODO: Test list_dir, just try once, and if it throws, stop testing
        t = self.get_transport()
        
        if not t.listable():
            self.assertRaises(TransportNotPossible, t.list_dir, '.')
            return

        def sorted_list(d):
            l = list(t.list_dir(d))
            l.sort()
            return l

        self.assertEqual([], sorted_list('.'))
        # c2 is precisely one letter longer than c here to test that
        # suffixing is not confused.
        # a%25b checks that quoting is done consistently across transports
        tree_names = ['a', 'a%25b', 'b', 'c/', 'c/d', 'c/e', 'c2/']

        if not t.is_readonly():
            self.build_tree(tree_names, transport=t)
        else:
            self.build_tree(tree_names)

        self.assertEqual(
            ['a', 'a%2525b', 'b', 'c', 'c2'], sorted_list('.'))
        self.assertEqual(['d', 'e'], sorted_list('c'))

        if not t.is_readonly():
            t.delete('c/d')
            t.delete('b')
        else:
            os.unlink('c/d')
            os.unlink('b')
            
        self.assertEqual(['a', 'a%2525b', 'c', 'c2'], sorted_list('.'))
        self.assertEqual(['e'], sorted_list('c'))

        self.assertListRaises(PathError, t.list_dir, 'q')
        self.assertListRaises(PathError, t.list_dir, 'c/f')
        self.assertListRaises(PathError, t.list_dir, 'a')

    def test_list_dir_result_is_url_escaped(self):
        t = self.get_transport()
        if not t.listable():
            raise TestSkipped("transport not listable")

        if not t.is_readonly():
            self.build_tree(['a/', 'a/%'], transport=t)
        else:
            self.build_tree(['a/', 'a/%'])
        
        names = list(t.list_dir('a'))
        self.assertEqual(['%25'], names)
        self.assertIsInstance(names[0], str)

    def test_clone(self):
        # TODO: Test that clone moves up and down the filesystem
        t1 = self.get_transport()

        self.build_tree(['a', 'b/', 'b/c'], transport=t1)

        self.failUnless(t1.has('a'))
        self.failUnless(t1.has('b/c'))
        self.failIf(t1.has('c'))

        t2 = t1.clone('b')
        self.assertEqual(t1.base + 'b/', t2.base)

        self.failUnless(t2.has('c'))
        self.failIf(t2.has('a'))

        t3 = t2.clone('..')
        self.failUnless(t3.has('a'))
        self.failIf(t3.has('c'))

        self.failIf(t1.has('b/d'))
        self.failIf(t2.has('d'))
        self.failIf(t3.has('b/d'))

        if t1.is_readonly():
            open('b/d', 'wb').write('newfile\n')
        else:
            t2.put_bytes('d', 'newfile\n')

        self.failUnless(t1.has('b/d'))
        self.failUnless(t2.has('d'))
        self.failUnless(t3.has('b/d'))

    def test_clone_to_root(self):
        orig_transport = self.get_transport()
        # Repeatedly go up to a parent directory until we're at the root
        # directory of this transport
        root_transport = orig_transport
        new_transport = root_transport.clone("..")
        # as we are walking up directories, the path must be
        # growing less, except at the top
        self.assertTrue(len(new_transport.base) < len(root_transport.base)
            or new_transport.base == root_transport.base)
        while new_transport.base != root_transport.base:
            root_transport = new_transport
            new_transport = root_transport.clone("..")
            # as we are walking up directories, the path must be
            # growing less, except at the top
            self.assertTrue(len(new_transport.base) < len(root_transport.base)
                or new_transport.base == root_transport.base)

        # Cloning to "/" should take us to exactly the same location.
        self.assertEqual(root_transport.base, orig_transport.clone("/").base)
        # the abspath of "/" from the original transport should be the same
        # as the base at the root:
        self.assertEqual(orig_transport.abspath("/"), root_transport.base)

        # At the root, the URL must still end with / as its a directory
        self.assertEqual(root_transport.base[-1], '/')

    def test_clone_from_root(self):
        """At the root, cloning to a simple dir should just do string append."""
        orig_transport = self.get_transport()
        root_transport = orig_transport.clone('/')
        self.assertEqual(root_transport.base + '.bzr/',
            root_transport.clone('.bzr').base)

    def test_base_url(self):
        t = self.get_transport()
        self.assertEqual('/', t.base[-1])

    def test_relpath(self):
        t = self.get_transport()
        self.assertEqual('', t.relpath(t.base))
        # base ends with /
        self.assertEqual('', t.relpath(t.base[:-1]))
        # subdirs which dont exist should still give relpaths.
        self.assertEqual('foo', t.relpath(t.base + 'foo'))
        # trailing slash should be the same.
        self.assertEqual('foo', t.relpath(t.base + 'foo/'))

    def test_relpath_at_root(self):
        t = self.get_transport()
        # clone all the way to the top
        new_transport = t.clone('..')
        while new_transport.base != t.base:
            t = new_transport
            new_transport = t.clone('..')
        # we must be able to get a relpath below the root
        self.assertEqual('', t.relpath(t.base))
        # and a deeper one should work too
        self.assertEqual('foo/bar', t.relpath(t.base + 'foo/bar'))

    def test_abspath(self):
        # smoke test for abspath. Corner cases for backends like unix fs's
        # that have aliasing problems like symlinks should go in backend
        # specific test cases.
        transport = self.get_transport()
        
        self.assertEqual(transport.base + 'relpath',
                         transport.abspath('relpath'))

        # This should work without raising an error.
        transport.abspath("/")

        # the abspath of "/" and "/foo/.." should result in the same location
        self.assertEqual(transport.abspath("/"), transport.abspath("/foo/.."))

        self.assertEqual(transport.clone("/").abspath('foo'),
                         transport.abspath("/foo"))

    def test_local_abspath(self):
        transport = self.get_transport()
        try:
            p = transport.local_abspath('.')
<<<<<<< HEAD
        except (errors.NotLocalUrl, TransportNotPossible), e:
            s = str(e)
=======
        except NotLocalUrl:
            pass # This is not a local transport
>>>>>>> e71f6d1e
        else:
            self.assertEqual(getcwd(), p)

    def test_abspath_at_root(self):
        t = self.get_transport()
        # clone all the way to the top
        new_transport = t.clone('..')
        while new_transport.base != t.base:
            t = new_transport
            new_transport = t.clone('..')
        # we must be able to get a abspath of the root when we ask for
        # t.abspath('..') - this due to our choice that clone('..')
        # should return the root from the root, combined with the desire that
        # the url from clone('..') and from abspath('..') should be the same.
        self.assertEqual(t.base, t.abspath('..'))
        # '' should give us the root
        self.assertEqual(t.base, t.abspath(''))
        # and a path should append to the url
        self.assertEqual(t.base + 'foo', t.abspath('foo'))

    def test_iter_files_recursive(self):
        transport = self.get_transport()
        if not transport.listable():
            self.assertRaises(TransportNotPossible,
                              transport.iter_files_recursive)
            return
        self.build_tree(['isolated/',
                         'isolated/dir/',
                         'isolated/dir/foo',
                         'isolated/dir/bar',
                         'isolated/dir/b%25z', # make sure quoting is correct
                         'isolated/bar'],
                        transport=transport)
        paths = set(transport.iter_files_recursive())
        # nb the directories are not converted
        self.assertEqual(paths,
                    set(['isolated/dir/foo',
                         'isolated/dir/bar',
                         'isolated/dir/b%2525z',
                         'isolated/bar']))
        sub_transport = transport.clone('isolated')
        paths = set(sub_transport.iter_files_recursive())
        self.assertEqual(paths,
            set(['dir/foo', 'dir/bar', 'dir/b%2525z', 'bar']))

    def test_copy_tree(self):
        # TODO: test file contents and permissions are preserved. This test was
        # added just to ensure that quoting was handled correctly.
        # -- David Allouche 2006-08-11
        transport = self.get_transport()
        if not transport.listable():
            self.assertRaises(TransportNotPossible,
                              transport.iter_files_recursive)
            return
        if transport.is_readonly():
            return
        self.build_tree(['from/',
                         'from/dir/',
                         'from/dir/foo',
                         'from/dir/bar',
                         'from/dir/b%25z', # make sure quoting is correct
                         'from/bar'],
                        transport=transport)
        transport.copy_tree('from', 'to')
        paths = set(transport.iter_files_recursive())
        self.assertEqual(paths,
                    set(['from/dir/foo',
                         'from/dir/bar',
                         'from/dir/b%2525z',
                         'from/bar',
                         'to/dir/foo',
                         'to/dir/bar',
                         'to/dir/b%2525z',
                         'to/bar',]))

    def test_unicode_paths(self):
        """Test that we can read/write files with Unicode names."""
        t = self.get_transport()

        # With FAT32 and certain encodings on win32
        # '\xe5' and '\xe4' actually map to the same file
        # adding a suffix kicks in the 'preserving but insensitive'
        # route, and maintains the right files
        files = [u'\xe5.1', # a w/ circle iso-8859-1
                 u'\xe4.2', # a w/ dots iso-8859-1
                 u'\u017d', # Z with umlat iso-8859-2
                 u'\u062c', # Arabic j
                 u'\u0410', # Russian A
                 u'\u65e5', # Kanji person
                ]

        try:
            self.build_tree(files, transport=t, line_endings='binary')
        except UnicodeError:
            raise TestSkipped("cannot handle unicode paths in current encoding")

        # A plain unicode string is not a valid url
        for fname in files:
            self.assertRaises(InvalidURL, t.get, fname)

        for fname in files:
            fname_utf8 = fname.encode('utf-8')
            contents = 'contents of %s\n' % (fname_utf8,)
            self.check_transport_contents(contents, t, urlutils.escape(fname))

    def test_connect_twice_is_same_content(self):
        # check that our server (whatever it is) is accessable reliably
        # via get_transport and multiple connections share content.
        transport = self.get_transport()
        if transport.is_readonly():
            return
        transport.put_bytes('foo', 'bar')
        transport2 = self.get_transport()
        self.check_transport_contents('bar', transport2, 'foo')
        # its base should be usable.
        transport2 = bzrlib.transport.get_transport(transport.base)
        self.check_transport_contents('bar', transport2, 'foo')

        # now opening at a relative url should give use a sane result:
        transport.mkdir('newdir')
        transport2 = bzrlib.transport.get_transport(transport.base + "newdir")
        transport2 = transport2.clone('..')
        self.check_transport_contents('bar', transport2, 'foo')

    def test_lock_write(self):
        """Test transport-level write locks.

        These are deprecated and transports may decline to support them.
        """
        transport = self.get_transport()
        if transport.is_readonly():
            self.assertRaises(TransportNotPossible, transport.lock_write, 'foo')
            return
        transport.put_bytes('lock', '')
        try:
            lock = transport.lock_write('lock')
        except TransportNotPossible:
            return
        # TODO make this consistent on all platforms:
        # self.assertRaises(LockError, transport.lock_write, 'lock')
        lock.unlock()

    def test_lock_read(self):
        """Test transport-level read locks.

        These are deprecated and transports may decline to support them.
        """
        transport = self.get_transport()
        if transport.is_readonly():
            file('lock', 'w').close()
        else:
            transport.put_bytes('lock', '')
        try:
            lock = transport.lock_read('lock')
        except TransportNotPossible:
            return
        # TODO make this consistent on all platforms:
        # self.assertRaises(LockError, transport.lock_read, 'lock')
        lock.unlock()

    def test_readv(self):
        transport = self.get_transport()
        if transport.is_readonly():
            file('a', 'w').write('0123456789')
        else:
            transport.put_bytes('a', '0123456789')

        d = list(transport.readv('a', ((0, 1),)))
        self.assertEqual(d[0], (0, '0'))

        d = list(transport.readv('a', ((0, 1), (1, 1), (3, 2), (9, 1))))
        self.assertEqual(d[0], (0, '0'))
        self.assertEqual(d[1], (1, '1'))
        self.assertEqual(d[2], (3, '34'))
        self.assertEqual(d[3], (9, '9'))

    def test_readv_out_of_order(self):
        transport = self.get_transport()
        if transport.is_readonly():
            file('a', 'w').write('0123456789')
        else:
            transport.put_bytes('a', '01234567890')

        d = list(transport.readv('a', ((1, 1), (9, 1), (0, 1), (3, 2))))
        self.assertEqual(d[0], (1, '1'))
        self.assertEqual(d[1], (9, '9'))
        self.assertEqual(d[2], (0, '0'))
        self.assertEqual(d[3], (3, '34'))

    def test_get_smart_medium(self):
        """All transports must either give a smart medium, or know they can't.
        """
        transport = self.get_transport()
        try:
            client_medium = transport.get_smart_medium()
            self.assertIsInstance(client_medium, medium.SmartClientMedium)
        except errors.NoSmartMedium:
            # as long as we got it we're fine
            pass

    def test_readv_short_read(self):
        transport = self.get_transport()
        if transport.is_readonly():
            file('a', 'w').write('0123456789')
        else:
            transport.put_bytes('a', '01234567890')

        # This is intentionally reading off the end of the file
        # since we are sure that it cannot get there
        self.assertListRaises((errors.ShortReadvError, errors.InvalidRange,
                               # Can be raised by paramiko
                               AssertionError),
                              transport.readv, 'a', [(1,1), (8,10)])

        # This is trying to seek past the end of the file, it should
        # also raise a special error
        self.assertListRaises((errors.ShortReadvError, errors.InvalidRange),
                              transport.readv, 'a', [(12,2)])<|MERGE_RESOLUTION|>--- conflicted
+++ resolved
@@ -1,4 +1,4 @@
-# Copyright (C) 2004, 2005, 2006 Canonical Ltd
+# Copyright (C) 2004, 2005, 2006, 2007 Canonical Ltd
 #
 # This program is free software; you can redistribute it and/or modify
 # it under the terms of the GNU General Public License as published by
@@ -1150,13 +1150,9 @@
         transport = self.get_transport()
         try:
             p = transport.local_abspath('.')
-<<<<<<< HEAD
         except (errors.NotLocalUrl, TransportNotPossible), e:
+            # should be formattable
             s = str(e)
-=======
-        except NotLocalUrl:
-            pass # This is not a local transport
->>>>>>> e71f6d1e
         else:
             self.assertEqual(getcwd(), p)
 
