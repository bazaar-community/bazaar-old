# Copyright (C) 2005, 2006 Canonical Ltd
#
# This program is free software; you can redistribute it and/or modify
# it under the terms of the GNU General Public License as published by
# the Free Software Foundation; either version 2 of the License, or
# (at your option) any later version.
#
# This program is distributed in the hope that it will be useful,
# but WITHOUT ANY WARRANTY; without even the implied warranty of
# MERCHANTABILITY or FITNESS FOR A PARTICULAR PURPOSE.  See the
# GNU General Public License for more details.
#
# You should have received a copy of the GNU General Public License
# along with this program; if not, write to the Free Software
# Foundation, Inc., 59 Temple Place, Suite 330, Boston, MA  02111-1307  USA

"""Serializer factory for reading and writing bundles.
"""

import base64
from StringIO import StringIO
import re

import bzrlib.errors as errors
from bzrlib.diff import internal_diff
from bzrlib.revision import NULL_REVISION
# For backwards-compatibility
from bzrlib.timestamp import unpack_highres_date, format_highres_date


# New bundles should try to use this header format
BUNDLE_HEADER = '# Bazaar revision bundle v'
BUNDLE_HEADER_RE = re.compile(
    r'^# Bazaar revision bundle v(?P<version>\d+[\w.]*)(?P<lineending>\r?)\n$')
CHANGESET_OLD_HEADER_RE = re.compile(
    r'^# Bazaar-NG changeset v(?P<version>\d+[\w.]*)(?P<lineending>\r?)\n$')


_serializers = {}

def _get_bundle_header(version):
    return '%s%s\n' % (BUNDLE_HEADER, version)

def _get_filename(f):
    return getattr(f, 'name', '<unknown>')


def read_bundle(f):
    """Read in a bundle from a filelike object.

    :param f: A file-like object
    :return: A list of Bundle objects
    """
    version = None
    for line in f:
        m = BUNDLE_HEADER_RE.match(line)
        if m:
            if m.group('lineending') != '':
                raise errors.UnsupportedEOLMarker()
            version = m.group('version')
            break
        elif line.startswith(BUNDLE_HEADER):
            raise errors.MalformedHeader(
                'Extra characters after version number')
        m = CHANGESET_OLD_HEADER_RE.match(line)
        if m:
            version = m.group('version')
            raise errors.BundleNotSupported(version, 
                'old format bundles not supported')

    if version is None:
        raise errors.NotABundle('Did not find an opening header')

    # Now we have a version, to figure out how to read the bundle 
    if version not in _serializers:
        raise errors.BundleNotSupported(version, 
            'version not listed in known versions')

    serializer = _serializers[version](version)

    return serializer.read(f)


def get_serializer(version):
    try:
        return _serializers[version](version)
    except KeyError:
        raise errors.BundleNotSupported(version, 'unknown bundle format')


def write(source, revision_ids, f, version=None, forced_bases={}):
    """Serialize a list of bundles to a filelike object.

    :param source: A source for revision information
    :param revision_ids: The list of revision ids to serialize
    :param f: The file to output to
    :param version: [optional] target serialization version
    """

    source.lock_read()
    try:
        return get_serializer(version).write(source, revision_ids,
                                             forced_bases, f)
    finally:
        source.unlock()


def write_bundle(repository, revision_id, base_revision_id, out, format=None):
    """Write a bundle of revisions.

    :param repository: Repository containing revisions to serialize.
    :param revision_id: Head revision_id of the bundle.
    :param base_revision_id: Revision assumed to be present in repositories
         applying the bundle.
    :param out: Output file.
    """
<<<<<<< HEAD
    repository.lock_read()
    try:
        return get_serializer(format).write_bundle(repository, revision_id,
                                                   base_revision_id, out)
    finally:
        repository.unlock()
=======
    if base_revision_id is NULL_REVISION:
        base_revision_id = None
    revision_ids = set(repository.get_ancestry(revision_id, topo_sorted=False))
    revision_ids.difference_update(repository.get_ancestry(base_revision_id,
                                   topo_sorted=False))
    revision_ids = list(repository.get_graph().iter_topo_order(revision_ids))
    revision_ids.reverse()
    write(repository, revision_ids, out, format,
          forced_bases = {revision_id:base_revision_id})
    return revision_ids
>>>>>>> f2c080ef


class BundleSerializer(object):
    """The base class for Serializers.

    Common functionality should be included here.
    """
    def __init__(self, version):
        self.version = version

    def read(self, f):
        """Read the rest of the bundles from the supplied file.

        :param f: The file to read from
        :return: A list of bundle trees
        """
        raise NotImplementedError

    def write_bundle(self, repository, target, base, fileobj):
        """Write the bundle to the supplied file.

        :param repository: The repository to retrieve revision data from
        :param target: The revision to provide data for
        :param base: The most recent of ancestor of the revision that does not
            need to be included in the bundle
        :param fileobj: The file to output to
        """
        raise NotImplementedError

    def write(self, source, revision_ids, forced_bases, f):
        """Write the bundle to the supplied file.

        DEPRECATED: see write_bundle
        :param source: A source for revision information
        :param revision_ids: The list of revision ids to serialize
        :param forced_bases: A dict of revision -> base that overrides default
        :param f: The file to output to
        """
        raise NotImplementedError

    def _write_bundle(self, repository, revision_id, base_revision_id, out):
        """Helper function for translating write_bundle to write"""
        forced_bases = {revision_id:base_revision_id}
        if base_revision_id is NULL_REVISION:
            base_revision_id = None
        base_ancestry = set(repository.get_ancestry(base_revision_id))
        revision_ids = [r for r in repository.get_ancestry(revision_id) if r
                        not in base_ancestry]
        revision_ids = list(reversed(revision_ids))
        self.write(repository, revision_ids, forced_bases, out)
        return revision_ids


def register(version, klass, overwrite=False):
    """Register a BundleSerializer version.

    :param version: The version associated with this format
    :param klass: The class to instantiate, which must take a version argument
    """
    global _serializers
    if overwrite:
        _serializers[version] = klass
        return

    if version not in _serializers:
        _serializers[version] = klass


def register_lazy(version, module, classname, overwrite=False):
    """Register lazy-loaded bundle serializer.

    :param version: The version associated with this reader
    :param module: String indicating what module should be loaded
    :param classname: Name of the class that will be instantiated
    :param overwrite: Should this version override a default
    """
    def _loader(version):
        mod = __import__(module, globals(), locals(), [classname])
        klass = getattr(mod, classname)
        return klass(version)
    register(version, _loader, overwrite=overwrite)


def binary_diff(old_filename, old_lines, new_filename, new_lines, to_file):
    temp = StringIO()
    internal_diff(old_filename, old_lines, new_filename, new_lines, temp,
                  allow_binary=True)
    temp.seek(0)
    base64.encode(temp, to_file)
    to_file.write('\n')

register_lazy('0.8', 'bzrlib.bundle.serializer.v08', 'BundleSerializerV08')
register_lazy('0.9', 'bzrlib.bundle.serializer.v09', 'BundleSerializerV09')
register_lazy('1.0alpha', 'bzrlib.bundle.serializer.v10',
              'BundleSerializerV10')
register_lazy(None, 'bzrlib.bundle.serializer.v10', 'BundleSerializerV10')
<|MERGE_RESOLUTION|>--- conflicted
+++ resolved
@@ -114,25 +114,12 @@
          applying the bundle.
     :param out: Output file.
     """
-<<<<<<< HEAD
     repository.lock_read()
     try:
         return get_serializer(format).write_bundle(repository, revision_id,
                                                    base_revision_id, out)
     finally:
         repository.unlock()
-=======
-    if base_revision_id is NULL_REVISION:
-        base_revision_id = None
-    revision_ids = set(repository.get_ancestry(revision_id, topo_sorted=False))
-    revision_ids.difference_update(repository.get_ancestry(base_revision_id,
-                                   topo_sorted=False))
-    revision_ids = list(repository.get_graph().iter_topo_order(revision_ids))
-    revision_ids.reverse()
-    write(repository, revision_ids, out, format,
-          forced_bases = {revision_id:base_revision_id})
-    return revision_ids
->>>>>>> f2c080ef
 
 
 class BundleSerializer(object):
@@ -178,10 +165,13 @@
         forced_bases = {revision_id:base_revision_id}
         if base_revision_id is NULL_REVISION:
             base_revision_id = None
-        base_ancestry = set(repository.get_ancestry(base_revision_id))
-        revision_ids = [r for r in repository.get_ancestry(revision_id) if r
-                        not in base_ancestry]
-        revision_ids = list(reversed(revision_ids))
+        revision_ids = set(repository.get_ancestry(revision_id,
+                           topo_sorted=False))
+        revision_ids.difference_update(repository.get_ancestry(
+            base_revision_id, topo_sorted=False))
+        revision_ids = list(repository.get_graph().iter_topo_order(
+            revision_ids))
+        revision_ids.reverse()
         self.write(repository, revision_ids, forced_bases, out)
         return revision_ids
 
