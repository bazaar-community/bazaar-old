--- conflicted
+++ resolved
@@ -138,21 +138,7 @@
     """
 
     prefix = None
-<<<<<<< HEAD
-
-    def __new__(cls, spec, _internal=False):
-        if _internal:
-            return object.__new__(cls)
-
-        symbol_versioning.warn('Creating a RevisionSpec directly has'
-                               ' been deprecated in version 0.11. Use'
-                               ' RevisionSpec.from_string()'
-                               ' instead.',
-                               DeprecationWarning, stacklevel=2)
-        return RevisionSpec.from_string(spec)
-=======
     wants_revision_history = True
->>>>>>> 27bb64f3
 
     @staticmethod
     def from_string(spec):
