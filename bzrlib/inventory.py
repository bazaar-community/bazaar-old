--- conflicted
+++ resolved
@@ -131,13 +131,7 @@
     RENAMED = 'renamed'
     MODIFIED_AND_RENAMED = 'modified and renamed'
     
-<<<<<<< HEAD
-    __slots__ = ['text_sha1', 'text_size', 'file_id', 'name', 'kind',
-                 'text_id', 'parent_id', 'children', 'executable', 
-                 'revision']
-=======
     __slots__ = []
->>>>>>> 4e97e3fb
 
     def detect_changes(self, old_entry):
         """Return a (text_modified, meta_modified) from this to old_entry.
@@ -343,55 +337,8 @@
                 % (self.__class__.__name__,
                    self.file_id,
                    self.name,
-<<<<<<< HEAD
-                   self.parent_id))
-
-    def snapshot(self, revision, path, previous_entries,
-                 work_tree, commit_builder):
-        """Make a snapshot of this entry which may or may not have changed.
-        
-        This means that all its fields are populated, that it has its
-        text stored in the text store or weave.
-        """
-        mutter('new parents of %s are %r', path, previous_entries)
-        self._read_tree_state(path, work_tree)
-        # TODO: Where should we determine whether to reuse a
-        # previous revision id or create a new revision? 20060606
-        if len(previous_entries) == 1:
-            # cannot be unchanged unless there is only one parent file rev.
-            parent_ie = previous_entries.values()[0]
-            if self._unchanged(parent_ie):
-                mutter("found unchanged entry")
-                self.revision = parent_ie.revision
-                return "unchanged"
-        return self._snapshot_into_revision(revision, previous_entries, 
-                                            work_tree, commit_builder)
-
-    def _snapshot_into_revision(self, revision, previous_entries, work_tree,
-                                commit_builder):
-        """Record this revision unconditionally into a store.
-
-        The entry's last-changed revision property (`revision`) is updated to 
-        that of the new revision.
-        
-        :param revision: id of the new revision that is being recorded.
-
-        :returns: String description of the commit (e.g. "merged", "modified"), etc.
-        """
-        mutter('new revision {%s} for {%s}', revision, self.file_id)
-        self.revision = revision
-        self._snapshot_text(previous_entries, work_tree, commit_builder)
-
-    def _snapshot_text(self, file_parents, work_tree, commit_builder): 
-        """Record the 'text' of this entry, whatever form that takes.
-        
-        This default implementation simply adds an empty text.
-        """
-        raise NotImplementedError(self._snapshot_text)
-=======
                    self.parent_id,
                    self.revision))
->>>>>>> 4e97e3fb
 
     def __eq__(self, other):
         if not isinstance(other, InventoryEntry):
@@ -516,10 +463,6 @@
     def _put_on_disk(self, fullpath, tree):
         """See InventoryEntry._put_on_disk."""
         os.mkdir(fullpath)
-
-    def _snapshot_text(self, file_parents, work_tree, commit_builder):
-        """See InventoryEntry._snapshot_text."""
-        commit_builder.modified_directory(self.file_id, file_parents)
 
 
 class InventoryFile(InventoryEntry):
@@ -631,17 +574,6 @@
 
     def _forget_tree_state(self):
         self.text_sha1 = None
-<<<<<<< HEAD
-        self.executable = None
-
-    def _snapshot_text(self, file_parents, work_tree, commit_builder):
-        """See InventoryEntry._snapshot_text."""
-        def get_content_byte_lines():
-            return work_tree.get_file(self.file_id).readlines()
-        self.text_sha1, self.text_size = commit_builder.modified_file_text(
-            self.file_id, file_parents, get_content_byte_lines, self.text_sha1, self.text_size)
-=======
->>>>>>> 4e97e3fb
 
     def _unchanged(self, previous_ie):
         """See InventoryEntry._unchanged."""
@@ -745,11 +677,6 @@
             compatible = False
         return compatible
 
-    def _snapshot_text(self, file_parents, work_tree, commit_builder):
-        """See InventoryEntry._snapshot_text."""
-        commit_builder.modified_link(
-            self.file_id, file_parents, self.symlink_target)
-
 
 class TreeReference(InventoryEntry):
     
@@ -840,8 +767,6 @@
             self._byid = {}
         self.revision_id = revision_id
 
-<<<<<<< HEAD
-=======
     def __repr__(self):
         return "<Inventory object at %x, contents=%r>" % (id(self), self._byid)
 
@@ -919,7 +844,6 @@
         self.root = ie
         self._byid = {self.root.file_id: self.root}
 
->>>>>>> 4e97e3fb
     def copy(self):
         # TODO: jam 20051218 Should copy also copy the revision_id?
         entries = self.iter_entries()
@@ -943,12 +867,8 @@
     def iter_entries(self, from_dir=None):
         """Return (path, entry) pairs, in order by name."""
         if from_dir is None:
-<<<<<<< HEAD
-            assert self.root
-=======
             if self.root is None:
                 return
->>>>>>> 4e97e3fb
             from_dir = self.root
             yield '', self.root
         elif isinstance(from_dir, basestring):
@@ -988,12 +908,8 @@
                 # if we finished all children, pop it off the stack
                 stack.pop()
 
-<<<<<<< HEAD
-    def iter_entries_by_dir(self, from_dir=None):
-=======
     def iter_entries_by_dir(self, from_dir=None, specific_file_ids=None,
         yield_parents=False):
->>>>>>> 4e97e3fb
         """Iterate over the entries in a directory first order.
 
         This returns all entries for a directory before returning
@@ -1001,17 +917,6 @@
         lexicographically sorted order, and is a hybrid between
         depth-first and breadth-first.
 
-<<<<<<< HEAD
-        :return: This yields (path, entry) pairs
-        """
-        # TODO? Perhaps this should return the from_dir so that the root is
-        # yielded? or maybe an option?
-        if from_dir is None:
-            assert self.root
-            from_dir = self.root
-        elif isinstance(from_dir, basestring):
-            from_dir = self._byid[from_dir]
-=======
         :param yield_parents: If True, yield the parents from the root leading
             down to specific_file_ids that have been requested. This has no
             impact if specific_file_ids is None.
@@ -1056,7 +961,6 @@
                 add_ancestors(file_id)
         else:
             parents = None
->>>>>>> 4e97e3fb
             
         stack = [(u'', from_dir)]
         while stack:
@@ -1067,14 +971,6 @@
 
                 child_relpath = cur_relpath + child_name
 
-<<<<<<< HEAD
-                yield child_relpath, child_ie
-
-                if child_ie.kind == 'directory':
-                    child_dirs.append((child_relpath+'/', child_ie))
-            stack.extend(reversed(child_dirs))
-
-=======
                 if (specific_file_ids is None or 
                     child_ie.file_id in specific_file_ids or
                     (yield_parents and child_ie.file_id in parents)):
@@ -1089,7 +985,6 @@
         """Simple thunk to bzrlib.inventory.make_entry."""
         return make_entry(kind, name, parent_id, file_id)
 
->>>>>>> 4e97e3fb
     def entries(self):
         """Return list of (path, ie) for all entries except the root.
 
@@ -1135,11 +1030,7 @@
         >>> '456' in inv
         False
         """
-<<<<<<< HEAD
-        return file_id in self._byid
-=======
         return (file_id in self._byid)
->>>>>>> 4e97e3fb
 
     def __getitem__(self, file_id):
         """Return the entry for given file_id.
@@ -1153,15 +1044,8 @@
         try:
             return self._byid[file_id]
         except KeyError:
-<<<<<<< HEAD
-            if file_id is None:
-                raise BzrError("can't look up file_id None")
-            else:
-                raise BzrError("file_id {%s} not in inventory" % file_id)
-=======
             # really we're passing an inventory, not a tree...
             raise errors.NoSuchId(self, file_id)
->>>>>>> 4e97e3fb
 
     def get_file_kind(self, file_id):
         return self._byid[file_id].kind
@@ -1169,8 +1053,6 @@
     def get_child(self, parent_id, filename):
         return self[parent_id].children.get(filename)
 
-<<<<<<< HEAD
-=======
     def _add_child(self, entry):
         """Add an entry to the inventory, without adding it to its parent"""
         if entry.file_id in self._byid:
@@ -1181,7 +1063,6 @@
             self._add_child(child)
         return entry
 
->>>>>>> 4e97e3fb
     def add(self, entry):
         """Add entry to inventory.
 
@@ -1203,8 +1084,6 @@
                 raise BzrError("parent_id {%s} not in inventory" %
                                entry.parent_id)
 
-<<<<<<< HEAD
-=======
             if entry.name in parent.children:
                 raise BzrError("%s is already versioned" %
                         osutils.pathjoin(self.id2path(parent.file_id),
@@ -1212,7 +1091,6 @@
             parent.children[entry.name] = entry
         return self._add_child(entry)
 
->>>>>>> 4e97e3fb
     def add_path(self, relpath, kind, file_id=None, parent_id=None):
         """Add entry from a path.
 
@@ -1232,11 +1110,7 @@
             parent_path = parts[:-1]
             parent_id = self.path2id(parent_path)
             if parent_id is None:
-<<<<<<< HEAD
-                raise NotVersionedError(path=parent_path)
-=======
                 raise errors.NotVersionedError(path=parent_path)
->>>>>>> 4e97e3fb
         ie = make_entry(kind, parts[-1], parent_id, file_id)
         return self.add(ie)
 
@@ -1359,8 +1233,6 @@
     def has_id(self, file_id):
         return (file_id in self._byid)
 
-<<<<<<< HEAD
-=======
     def remove_recursive_id(self, file_id):
         """Remove file_id, and children, from the inventory.
         
@@ -1381,7 +1253,6 @@
         else:
             self.root = None
 
->>>>>>> 4e97e3fb
     def rename(self, file_id, new_parent_id, new_name):
         """Move a file within the inventory.
 
