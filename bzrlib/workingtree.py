# Copyright (C) 2005-2010 Canonical Ltd
#
# This program is free software; you can redistribute it and/or modify
# it under the terms of the GNU General Public License as published by
# the Free Software Foundation; either version 2 of the License, or
# (at your option) any later version.
#
# This program is distributed in the hope that it will be useful,
# but WITHOUT ANY WARRANTY; without even the implied warranty of
# MERCHANTABILITY or FITNESS FOR A PARTICULAR PURPOSE.  See the
# GNU General Public License for more details.
#
# You should have received a copy of the GNU General Public License
# along with this program; if not, write to the Free Software
# Foundation, Inc., 51 Franklin Street, Fifth Floor, Boston, MA 02110-1301 USA

"""WorkingTree object and friends.

A WorkingTree represents the editable working copy of a branch.
Operations which represent the WorkingTree are also done here,
such as renaming or adding files.  The WorkingTree has an inventory
which is updated by these operations.  A commit produces a
new revision based on the workingtree and its inventory.

At the moment every WorkingTree has its own branch.  Remote
WorkingTrees aren't supported.

To get a WorkingTree, call bzrdir.open_workingtree() or
WorkingTree.open(dir).
"""


from cStringIO import StringIO
import os
import sys

from bzrlib.lazy_import import lazy_import
lazy_import(globals(), """
from bisect import bisect_left
import collections
import errno
import itertools
import operator
import stat
import re

import bzrlib
from bzrlib import (
    branch,
    bzrdir,
    conflicts as _mod_conflicts,
    errors,
    generate_ids,
    globbing,
    graph as _mod_graph,
    hashcache,
    ignores,
    inventory,
    merge,
    revision as _mod_revision,
    revisiontree,
    trace,
    transform,
    ui,
    views,
    xml5,
    xml7,
    )
import bzrlib.branch
from bzrlib.transport import get_transport
from bzrlib.workingtree_4 import (
    WorkingTreeFormat4,
    WorkingTreeFormat5,
    WorkingTreeFormat6,
    )
""")

from bzrlib import symbol_versioning
from bzrlib.decorators import needs_read_lock, needs_write_lock
from bzrlib.lock import LogicalLockResult
from bzrlib.lockable_files import LockableFiles
from bzrlib.lockdir import LockDir
import bzrlib.mutabletree
from bzrlib.mutabletree import needs_tree_write_lock
from bzrlib import osutils
from bzrlib.osutils import (
    file_kind,
    isdir,
    normpath,
    pathjoin,
    realpath,
    safe_unicode,
    splitpath,
    supports_executable,
    )
from bzrlib.filters import filtered_input_file
from bzrlib.trace import mutter, note
from bzrlib.transport.local import LocalTransport
from bzrlib.revision import CURRENT_REVISION
from bzrlib.rio import RioReader, rio_file, Stanza
from bzrlib.symbol_versioning import (
    deprecated_passed,
    DEPRECATED_PARAMETER,
    )


MERGE_MODIFIED_HEADER_1 = "BZR merge-modified list format 1"
# TODO: Modifying the conflict objects or their type is currently nearly
# impossible as there is no clear relationship between the working tree format
# and the conflict list file format.
CONFLICT_HEADER_1 = "BZR conflict list format 1"

ERROR_PATH_NOT_FOUND = 3    # WindowsError errno code, equivalent to ENOENT


class TreeEntry(object):
    """An entry that implements the minimum interface used by commands.

    This needs further inspection, it may be better to have
    InventoryEntries without ids - though that seems wrong. For now,
    this is a parallel hierarchy to InventoryEntry, and needs to become
    one of several things: decorates to that hierarchy, children of, or
    parents of it.
    Another note is that these objects are currently only used when there is
    no InventoryEntry available - i.e. for unversioned objects.
    Perhaps they should be UnversionedEntry et al. ? - RBC 20051003
    """

    def __eq__(self, other):
        # yes, this us ugly, TODO: best practice __eq__ style.
        return (isinstance(other, TreeEntry)
                and other.__class__ == self.__class__)

    def kind_character(self):
        return "???"


class TreeDirectory(TreeEntry):
    """See TreeEntry. This is a directory in a working tree."""

    def __eq__(self, other):
        return (isinstance(other, TreeDirectory)
                and other.__class__ == self.__class__)

    def kind_character(self):
        return "/"


class TreeFile(TreeEntry):
    """See TreeEntry. This is a regular file in a working tree."""

    def __eq__(self, other):
        return (isinstance(other, TreeFile)
                and other.__class__ == self.__class__)

    def kind_character(self):
        return ''


class TreeLink(TreeEntry):
    """See TreeEntry. This is a symlink in a working tree."""

    def __eq__(self, other):
        return (isinstance(other, TreeLink)
                and other.__class__ == self.__class__)

    def kind_character(self):
        return ''


class WorkingTree(bzrlib.mutabletree.MutableTree,
    bzrdir.ControlComponent):
    """Working copy tree.

    The inventory is held in the `Branch` working-inventory, and the
    files are in a directory on disk.

    It is possible for a `WorkingTree` to have a filename which is
    not listed in the Inventory and vice versa.
    """

    # override this to set the strategy for storing views
    def _make_views(self):
        return views.DisabledViews(self)

    def __init__(self, basedir='.',
                 branch=DEPRECATED_PARAMETER,
                 _inventory=None,
                 _control_files=None,
                 _internal=False,
                 _format=None,
                 _bzrdir=None):
        """Construct a WorkingTree instance. This is not a public API.

        :param branch: A branch to override probing for the branch.
        """
        self._format = _format
        self.bzrdir = _bzrdir
        if not _internal:
            raise errors.BzrError("Please use bzrdir.open_workingtree or "
                "WorkingTree.open() to obtain a WorkingTree.")
        basedir = safe_unicode(basedir)
        mutter("opening working tree %r", basedir)
        if deprecated_passed(branch):
            self._branch = branch
        else:
            self._branch = self.bzrdir.open_branch()
        self.basedir = realpath(basedir)
        # if branch is at our basedir and is a format 6 or less
        if isinstance(self._format, WorkingTreeFormat2):
            # share control object
            self._control_files = self.branch.control_files
        else:
            # assume all other formats have their own control files.
            self._control_files = _control_files
        self._transport = self._control_files._transport
        # update the whole cache up front and write to disk if anything changed;
        # in the future we might want to do this more selectively
        # two possible ways offer themselves : in self._unlock, write the cache
        # if needed, or, when the cache sees a change, append it to the hash
        # cache file, and have the parser take the most recent entry for a
        # given path only.
        wt_trans = self.bzrdir.get_workingtree_transport(None)
        cache_filename = wt_trans.local_abspath('stat-cache')
        self._hashcache = hashcache.HashCache(basedir, cache_filename,
            self.bzrdir._get_file_mode(),
            self._content_filter_stack_provider())
        hc = self._hashcache
        hc.read()
        # is this scan needed ? it makes things kinda slow.
        #hc.scan()

        if hc.needs_write:
            mutter("write hc")
            hc.write()

        if _inventory is None:
            # This will be acquired on lock_read() or lock_write()
            self._inventory_is_modified = False
            self._inventory = None
        else:
            # the caller of __init__ has provided an inventory,
            # we assume they know what they are doing - as its only
            # the Format factory and creation methods that are
            # permitted to do this.
            self._set_inventory(_inventory, dirty=False)
        self._detect_case_handling()
        self._rules_searcher = None
        self.views = self._make_views()

    @property
    def user_transport(self):
        return self.bzrdir.user_transport

    @property
    def control_transport(self):
        return self._transport

    def _detect_case_handling(self):
        wt_trans = self.bzrdir.get_workingtree_transport(None)
        try:
            wt_trans.stat("FoRMaT")
        except errors.NoSuchFile:
            self.case_sensitive = True
        else:
            self.case_sensitive = False

        self._setup_directory_is_tree_reference()

    branch = property(
        fget=lambda self: self._branch,
        doc="""The branch this WorkingTree is connected to.

            This cannot be set - it is reflective of the actual disk structure
            the working tree has been constructed from.
            """)

    def break_lock(self):
        """Break a lock if one is present from another instance.

        Uses the ui factory to ask for confirmation if the lock may be from
        an active process.

        This will probe the repository for its lock as well.
        """
        self._control_files.break_lock()
        self.branch.break_lock()

    def _get_check_refs(self):
        """Return the references needed to perform a check of this tree.
        
        The default implementation returns no refs, and is only suitable for
        trees that have no local caching and can commit on ghosts at any time.

        :seealso: bzrlib.check for details about check_refs.
        """
        return []

    def requires_rich_root(self):
        return self._format.requires_rich_root

    def supports_tree_reference(self):
        return False

    def supports_content_filtering(self):
        return self._format.supports_content_filtering()

    def supports_views(self):
        return self.views.supports_views()

    def _set_inventory(self, inv, dirty):
        """Set the internal cached inventory.

        :param inv: The inventory to set.
        :param dirty: A boolean indicating whether the inventory is the same
            logical inventory as whats on disk. If True the inventory is not
            the same and should be written to disk or data will be lost, if
            False then the inventory is the same as that on disk and any
            serialisation would be unneeded overhead.
        """
        self._inventory = inv
        self._inventory_is_modified = dirty

    @staticmethod
    def open(path=None, _unsupported=False):
        """Open an existing working tree at path.

        """
        if path is None:
            path = osutils.getcwd()
        control = bzrdir.BzrDir.open(path, _unsupported)
        return control.open_workingtree(_unsupported)

    @staticmethod
    def open_containing(path=None):
        """Open an existing working tree which has its root about path.

        This probes for a working tree at path and searches upwards from there.

        Basically we keep looking up until we find the control directory or
        run into /.  If there isn't one, raises NotBranchError.
        TODO: give this a new exception.
        If there is one, it is returned, along with the unused portion of path.

        :return: The WorkingTree that contains 'path', and the rest of path
        """
        if path is None:
            path = osutils.getcwd()
        control, relpath = bzrdir.BzrDir.open_containing(path)

        return control.open_workingtree(), relpath

    @staticmethod
    def open_downlevel(path=None):
        """Open an unsupported working tree.

        Only intended for advanced situations like upgrading part of a bzrdir.
        """
        return WorkingTree.open(path, _unsupported=True)

    @staticmethod
    def find_trees(location):
        def list_current(transport):
            return [d for d in transport.list_dir('') if d != '.bzr']
        def evaluate(bzrdir):
            try:
                tree = bzrdir.open_workingtree()
            except errors.NoWorkingTree:
                return True, None
            else:
                return True, tree
        transport = get_transport(location)
        iterator = bzrdir.BzrDir.find_bzrdirs(transport, evaluate=evaluate,
                                              list_current=list_current)
        return [t for t in iterator if t is not None]

    # should be deprecated - this is slow and in any case treating them as a
    # container is (we now know) bad style -- mbp 20070302
    ## @deprecated_method(zero_fifteen)
    def __iter__(self):
        """Iterate through file_ids for this tree.

        file_ids are in a WorkingTree if they are in the working inventory
        and the working file exists.
        """
        inv = self._inventory
        for path, ie in inv.iter_entries():
            if osutils.lexists(self.abspath(path)):
                yield ie.file_id

    def all_file_ids(self):
        """See Tree.iter_all_file_ids"""
        return set(self.inventory)

    def __repr__(self):
        return "<%s of %s>" % (self.__class__.__name__,
                               getattr(self, 'basedir', None))

    def abspath(self, filename):
        return pathjoin(self.basedir, filename)

    def basis_tree(self):
        """Return RevisionTree for the current last revision.

        If the left most parent is a ghost then the returned tree will be an
        empty tree - one obtained by calling
        repository.revision_tree(NULL_REVISION).
        """
        try:
            revision_id = self.get_parent_ids()[0]
        except IndexError:
            # no parents, return an empty revision tree.
            # in the future this should return the tree for
            # 'empty:' - the implicit root empty tree.
            return self.branch.repository.revision_tree(
                       _mod_revision.NULL_REVISION)
        try:
            return self.revision_tree(revision_id)
        except errors.NoSuchRevision:
            pass
        # No cached copy available, retrieve from the repository.
        # FIXME? RBC 20060403 should we cache the inventory locally
        # at this point ?
        try:
            return self.branch.repository.revision_tree(revision_id)
        except (errors.RevisionNotPresent, errors.NoSuchRevision):
            # the basis tree *may* be a ghost or a low level error may have
            # occurred. If the revision is present, its a problem, if its not
            # its a ghost.
            if self.branch.repository.has_revision(revision_id):
                raise
            # the basis tree is a ghost so return an empty tree.
            return self.branch.repository.revision_tree(
                       _mod_revision.NULL_REVISION)

    def _cleanup(self):
        self._flush_ignore_list_cache()

    def relpath(self, path):
        """Return the local path portion from a given path.

        The path may be absolute or relative. If its a relative path it is
        interpreted relative to the python current working directory.
        """
        return osutils.relpath(self.basedir, path)

    def has_filename(self, filename):
        return osutils.lexists(self.abspath(filename))

    def get_file(self, file_id, path=None, filtered=True):
        return self.get_file_with_stat(file_id, path, filtered=filtered)[0]

    def get_file_with_stat(self, file_id, path=None, filtered=True,
        _fstat=os.fstat):
        """See Tree.get_file_with_stat."""
        if path is None:
            path = self.id2path(file_id)
        file_obj = self.get_file_byname(path, filtered=False)
        stat_value = _fstat(file_obj.fileno())
        if filtered and self.supports_content_filtering():
            filters = self._content_filter_stack(path)
            file_obj = filtered_input_file(file_obj, filters)
        return (file_obj, stat_value)

    def get_file_text(self, file_id, path=None, filtered=True):
<<<<<<< HEAD
        f = self.get_file(file_id, path=path, filtered=filtered)
        try:
            return f.read()
        finally:
            f.close()
=======
        my_file = self.get_file(file_id, path=path, filtered=filtered)
        try:
            return my_file.read()
        finally:
            my_file.close()
>>>>>>> d6273427

    def get_file_byname(self, filename, filtered=True):
        path = self.abspath(filename)
        f = file(path, 'rb')
        if filtered and self.supports_content_filtering():
            filters = self._content_filter_stack(filename)
            return filtered_input_file(f, filters)
        else:
            return f

    def get_file_lines(self, file_id, path=None, filtered=True):
        """See Tree.get_file_lines()"""
        file = self.get_file(file_id, path, filtered=filtered)
        try:
            return file.readlines()
        finally:
            file.close()

    @needs_read_lock
    def annotate_iter(self, file_id, default_revision=CURRENT_REVISION):
        """See Tree.annotate_iter

        This implementation will use the basis tree implementation if possible.
        Lines not in the basis are attributed to CURRENT_REVISION

        If there are pending merges, lines added by those merges will be
        incorrectly attributed to CURRENT_REVISION (but after committing, the
        attribution will be correct).
        """
        maybe_file_parent_keys = []
        for parent_id in self.get_parent_ids():
            try:
                parent_tree = self.revision_tree(parent_id)
            except errors.NoSuchRevisionInTree:
                parent_tree = self.branch.repository.revision_tree(parent_id)
            parent_tree.lock_read()
            try:
                if file_id not in parent_tree:
                    continue
                ie = parent_tree.inventory[file_id]
                if ie.kind != 'file':
                    # Note: this is slightly unnecessary, because symlinks and
                    # directories have a "text" which is the empty text, and we
                    # know that won't mess up annotations. But it seems cleaner
                    continue
                parent_text_key = (file_id, ie.revision)
                if parent_text_key not in maybe_file_parent_keys:
                    maybe_file_parent_keys.append(parent_text_key)
            finally:
                parent_tree.unlock()
        graph = _mod_graph.Graph(self.branch.repository.texts)
        heads = graph.heads(maybe_file_parent_keys)
        file_parent_keys = []
        for key in maybe_file_parent_keys:
            if key in heads:
                file_parent_keys.append(key)

        # Now we have the parents of this content
        annotator = self.branch.repository.texts.get_annotator()
        text = self.get_file_text(file_id)
        this_key =(file_id, default_revision)
        annotator.add_special_text(this_key, file_parent_keys, text)
        annotations = [(key[-1], line)
                       for key, line in annotator.annotate_flat(this_key)]
        return annotations

    def _get_ancestors(self, default_revision):
        ancestors = set([default_revision])
        for parent_id in self.get_parent_ids():
            ancestors.update(self.branch.repository.get_ancestry(
                             parent_id, topo_sorted=False))
        return ancestors

    def get_parent_ids(self):
        """See Tree.get_parent_ids.

        This implementation reads the pending merges list and last_revision
        value and uses that to decide what the parents list should be.
        """
        last_rev = _mod_revision.ensure_null(self._last_revision())
        if _mod_revision.NULL_REVISION == last_rev:
            parents = []
        else:
            parents = [last_rev]
        try:
            merges_bytes = self._transport.get_bytes('pending-merges')
        except errors.NoSuchFile:
            pass
        else:
<<<<<<< HEAD
            try:
                for l in merges_file.readlines():
                    revision_id = l.rstrip('\n')
                    parents.append(revision_id)
            finally:
                merges_file.close()
=======
            for l in osutils.split_lines(merges_bytes):
                revision_id = l.rstrip('\n')
                parents.append(revision_id)
>>>>>>> d6273427
        return parents

    @needs_read_lock
    def get_root_id(self):
        """Return the id of this trees root"""
        return self._inventory.root.file_id

    def _get_store_filename(self, file_id):
        ## XXX: badly named; this is not in the store at all
        return self.abspath(self.id2path(file_id))

    @needs_read_lock
    def clone(self, to_bzrdir, revision_id=None):
        """Duplicate this working tree into to_bzr, including all state.

        Specifically modified files are kept as modified, but
        ignored and unknown files are discarded.

        If you want to make a new line of development, see bzrdir.sprout()

        revision
            If not None, the cloned tree will have its last revision set to
            revision, and difference between the source trees last revision
            and this one merged in.
        """
        # assumes the target bzr dir format is compatible.
        result = to_bzrdir.create_workingtree()
        self.copy_content_into(result, revision_id)
        return result

    @needs_read_lock
    def copy_content_into(self, tree, revision_id=None):
        """Copy the current content and user files of this tree into tree."""
        tree.set_root_id(self.get_root_id())
        if revision_id is None:
            merge.transform_tree(tree, self)
        else:
            # TODO now merge from tree.last_revision to revision (to preserve
            # user local changes)
            merge.transform_tree(tree, self)
            tree.set_parent_ids([revision_id])

    def id2abspath(self, file_id):
        return self.abspath(self.id2path(file_id))

    def has_id(self, file_id):
        # files that have been deleted are excluded
        inv = self.inventory
        if not inv.has_id(file_id):
            return False
        path = inv.id2path(file_id)
        return osutils.lexists(self.abspath(path))

    def has_or_had_id(self, file_id):
        if file_id == self.inventory.root.file_id:
            return True
        return self.inventory.has_id(file_id)

    __contains__ = has_id

    def get_file_size(self, file_id):
        """See Tree.get_file_size"""
        # XXX: this returns the on-disk size; it should probably return the
        # canonical size
        try:
            return os.path.getsize(self.id2abspath(file_id))
        except OSError, e:
            if e.errno != errno.ENOENT:
                raise
            else:
                return None

    @needs_read_lock
    def get_file_sha1(self, file_id, path=None, stat_value=None):
        if not path:
            path = self._inventory.id2path(file_id)
        return self._hashcache.get_sha1(path, stat_value)

    def get_file_mtime(self, file_id, path=None):
        if not path:
            path = self.inventory.id2path(file_id)
        return os.lstat(self.abspath(path)).st_mtime

    def _is_executable_from_path_and_stat_from_basis(self, path, stat_result):
        file_id = self.path2id(path)
        if file_id is None:
            # For unversioned files on win32, we just assume they are not
            # executable
            return False
        return self._inventory[file_id].executable

    def _is_executable_from_path_and_stat_from_stat(self, path, stat_result):
        mode = stat_result.st_mode
        return bool(stat.S_ISREG(mode) and stat.S_IEXEC & mode)

    if not supports_executable():
        def is_executable(self, file_id, path=None):
            return self._inventory[file_id].executable

        _is_executable_from_path_and_stat = \
            _is_executable_from_path_and_stat_from_basis
    else:
        def is_executable(self, file_id, path=None):
            if not path:
                path = self.id2path(file_id)
            mode = os.lstat(self.abspath(path)).st_mode
            return bool(stat.S_ISREG(mode) and stat.S_IEXEC & mode)

        _is_executable_from_path_and_stat = \
            _is_executable_from_path_and_stat_from_stat

    @needs_tree_write_lock
    def _add(self, files, ids, kinds):
        """See MutableTree._add."""
        # TODO: Re-adding a file that is removed in the working copy
        # should probably put it back with the previous ID.
        # the read and write working inventory should not occur in this
        # function - they should be part of lock_write and unlock.
        inv = self.inventory
        for f, file_id, kind in zip(files, ids, kinds):
            if file_id is None:
                inv.add_path(f, kind=kind)
            else:
                inv.add_path(f, kind=kind, file_id=file_id)
            self._inventory_is_modified = True

    @needs_tree_write_lock
    def _gather_kinds(self, files, kinds):
        """See MutableTree._gather_kinds."""
        for pos, f in enumerate(files):
            if kinds[pos] is None:
                fullpath = normpath(self.abspath(f))
                try:
                    kinds[pos] = file_kind(fullpath)
                except OSError, e:
                    if e.errno == errno.ENOENT:
                        raise errors.NoSuchFile(fullpath)

    @needs_write_lock
    def add_parent_tree_id(self, revision_id, allow_leftmost_as_ghost=False):
        """Add revision_id as a parent.

        This is equivalent to retrieving the current list of parent ids
        and setting the list to its value plus revision_id.

        :param revision_id: The revision id to add to the parent list. It may
        be a ghost revision as long as its not the first parent to be added,
        or the allow_leftmost_as_ghost parameter is set True.
        :param allow_leftmost_as_ghost: Allow the first parent to be a ghost.
        """
        parents = self.get_parent_ids() + [revision_id]
        self.set_parent_ids(parents, allow_leftmost_as_ghost=len(parents) > 1
            or allow_leftmost_as_ghost)

    @needs_tree_write_lock
    def add_parent_tree(self, parent_tuple, allow_leftmost_as_ghost=False):
        """Add revision_id, tree tuple as a parent.

        This is equivalent to retrieving the current list of parent trees
        and setting the list to its value plus parent_tuple. See also
        add_parent_tree_id - if you only have a parent id available it will be
        simpler to use that api. If you have the parent already available, using
        this api is preferred.

        :param parent_tuple: The (revision id, tree) to add to the parent list.
            If the revision_id is a ghost, pass None for the tree.
        :param allow_leftmost_as_ghost: Allow the first parent to be a ghost.
        """
        parent_ids = self.get_parent_ids() + [parent_tuple[0]]
        if len(parent_ids) > 1:
            # the leftmost may have already been a ghost, preserve that if it
            # was.
            allow_leftmost_as_ghost = True
        self.set_parent_ids(parent_ids,
            allow_leftmost_as_ghost=allow_leftmost_as_ghost)

    @needs_tree_write_lock
    def add_pending_merge(self, *revision_ids):
        # TODO: Perhaps should check at this point that the
        # history of the revision is actually present?
        parents = self.get_parent_ids()
        updated = False
        for rev_id in revision_ids:
            if rev_id in parents:
                continue
            parents.append(rev_id)
            updated = True
        if updated:
            self.set_parent_ids(parents, allow_leftmost_as_ghost=True)

    def path_content_summary(self, path, _lstat=os.lstat,
        _mapper=osutils.file_kind_from_stat_mode):
        """See Tree.path_content_summary."""
        abspath = self.abspath(path)
        try:
            stat_result = _lstat(abspath)
        except OSError, e:
            if getattr(e, 'errno', None) == errno.ENOENT:
                # no file.
                return ('missing', None, None, None)
            # propagate other errors
            raise
        kind = _mapper(stat_result.st_mode)
        if kind == 'file':
            return self._file_content_summary(path, stat_result)
        elif kind == 'directory':
            # perhaps it looks like a plain directory, but it's really a
            # reference.
            if self._directory_is_tree_reference(path):
                kind = 'tree-reference'
            return kind, None, None, None
        elif kind == 'symlink':
            target = osutils.readlink(abspath)
            return ('symlink', None, None, target)
        else:
            return (kind, None, None, None)

    def _file_content_summary(self, path, stat_result):
        size = stat_result.st_size
        executable = self._is_executable_from_path_and_stat(path, stat_result)
        # try for a stat cache lookup
        return ('file', size, executable, self._sha_from_stat(
            path, stat_result))

    def _check_parents_for_ghosts(self, revision_ids, allow_leftmost_as_ghost):
        """Common ghost checking functionality from set_parent_*.

        This checks that the left hand-parent exists if there are any
        revisions present.
        """
        if len(revision_ids) > 0:
            leftmost_id = revision_ids[0]
            if (not allow_leftmost_as_ghost and not
                self.branch.repository.has_revision(leftmost_id)):
                raise errors.GhostRevisionUnusableHere(leftmost_id)

    def _set_merges_from_parent_ids(self, parent_ids):
        merges = parent_ids[1:]
        self._transport.put_bytes('pending-merges', '\n'.join(merges),
            mode=self.bzrdir._get_file_mode())

    def _filter_parent_ids_by_ancestry(self, revision_ids):
        """Check that all merged revisions are proper 'heads'.

        This will always return the first revision_id, and any merged revisions
        which are
        """
        if len(revision_ids) == 0:
            return revision_ids
        graph = self.branch.repository.get_graph()
        heads = graph.heads(revision_ids)
        new_revision_ids = revision_ids[:1]
        for revision_id in revision_ids[1:]:
            if revision_id in heads and revision_id not in new_revision_ids:
                new_revision_ids.append(revision_id)
        if new_revision_ids != revision_ids:
            trace.mutter('requested to set revision_ids = %s,'
                         ' but filtered to %s', revision_ids, new_revision_ids)
        return new_revision_ids

    @needs_tree_write_lock
    def set_parent_ids(self, revision_ids, allow_leftmost_as_ghost=False):
        """Set the parent ids to revision_ids.

        See also set_parent_trees. This api will try to retrieve the tree data
        for each element of revision_ids from the trees repository. If you have
        tree data already available, it is more efficient to use
        set_parent_trees rather than set_parent_ids. set_parent_ids is however
        an easier API to use.

        :param revision_ids: The revision_ids to set as the parent ids of this
            working tree. Any of these may be ghosts.
        """
        self._check_parents_for_ghosts(revision_ids,
            allow_leftmost_as_ghost=allow_leftmost_as_ghost)
        for revision_id in revision_ids:
            _mod_revision.check_not_reserved_id(revision_id)

        revision_ids = self._filter_parent_ids_by_ancestry(revision_ids)

        if len(revision_ids) > 0:
            self.set_last_revision(revision_ids[0])
        else:
            self.set_last_revision(_mod_revision.NULL_REVISION)

        self._set_merges_from_parent_ids(revision_ids)

    @needs_tree_write_lock
    def set_parent_trees(self, parents_list, allow_leftmost_as_ghost=False):
        """See MutableTree.set_parent_trees."""
        parent_ids = [rev for (rev, tree) in parents_list]
        for revision_id in parent_ids:
            _mod_revision.check_not_reserved_id(revision_id)

        self._check_parents_for_ghosts(parent_ids,
            allow_leftmost_as_ghost=allow_leftmost_as_ghost)

        parent_ids = self._filter_parent_ids_by_ancestry(parent_ids)

        if len(parent_ids) == 0:
            leftmost_parent_id = _mod_revision.NULL_REVISION
            leftmost_parent_tree = None
        else:
            leftmost_parent_id, leftmost_parent_tree = parents_list[0]

        if self._change_last_revision(leftmost_parent_id):
            if leftmost_parent_tree is None:
                # If we don't have a tree, fall back to reading the
                # parent tree from the repository.
                self._cache_basis_inventory(leftmost_parent_id)
            else:
                inv = leftmost_parent_tree.inventory
                xml = self._create_basis_xml_from_inventory(
                                        leftmost_parent_id, inv)
                self._write_basis_inventory(xml)
        self._set_merges_from_parent_ids(parent_ids)

    @needs_tree_write_lock
    def set_pending_merges(self, rev_list):
        parents = self.get_parent_ids()
        leftmost = parents[:1]
        new_parents = leftmost + rev_list
        self.set_parent_ids(new_parents)

    @needs_tree_write_lock
    def set_merge_modified(self, modified_hashes):
        def iter_stanzas():
            for file_id, hash in modified_hashes.iteritems():
                yield Stanza(file_id=file_id.decode('utf8'), hash=hash)
        self._put_rio('merge-hashes', iter_stanzas(), MERGE_MODIFIED_HEADER_1)

    def _sha_from_stat(self, path, stat_result):
        """Get a sha digest from the tree's stat cache.

        The default implementation assumes no stat cache is present.

        :param path: The path.
        :param stat_result: The stat result being looked up.
        """
        return None

    def _put_rio(self, filename, stanzas, header):
        self._must_be_locked()
        my_file = rio_file(stanzas, header)
        self._transport.put_file(filename, my_file,
            mode=self.bzrdir._get_file_mode())

    @needs_write_lock # because merge pulls data into the branch.
    def merge_from_branch(self, branch, to_revision=None, from_revision=None,
                          merge_type=None, force=False):
        """Merge from a branch into this working tree.

        :param branch: The branch to merge from.
        :param to_revision: If non-None, the merge will merge to to_revision,
            but not beyond it. to_revision does not need to be in the history
            of the branch when it is supplied. If None, to_revision defaults to
            branch.last_revision().
        """
        from bzrlib.merge import Merger, Merge3Merger
        merger = Merger(self.branch, this_tree=self)
        # check that there are no local alterations
        if not force and self.has_changes():
            raise errors.UncommittedChanges(self)
        if to_revision is None:
            to_revision = _mod_revision.ensure_null(branch.last_revision())
        merger.other_rev_id = to_revision
        if _mod_revision.is_null(merger.other_rev_id):
            raise errors.NoCommits(branch)
        self.branch.fetch(branch, last_revision=merger.other_rev_id)
        merger.other_basis = merger.other_rev_id
        merger.other_tree = self.branch.repository.revision_tree(
            merger.other_rev_id)
        merger.other_branch = branch
        if from_revision is None:
            merger.find_base()
        else:
            merger.set_base_revision(from_revision, branch)
        if merger.base_rev_id == merger.other_rev_id:
            raise errors.PointlessMerge
        merger.backup_files = False
        if merge_type is None:
            merger.merge_type = Merge3Merger
        else:
            merger.merge_type = merge_type
        merger.set_interesting_files(None)
        merger.show_base = False
        merger.reprocess = False
        conflicts = merger.do_merge()
        merger.set_pending()
        return conflicts

    @needs_read_lock
    def merge_modified(self):
        """Return a dictionary of files modified by a merge.

        The list is initialized by WorkingTree.set_merge_modified, which is
        typically called after we make some automatic updates to the tree
        because of a merge.

        This returns a map of file_id->sha1, containing only files which are
        still in the working inventory and have that text hash.
        """
        try:
            hashfile = self._transport.get('merge-hashes')
        except errors.NoSuchFile:
            return {}
        try:
            merge_hashes = {}
            try:
                if hashfile.next() != MERGE_MODIFIED_HEADER_1 + '\n':
                    raise errors.MergeModifiedFormatError()
            except StopIteration:
                raise errors.MergeModifiedFormatError()
            for s in RioReader(hashfile):
                # RioReader reads in Unicode, so convert file_ids back to utf8
                file_id = osutils.safe_file_id(s.get("file_id"), warn=False)
                if file_id not in self.inventory:
                    continue
                text_hash = s.get("hash")
                if text_hash == self.get_file_sha1(file_id):
                    merge_hashes[file_id] = text_hash
            return merge_hashes
        finally:
            hashfile.close()

    @needs_write_lock
    def mkdir(self, path, file_id=None):
        """See MutableTree.mkdir()."""
        if file_id is None:
            file_id = generate_ids.gen_file_id(os.path.basename(path))
        os.mkdir(self.abspath(path))
        self.add(path, file_id, 'directory')
        return file_id

    def get_symlink_target(self, file_id):
        abspath = self.id2abspath(file_id)
        target = osutils.readlink(abspath)
        return target

    @needs_write_lock
    def subsume(self, other_tree):
        def add_children(inventory, entry):
            for child_entry in entry.children.values():
                inventory._byid[child_entry.file_id] = child_entry
                if child_entry.kind == 'directory':
                    add_children(inventory, child_entry)
        if other_tree.get_root_id() == self.get_root_id():
            raise errors.BadSubsumeSource(self, other_tree,
                                          'Trees have the same root')
        try:
            other_tree_path = self.relpath(other_tree.basedir)
        except errors.PathNotChild:
            raise errors.BadSubsumeSource(self, other_tree,
                'Tree is not contained by the other')
        new_root_parent = self.path2id(osutils.dirname(other_tree_path))
        if new_root_parent is None:
            raise errors.BadSubsumeSource(self, other_tree,
                'Parent directory is not versioned.')
        # We need to ensure that the result of a fetch will have a
        # versionedfile for the other_tree root, and only fetching into
        # RepositoryKnit2 guarantees that.
        if not self.branch.repository.supports_rich_root():
            raise errors.SubsumeTargetNeedsUpgrade(other_tree)
        other_tree.lock_tree_write()
        try:
            new_parents = other_tree.get_parent_ids()
            other_root = other_tree.inventory.root
            other_root.parent_id = new_root_parent
            other_root.name = osutils.basename(other_tree_path)
            self.inventory.add(other_root)
            add_children(self.inventory, other_root)
            self._write_inventory(self.inventory)
            # normally we don't want to fetch whole repositories, but i think
            # here we really do want to consolidate the whole thing.
            for parent_id in other_tree.get_parent_ids():
                self.branch.fetch(other_tree.branch, parent_id)
                self.add_parent_tree_id(parent_id)
        finally:
            other_tree.unlock()
        other_tree.bzrdir.retire_bzrdir()

    def _setup_directory_is_tree_reference(self):
        if self._branch.repository._format.supports_tree_reference:
            self._directory_is_tree_reference = \
                self._directory_may_be_tree_reference
        else:
            self._directory_is_tree_reference = \
                self._directory_is_never_tree_reference

    def _directory_is_never_tree_reference(self, relpath):
        return False

    def _directory_may_be_tree_reference(self, relpath):
        # as a special case, if a directory contains control files then
        # it's a tree reference, except that the root of the tree is not
        return relpath and osutils.isdir(self.abspath(relpath) + u"/.bzr")
        # TODO: We could ask all the control formats whether they
        # recognize this directory, but at the moment there's no cheap api
        # to do that.  Since we probably can only nest bzr checkouts and
        # they always use this name it's ok for now.  -- mbp 20060306
        #
        # FIXME: There is an unhandled case here of a subdirectory
        # containing .bzr but not a branch; that will probably blow up
        # when you try to commit it.  It might happen if there is a
        # checkout in a subdirectory.  This can be avoided by not adding
        # it.  mbp 20070306

    @needs_tree_write_lock
    def extract(self, file_id, format=None):
        """Extract a subtree from this tree.

        A new branch will be created, relative to the path for this tree.
        """
        self.flush()
        def mkdirs(path):
            segments = osutils.splitpath(path)
            transport = self.branch.bzrdir.root_transport
            for name in segments:
                transport = transport.clone(name)
                transport.ensure_base()
            return transport

        sub_path = self.id2path(file_id)
        branch_transport = mkdirs(sub_path)
        if format is None:
            format = self.bzrdir.cloning_metadir()
        branch_transport.ensure_base()
        branch_bzrdir = format.initialize_on_transport(branch_transport)
        try:
            repo = branch_bzrdir.find_repository()
        except errors.NoRepositoryPresent:
            repo = branch_bzrdir.create_repository()
        if not repo.supports_rich_root():
            raise errors.RootNotRich()
        new_branch = branch_bzrdir.create_branch()
        new_branch.pull(self.branch)
        for parent_id in self.get_parent_ids():
            new_branch.fetch(self.branch, parent_id)
        tree_transport = self.bzrdir.root_transport.clone(sub_path)
        if tree_transport.base != branch_transport.base:
            tree_bzrdir = format.initialize_on_transport(tree_transport)
            branch.BranchReferenceFormat().initialize(tree_bzrdir,
                target_branch=new_branch)
        else:
            tree_bzrdir = branch_bzrdir
        wt = tree_bzrdir.create_workingtree(_mod_revision.NULL_REVISION)
        wt.set_parent_ids(self.get_parent_ids())
        my_inv = self.inventory
        child_inv = inventory.Inventory(root_id=None)
        new_root = my_inv[file_id]
        my_inv.remove_recursive_id(file_id)
        new_root.parent_id = None
        child_inv.add(new_root)
        self._write_inventory(my_inv)
        wt._write_inventory(child_inv)
        return wt

    def _serialize(self, inventory, out_file):
        xml5.serializer_v5.write_inventory(self._inventory, out_file,
            working=True)

    def _deserialize(selt, in_file):
        return xml5.serializer_v5.read_inventory(in_file)

    def flush(self):
        """Write the in memory inventory to disk."""
        # TODO: Maybe this should only write on dirty ?
        if self._control_files._lock_mode != 'w':
            raise errors.NotWriteLocked(self)
        sio = StringIO()
        self._serialize(self._inventory, sio)
        sio.seek(0)
        self._transport.put_file('inventory', sio,
            mode=self.bzrdir._get_file_mode())
        self._inventory_is_modified = False

    def _kind(self, relpath):
        return osutils.file_kind(self.abspath(relpath))

    def list_files(self, include_root=False, from_dir=None, recursive=True):
        """List all files as (path, class, kind, id, entry).

        Lists, but does not descend into unversioned directories.
        This does not include files that have been deleted in this
        tree. Skips the control directory.

        :param include_root: if True, return an entry for the root
        :param from_dir: start from this directory or None for the root
        :param recursive: whether to recurse into subdirectories or not
        """
        # list_files is an iterator, so @needs_read_lock doesn't work properly
        # with it. So callers should be careful to always read_lock the tree.
        if not self.is_locked():
            raise errors.ObjectNotLocked(self)

        inv = self.inventory
        if from_dir is None and include_root is True:
            yield ('', 'V', 'directory', inv.root.file_id, inv.root)
        # Convert these into local objects to save lookup times
        pathjoin = osutils.pathjoin
        file_kind = self._kind

        # transport.base ends in a slash, we want the piece
        # between the last two slashes
        transport_base_dir = self.bzrdir.transport.base.rsplit('/', 2)[1]

        fk_entries = {'directory':TreeDirectory, 'file':TreeFile, 'symlink':TreeLink}

        # directory file_id, relative path, absolute path, reverse sorted children
        if from_dir is not None:
            from_dir_id = inv.path2id(from_dir)
            if from_dir_id is None:
                # Directory not versioned
                return
            from_dir_abspath = pathjoin(self.basedir, from_dir)
        else:
            from_dir_id = inv.root.file_id
            from_dir_abspath = self.basedir
        children = os.listdir(from_dir_abspath)
        children.sort()
        # jam 20060527 The kernel sized tree seems equivalent whether we
        # use a deque and popleft to keep them sorted, or if we use a plain
        # list and just reverse() them.
        children = collections.deque(children)
        stack = [(from_dir_id, u'', from_dir_abspath, children)]
        while stack:
            from_dir_id, from_dir_relpath, from_dir_abspath, children = stack[-1]

            while children:
                f = children.popleft()
                ## TODO: If we find a subdirectory with its own .bzr
                ## directory, then that is a separate tree and we
                ## should exclude it.

                # the bzrdir for this tree
                if transport_base_dir == f:
                    continue

                # we know that from_dir_relpath and from_dir_abspath never end in a slash
                # and 'f' doesn't begin with one, we can do a string op, rather
                # than the checks of pathjoin(), all relative paths will have an extra slash
                # at the beginning
                fp = from_dir_relpath + '/' + f

                # absolute path
                fap = from_dir_abspath + '/' + f

                f_ie = inv.get_child(from_dir_id, f)
                if f_ie:
                    c = 'V'
                elif self.is_ignored(fp[1:]):
                    c = 'I'
                else:
                    # we may not have found this file, because of a unicode issue
                    f_norm, can_access = osutils.normalized_filename(f)
                    if f == f_norm or not can_access:
                        # No change, so treat this file normally
                        c = '?'
                    else:
                        # this file can be accessed by a normalized path
                        # check again if it is versioned
                        # these lines are repeated here for performance
                        f = f_norm
                        fp = from_dir_relpath + '/' + f
                        fap = from_dir_abspath + '/' + f
                        f_ie = inv.get_child(from_dir_id, f)
                        if f_ie:
                            c = 'V'
                        elif self.is_ignored(fp[1:]):
                            c = 'I'
                        else:
                            c = '?'

                fk = file_kind(fap)

                # make a last minute entry
                if f_ie:
                    yield fp[1:], c, fk, f_ie.file_id, f_ie
                else:
                    try:
                        yield fp[1:], c, fk, None, fk_entries[fk]()
                    except KeyError:
                        yield fp[1:], c, fk, None, TreeEntry()
                    continue

                if fk != 'directory':
                    continue

                # But do this child first if recursing down
                if recursive:
                    new_children = os.listdir(fap)
                    new_children.sort()
                    new_children = collections.deque(new_children)
                    stack.append((f_ie.file_id, fp, fap, new_children))
                    # Break out of inner loop,
                    # so that we start outer loop with child
                    break
            else:
                # if we finished all children, pop it off the stack
                stack.pop()

    @needs_tree_write_lock
    def move(self, from_paths, to_dir=None, after=False, **kwargs):
        """Rename files.

        to_dir must exist in the inventory.

        If to_dir exists and is a directory, the files are moved into
        it, keeping their old names.

        Note that to_dir is only the last component of the new name;
        this doesn't change the directory.

        For each entry in from_paths the move mode will be determined
        independently.

        The first mode moves the file in the filesystem and updates the
        inventory. The second mode only updates the inventory without
        touching the file on the filesystem. This is the new mode introduced
        in version 0.15.

        move uses the second mode if 'after == True' and the target is not
        versioned but present in the working tree.

        move uses the second mode if 'after == False' and the source is
        versioned but no longer in the working tree, and the target is not
        versioned but present in the working tree.

        move uses the first mode if 'after == False' and the source is
        versioned and present in the working tree, and the target is not
        versioned and not present in the working tree.

        Everything else results in an error.

        This returns a list of (from_path, to_path) pairs for each
        entry that is moved.
        """
        rename_entries = []
        rename_tuples = []

        # check for deprecated use of signature
        if to_dir is None:
            to_dir = kwargs.get('to_name', None)
            if to_dir is None:
                raise TypeError('You must supply a target directory')
            else:
                symbol_versioning.warn('The parameter to_name was deprecated'
                                       ' in version 0.13. Use to_dir instead',
                                       DeprecationWarning)

        # check destination directory
        if isinstance(from_paths, basestring):
            raise ValueError()
        inv = self.inventory
        to_abs = self.abspath(to_dir)
        if not isdir(to_abs):
            raise errors.BzrMoveFailedError('',to_dir,
                errors.NotADirectory(to_abs))
        if not self.has_filename(to_dir):
            raise errors.BzrMoveFailedError('',to_dir,
                errors.NotInWorkingDirectory(to_dir))
        to_dir_id = inv.path2id(to_dir)
        if to_dir_id is None:
            raise errors.BzrMoveFailedError('',to_dir,
                errors.NotVersionedError(path=str(to_dir)))

        to_dir_ie = inv[to_dir_id]
        if to_dir_ie.kind != 'directory':
            raise errors.BzrMoveFailedError('',to_dir,
                errors.NotADirectory(to_abs))

        # create rename entries and tuples
        for from_rel in from_paths:
            from_tail = splitpath(from_rel)[-1]
            from_id = inv.path2id(from_rel)
            if from_id is None:
                raise errors.BzrMoveFailedError(from_rel,to_dir,
                    errors.NotVersionedError(path=str(from_rel)))

            from_entry = inv[from_id]
            from_parent_id = from_entry.parent_id
            to_rel = pathjoin(to_dir, from_tail)
            rename_entry = WorkingTree._RenameEntry(from_rel=from_rel,
                                         from_id=from_id,
                                         from_tail=from_tail,
                                         from_parent_id=from_parent_id,
                                         to_rel=to_rel, to_tail=from_tail,
                                         to_parent_id=to_dir_id)
            rename_entries.append(rename_entry)
            rename_tuples.append((from_rel, to_rel))

        # determine which move mode to use. checks also for movability
        rename_entries = self._determine_mv_mode(rename_entries, after)

        original_modified = self._inventory_is_modified
        try:
            if len(from_paths):
                self._inventory_is_modified = True
            self._move(rename_entries)
        except:
            # restore the inventory on error
            self._inventory_is_modified = original_modified
            raise
        self._write_inventory(inv)
        return rename_tuples

    def _determine_mv_mode(self, rename_entries, after=False):
        """Determines for each from-to pair if both inventory and working tree
        or only the inventory has to be changed.

        Also does basic plausability tests.
        """
        inv = self.inventory

        for rename_entry in rename_entries:
            # store to local variables for easier reference
            from_rel = rename_entry.from_rel
            from_id = rename_entry.from_id
            to_rel = rename_entry.to_rel
            to_id = inv.path2id(to_rel)
            only_change_inv = False

            # check the inventory for source and destination
            if from_id is None:
                raise errors.BzrMoveFailedError(from_rel,to_rel,
                    errors.NotVersionedError(path=str(from_rel)))
            if to_id is not None:
                raise errors.BzrMoveFailedError(from_rel,to_rel,
                    errors.AlreadyVersionedError(path=str(to_rel)))

            # try to determine the mode for rename (only change inv or change
            # inv and file system)
            if after:
                if not self.has_filename(to_rel):
                    raise errors.BzrMoveFailedError(from_id,to_rel,
                        errors.NoSuchFile(path=str(to_rel),
                        extra="New file has not been created yet"))
                only_change_inv = True
            elif not self.has_filename(from_rel) and self.has_filename(to_rel):
                only_change_inv = True
            elif self.has_filename(from_rel) and not self.has_filename(to_rel):
                only_change_inv = False
            elif (not self.case_sensitive
                  and from_rel.lower() == to_rel.lower()
                  and self.has_filename(from_rel)):
                only_change_inv = False
            else:
                # something is wrong, so lets determine what exactly
                if not self.has_filename(from_rel) and \
                   not self.has_filename(to_rel):
                    raise errors.BzrRenameFailedError(from_rel,to_rel,
                        errors.PathsDoNotExist(paths=(str(from_rel),
                        str(to_rel))))
                else:
                    raise errors.RenameFailedFilesExist(from_rel, to_rel)
            rename_entry.only_change_inv = only_change_inv
        return rename_entries

    def _move(self, rename_entries):
        """Moves a list of files.

        Depending on the value of the flag 'only_change_inv', the
        file will be moved on the file system or not.
        """
        inv = self.inventory
        moved = []

        for entry in rename_entries:
            try:
                self._move_entry(entry)
            except:
                self._rollback_move(moved)
                raise
            moved.append(entry)

    def _rollback_move(self, moved):
        """Try to rollback a previous move in case of an filesystem error."""
        inv = self.inventory
        for entry in moved:
            try:
                self._move_entry(WorkingTree._RenameEntry(
                    entry.to_rel, entry.from_id,
                    entry.to_tail, entry.to_parent_id, entry.from_rel,
                    entry.from_tail, entry.from_parent_id,
                    entry.only_change_inv))
            except errors.BzrMoveFailedError, e:
                raise errors.BzrMoveFailedError( '', '', "Rollback failed."
                        " The working tree is in an inconsistent state."
                        " Please consider doing a 'bzr revert'."
                        " Error message is: %s" % e)

    def _move_entry(self, entry):
        inv = self.inventory
        from_rel_abs = self.abspath(entry.from_rel)
        to_rel_abs = self.abspath(entry.to_rel)
        if from_rel_abs == to_rel_abs:
            raise errors.BzrMoveFailedError(entry.from_rel, entry.to_rel,
                "Source and target are identical.")

        if not entry.only_change_inv:
            try:
                osutils.rename(from_rel_abs, to_rel_abs)
            except OSError, e:
                raise errors.BzrMoveFailedError(entry.from_rel,
                    entry.to_rel, e[1])
        inv.rename(entry.from_id, entry.to_parent_id, entry.to_tail)

    @needs_tree_write_lock
    def rename_one(self, from_rel, to_rel, after=False):
        """Rename one file.

        This can change the directory or the filename or both.

        rename_one has several 'modes' to work. First, it can rename a physical
        file and change the file_id. That is the normal mode. Second, it can
        only change the file_id without touching any physical file. This is
        the new mode introduced in version 0.15.

        rename_one uses the second mode if 'after == True' and 'to_rel' is not
        versioned but present in the working tree.

        rename_one uses the second mode if 'after == False' and 'from_rel' is
        versioned but no longer in the working tree, and 'to_rel' is not
        versioned but present in the working tree.

        rename_one uses the first mode if 'after == False' and 'from_rel' is
        versioned and present in the working tree, and 'to_rel' is not
        versioned and not present in the working tree.

        Everything else results in an error.
        """
        inv = self.inventory
        rename_entries = []

        # create rename entries and tuples
        from_tail = splitpath(from_rel)[-1]
        from_id = inv.path2id(from_rel)
        if from_id is None:
            # if file is missing in the inventory maybe it's in the basis_tree
            basis_tree = self.branch.basis_tree()
            from_id = basis_tree.path2id(from_rel)
            if from_id is None:
                raise errors.BzrRenameFailedError(from_rel,to_rel,
                    errors.NotVersionedError(path=str(from_rel)))
            # put entry back in the inventory so we can rename it
            from_entry = basis_tree.inventory[from_id].copy()
            inv.add(from_entry)
        else:
            from_entry = inv[from_id]
        from_parent_id = from_entry.parent_id
        to_dir, to_tail = os.path.split(to_rel)
        to_dir_id = inv.path2id(to_dir)
        rename_entry = WorkingTree._RenameEntry(from_rel=from_rel,
                                     from_id=from_id,
                                     from_tail=from_tail,
                                     from_parent_id=from_parent_id,
                                     to_rel=to_rel, to_tail=to_tail,
                                     to_parent_id=to_dir_id)
        rename_entries.append(rename_entry)

        # determine which move mode to use. checks also for movability
        rename_entries = self._determine_mv_mode(rename_entries, after)

        # check if the target changed directory and if the target directory is
        # versioned
        if to_dir_id is None:
            raise errors.BzrMoveFailedError(from_rel,to_rel,
                errors.NotVersionedError(path=str(to_dir)))

        # all checks done. now we can continue with our actual work
        mutter('rename_one:\n'
               '  from_id   {%s}\n'
               '  from_rel: %r\n'
               '  to_rel:   %r\n'
               '  to_dir    %r\n'
               '  to_dir_id {%s}\n',
               from_id, from_rel, to_rel, to_dir, to_dir_id)

        self._move(rename_entries)
        self._write_inventory(inv)

    class _RenameEntry(object):
        def __init__(self, from_rel, from_id, from_tail, from_parent_id,
                     to_rel, to_tail, to_parent_id, only_change_inv=False):
            self.from_rel = from_rel
            self.from_id = from_id
            self.from_tail = from_tail
            self.from_parent_id = from_parent_id
            self.to_rel = to_rel
            self.to_tail = to_tail
            self.to_parent_id = to_parent_id
            self.only_change_inv = only_change_inv

    @needs_read_lock
    def unknowns(self):
        """Return all unknown files.

        These are files in the working directory that are not versioned or
        control files or ignored.
        """
        # force the extras method to be fully executed before returning, to
        # prevent race conditions with the lock
        return iter(
            [subp for subp in self.extras() if not self.is_ignored(subp)])

    @needs_tree_write_lock
    def unversion(self, file_ids):
        """Remove the file ids in file_ids from the current versioned set.

        When a file_id is unversioned, all of its children are automatically
        unversioned.

        :param file_ids: The file ids to stop versioning.
        :raises: NoSuchId if any fileid is not currently versioned.
        """
        for file_id in file_ids:
            if file_id not in self._inventory:
                raise errors.NoSuchId(self, file_id)
        for file_id in file_ids:
            if self._inventory.has_id(file_id):
                self._inventory.remove_recursive_id(file_id)
        if len(file_ids):
            # in the future this should just set a dirty bit to wait for the
            # final unlock. However, until all methods of workingtree start
            # with the current in -memory inventory rather than triggering
            # a read, it is more complex - we need to teach read_inventory
            # to know when to read, and when to not read first... and possibly
            # to save first when the in memory one may be corrupted.
            # so for now, we just only write it if it is indeed dirty.
            # - RBC 20060907
            self._write_inventory(self._inventory)

    def _iter_conflicts(self):
        conflicted = set()
        for info in self.list_files():
            path = info[0]
            stem = get_conflicted_stem(path)
            if stem is None:
                continue
            if stem not in conflicted:
                conflicted.add(stem)
                yield stem

    @needs_write_lock
    def pull(self, source, overwrite=False, stop_revision=None,
             change_reporter=None, possible_transports=None, local=False):
        source.lock_read()
        try:
            old_revision_info = self.branch.last_revision_info()
            basis_tree = self.basis_tree()
            count = self.branch.pull(source, overwrite, stop_revision,
                                     possible_transports=possible_transports,
                                     local=local)
            new_revision_info = self.branch.last_revision_info()
            if new_revision_info != old_revision_info:
                repository = self.branch.repository
                basis_tree.lock_read()
                try:
                    new_basis_tree = self.branch.basis_tree()
                    merge.merge_inner(
                                self.branch,
                                new_basis_tree,
                                basis_tree,
                                this_tree=self,
                                pb=None,
                                change_reporter=change_reporter)
                    basis_root_id = basis_tree.get_root_id()
                    new_root_id = new_basis_tree.get_root_id()
                    if basis_root_id != new_root_id:
                        self.set_root_id(new_root_id)
                finally:
                    basis_tree.unlock()
                # TODO - dedup parents list with things merged by pull ?
                # reuse the revisiontree we merged against to set the new
                # tree data.
                parent_trees = [(self.branch.last_revision(), new_basis_tree)]
                # we have to pull the merge trees out again, because
                # merge_inner has set the ids. - this corner is not yet
                # layered well enough to prevent double handling.
                # XXX TODO: Fix the double handling: telling the tree about
                # the already known parent data is wasteful.
                merges = self.get_parent_ids()[1:]
                parent_trees.extend([
                    (parent, repository.revision_tree(parent)) for
                     parent in merges])
                self.set_parent_trees(parent_trees)
            return count
        finally:
            source.unlock()

    @needs_write_lock
    def put_file_bytes_non_atomic(self, file_id, bytes):
        """See MutableTree.put_file_bytes_non_atomic."""
        stream = file(self.id2abspath(file_id), 'wb')
        try:
            stream.write(bytes)
        finally:
            stream.close()
        # TODO: update the hashcache here ?

    def extras(self):
        """Yield all unversioned files in this WorkingTree.

        If there are any unversioned directories then only the directory is
        returned, not all its children.  But if there are unversioned files
        under a versioned subdirectory, they are returned.

        Currently returned depth-first, sorted by name within directories.
        This is the same order used by 'osutils.walkdirs'.
        """
        ## TODO: Work from given directory downwards
        for path, dir_entry in self.inventory.directories():
            # mutter("search for unknowns in %r", path)
            dirabs = self.abspath(path)
            if not isdir(dirabs):
                # e.g. directory deleted
                continue

            fl = []
            for subf in os.listdir(dirabs):
                if self.bzrdir.is_control_filename(subf):
                    continue
                if subf not in dir_entry.children:
                    try:
                        (subf_norm,
                         can_access) = osutils.normalized_filename(subf)
                    except UnicodeDecodeError:
                        path_os_enc = path.encode(osutils._fs_enc)
                        relpath = path_os_enc + '/' + subf
                        raise errors.BadFilenameEncoding(relpath,
                                                         osutils._fs_enc)
                    if subf_norm != subf and can_access:
                        if subf_norm not in dir_entry.children:
                            fl.append(subf_norm)
                    else:
                        fl.append(subf)

            fl.sort()
            for subf in fl:
                subp = pathjoin(path, subf)
                yield subp

    def ignored_files(self):
        """Yield list of PATH, IGNORE_PATTERN"""
        for subp in self.extras():
            pat = self.is_ignored(subp)
            if pat is not None:
                yield subp, pat

    def get_ignore_list(self):
        """Return list of ignore patterns.

        Cached in the Tree object after the first call.
        """
        ignoreset = getattr(self, '_ignoreset', None)
        if ignoreset is not None:
            return ignoreset

        ignore_globs = set()
        ignore_globs.update(ignores.get_runtime_ignores())
        ignore_globs.update(ignores.get_user_ignores())
        if self.has_filename(bzrlib.IGNORE_FILENAME):
            f = self.get_file_byname(bzrlib.IGNORE_FILENAME)
            try:
                ignore_globs.update(ignores.parse_ignore_file(f))
            finally:
                f.close()
        self._ignoreset = ignore_globs
        return ignore_globs

    def _flush_ignore_list_cache(self):
        """Resets the cached ignore list to force a cache rebuild."""
        self._ignoreset = None
        self._ignoreglobster = None

    def is_ignored(self, filename):
        r"""Check whether the filename matches an ignore pattern.

        Patterns containing '/' or '\' need to match the whole path;
        others match against only the last component.  Patterns starting
        with '!' are ignore exceptions.  Exceptions take precedence
        over regular patterns and cause the filename to not be ignored.

        If the file is ignored, returns the pattern which caused it to
        be ignored, otherwise None.  So this can simply be used as a
        boolean if desired."""
        if getattr(self, '_ignoreglobster', None) is None:
            self._ignoreglobster = globbing.ExceptionGlobster(self.get_ignore_list())
        return self._ignoreglobster.match(filename)

    def kind(self, file_id):
        return file_kind(self.id2abspath(file_id))

    def stored_kind(self, file_id):
        """See Tree.stored_kind"""
        return self.inventory[file_id].kind

    def _comparison_data(self, entry, path):
        abspath = self.abspath(path)
        try:
            stat_value = os.lstat(abspath)
        except OSError, e:
            if getattr(e, 'errno', None) == errno.ENOENT:
                stat_value = None
                kind = None
                executable = False
            else:
                raise
        else:
            mode = stat_value.st_mode
            kind = osutils.file_kind_from_stat_mode(mode)
            if not supports_executable():
                executable = entry is not None and entry.executable
            else:
                executable = bool(stat.S_ISREG(mode) and stat.S_IEXEC & mode)
        return kind, executable, stat_value

    def _file_size(self, entry, stat_value):
        return stat_value.st_size

    def last_revision(self):
        """Return the last revision of the branch for this tree.

        This format tree does not support a separate marker for last-revision
        compared to the branch.

        See MutableTree.last_revision
        """
        return self._last_revision()

    @needs_read_lock
    def _last_revision(self):
        """helper for get_parent_ids."""
        return _mod_revision.ensure_null(self.branch.last_revision())

    def is_locked(self):
        return self._control_files.is_locked()

    def _must_be_locked(self):
        if not self.is_locked():
            raise errors.ObjectNotLocked(self)

    def lock_read(self):
        """Lock the tree for reading.

        This also locks the branch, and can be unlocked via self.unlock().

        :return: A bzrlib.lock.LogicalLockResult.
        """
        if not self.is_locked():
            self._reset_data()
        self.branch.lock_read()
        try:
            self._control_files.lock_read()
            return LogicalLockResult(self.unlock)
        except:
            self.branch.unlock()
            raise

    def lock_tree_write(self):
        """See MutableTree.lock_tree_write, and WorkingTree.unlock.

        :return: A bzrlib.lock.LogicalLockResult.
        """
        if not self.is_locked():
            self._reset_data()
        self.branch.lock_read()
        try:
            self._control_files.lock_write()
            return LogicalLockResult(self.unlock)
        except:
            self.branch.unlock()
            raise

    def lock_write(self):
        """See MutableTree.lock_write, and WorkingTree.unlock.

        :return: A bzrlib.lock.LogicalLockResult.
        """
        if not self.is_locked():
            self._reset_data()
        self.branch.lock_write()
        try:
            self._control_files.lock_write()
            return LogicalLockResult(self.unlock)
        except:
            self.branch.unlock()
            raise

    def get_physical_lock_status(self):
        return self._control_files.get_physical_lock_status()

    def _basis_inventory_name(self):
        return 'basis-inventory-cache'

    def _reset_data(self):
        """Reset transient data that cannot be revalidated."""
        self._inventory_is_modified = False
        f = self._transport.get('inventory')
        try:
            result = self._deserialize(f)
        finally:
            f.close()
        self._set_inventory(result, dirty=False)

    @needs_tree_write_lock
    def set_last_revision(self, new_revision):
        """Change the last revision in the working tree."""
        if self._change_last_revision(new_revision):
            self._cache_basis_inventory(new_revision)

    def _change_last_revision(self, new_revision):
        """Template method part of set_last_revision to perform the change.

        This is used to allow WorkingTree3 instances to not affect branch
        when their last revision is set.
        """
        if _mod_revision.is_null(new_revision):
            self.branch.set_revision_history([])
            return False
        try:
            self.branch.generate_revision_history(new_revision)
        except errors.NoSuchRevision:
            # not present in the repo - dont try to set it deeper than the tip
            self.branch.set_revision_history([new_revision])
        return True

    def _write_basis_inventory(self, xml):
        """Write the basis inventory XML to the basis-inventory file"""
        path = self._basis_inventory_name()
        sio = StringIO(xml)
        self._transport.put_file(path, sio,
            mode=self.bzrdir._get_file_mode())

    def _create_basis_xml_from_inventory(self, revision_id, inventory):
        """Create the text that will be saved in basis-inventory"""
        inventory.revision_id = revision_id
        return xml7.serializer_v7.write_inventory_to_string(inventory)

    def _cache_basis_inventory(self, new_revision):
        """Cache new_revision as the basis inventory."""
        # TODO: this should allow the ready-to-use inventory to be passed in,
        # as commit already has that ready-to-use [while the format is the
        # same, that is].
        try:
            # this double handles the inventory - unpack and repack -
            # but is easier to understand. We can/should put a conditional
            # in here based on whether the inventory is in the latest format
            # - perhaps we should repack all inventories on a repository
            # upgrade ?
            # the fast path is to copy the raw xml from the repository. If the
            # xml contains 'revision_id="', then we assume the right
            # revision_id is set. We must check for this full string, because a
            # root node id can legitimately look like 'revision_id' but cannot
            # contain a '"'.
            xml = self.branch.repository._get_inventory_xml(new_revision)
            firstline = xml.split('\n', 1)[0]
            if (not 'revision_id="' in firstline or
                'format="7"' not in firstline):
                inv = self.branch.repository._serializer.read_inventory_from_string(
                    xml, new_revision)
                xml = self._create_basis_xml_from_inventory(new_revision, inv)
            self._write_basis_inventory(xml)
        except (errors.NoSuchRevision, errors.RevisionNotPresent):
            pass

    def read_basis_inventory(self):
        """Read the cached basis inventory."""
        path = self._basis_inventory_name()
        return self._transport.get_bytes(path)

    @needs_read_lock
    def read_working_inventory(self):
        """Read the working inventory.

        :raises errors.InventoryModified: read_working_inventory will fail
            when the current in memory inventory has been modified.
        """
        # conceptually this should be an implementation detail of the tree.
        # XXX: Deprecate this.
        # ElementTree does its own conversion from UTF-8, so open in
        # binary.
        if self._inventory_is_modified:
            raise errors.InventoryModified(self)
        f = self._transport.get('inventory')
        try:
            result = self._deserialize(f)
        finally:
            f.close()
        self._set_inventory(result, dirty=False)
        return result

    @needs_tree_write_lock
    def remove(self, files, verbose=False, to_file=None, keep_files=True,
        force=False):
        """Remove nominated files from the working inventory.

        :files: File paths relative to the basedir.
        :keep_files: If true, the files will also be kept.
        :force: Delete files and directories, even if they are changed and
            even if the directories are not empty.
        """
        if isinstance(files, basestring):
            files = [files]

        inv_delta = []

        new_files=set()
        unknown_nested_files=set()
        if to_file is None:
            to_file = sys.stdout

        def recurse_directory_to_add_files(directory):
            # Recurse directory and add all files
            # so we can check if they have changed.
            for parent_info, file_infos in self.walkdirs(directory):
                for relpath, basename, kind, lstat, fileid, kind in file_infos:
                    # Is it versioned or ignored?
                    if self.path2id(relpath) or self.is_ignored(relpath):
                        # Add nested content for deletion.
                        new_files.add(relpath)
                    else:
                        # Files which are not versioned and not ignored
                        # should be treated as unknown.
                        unknown_nested_files.add((relpath, None, kind))

        for filename in files:
            # Get file name into canonical form.
            abspath = self.abspath(filename)
            filename = self.relpath(abspath)
            if len(filename) > 0:
                new_files.add(filename)
                recurse_directory_to_add_files(filename)

        files = list(new_files)

        if len(files) == 0:
            return # nothing to do

        # Sort needed to first handle directory content before the directory
        files.sort(reverse=True)

        # Bail out if we are going to delete files we shouldn't
        if not keep_files and not force:
            has_changed_files = len(unknown_nested_files) > 0
            if not has_changed_files:
                for (file_id, path, content_change, versioned, parent_id, name,
                     kind, executable) in self.iter_changes(self.basis_tree(),
                         include_unchanged=True, require_versioned=False,
                         want_unversioned=True, specific_files=files):
                    if versioned == (False, False):
                        # The record is unknown ...
                        if not self.is_ignored(path[1]):
                            # ... but not ignored
                            has_changed_files = True
                            break
                    elif (content_change and (kind[1] is not None) and
                            osutils.is_inside_any(files, path[1])):
                        # Versioned and changed, but not deleted, and still
                        # in one of the dirs to be deleted.
                        has_changed_files = True
                        break

            if has_changed_files:
                # Make delta show ALL applicable changes in error message.
                tree_delta = self.changes_from(self.basis_tree(),
                    require_versioned=False, want_unversioned=True,
                    specific_files=files)
                for unknown_file in unknown_nested_files:
                    if unknown_file not in tree_delta.unversioned:
                        tree_delta.unversioned.extend((unknown_file,))
                raise errors.BzrRemoveChangedFilesError(tree_delta)

        # Build inv_delta and delete files where applicable,
        # do this before any modifications to inventory.
        for f in files:
            fid = self.path2id(f)
            message = None
            if not fid:
                message = "%s is not versioned." % (f,)
            else:
                if verbose:
                    # having removed it, it must be either ignored or unknown
                    if self.is_ignored(f):
                        new_status = 'I'
                    else:
                        new_status = '?'
                    # XXX: Really should be a more abstract reporter interface
                    kind_ch = osutils.kind_marker(self.kind(fid))
                    to_file.write(new_status + '       ' + f + kind_ch + '\n')
                # Unversion file
                inv_delta.append((f, None, fid, None))
                message = "removed %s" % (f,)

            if not keep_files:
                abs_path = self.abspath(f)
                if osutils.lexists(abs_path):
                    if (osutils.isdir(abs_path) and
                        len(os.listdir(abs_path)) > 0):
                        if force:
                            osutils.rmtree(abs_path)
                        else:
                            message = "%s is not an empty directory "\
                                "and won't be deleted." % (f,)
                    else:
                        osutils.delete_any(abs_path)
                        message = "deleted %s" % (f,)
                elif message is not None:
                    # Only care if we haven't done anything yet.
                    message = "%s does not exist." % (f,)

            # Print only one message (if any) per file.
            if message is not None:
                note(message)
        self.apply_inventory_delta(inv_delta)

    @needs_tree_write_lock
    def revert(self, filenames=None, old_tree=None, backups=True,
               pb=None, report_changes=False):
        from bzrlib.conflicts import resolve
        if filenames == []:
            filenames = None
            symbol_versioning.warn('Using [] to revert all files is deprecated'
                ' as of bzr 0.91.  Please use None (the default) instead.',
                DeprecationWarning, stacklevel=2)
        if old_tree is None:
            basis_tree = self.basis_tree()
            basis_tree.lock_read()
            old_tree = basis_tree
        else:
            basis_tree = None
        try:
            conflicts = transform.revert(self, old_tree, filenames, backups, pb,
                                         report_changes)
            if filenames is None and len(self.get_parent_ids()) > 1:
                parent_trees = []
                last_revision = self.last_revision()
                if last_revision != _mod_revision.NULL_REVISION:
                    if basis_tree is None:
                        basis_tree = self.basis_tree()
                        basis_tree.lock_read()
                    parent_trees.append((last_revision, basis_tree))
                self.set_parent_trees(parent_trees)
                resolve(self)
            else:
                resolve(self, filenames, ignore_misses=True, recursive=True)
        finally:
            if basis_tree is not None:
                basis_tree.unlock()
        return conflicts

    def revision_tree(self, revision_id):
        """See Tree.revision_tree.

        WorkingTree can supply revision_trees for the basis revision only
        because there is only one cached inventory in the bzr directory.
        """
        if revision_id == self.last_revision():
            try:
                xml = self.read_basis_inventory()
            except errors.NoSuchFile:
                pass
            else:
                try:
                    inv = xml7.serializer_v7.read_inventory_from_string(xml)
                    # dont use the repository revision_tree api because we want
                    # to supply the inventory.
                    if inv.revision_id == revision_id:
                        return revisiontree.RevisionTree(self.branch.repository,
                            inv, revision_id)
                except errors.BadInventoryFormat:
                    pass
        # raise if there was no inventory, or if we read the wrong inventory.
        raise errors.NoSuchRevisionInTree(self, revision_id)

    # XXX: This method should be deprecated in favour of taking in a proper
    # new Inventory object.
    @needs_tree_write_lock
    def set_inventory(self, new_inventory_list):
        from bzrlib.inventory import (Inventory,
                                      InventoryDirectory,
                                      InventoryFile,
                                      InventoryLink)
        inv = Inventory(self.get_root_id())
        for path, file_id, parent, kind in new_inventory_list:
            name = os.path.basename(path)
            if name == "":
                continue
            # fixme, there should be a factory function inv,add_??
            if kind == 'directory':
                inv.add(InventoryDirectory(file_id, name, parent))
            elif kind == 'file':
                inv.add(InventoryFile(file_id, name, parent))
            elif kind == 'symlink':
                inv.add(InventoryLink(file_id, name, parent))
            else:
                raise errors.BzrError("unknown kind %r" % kind)
        self._write_inventory(inv)

    @needs_tree_write_lock
    def set_root_id(self, file_id):
        """Set the root id for this tree."""
        # for compatability
        if file_id is None:
            raise ValueError(
                'WorkingTree.set_root_id with fileid=None')
        file_id = osutils.safe_file_id(file_id)
        self._set_root_id(file_id)

    def _set_root_id(self, file_id):
        """Set the root id for this tree, in a format specific manner.

        :param file_id: The file id to assign to the root. It must not be
            present in the current inventory or an error will occur. It must
            not be None, but rather a valid file id.
        """
        inv = self._inventory
        orig_root_id = inv.root.file_id
        # TODO: it might be nice to exit early if there was nothing
        # to do, saving us from trigger a sync on unlock.
        self._inventory_is_modified = True
        # we preserve the root inventory entry object, but
        # unlinkit from the byid index
        del inv._byid[inv.root.file_id]
        inv.root.file_id = file_id
        # and link it into the index with the new changed id.
        inv._byid[inv.root.file_id] = inv.root
        # and finally update all children to reference the new id.
        # XXX: this should be safe to just look at the root.children
        # list, not the WHOLE INVENTORY.
        for fid in inv:
            entry = inv[fid]
            if entry.parent_id == orig_root_id:
                entry.parent_id = inv.root.file_id

    def unlock(self):
        """See Branch.unlock.

        WorkingTree locking just uses the Branch locking facilities.
        This is current because all working trees have an embedded branch
        within them. IF in the future, we were to make branch data shareable
        between multiple working trees, i.e. via shared storage, then we
        would probably want to lock both the local tree, and the branch.
        """
        raise NotImplementedError(self.unlock)

    _marker = object()

    def update(self, change_reporter=None, possible_transports=None,
               revision=None, old_tip=_marker):
        """Update a working tree along its branch.

        This will update the branch if its bound too, which means we have
        multiple trees involved:

        - The new basis tree of the master.
        - The old basis tree of the branch.
        - The old basis tree of the working tree.
        - The current working tree state.

        Pathologically, all three may be different, and non-ancestors of each
        other.  Conceptually we want to:

        - Preserve the wt.basis->wt.state changes
        - Transform the wt.basis to the new master basis.
        - Apply a merge of the old branch basis to get any 'local' changes from
          it into the tree.
        - Restore the wt.basis->wt.state changes.

        There isn't a single operation at the moment to do that, so we:
        - Merge current state -> basis tree of the master w.r.t. the old tree
          basis.
        - Do a 'normal' merge of the old branch basis if it is relevant.

        :param revision: The target revision to update to. Must be in the
            revision history.
        :param old_tip: If branch.update() has already been run, the value it
            returned (old tip of the branch or None). _marker is used
            otherwise.
        """
        if self.branch.get_bound_location() is not None:
            self.lock_write()
            update_branch = (old_tip is self._marker)
        else:
            self.lock_tree_write()
            update_branch = False
        try:
            if update_branch:
                old_tip = self.branch.update(possible_transports)
            else:
                if old_tip is self._marker:
                    old_tip = None
            return self._update_tree(old_tip, change_reporter, revision)
        finally:
            self.unlock()

    @needs_tree_write_lock
    def _update_tree(self, old_tip=None, change_reporter=None, revision=None):
        """Update a tree to the master branch.

        :param old_tip: if supplied, the previous tip revision the branch,
            before it was changed to the master branch's tip.
        """
        # here if old_tip is not None, it is the old tip of the branch before
        # it was updated from the master branch. This should become a pending
        # merge in the working tree to preserve the user existing work.  we
        # cant set that until we update the working trees last revision to be
        # one from the new branch, because it will just get absorbed by the
        # parent de-duplication logic.
        #
        # We MUST save it even if an error occurs, because otherwise the users
        # local work is unreferenced and will appear to have been lost.
        #
        nb_conflicts = 0
        try:
            last_rev = self.get_parent_ids()[0]
        except IndexError:
            last_rev = _mod_revision.NULL_REVISION
        if revision is None:
            revision = self.branch.last_revision()

        old_tip = old_tip or _mod_revision.NULL_REVISION

        if not _mod_revision.is_null(old_tip) and old_tip != last_rev:
            # the branch we are bound to was updated
            # merge those changes in first
            base_tree  = self.basis_tree()
            other_tree = self.branch.repository.revision_tree(old_tip)
            nb_conflicts = merge.merge_inner(self.branch, other_tree,
                                             base_tree, this_tree=self,
                                             change_reporter=change_reporter)
            if nb_conflicts:
                self.add_parent_tree((old_tip, other_tree))
                trace.note('Rerun update after fixing the conflicts.')
                return nb_conflicts

        if last_rev != _mod_revision.ensure_null(revision):
            # the working tree is up to date with the branch
            # we can merge the specified revision from master
            to_tree = self.branch.repository.revision_tree(revision)
            to_root_id = to_tree.get_root_id()

            basis = self.basis_tree()
            basis.lock_read()
            try:
                if (basis.inventory.root is None
                    or basis.inventory.root.file_id != to_root_id):
                    self.set_root_id(to_root_id)
                    self.flush()
            finally:
                basis.unlock()

            # determine the branch point
            graph = self.branch.repository.get_graph()
            base_rev_id = graph.find_unique_lca(self.branch.last_revision(),
                                                last_rev)
            base_tree = self.branch.repository.revision_tree(base_rev_id)

            nb_conflicts = merge.merge_inner(self.branch, to_tree, base_tree,
                                             this_tree=self,
                                             change_reporter=change_reporter)
            self.set_last_revision(revision)
            # TODO - dedup parents list with things merged by pull ?
            # reuse the tree we've updated to to set the basis:
            parent_trees = [(revision, to_tree)]
            merges = self.get_parent_ids()[1:]
            # Ideally we ask the tree for the trees here, that way the working
            # tree can decide whether to give us the entire tree or give us a
            # lazy initialised tree. dirstate for instance will have the trees
            # in ram already, whereas a last-revision + basis-inventory tree
            # will not, but also does not need them when setting parents.
            for parent in merges:
                parent_trees.append(
                    (parent, self.branch.repository.revision_tree(parent)))
            if not _mod_revision.is_null(old_tip):
                parent_trees.append(
                    (old_tip, self.branch.repository.revision_tree(old_tip)))
            self.set_parent_trees(parent_trees)
            last_rev = parent_trees[0][0]
        return nb_conflicts

    def _write_hashcache_if_dirty(self):
        """Write out the hashcache if it is dirty."""
        if self._hashcache.needs_write:
            try:
                self._hashcache.write()
            except OSError, e:
                if e.errno not in (errno.EPERM, errno.EACCES):
                    raise
                # TODO: jam 20061219 Should this be a warning? A single line
                #       warning might be sufficient to let the user know what
                #       is going on.
                mutter('Could not write hashcache for %s\nError: %s',
                       self._hashcache.cache_file_name(), e)

    @needs_tree_write_lock
    def _write_inventory(self, inv):
        """Write inventory as the current inventory."""
        self._set_inventory(inv, dirty=True)
        self.flush()

    def set_conflicts(self, arg):
        raise errors.UnsupportedOperation(self.set_conflicts, self)

    def add_conflicts(self, arg):
        raise errors.UnsupportedOperation(self.add_conflicts, self)

    @needs_read_lock
    def conflicts(self):
        conflicts = _mod_conflicts.ConflictList()
        for conflicted in self._iter_conflicts():
            text = True
            try:
                if file_kind(self.abspath(conflicted)) != "file":
                    text = False
            except errors.NoSuchFile:
                text = False
            if text is True:
                for suffix in ('.THIS', '.OTHER'):
                    try:
                        kind = file_kind(self.abspath(conflicted+suffix))
                        if kind != "file":
                            text = False
                    except errors.NoSuchFile:
                        text = False
                    if text == False:
                        break
            ctype = {True: 'text conflict', False: 'contents conflict'}[text]
            conflicts.append(_mod_conflicts.Conflict.factory(ctype,
                             path=conflicted,
                             file_id=self.path2id(conflicted)))
        return conflicts

    def walkdirs(self, prefix=""):
        """Walk the directories of this tree.

        returns a generator which yields items in the form:
                ((curren_directory_path, fileid),
                 [(file1_path, file1_name, file1_kind, (lstat), file1_id,
                   file1_kind), ... ])

        This API returns a generator, which is only valid during the current
        tree transaction - within a single lock_read or lock_write duration.

        If the tree is not locked, it may cause an error to be raised,
        depending on the tree implementation.
        """
        disk_top = self.abspath(prefix)
        if disk_top.endswith('/'):
            disk_top = disk_top[:-1]
        top_strip_len = len(disk_top) + 1
        inventory_iterator = self._walkdirs(prefix)
        disk_iterator = osutils.walkdirs(disk_top, prefix)
        try:
            current_disk = disk_iterator.next()
            disk_finished = False
        except OSError, e:
            if not (e.errno == errno.ENOENT or
                (sys.platform == 'win32' and e.errno == ERROR_PATH_NOT_FOUND)):
                raise
            current_disk = None
            disk_finished = True
        try:
            current_inv = inventory_iterator.next()
            inv_finished = False
        except StopIteration:
            current_inv = None
            inv_finished = True
        while not inv_finished or not disk_finished:
            if current_disk:
                ((cur_disk_dir_relpath, cur_disk_dir_path_from_top),
                    cur_disk_dir_content) = current_disk
            else:
                ((cur_disk_dir_relpath, cur_disk_dir_path_from_top),
                    cur_disk_dir_content) = ((None, None), None)
            if not disk_finished:
                # strip out .bzr dirs
                if (cur_disk_dir_path_from_top[top_strip_len:] == '' and
                    len(cur_disk_dir_content) > 0):
                    # osutils.walkdirs can be made nicer -
                    # yield the path-from-prefix rather than the pathjoined
                    # value.
                    bzrdir_loc = bisect_left(cur_disk_dir_content,
                        ('.bzr', '.bzr'))
                    if (bzrdir_loc < len(cur_disk_dir_content)
                        and self.bzrdir.is_control_filename(
                            cur_disk_dir_content[bzrdir_loc][0])):
                        # we dont yield the contents of, or, .bzr itself.
                        del cur_disk_dir_content[bzrdir_loc]
            if inv_finished:
                # everything is unknown
                direction = 1
            elif disk_finished:
                # everything is missing
                direction = -1
            else:
                direction = cmp(current_inv[0][0], cur_disk_dir_relpath)
            if direction > 0:
                # disk is before inventory - unknown
                dirblock = [(relpath, basename, kind, stat, None, None) for
                    relpath, basename, kind, stat, top_path in
                    cur_disk_dir_content]
                yield (cur_disk_dir_relpath, None), dirblock
                try:
                    current_disk = disk_iterator.next()
                except StopIteration:
                    disk_finished = True
            elif direction < 0:
                # inventory is before disk - missing.
                dirblock = [(relpath, basename, 'unknown', None, fileid, kind)
                    for relpath, basename, dkind, stat, fileid, kind in
                    current_inv[1]]
                yield (current_inv[0][0], current_inv[0][1]), dirblock
                try:
                    current_inv = inventory_iterator.next()
                except StopIteration:
                    inv_finished = True
            else:
                # versioned present directory
                # merge the inventory and disk data together
                dirblock = []
                for relpath, subiterator in itertools.groupby(sorted(
                    current_inv[1] + cur_disk_dir_content,
                    key=operator.itemgetter(0)), operator.itemgetter(1)):
                    path_elements = list(subiterator)
                    if len(path_elements) == 2:
                        inv_row, disk_row = path_elements
                        # versioned, present file
                        dirblock.append((inv_row[0],
                            inv_row[1], disk_row[2],
                            disk_row[3], inv_row[4],
                            inv_row[5]))
                    elif len(path_elements[0]) == 5:
                        # unknown disk file
                        dirblock.append((path_elements[0][0],
                            path_elements[0][1], path_elements[0][2],
                            path_elements[0][3], None, None))
                    elif len(path_elements[0]) == 6:
                        # versioned, absent file.
                        dirblock.append((path_elements[0][0],
                            path_elements[0][1], 'unknown', None,
                            path_elements[0][4], path_elements[0][5]))
                    else:
                        raise NotImplementedError('unreachable code')
                yield current_inv[0], dirblock
                try:
                    current_inv = inventory_iterator.next()
                except StopIteration:
                    inv_finished = True
                try:
                    current_disk = disk_iterator.next()
                except StopIteration:
                    disk_finished = True

    def _walkdirs(self, prefix=""):
        """Walk the directories of this tree.

           :prefix: is used as the directrory to start with.
           returns a generator which yields items in the form:
                ((curren_directory_path, fileid),
                 [(file1_path, file1_name, file1_kind, None, file1_id,
                   file1_kind), ... ])
        """
        _directory = 'directory'
        # get the root in the inventory
        inv = self.inventory
        top_id = inv.path2id(prefix)
        if top_id is None:
            pending = []
        else:
            pending = [(prefix, '', _directory, None, top_id, None)]
        while pending:
            dirblock = []
            currentdir = pending.pop()
            # 0 - relpath, 1- basename, 2- kind, 3- stat, 4-id, 5-kind
            top_id = currentdir[4]
            if currentdir[0]:
                relroot = currentdir[0] + '/'
            else:
                relroot = ""
            # FIXME: stash the node in pending
            entry = inv[top_id]
            if entry.kind == 'directory':
                for name, child in entry.sorted_children():
                    dirblock.append((relroot + name, name, child.kind, None,
                        child.file_id, child.kind
                        ))
            yield (currentdir[0], entry.file_id), dirblock
            # push the user specified dirs from dirblock
            for dir in reversed(dirblock):
                if dir[2] == _directory:
                    pending.append(dir)

    @needs_tree_write_lock
    def auto_resolve(self):
        """Automatically resolve text conflicts according to contents.

        Only text conflicts are auto_resolvable. Files with no conflict markers
        are considered 'resolved', because bzr always puts conflict markers
        into files that have text conflicts.  The corresponding .THIS .BASE and
        .OTHER files are deleted, as per 'resolve'.
        :return: a tuple of ConflictLists: (un_resolved, resolved).
        """
        un_resolved = _mod_conflicts.ConflictList()
        resolved = _mod_conflicts.ConflictList()
        conflict_re = re.compile('^(<{7}|={7}|>{7})')
        for conflict in self.conflicts():
            if (conflict.typestring != 'text conflict' or
                self.kind(conflict.file_id) != 'file'):
                un_resolved.append(conflict)
                continue
            my_file = open(self.id2abspath(conflict.file_id), 'rb')
            try:
                for line in my_file:
                    if conflict_re.search(line):
                        un_resolved.append(conflict)
                        break
                else:
                    resolved.append(conflict)
            finally:
                my_file.close()
        resolved.remove_files(self)
        self.set_conflicts(un_resolved)
        return un_resolved, resolved

    @needs_read_lock
    def _check(self, references):
        """Check the tree for consistency.

        :param references: A dict with keys matching the items returned by
            self._get_check_refs(), and values from looking those keys up in
            the repository.
        """
        tree_basis = self.basis_tree()
        tree_basis.lock_read()
        try:
            repo_basis = references[('trees', self.last_revision())]
            if len(list(repo_basis.iter_changes(tree_basis))) > 0:
                raise errors.BzrCheckError(
                    "Mismatched basis inventory content.")
            self._validate()
        finally:
            tree_basis.unlock()

    def _validate(self):
        """Validate internal structures.

        This is meant mostly for the test suite. To give it a chance to detect
        corruption after actions have occurred. The default implementation is a
        just a no-op.

        :return: None. An exception should be raised if there is an error.
        """
        return

    def _get_rules_searcher(self, default_searcher):
        """See Tree._get_rules_searcher."""
        if self._rules_searcher is None:
            self._rules_searcher = super(WorkingTree,
                self)._get_rules_searcher(default_searcher)
        return self._rules_searcher

    def get_shelf_manager(self):
        """Return the ShelfManager for this WorkingTree."""
        from bzrlib.shelf import ShelfManager
        return ShelfManager(self, self._transport)


class WorkingTree2(WorkingTree):
    """This is the Format 2 working tree.

    This was the first weave based working tree.
     - uses os locks for locking.
     - uses the branch last-revision.
    """

    def __init__(self, *args, **kwargs):
        super(WorkingTree2, self).__init__(*args, **kwargs)
        # WorkingTree2 has more of a constraint that self._inventory must
        # exist. Because this is an older format, we don't mind the overhead
        # caused by the extra computation here.

        # Newer WorkingTree's should only have self._inventory set when they
        # have a read lock.
        if self._inventory is None:
            self.read_working_inventory()

    def _get_check_refs(self):
        """Return the references needed to perform a check of this tree."""
        return [('trees', self.last_revision())]

    def lock_tree_write(self):
        """See WorkingTree.lock_tree_write().

        In Format2 WorkingTrees we have a single lock for the branch and tree
        so lock_tree_write() degrades to lock_write().

        :return: An object with an unlock method which will release the lock
            obtained.
        """
        self.branch.lock_write()
        try:
            self._control_files.lock_write()
            return self
        except:
            self.branch.unlock()
            raise

    def unlock(self):
        # do non-implementation specific cleanup
        self._cleanup()

        # we share control files:
        if self._control_files._lock_count == 3:
            # _inventory_is_modified is always False during a read lock.
            if self._inventory_is_modified:
                self.flush()
            self._write_hashcache_if_dirty()

        # reverse order of locking.
        try:
            return self._control_files.unlock()
        finally:
            self.branch.unlock()


class WorkingTree3(WorkingTree):
    """This is the Format 3 working tree.

    This differs from the base WorkingTree by:
     - having its own file lock
     - having its own last-revision property.

    This is new in bzr 0.8
    """

    @needs_read_lock
    def _last_revision(self):
        """See Mutable.last_revision."""
        try:
            return self._transport.get_bytes('last-revision')
        except errors.NoSuchFile:
            return _mod_revision.NULL_REVISION

    def _change_last_revision(self, revision_id):
        """See WorkingTree._change_last_revision."""
        if revision_id is None or revision_id == _mod_revision.NULL_REVISION:
            try:
                self._transport.delete('last-revision')
            except errors.NoSuchFile:
                pass
            return False
        else:
            self._transport.put_bytes('last-revision', revision_id,
                mode=self.bzrdir._get_file_mode())
            return True

    def _get_check_refs(self):
        """Return the references needed to perform a check of this tree."""
        return [('trees', self.last_revision())]

    @needs_tree_write_lock
    def set_conflicts(self, conflicts):
        self._put_rio('conflicts', conflicts.to_stanzas(),
                      CONFLICT_HEADER_1)

    @needs_tree_write_lock
    def add_conflicts(self, new_conflicts):
        conflict_set = set(self.conflicts())
        conflict_set.update(set(list(new_conflicts)))
        self.set_conflicts(_mod_conflicts.ConflictList(sorted(conflict_set,
                                       key=_mod_conflicts.Conflict.sort_key)))

    @needs_read_lock
    def conflicts(self):
        try:
            confile = self._transport.get('conflicts')
        except errors.NoSuchFile:
            return _mod_conflicts.ConflictList()
        try:
            try:
                if confile.next() != CONFLICT_HEADER_1 + '\n':
                    raise errors.ConflictFormatError()
            except StopIteration:
                raise errors.ConflictFormatError()
            return _mod_conflicts.ConflictList.from_stanzas(RioReader(confile))
        finally:
            confile.close()

    def unlock(self):
        # do non-implementation specific cleanup
        self._cleanup()
        if self._control_files._lock_count == 1:
            # _inventory_is_modified is always False during a read lock.
            if self._inventory_is_modified:
                self.flush()
            self._write_hashcache_if_dirty()
        # reverse order of locking.
        try:
            return self._control_files.unlock()
        finally:
            self.branch.unlock()


def get_conflicted_stem(path):
    for suffix in _mod_conflicts.CONFLICT_SUFFIXES:
        if path.endswith(suffix):
            return path[:-len(suffix)]


class WorkingTreeFormat(object):
    """An encapsulation of the initialization and open routines for a format.

    Formats provide three things:
     * An initialization routine,
     * a format string,
     * an open routine.

    Formats are placed in an dict by their format string for reference
    during workingtree opening. Its not required that these be instances, they
    can be classes themselves with class methods - it simply depends on
    whether state is needed for a given format or not.

    Once a format is deprecated, just deprecate the initialize and open
    methods on the format class. Do not deprecate the object, as the
    object will be created every time regardless.
    """

    _default_format = None
    """The default format used for new trees."""

    _formats = {}
    """The known formats."""

    requires_rich_root = False

    upgrade_recommended = False

    @classmethod
    def find_format(klass, a_bzrdir):
        """Return the format for the working tree object in a_bzrdir."""
        try:
            transport = a_bzrdir.get_workingtree_transport(None)
            format_string = transport.get_bytes("format")
            return klass._formats[format_string]
        except errors.NoSuchFile:
            raise errors.NoWorkingTree(base=transport.base)
        except KeyError:
            raise errors.UnknownFormatError(format=format_string,
                                            kind="working tree")

    def __eq__(self, other):
        return self.__class__ is other.__class__

    def __ne__(self, other):
        return not (self == other)

    @classmethod
    def get_default_format(klass):
        """Return the current default format."""
        return klass._default_format

    def get_format_string(self):
        """Return the ASCII format string that identifies this format."""
        raise NotImplementedError(self.get_format_string)

    def get_format_description(self):
        """Return the short description for this format."""
        raise NotImplementedError(self.get_format_description)

    def is_supported(self):
        """Is this format supported?

        Supported formats can be initialized and opened.
        Unsupported formats may not support initialization or committing or
        some other features depending on the reason for not being supported.
        """
        return True

    def supports_content_filtering(self):
        """True if this format supports content filtering."""
        return False

    def supports_views(self):
        """True if this format supports stored views."""
        return False

    @classmethod
    def register_format(klass, format):
        klass._formats[format.get_format_string()] = format

    @classmethod
    def set_default_format(klass, format):
        klass._default_format = format

    @classmethod
    def unregister_format(klass, format):
        del klass._formats[format.get_format_string()]


class WorkingTreeFormat2(WorkingTreeFormat):
    """The second working tree format.

    This format modified the hash cache from the format 1 hash cache.
    """

    upgrade_recommended = True

    def get_format_description(self):
        """See WorkingTreeFormat.get_format_description()."""
        return "Working tree format 2"

    def _stub_initialize_on_transport(self, transport, file_mode):
        """Workaround: create control files for a remote working tree.

        This ensures that it can later be updated and dealt with locally,
        since BzrDirFormat6 and BzrDirFormat5 cannot represent dirs with
        no working tree.  (See bug #43064).
        """
        sio = StringIO()
        inv = inventory.Inventory()
        xml5.serializer_v5.write_inventory(inv, sio, working=True)
        sio.seek(0)
        transport.put_file('inventory', sio, file_mode)
        transport.put_bytes('pending-merges', '', file_mode)

    def initialize(self, a_bzrdir, revision_id=None, from_branch=None,
                   accelerator_tree=None, hardlink=False):
        """See WorkingTreeFormat.initialize()."""
        if not isinstance(a_bzrdir.transport, LocalTransport):
            raise errors.NotLocalUrl(a_bzrdir.transport.base)
        if from_branch is not None:
            branch = from_branch
        else:
            branch = a_bzrdir.open_branch()
        if revision_id is None:
            revision_id = _mod_revision.ensure_null(branch.last_revision())
        branch.lock_write()
        try:
            branch.generate_revision_history(revision_id)
        finally:
            branch.unlock()
        inv = inventory.Inventory()
        wt = WorkingTree2(a_bzrdir.root_transport.local_abspath('.'),
                         branch,
                         inv,
                         _internal=True,
                         _format=self,
                         _bzrdir=a_bzrdir)
        basis_tree = branch.repository.revision_tree(revision_id)
        if basis_tree.inventory.root is not None:
            wt.set_root_id(basis_tree.get_root_id())
        # set the parent list and cache the basis tree.
        if _mod_revision.is_null(revision_id):
            parent_trees = []
        else:
            parent_trees = [(revision_id, basis_tree)]
        wt.set_parent_trees(parent_trees)
        transform.build_tree(basis_tree, wt)
        return wt

    def __init__(self):
        super(WorkingTreeFormat2, self).__init__()
        self._matchingbzrdir = bzrdir.BzrDirFormat6()

    def open(self, a_bzrdir, _found=False):
        """Return the WorkingTree object for a_bzrdir

        _found is a private parameter, do not use it. It is used to indicate
               if format probing has already been done.
        """
        if not _found:
            # we are being called directly and must probe.
            raise NotImplementedError
        if not isinstance(a_bzrdir.transport, LocalTransport):
            raise errors.NotLocalUrl(a_bzrdir.transport.base)
        wt = WorkingTree2(a_bzrdir.root_transport.local_abspath('.'),
                           _internal=True,
                           _format=self,
                           _bzrdir=a_bzrdir)
        return wt

class WorkingTreeFormat3(WorkingTreeFormat):
    """The second working tree format updated to record a format marker.

    This format:
        - exists within a metadir controlling .bzr
        - includes an explicit version marker for the workingtree control
          files, separate from the BzrDir format
        - modifies the hash cache format
        - is new in bzr 0.8
        - uses a LockDir to guard access for writes.
    """

    upgrade_recommended = True

    def get_format_string(self):
        """See WorkingTreeFormat.get_format_string()."""
        return "Bazaar-NG Working Tree format 3"

    def get_format_description(self):
        """See WorkingTreeFormat.get_format_description()."""
        return "Working tree format 3"

    _lock_file_name = 'lock'
    _lock_class = LockDir

    _tree_class = WorkingTree3

    def __get_matchingbzrdir(self):
        return bzrdir.BzrDirMetaFormat1()

    _matchingbzrdir = property(__get_matchingbzrdir)

    def _open_control_files(self, a_bzrdir):
        transport = a_bzrdir.get_workingtree_transport(None)
        return LockableFiles(transport, self._lock_file_name,
                             self._lock_class)

    def initialize(self, a_bzrdir, revision_id=None, from_branch=None,
                   accelerator_tree=None, hardlink=False):
        """See WorkingTreeFormat.initialize().

        :param revision_id: if supplied, create a working tree at a different
            revision than the branch is at.
        :param accelerator_tree: A tree which can be used for retrieving file
            contents more quickly than the revision tree, i.e. a workingtree.
            The revision tree will be used for cases where accelerator_tree's
            content is different.
        :param hardlink: If true, hard-link files from accelerator_tree,
            where possible.
        """
        if not isinstance(a_bzrdir.transport, LocalTransport):
            raise errors.NotLocalUrl(a_bzrdir.transport.base)
        transport = a_bzrdir.get_workingtree_transport(self)
        control_files = self._open_control_files(a_bzrdir)
        control_files.create_lock()
        control_files.lock_write()
        transport.put_bytes('format', self.get_format_string(),
            mode=a_bzrdir._get_file_mode())
        if from_branch is not None:
            branch = from_branch
        else:
            branch = a_bzrdir.open_branch()
        if revision_id is None:
            revision_id = _mod_revision.ensure_null(branch.last_revision())
        # WorkingTree3 can handle an inventory which has a unique root id.
        # as of bzr 0.12. However, bzr 0.11 and earlier fail to handle
        # those trees. And because there isn't a format bump inbetween, we
        # are maintaining compatibility with older clients.
        # inv = Inventory(root_id=gen_root_id())
        inv = self._initial_inventory()
        wt = self._tree_class(a_bzrdir.root_transport.local_abspath('.'),
                         branch,
                         inv,
                         _internal=True,
                         _format=self,
                         _bzrdir=a_bzrdir,
                         _control_files=control_files)
        wt.lock_tree_write()
        try:
            basis_tree = branch.repository.revision_tree(revision_id)
            # only set an explicit root id if there is one to set.
            if basis_tree.inventory.root is not None:
                wt.set_root_id(basis_tree.get_root_id())
            if revision_id == _mod_revision.NULL_REVISION:
                wt.set_parent_trees([])
            else:
                wt.set_parent_trees([(revision_id, basis_tree)])
            transform.build_tree(basis_tree, wt)
        finally:
            # Unlock in this order so that the unlock-triggers-flush in
            # WorkingTree is given a chance to fire.
            control_files.unlock()
            wt.unlock()
        return wt

    def _initial_inventory(self):
        return inventory.Inventory()

    def __init__(self):
        super(WorkingTreeFormat3, self).__init__()

    def open(self, a_bzrdir, _found=False):
        """Return the WorkingTree object for a_bzrdir

        _found is a private parameter, do not use it. It is used to indicate
               if format probing has already been done.
        """
        if not _found:
            # we are being called directly and must probe.
            raise NotImplementedError
        if not isinstance(a_bzrdir.transport, LocalTransport):
            raise errors.NotLocalUrl(a_bzrdir.transport.base)
        wt = self._open(a_bzrdir, self._open_control_files(a_bzrdir))
        return wt

    def _open(self, a_bzrdir, control_files):
        """Open the tree itself.

        :param a_bzrdir: the dir for the tree.
        :param control_files: the control files for the tree.
        """
        return self._tree_class(a_bzrdir.root_transport.local_abspath('.'),
                                _internal=True,
                                _format=self,
                                _bzrdir=a_bzrdir,
                                _control_files=control_files)

    def __str__(self):
        return self.get_format_string()


__default_format = WorkingTreeFormat6()
WorkingTreeFormat.register_format(__default_format)
WorkingTreeFormat.register_format(WorkingTreeFormat5())
WorkingTreeFormat.register_format(WorkingTreeFormat4())
WorkingTreeFormat.register_format(WorkingTreeFormat3())
WorkingTreeFormat.set_default_format(__default_format)
# formats which have no format string are not discoverable
# and not independently creatable, so are not registered.
_legacy_formats = [WorkingTreeFormat2(),
                   ]<|MERGE_RESOLUTION|>--- conflicted
+++ resolved
@@ -463,19 +463,11 @@
         return (file_obj, stat_value)
 
     def get_file_text(self, file_id, path=None, filtered=True):
-<<<<<<< HEAD
-        f = self.get_file(file_id, path=path, filtered=filtered)
-        try:
-            return f.read()
-        finally:
-            f.close()
-=======
         my_file = self.get_file(file_id, path=path, filtered=filtered)
         try:
             return my_file.read()
         finally:
             my_file.close()
->>>>>>> d6273427
 
     def get_file_byname(self, filename, filtered=True):
         path = self.abspath(filename)
@@ -565,18 +557,9 @@
         except errors.NoSuchFile:
             pass
         else:
-<<<<<<< HEAD
-            try:
-                for l in merges_file.readlines():
-                    revision_id = l.rstrip('\n')
-                    parents.append(revision_id)
-            finally:
-                merges_file.close()
-=======
             for l in osutils.split_lines(merges_bytes):
                 revision_id = l.rstrip('\n')
                 parents.append(revision_id)
->>>>>>> d6273427
         return parents
 
     @needs_read_lock
