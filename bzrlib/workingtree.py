--- conflicted
+++ resolved
@@ -50,18 +50,10 @@
 from bzrlib.atomicfile import AtomicFile
 from bzrlib.branch import (Branch,
                            BzrBranchFormat4,
-<<<<<<< HEAD
                            quotefn)
 import bzrlib.bzrdir as bzrdir
 from bzrlib.decorators import needs_read_lock, needs_write_lock
 import bzrlib.errors as errors
-=======
-                           BzrBranchFormat5,
-                           BzrBranchFormat6,
-                           is_control_file,
-                           quotefn)
-from bzrlib.decorators import needs_read_lock, needs_write_lock
->>>>>>> 13c8f468
 from bzrlib.errors import (BzrCheckError,
                            BzrError,
                            DivergedBranches,
@@ -91,10 +83,7 @@
 import bzrlib.tree
 from bzrlib.trace import mutter
 from bzrlib.transport import get_transport
-<<<<<<< HEAD
 from bzrlib.transport.local import LocalTransport
-=======
->>>>>>> 13c8f468
 import bzrlib.xml5
 
 
@@ -219,11 +208,7 @@
         self.basedir = realpath(basedir)
         # if branch is at our basedir and is a format 6 or less
         if (isinstance(self.branch._branch_format,
-<<<<<<< HEAD
                        (BzrBranchFormat4))
-=======
-                       (BzrBranchFormat4, BzrBranchFormat5, BzrBranchFormat6))
->>>>>>> 13c8f468
             # might be able to share control object
             and self.branch.base.split('/')[-2] == self.basedir.split('/')[-1]):
             self._control_files = self.branch.control_files
@@ -335,6 +320,9 @@
         TODO FIXME RBC 20060124 when we have checkout formats in place this
         should accept an optional revisionid to checkout [and reject this if
         checking out into the same dir as a pre-checkout-aware branch format.]
+
+        XXX: When BzrDir is present, these should be created through that 
+        interface instead.
         """
         try:
             os.mkdir(directory)
@@ -362,57 +350,12 @@
         """Create a checkout and a branch and a repo at directory.
 
         Directory must exist and be empty.
+
+        XXX: When BzrDir is present, these should be created through that 
+        interface instead.
         """
         directory = safe_unicode(directory)
         b = bzrdir.BzrDir.create_branch_and_repo(directory)
-        return WorkingTree.create(b, directory)
-
-    @staticmethod
-    def create(branch, directory):
-        """Create a workingtree for branch at directory.
-
-        If existing_directory already exists it must have a .bzr directory.
-        If it does not exist, it will be created.
-
-        This returns a new WorkingTree object for the new checkout.
-
-        TODO FIXME RBC 20060124 when we have checkout formats in place this
-        should accept an optional revisionid to checkout [and reject this if
-        checking out into the same dir as a pre-checkout-aware branch format.]
-
-        XXX: When BzrDir is present, these should be created through that 
-        interface instead.
-        """
-        try:
-            os.mkdir(directory)
-        except OSError, e:
-            if e.errno != errno.EEXIST:
-                raise
-        try:
-            os.mkdir(pathjoin(directory, '.bzr'))
-        except OSError, e:
-            if e.errno != errno.EEXIST:
-                raise
-        inv = branch.repository.revision_tree(branch.last_revision()).inventory
-        wt = WorkingTree(directory, branch, inv)
-        wt._write_inventory(inv)
-        if branch.last_revision() is not None:
-            wt.set_last_revision(branch.last_revision())
-        wt.set_pending_merges([])
-        wt.revert([])
-        return wt
- 
-    @staticmethod
-    def create_standalone(directory):
-        """Create a checkout and a branch at directory.
-
-        Directory must exist and be empty.
-
-        XXX: When BzrDir is present, these should be created through that 
-        interface instead.
-        """
-        directory = safe_unicode(directory)
-        b = Branch.create(directory)
         return WorkingTree.create(b, directory)
 
     def relpath(self, abs):
@@ -863,11 +806,7 @@
                     other_revision = None
                 repository = self.branch.repository
                 merge_inner(self.branch,
-<<<<<<< HEAD
                             self.basis_tree(), 
-=======
-                            self.branch.basis_tree(), 
->>>>>>> 13c8f468
                             repository.revision_tree(other_revision),
                             this_tree=self)
                 self.set_last_revision(self.branch.last_revision())
@@ -1024,15 +963,10 @@
         """Read the working inventory."""
         # ElementTree does its own conversion from UTF-8, so open in
         # binary.
-<<<<<<< HEAD
         result = bzrlib.xml5.serializer_v5.read_inventory(
             self._control_files.get('inventory'))
         self._set_inventory(result)
         return result
-=======
-        return bzrlib.xml5.serializer_v5.read_inventory(
-            self._control_files.get('inventory'))
->>>>>>> 13c8f468
 
     @needs_write_lock
     def remove(self, files, verbose=False):
