--- conflicted
+++ resolved
@@ -3021,13 +3021,7 @@
         """Return format name for the working tree object in a_bzrdir."""
         try:
             transport = a_bzrdir.get_workingtree_transport(None)
-<<<<<<< HEAD
             return transport.get_bytes("format")
-=======
-            format_string = transport.get_bytes("format")
-            format_string = bzrdir.extract_format_string(format_string)
-            return klass._formats[format_string]
->>>>>>> 0df4dc61
         except errors.NoSuchFile:
             raise errors.NoWorkingTree(base=transport.base)
 
@@ -3036,6 +3030,7 @@
         """Return the format for the working tree object in a_bzrdir."""
         try:
             format_string = klass.find_format_string(a_bzrdir)
+            format_string = bzrdir.extract_format_string(format_string)
             return format_registry.get(format_string)
         except KeyError:
             raise errors.UnknownFormatError(format=format_string,
