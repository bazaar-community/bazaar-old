--- conflicted
+++ resolved
@@ -73,7 +73,6 @@
     ui,
     urlutils,
     views,
-    workingtree_5,
     xml5,
     xml6,
     xml7,
@@ -291,16 +290,11 @@
     def supports_tree_reference(self):
         return False
 
-<<<<<<< HEAD
+    def supports_content_filtering(self):
+        return self._format.supports_content_filtering()
+
     def supports_views(self):
         return self.views.supports_views()
-=======
-    def supports_content_filtering(self):
-        return self._format.supports_content_filtering()
-
-    def supports_views(self):
-        return self._format.supports_views()
->>>>>>> 2274f9cc
 
     def _set_inventory(self, inv, dirty):
         """Set the internal cached inventory.
@@ -2732,13 +2726,10 @@
         """
         return True
 
-<<<<<<< HEAD
-=======
     def supports_content_filtering(self):
         """True if this format supports content filtering."""
         return False
 
->>>>>>> 2274f9cc
     def supports_views(self):
         """True if this format supports stored views."""
         return False
@@ -2971,11 +2962,7 @@
 
 __default_format = WorkingTreeFormat4()
 WorkingTreeFormat.register_format(__default_format)
-<<<<<<< HEAD
-WorkingTreeFormat.register_format(workingtree_5.WorkingTreeFormat5())
-=======
 WorkingTreeFormat.register_format(WorkingTreeFormat5())
->>>>>>> 2274f9cc
 WorkingTreeFormat.register_format(WorkingTreeFormat3())
 WorkingTreeFormat.set_default_format(__default_format)
 # formats which have no format string are not discoverable
