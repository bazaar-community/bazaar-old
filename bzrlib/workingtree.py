# Copyright (C) 2005, 2006, 2007, 2008 Canonical Ltd
#
# This program is free software; you can redistribute it and/or modify
# it under the terms of the GNU General Public License as published by
# the Free Software Foundation; either version 2 of the License, or
# (at your option) any later version.
#
# This program is distributed in the hope that it will be useful,
# but WITHOUT ANY WARRANTY; without even the implied warranty of
# MERCHANTABILITY or FITNESS FOR A PARTICULAR PURPOSE.  See the
# GNU General Public License for more details.
#
# You should have received a copy of the GNU General Public License
# along with this program; if not, write to the Free Software
# Foundation, Inc., 51 Franklin Street, Fifth Floor, Boston, MA 02110-1301 USA

"""WorkingTree object and friends.

A WorkingTree represents the editable working copy of a branch.
Operations which represent the WorkingTree are also done here,
such as renaming or adding files.  The WorkingTree has an inventory
which is updated by these operations.  A commit produces a
new revision based on the workingtree and its inventory.

At the moment every WorkingTree has its own branch.  Remote
WorkingTrees aren't supported.

To get a WorkingTree, call bzrdir.open_workingtree() or
WorkingTree.open(dir).
"""

# TODO: Give the workingtree sole responsibility for the working inventory;
# remove the variable and references to it from the branch.  This may require
# updating the commit code so as to update the inventory within the working
# copy, and making sure there's only one WorkingTree for any directory on disk.
# At the moment they may alias the inventory and have old copies of it in
# memory.  (Now done? -- mbp 20060309)

from cStringIO import StringIO
import os
import sys

from bzrlib.lazy_import import lazy_import
lazy_import(globals(), """
from bisect import bisect_left
import collections
import errno
import itertools
import operator
import stat
from time import time
import warnings
import re

import bzrlib
from bzrlib import (
    branch,
    bzrdir,
    conflicts as _mod_conflicts,
    dirstate,
    errors,
    generate_ids,
    globbing,
    hashcache,
    ignores,
    merge,
    revision as _mod_revision,
    revisiontree,
    repository,
    textui,
    trace,
    transform,
    ui,
    urlutils,
    views,
    xml5,
    xml6,
    xml7,
    )
import bzrlib.branch
from bzrlib.transport import get_transport
import bzrlib.ui
from bzrlib.workingtree_4 import (
    WorkingTreeFormat4,
    WorkingTreeFormat5,
    WorkingTreeFormat6,
    )
""")

from bzrlib import symbol_versioning
from bzrlib.decorators import needs_read_lock, needs_write_lock
from bzrlib.inventory import InventoryEntry, Inventory, ROOT_ID, TreeReference
from bzrlib.lockable_files import LockableFiles
from bzrlib.lockdir import LockDir
import bzrlib.mutabletree
from bzrlib.mutabletree import needs_tree_write_lock
from bzrlib import osutils
from bzrlib.osutils import (
    compact_date,
    file_kind,
    isdir,
    normpath,
    pathjoin,
    rand_chars,
    realpath,
    safe_unicode,
    splitpath,
    supports_executable,
    )
from bzrlib.filters import filtered_input_file
from bzrlib.trace import mutter, note
from bzrlib.transport.local import LocalTransport
from bzrlib.progress import DummyProgress, ProgressPhase
from bzrlib.revision import NULL_REVISION, CURRENT_REVISION
from bzrlib.rio import RioReader, rio_file, Stanza
from bzrlib.symbol_versioning import (deprecated_passed,
        deprecated_method,
        deprecated_function,
        DEPRECATED_PARAMETER,
        )


MERGE_MODIFIED_HEADER_1 = "BZR merge-modified list format 1"
CONFLICT_HEADER_1 = "BZR conflict list format 1"

ERROR_PATH_NOT_FOUND = 3    # WindowsError errno code, equivalent to ENOENT


class TreeEntry(object):
    """An entry that implements the minimum interface used by commands.

    This needs further inspection, it may be better to have
    InventoryEntries without ids - though that seems wrong. For now,
    this is a parallel hierarchy to InventoryEntry, and needs to become
    one of several things: decorates to that hierarchy, children of, or
    parents of it.
    Another note is that these objects are currently only used when there is
    no InventoryEntry available - i.e. for unversioned objects.
    Perhaps they should be UnversionedEntry et al. ? - RBC 20051003
    """

    def __eq__(self, other):
        # yes, this us ugly, TODO: best practice __eq__ style.
        return (isinstance(other, TreeEntry)
                and other.__class__ == self.__class__)

    def kind_character(self):
        return "???"


class TreeDirectory(TreeEntry):
    """See TreeEntry. This is a directory in a working tree."""

    def __eq__(self, other):
        return (isinstance(other, TreeDirectory)
                and other.__class__ == self.__class__)

    def kind_character(self):
        return "/"


class TreeFile(TreeEntry):
    """See TreeEntry. This is a regular file in a working tree."""

    def __eq__(self, other):
        return (isinstance(other, TreeFile)
                and other.__class__ == self.__class__)

    def kind_character(self):
        return ''


class TreeLink(TreeEntry):
    """See TreeEntry. This is a symlink in a working tree."""

    def __eq__(self, other):
        return (isinstance(other, TreeLink)
                and other.__class__ == self.__class__)

    def kind_character(self):
        return ''


class WorkingTree(bzrlib.mutabletree.MutableTree):
    """Working copy tree.

    The inventory is held in the `Branch` working-inventory, and the
    files are in a directory on disk.

    It is possible for a `WorkingTree` to have a filename which is
    not listed in the Inventory and vice versa.
    """

    # override this to set the strategy for storing views
    def _make_views(self):
        return views.DisabledViews(self)

    def __init__(self, basedir='.',
                 branch=DEPRECATED_PARAMETER,
                 _inventory=None,
                 _control_files=None,
                 _internal=False,
                 _format=None,
                 _bzrdir=None):
        """Construct a WorkingTree instance. This is not a public API.

        :param branch: A branch to override probing for the branch.
        """
        self._format = _format
        self.bzrdir = _bzrdir
        if not _internal:
            raise errors.BzrError("Please use bzrdir.open_workingtree or "
                "WorkingTree.open() to obtain a WorkingTree.")
        basedir = safe_unicode(basedir)
        mutter("opening working tree %r", basedir)
        if deprecated_passed(branch):
            self._branch = branch
        else:
            self._branch = self.bzrdir.open_branch()
        self.basedir = realpath(basedir)
        # if branch is at our basedir and is a format 6 or less
        if isinstance(self._format, WorkingTreeFormat2):
            # share control object
            self._control_files = self.branch.control_files
        else:
            # assume all other formats have their own control files.
            self._control_files = _control_files
        self._transport = self._control_files._transport
        # update the whole cache up front and write to disk if anything changed;
        # in the future we might want to do this more selectively
        # two possible ways offer themselves : in self._unlock, write the cache
        # if needed, or, when the cache sees a change, append it to the hash
        # cache file, and have the parser take the most recent entry for a
        # given path only.
        wt_trans = self.bzrdir.get_workingtree_transport(None)
        cache_filename = wt_trans.local_abspath('stat-cache')
        self._hashcache = hashcache.HashCache(basedir, cache_filename,
            self.bzrdir._get_file_mode(),
            self._content_filter_stack_provider())
        hc = self._hashcache
        hc.read()
        # is this scan needed ? it makes things kinda slow.
        #hc.scan()

        if hc.needs_write:
            mutter("write hc")
            hc.write()

        if _inventory is None:
            # This will be acquired on lock_read() or lock_write()
            self._inventory_is_modified = False
            self._inventory = None
        else:
            # the caller of __init__ has provided an inventory,
            # we assume they know what they are doing - as its only
            # the Format factory and creation methods that are
            # permitted to do this.
            self._set_inventory(_inventory, dirty=False)
        self._detect_case_handling()
        self._rules_searcher = None
        self.views = self._make_views()

    def _detect_case_handling(self):
        wt_trans = self.bzrdir.get_workingtree_transport(None)
        try:
            wt_trans.stat("FoRMaT")
        except errors.NoSuchFile:
            self.case_sensitive = True
        else:
            self.case_sensitive = False

        self._setup_directory_is_tree_reference()

    branch = property(
        fget=lambda self: self._branch,
        doc="""The branch this WorkingTree is connected to.

            This cannot be set - it is reflective of the actual disk structure
            the working tree has been constructed from.
            """)

    def break_lock(self):
        """Break a lock if one is present from another instance.

        Uses the ui factory to ask for confirmation if the lock may be from
        an active process.

        This will probe the repository for its lock as well.
        """
        self._control_files.break_lock()
        self.branch.break_lock()

    def requires_rich_root(self):
        return self._format.requires_rich_root

    def supports_tree_reference(self):
        return False

    def supports_content_filtering(self):
        return self._format.supports_content_filtering()

    def supports_views(self):
        return self.views.supports_views()

    def _set_inventory(self, inv, dirty):
        """Set the internal cached inventory.

        :param inv: The inventory to set.
        :param dirty: A boolean indicating whether the inventory is the same
            logical inventory as whats on disk. If True the inventory is not
            the same and should be written to disk or data will be lost, if
            False then the inventory is the same as that on disk and any
            serialisation would be unneeded overhead.
        """
        self._inventory = inv
        self._inventory_is_modified = dirty

    @staticmethod
    def open(path=None, _unsupported=False):
        """Open an existing working tree at path.

        """
        if path is None:
            path = osutils.getcwd()
        control = bzrdir.BzrDir.open(path, _unsupported)
        return control.open_workingtree(_unsupported)

    @staticmethod
    def open_containing(path=None):
        """Open an existing working tree which has its root about path.

        This probes for a working tree at path and searches upwards from there.

        Basically we keep looking up until we find the control directory or
        run into /.  If there isn't one, raises NotBranchError.
        TODO: give this a new exception.
        If there is one, it is returned, along with the unused portion of path.

        :return: The WorkingTree that contains 'path', and the rest of path
        """
        if path is None:
            path = osutils.getcwd()
        control, relpath = bzrdir.BzrDir.open_containing(path)

        return control.open_workingtree(), relpath

    @staticmethod
    def open_downlevel(path=None):
        """Open an unsupported working tree.

        Only intended for advanced situations like upgrading part of a bzrdir.
        """
        return WorkingTree.open(path, _unsupported=True)

    @staticmethod
    def find_trees(location):
        def list_current(transport):
            return [d for d in transport.list_dir('') if d != '.bzr']
        def evaluate(bzrdir):
            try:
                tree = bzrdir.open_workingtree()
            except errors.NoWorkingTree:
                return True, None
            else:
                return True, tree
        transport = get_transport(location)
        iterator = bzrdir.BzrDir.find_bzrdirs(transport, evaluate=evaluate,
                                              list_current=list_current)
        return [t for t in iterator if t is not None]

    # should be deprecated - this is slow and in any case treating them as a
    # container is (we now know) bad style -- mbp 20070302
    ## @deprecated_method(zero_fifteen)
    def __iter__(self):
        """Iterate through file_ids for this tree.

        file_ids are in a WorkingTree if they are in the working inventory
        and the working file exists.
        """
        inv = self._inventory
        for path, ie in inv.iter_entries():
            if osutils.lexists(self.abspath(path)):
                yield ie.file_id

    def all_file_ids(self):
        """See Tree.iter_all_file_ids"""
        return set(self.inventory)

    def __repr__(self):
        return "<%s of %s>" % (self.__class__.__name__,
                               getattr(self, 'basedir', None))

    def abspath(self, filename):
        return pathjoin(self.basedir, filename)

    def basis_tree(self):
        """Return RevisionTree for the current last revision.

        If the left most parent is a ghost then the returned tree will be an
        empty tree - one obtained by calling
        repository.revision_tree(NULL_REVISION).
        """
        try:
            revision_id = self.get_parent_ids()[0]
        except IndexError:
            # no parents, return an empty revision tree.
            # in the future this should return the tree for
            # 'empty:' - the implicit root empty tree.
            return self.branch.repository.revision_tree(
                       _mod_revision.NULL_REVISION)
        try:
            return self.revision_tree(revision_id)
        except errors.NoSuchRevision:
            pass
        # No cached copy available, retrieve from the repository.
        # FIXME? RBC 20060403 should we cache the inventory locally
        # at this point ?
        try:
            return self.branch.repository.revision_tree(revision_id)
        except (errors.RevisionNotPresent, errors.NoSuchRevision):
            # the basis tree *may* be a ghost or a low level error may have
            # occurred. If the revision is present, its a problem, if its not
            # its a ghost.
            if self.branch.repository.has_revision(revision_id):
                raise
            # the basis tree is a ghost so return an empty tree.
            return self.branch.repository.revision_tree(
                       _mod_revision.NULL_REVISION)

    def _cleanup(self):
        self._flush_ignore_list_cache()

    def relpath(self, path):
        """Return the local path portion from a given path.

        The path may be absolute or relative. If its a relative path it is
        interpreted relative to the python current working directory.
        """
        return osutils.relpath(self.basedir, path)

    def has_filename(self, filename):
        return osutils.lexists(self.abspath(filename))

    def get_file(self, file_id, path=None, filtered=True):
        return self.get_file_with_stat(file_id, path, filtered=filtered)[0]

    def get_file_with_stat(self, file_id, path=None, filtered=True,
        _fstat=os.fstat):
        """See MutableTree.get_file_with_stat."""
        if path is None:
            path = self.id2path(file_id)
        file_obj = self.get_file_byname(path, filtered=False)
        stat_value = _fstat(file_obj.fileno())
        if self.supports_content_filtering() and filtered:
            filters = self._content_filter_stack(path)
            file_obj = filtered_input_file(file_obj, filters)
        return (file_obj, stat_value)

    def get_file_text(self, file_id, path=None, filtered=True):
        return self.get_file(file_id, path=path, filtered=filtered).read()

    def get_file_byname(self, filename, filtered=True):
        path = self.abspath(filename)
        f = file(path, 'rb')
        if self.supports_content_filtering() and filtered:
            filters = self._content_filter_stack(filename)
            return filtered_input_file(f, filters)
        else:
            return f

    def get_file_lines(self, file_id, path=None, filtered=True):
        """See Tree.get_file_lines()"""
        file = self.get_file(file_id, path, filtered=filtered)
        try:
            return file.readlines()
        finally:
            file.close()

    @needs_read_lock
    def annotate_iter(self, file_id, default_revision=CURRENT_REVISION):
        """See Tree.annotate_iter

        This implementation will use the basis tree implementation if possible.
        Lines not in the basis are attributed to CURRENT_REVISION

        If there are pending merges, lines added by those merges will be
        incorrectly attributed to CURRENT_REVISION (but after committing, the
        attribution will be correct).
        """
        basis = self.basis_tree()
        basis.lock_read()
        try:
            changes = self.iter_changes(basis, True, [self.id2path(file_id)],
                require_versioned=True).next()
            changed_content, kind = changes[2], changes[6]
            if not changed_content:
                return basis.annotate_iter(file_id)
            if kind[1] is None:
                return None
            import annotate
            if kind[0] != 'file':
                old_lines = []
            else:
                old_lines = list(basis.annotate_iter(file_id))
            old = [old_lines]
            for tree in self.branch.repository.revision_trees(
                self.get_parent_ids()[1:]):
                if file_id not in tree:
                    continue
                old.append(list(tree.annotate_iter(file_id)))
            return annotate.reannotate(old, self.get_file(file_id).readlines(),
                                       default_revision)
        finally:
            basis.unlock()

    def _get_ancestors(self, default_revision):
        ancestors = set([default_revision])
        for parent_id in self.get_parent_ids():
            ancestors.update(self.branch.repository.get_ancestry(
                             parent_id, topo_sorted=False))
        return ancestors

    def get_parent_ids(self):
        """See Tree.get_parent_ids.

        This implementation reads the pending merges list and last_revision
        value and uses that to decide what the parents list should be.
        """
        last_rev = _mod_revision.ensure_null(self._last_revision())
        if _mod_revision.NULL_REVISION == last_rev:
            parents = []
        else:
            parents = [last_rev]
        try:
            merges_file = self._transport.get('pending-merges')
        except errors.NoSuchFile:
            pass
        else:
            for l in merges_file.readlines():
                revision_id = l.rstrip('\n')
                parents.append(revision_id)
        return parents

    @needs_read_lock
    def get_root_id(self):
        """Return the id of this trees root"""
        return self._inventory.root.file_id

    def _get_store_filename(self, file_id):
        ## XXX: badly named; this is not in the store at all
        return self.abspath(self.id2path(file_id))

    @needs_read_lock
    def clone(self, to_bzrdir, revision_id=None):
        """Duplicate this working tree into to_bzr, including all state.

        Specifically modified files are kept as modified, but
        ignored and unknown files are discarded.

        If you want to make a new line of development, see bzrdir.sprout()

        revision
<<<<<<< HEAD
            If not None, the cloned tree will have its last revision set to 
            revision, and difference between the source trees last revision
=======
            If not None, the cloned tree will have its last revision set to
            revision, and and difference between the source trees last revision
>>>>>>> 3a7fe2ca
            and this one merged in.
        """
        # assumes the target bzr dir format is compatible.
        result = to_bzrdir.create_workingtree()
        self.copy_content_into(result, revision_id)
        return result

    @needs_read_lock
    def copy_content_into(self, tree, revision_id=None):
        """Copy the current content and user files of this tree into tree."""
        tree.set_root_id(self.get_root_id())
        if revision_id is None:
            merge.transform_tree(tree, self)
        else:
            # TODO now merge from tree.last_revision to revision (to preserve
            # user local changes)
            merge.transform_tree(tree, self)
            tree.set_parent_ids([revision_id])

    def id2abspath(self, file_id):
        return self.abspath(self.id2path(file_id))

    def has_id(self, file_id):
        # files that have been deleted are excluded
        inv = self.inventory
        if not inv.has_id(file_id):
            return False
        path = inv.id2path(file_id)
        return osutils.lexists(self.abspath(path))

    def has_or_had_id(self, file_id):
        if file_id == self.inventory.root.file_id:
            return True
        return self.inventory.has_id(file_id)

    __contains__ = has_id

    def get_file_size(self, file_id):
        """See Tree.get_file_size"""
        try:
            return os.path.getsize(self.id2abspath(file_id))
        except OSError, e:
            if e.errno != errno.ENOENT:
                raise
            else:
                return None

    @needs_read_lock
    def get_file_sha1(self, file_id, path=None, stat_value=None):
        if not path:
            path = self._inventory.id2path(file_id)
        return self._hashcache.get_sha1(path, stat_value)

    def get_file_mtime(self, file_id, path=None):
        if not path:
            path = self.inventory.id2path(file_id)
        return os.lstat(self.abspath(path)).st_mtime

    def _is_executable_from_path_and_stat_from_basis(self, path, stat_result):
        file_id = self.path2id(path)
        return self._inventory[file_id].executable

    def _is_executable_from_path_and_stat_from_stat(self, path, stat_result):
        mode = stat_result.st_mode
        return bool(stat.S_ISREG(mode) and stat.S_IEXEC & mode)

    if not supports_executable():
        def is_executable(self, file_id, path=None):
            return self._inventory[file_id].executable

        _is_executable_from_path_and_stat = \
            _is_executable_from_path_and_stat_from_basis
    else:
        def is_executable(self, file_id, path=None):
            if not path:
                path = self.id2path(file_id)
            mode = os.lstat(self.abspath(path)).st_mode
            return bool(stat.S_ISREG(mode) and stat.S_IEXEC & mode)

        _is_executable_from_path_and_stat = \
            _is_executable_from_path_and_stat_from_stat

    @needs_tree_write_lock
    def _add(self, files, ids, kinds):
        """See MutableTree._add."""
        # TODO: Re-adding a file that is removed in the working copy
        # should probably put it back with the previous ID.
        # the read and write working inventory should not occur in this
        # function - they should be part of lock_write and unlock.
        inv = self.inventory
        for f, file_id, kind in zip(files, ids, kinds):
            if file_id is None:
                inv.add_path(f, kind=kind)
            else:
                inv.add_path(f, kind=kind, file_id=file_id)
            self._inventory_is_modified = True

    @needs_tree_write_lock
    def _gather_kinds(self, files, kinds):
        """See MutableTree._gather_kinds."""
        for pos, f in enumerate(files):
            if kinds[pos] is None:
                fullpath = normpath(self.abspath(f))
                try:
                    kinds[pos] = file_kind(fullpath)
                except OSError, e:
                    if e.errno == errno.ENOENT:
                        raise errors.NoSuchFile(fullpath)

    @needs_write_lock
    def add_parent_tree_id(self, revision_id, allow_leftmost_as_ghost=False):
        """Add revision_id as a parent.

        This is equivalent to retrieving the current list of parent ids
        and setting the list to its value plus revision_id.

        :param revision_id: The revision id to add to the parent list. It may
        be a ghost revision as long as its not the first parent to be added,
        or the allow_leftmost_as_ghost parameter is set True.
        :param allow_leftmost_as_ghost: Allow the first parent to be a ghost.
        """
        parents = self.get_parent_ids() + [revision_id]
        self.set_parent_ids(parents, allow_leftmost_as_ghost=len(parents) > 1
            or allow_leftmost_as_ghost)

    @needs_tree_write_lock
    def add_parent_tree(self, parent_tuple, allow_leftmost_as_ghost=False):
        """Add revision_id, tree tuple as a parent.

        This is equivalent to retrieving the current list of parent trees
        and setting the list to its value plus parent_tuple. See also
        add_parent_tree_id - if you only have a parent id available it will be
        simpler to use that api. If you have the parent already available, using
        this api is preferred.

        :param parent_tuple: The (revision id, tree) to add to the parent list.
            If the revision_id is a ghost, pass None for the tree.
        :param allow_leftmost_as_ghost: Allow the first parent to be a ghost.
        """
        parent_ids = self.get_parent_ids() + [parent_tuple[0]]
        if len(parent_ids) > 1:
            # the leftmost may have already been a ghost, preserve that if it
            # was.
            allow_leftmost_as_ghost = True
        self.set_parent_ids(parent_ids,
            allow_leftmost_as_ghost=allow_leftmost_as_ghost)

    @needs_tree_write_lock
    def add_pending_merge(self, *revision_ids):
        # TODO: Perhaps should check at this point that the
        # history of the revision is actually present?
        parents = self.get_parent_ids()
        updated = False
        for rev_id in revision_ids:
            if rev_id in parents:
                continue
            parents.append(rev_id)
            updated = True
        if updated:
            self.set_parent_ids(parents, allow_leftmost_as_ghost=True)

    def path_content_summary(self, path, _lstat=os.lstat,
        _mapper=osutils.file_kind_from_stat_mode):
        """See Tree.path_content_summary."""
        abspath = self.abspath(path)
        try:
            stat_result = _lstat(abspath)
        except OSError, e:
            if getattr(e, 'errno', None) == errno.ENOENT:
                # no file.
                return ('missing', None, None, None)
            # propagate other errors
            raise
        kind = _mapper(stat_result.st_mode)
        if kind == 'file':
            size = stat_result.st_size
            # try for a stat cache lookup
            executable = self._is_executable_from_path_and_stat(path, stat_result)
            return (kind, size, executable, self._sha_from_stat(
                path, stat_result))
        elif kind == 'directory':
            # perhaps it looks like a plain directory, but it's really a
            # reference.
            if self._directory_is_tree_reference(path):
                kind = 'tree-reference'
            return kind, None, None, None
        elif kind == 'symlink':
            return ('symlink', None, None,
                    os.readlink(abspath.encode(osutils._fs_enc)
                                ).decode(osutils._fs_enc))
        else:
            return (kind, None, None, None)

    def _check_parents_for_ghosts(self, revision_ids, allow_leftmost_as_ghost):
        """Common ghost checking functionality from set_parent_*.

        This checks that the left hand-parent exists if there are any
        revisions present.
        """
        if len(revision_ids) > 0:
            leftmost_id = revision_ids[0]
            if (not allow_leftmost_as_ghost and not
                self.branch.repository.has_revision(leftmost_id)):
                raise errors.GhostRevisionUnusableHere(leftmost_id)

    def _set_merges_from_parent_ids(self, parent_ids):
        merges = parent_ids[1:]
        self._transport.put_bytes('pending-merges', '\n'.join(merges),
            mode=self.bzrdir._get_file_mode())

    def _filter_parent_ids_by_ancestry(self, revision_ids):
        """Check that all merged revisions are proper 'heads'.

        This will always return the first revision_id, and any merged revisions
        which are
        """
        if len(revision_ids) == 0:
            return revision_ids
        graph = self.branch.repository.get_graph()
        heads = graph.heads(revision_ids)
        new_revision_ids = revision_ids[:1]
        for revision_id in revision_ids[1:]:
            if revision_id in heads and revision_id not in new_revision_ids:
                new_revision_ids.append(revision_id)
        if new_revision_ids != revision_ids:
            trace.mutter('requested to set revision_ids = %s,'
                         ' but filtered to %s', revision_ids, new_revision_ids)
        return new_revision_ids

    @needs_tree_write_lock
    def set_parent_ids(self, revision_ids, allow_leftmost_as_ghost=False):
        """Set the parent ids to revision_ids.

        See also set_parent_trees. This api will try to retrieve the tree data
        for each element of revision_ids from the trees repository. If you have
        tree data already available, it is more efficient to use
        set_parent_trees rather than set_parent_ids. set_parent_ids is however
        an easier API to use.

        :param revision_ids: The revision_ids to set as the parent ids of this
            working tree. Any of these may be ghosts.
        """
        self._check_parents_for_ghosts(revision_ids,
            allow_leftmost_as_ghost=allow_leftmost_as_ghost)
        for revision_id in revision_ids:
            _mod_revision.check_not_reserved_id(revision_id)

        revision_ids = self._filter_parent_ids_by_ancestry(revision_ids)

        if len(revision_ids) > 0:
            self.set_last_revision(revision_ids[0])
        else:
            self.set_last_revision(_mod_revision.NULL_REVISION)

        self._set_merges_from_parent_ids(revision_ids)

    @needs_tree_write_lock
    def set_parent_trees(self, parents_list, allow_leftmost_as_ghost=False):
        """See MutableTree.set_parent_trees."""
        parent_ids = [rev for (rev, tree) in parents_list]
        for revision_id in parent_ids:
            _mod_revision.check_not_reserved_id(revision_id)

        self._check_parents_for_ghosts(parent_ids,
            allow_leftmost_as_ghost=allow_leftmost_as_ghost)

        parent_ids = self._filter_parent_ids_by_ancestry(parent_ids)

        if len(parent_ids) == 0:
            leftmost_parent_id = _mod_revision.NULL_REVISION
            leftmost_parent_tree = None
        else:
            leftmost_parent_id, leftmost_parent_tree = parents_list[0]

        if self._change_last_revision(leftmost_parent_id):
            if leftmost_parent_tree is None:
                # If we don't have a tree, fall back to reading the
                # parent tree from the repository.
                self._cache_basis_inventory(leftmost_parent_id)
            else:
                inv = leftmost_parent_tree.inventory
                xml = self._create_basis_xml_from_inventory(
                                        leftmost_parent_id, inv)
                self._write_basis_inventory(xml)
        self._set_merges_from_parent_ids(parent_ids)

    @needs_tree_write_lock
    def set_pending_merges(self, rev_list):
        parents = self.get_parent_ids()
        leftmost = parents[:1]
        new_parents = leftmost + rev_list
        self.set_parent_ids(new_parents)

    @needs_tree_write_lock
    def set_merge_modified(self, modified_hashes):
        def iter_stanzas():
            for file_id, hash in modified_hashes.iteritems():
                yield Stanza(file_id=file_id.decode('utf8'), hash=hash)
        self._put_rio('merge-hashes', iter_stanzas(), MERGE_MODIFIED_HEADER_1)

    def _sha_from_stat(self, path, stat_result):
        """Get a sha digest from the tree's stat cache.

        The default implementation assumes no stat cache is present.

        :param path: The path.
        :param stat_result: The stat result being looked up.
        """
        return None

    def _put_rio(self, filename, stanzas, header):
        self._must_be_locked()
        my_file = rio_file(stanzas, header)
        self._transport.put_file(filename, my_file,
            mode=self.bzrdir._get_file_mode())

    @needs_write_lock # because merge pulls data into the branch.
    def merge_from_branch(self, branch, to_revision=None, from_revision=None,
        merge_type=None):
        """Merge from a branch into this working tree.

        :param branch: The branch to merge from.
        :param to_revision: If non-None, the merge will merge to to_revision,
            but not beyond it. to_revision does not need to be in the history
            of the branch when it is supplied. If None, to_revision defaults to
            branch.last_revision().
        """
        from bzrlib.merge import Merger, Merge3Merger
        pb = bzrlib.ui.ui_factory.nested_progress_bar()
        try:
            merger = Merger(self.branch, this_tree=self, pb=pb)
            merger.pp = ProgressPhase("Merge phase", 5, pb)
            merger.pp.next_phase()
            # check that there are no
            # local alterations
            merger.check_basis(check_clean=True, require_commits=False)
            if to_revision is None:
                to_revision = _mod_revision.ensure_null(branch.last_revision())
            merger.other_rev_id = to_revision
            if _mod_revision.is_null(merger.other_rev_id):
                raise errors.NoCommits(branch)
            self.branch.fetch(branch, last_revision=merger.other_rev_id)
            merger.other_basis = merger.other_rev_id
            merger.other_tree = self.branch.repository.revision_tree(
                merger.other_rev_id)
            merger.other_branch = branch
            merger.pp.next_phase()
            if from_revision is None:
                merger.find_base()
            else:
                merger.set_base_revision(from_revision, branch)
            if merger.base_rev_id == merger.other_rev_id:
                raise errors.PointlessMerge
            merger.backup_files = False
            if merge_type is None:
                merger.merge_type = Merge3Merger
            else:
                merger.merge_type = merge_type
            merger.set_interesting_files(None)
            merger.show_base = False
            merger.reprocess = False
            conflicts = merger.do_merge()
            merger.set_pending()
        finally:
            pb.finished()
        return conflicts

    @needs_read_lock
    def merge_modified(self):
        """Return a dictionary of files modified by a merge.

        The list is initialized by WorkingTree.set_merge_modified, which is
        typically called after we make some automatic updates to the tree
        because of a merge.

        This returns a map of file_id->sha1, containing only files which are
        still in the working inventory and have that text hash.
        """
        try:
            hashfile = self._transport.get('merge-hashes')
        except errors.NoSuchFile:
            return {}
        try:
            merge_hashes = {}
            try:
                if hashfile.next() != MERGE_MODIFIED_HEADER_1 + '\n':
                    raise errors.MergeModifiedFormatError()
            except StopIteration:
                raise errors.MergeModifiedFormatError()
            for s in RioReader(hashfile):
                # RioReader reads in Unicode, so convert file_ids back to utf8
                file_id = osutils.safe_file_id(s.get("file_id"), warn=False)
                if file_id not in self.inventory:
                    continue
                text_hash = s.get("hash")
                if text_hash == self.get_file_sha1(file_id):
                    merge_hashes[file_id] = text_hash
            return merge_hashes
        finally:
            hashfile.close()

    @needs_write_lock
    def mkdir(self, path, file_id=None):
        """See MutableTree.mkdir()."""
        if file_id is None:
            file_id = generate_ids.gen_file_id(os.path.basename(path))
        os.mkdir(self.abspath(path))
        self.add(path, file_id, 'directory')
        return file_id

    def get_symlink_target(self, file_id):
        return os.readlink(self.id2abspath(file_id).encode(osutils._fs_enc)
            ).decode(osutils._fs_enc)

    @needs_write_lock
    def subsume(self, other_tree):
        def add_children(inventory, entry):
            for child_entry in entry.children.values():
                inventory._byid[child_entry.file_id] = child_entry
                if child_entry.kind == 'directory':
                    add_children(inventory, child_entry)
        if other_tree.get_root_id() == self.get_root_id():
            raise errors.BadSubsumeSource(self, other_tree,
                                          'Trees have the same root')
        try:
            other_tree_path = self.relpath(other_tree.basedir)
        except errors.PathNotChild:
            raise errors.BadSubsumeSource(self, other_tree,
                'Tree is not contained by the other')
        new_root_parent = self.path2id(osutils.dirname(other_tree_path))
        if new_root_parent is None:
            raise errors.BadSubsumeSource(self, other_tree,
                'Parent directory is not versioned.')
        # We need to ensure that the result of a fetch will have a
        # versionedfile for the other_tree root, and only fetching into
        # RepositoryKnit2 guarantees that.
        if not self.branch.repository.supports_rich_root():
            raise errors.SubsumeTargetNeedsUpgrade(other_tree)
        other_tree.lock_tree_write()
        try:
            new_parents = other_tree.get_parent_ids()
            other_root = other_tree.inventory.root
            other_root.parent_id = new_root_parent
            other_root.name = osutils.basename(other_tree_path)
            self.inventory.add(other_root)
            add_children(self.inventory, other_root)
            self._write_inventory(self.inventory)
            # normally we don't want to fetch whole repositories, but i think
            # here we really do want to consolidate the whole thing.
            for parent_id in other_tree.get_parent_ids():
                self.branch.fetch(other_tree.branch, parent_id)
                self.add_parent_tree_id(parent_id)
        finally:
            other_tree.unlock()
        other_tree.bzrdir.retire_bzrdir()

    def _setup_directory_is_tree_reference(self):
        if self._branch.repository._format.supports_tree_reference:
            self._directory_is_tree_reference = \
                self._directory_may_be_tree_reference
        else:
            self._directory_is_tree_reference = \
                self._directory_is_never_tree_reference

    def _directory_is_never_tree_reference(self, relpath):
        return False

    def _directory_may_be_tree_reference(self, relpath):
        # as a special case, if a directory contains control files then
        # it's a tree reference, except that the root of the tree is not
        return relpath and osutils.isdir(self.abspath(relpath) + u"/.bzr")
        # TODO: We could ask all the control formats whether they
        # recognize this directory, but at the moment there's no cheap api
        # to do that.  Since we probably can only nest bzr checkouts and
        # they always use this name it's ok for now.  -- mbp 20060306
        #
        # FIXME: There is an unhandled case here of a subdirectory
        # containing .bzr but not a branch; that will probably blow up
        # when you try to commit it.  It might happen if there is a
        # checkout in a subdirectory.  This can be avoided by not adding
        # it.  mbp 20070306

    @needs_tree_write_lock
    def extract(self, file_id, format=None):
        """Extract a subtree from this tree.

        A new branch will be created, relative to the path for this tree.
        """
        self.flush()
        def mkdirs(path):
            segments = osutils.splitpath(path)
            transport = self.branch.bzrdir.root_transport
            for name in segments:
                transport = transport.clone(name)
                transport.ensure_base()
            return transport

        sub_path = self.id2path(file_id)
        branch_transport = mkdirs(sub_path)
        if format is None:
            format = self.bzrdir.cloning_metadir()
        branch_transport.ensure_base()
        branch_bzrdir = format.initialize_on_transport(branch_transport)
        try:
            repo = branch_bzrdir.find_repository()
        except errors.NoRepositoryPresent:
            repo = branch_bzrdir.create_repository()
        if not repo.supports_rich_root():
            raise errors.RootNotRich()
        new_branch = branch_bzrdir.create_branch()
        new_branch.pull(self.branch)
        for parent_id in self.get_parent_ids():
            new_branch.fetch(self.branch, parent_id)
        tree_transport = self.bzrdir.root_transport.clone(sub_path)
        if tree_transport.base != branch_transport.base:
            tree_bzrdir = format.initialize_on_transport(tree_transport)
            branch.BranchReferenceFormat().initialize(tree_bzrdir, new_branch)
        else:
            tree_bzrdir = branch_bzrdir
        wt = tree_bzrdir.create_workingtree(NULL_REVISION)
        wt.set_parent_ids(self.get_parent_ids())
        my_inv = self.inventory
        child_inv = Inventory(root_id=None)
        new_root = my_inv[file_id]
        my_inv.remove_recursive_id(file_id)
        new_root.parent_id = None
        child_inv.add(new_root)
        self._write_inventory(my_inv)
        wt._write_inventory(child_inv)
        return wt

    def _serialize(self, inventory, out_file):
        xml5.serializer_v5.write_inventory(self._inventory, out_file,
            working=True)

    def _deserialize(selt, in_file):
        return xml5.serializer_v5.read_inventory(in_file)

    def flush(self):
        """Write the in memory inventory to disk."""
        # TODO: Maybe this should only write on dirty ?
        if self._control_files._lock_mode != 'w':
            raise errors.NotWriteLocked(self)
        sio = StringIO()
        self._serialize(self._inventory, sio)
        sio.seek(0)
        self._transport.put_file('inventory', sio,
            mode=self.bzrdir._get_file_mode())
        self._inventory_is_modified = False

    def _kind(self, relpath):
        return osutils.file_kind(self.abspath(relpath))

    def list_files(self, include_root=False):
        """Recursively list all files as (path, class, kind, id, entry).

        Lists, but does not descend into unversioned directories.

        This does not include files that have been deleted in this
        tree.

        Skips the control directory.
        """
        # list_files is an iterator, so @needs_read_lock doesn't work properly
        # with it. So callers should be careful to always read_lock the tree.
        if not self.is_locked():
            raise errors.ObjectNotLocked(self)

        inv = self.inventory
        if include_root is True:
            yield ('', 'V', 'directory', inv.root.file_id, inv.root)
        # Convert these into local objects to save lookup times
        pathjoin = osutils.pathjoin
        file_kind = self._kind

        # transport.base ends in a slash, we want the piece
        # between the last two slashes
        transport_base_dir = self.bzrdir.transport.base.rsplit('/', 2)[1]

        fk_entries = {'directory':TreeDirectory, 'file':TreeFile, 'symlink':TreeLink}

        # directory file_id, relative path, absolute path, reverse sorted children
        children = os.listdir(self.basedir)
        children.sort()
        # jam 20060527 The kernel sized tree seems equivalent whether we
        # use a deque and popleft to keep them sorted, or if we use a plain
        # list and just reverse() them.
        children = collections.deque(children)
        stack = [(inv.root.file_id, u'', self.basedir, children)]
        while stack:
            from_dir_id, from_dir_relpath, from_dir_abspath, children = stack[-1]

            while children:
                f = children.popleft()
                ## TODO: If we find a subdirectory with its own .bzr
                ## directory, then that is a separate tree and we
                ## should exclude it.

                # the bzrdir for this tree
                if transport_base_dir == f:
                    continue

                # we know that from_dir_relpath and from_dir_abspath never end in a slash
                # and 'f' doesn't begin with one, we can do a string op, rather
                # than the checks of pathjoin(), all relative paths will have an extra slash
                # at the beginning
                fp = from_dir_relpath + '/' + f

                # absolute path
                fap = from_dir_abspath + '/' + f

                f_ie = inv.get_child(from_dir_id, f)
                if f_ie:
                    c = 'V'
                elif self.is_ignored(fp[1:]):
                    c = 'I'
                else:
                    # we may not have found this file, because of a unicode issue
                    f_norm, can_access = osutils.normalized_filename(f)
                    if f == f_norm or not can_access:
                        # No change, so treat this file normally
                        c = '?'
                    else:
                        # this file can be accessed by a normalized path
                        # check again if it is versioned
                        # these lines are repeated here for performance
                        f = f_norm
                        fp = from_dir_relpath + '/' + f
                        fap = from_dir_abspath + '/' + f
                        f_ie = inv.get_child(from_dir_id, f)
                        if f_ie:
                            c = 'V'
                        elif self.is_ignored(fp[1:]):
                            c = 'I'
                        else:
                            c = '?'

                fk = file_kind(fap)

                # make a last minute entry
                if f_ie:
                    yield fp[1:], c, fk, f_ie.file_id, f_ie
                else:
                    try:
                        yield fp[1:], c, fk, None, fk_entries[fk]()
                    except KeyError:
                        yield fp[1:], c, fk, None, TreeEntry()
                    continue

                if fk != 'directory':
                    continue

                # But do this child first
                new_children = os.listdir(fap)
                new_children.sort()
                new_children = collections.deque(new_children)
                stack.append((f_ie.file_id, fp, fap, new_children))
                # Break out of inner loop,
                # so that we start outer loop with child
                break
            else:
                # if we finished all children, pop it off the stack
                stack.pop()

    @needs_tree_write_lock
    def move(self, from_paths, to_dir=None, after=False, **kwargs):
        """Rename files.

        to_dir must exist in the inventory.

        If to_dir exists and is a directory, the files are moved into
        it, keeping their old names.

        Note that to_dir is only the last component of the new name;
        this doesn't change the directory.

        For each entry in from_paths the move mode will be determined
        independently.

        The first mode moves the file in the filesystem and updates the
        inventory. The second mode only updates the inventory without
        touching the file on the filesystem. This is the new mode introduced
        in version 0.15.

        move uses the second mode if 'after == True' and the target is not
        versioned but present in the working tree.

        move uses the second mode if 'after == False' and the source is
        versioned but no longer in the working tree, and the target is not
        versioned but present in the working tree.

        move uses the first mode if 'after == False' and the source is
        versioned and present in the working tree, and the target is not
        versioned and not present in the working tree.

        Everything else results in an error.

        This returns a list of (from_path, to_path) pairs for each
        entry that is moved.
        """
        rename_entries = []
        rename_tuples = []

        # check for deprecated use of signature
        if to_dir is None:
            to_dir = kwargs.get('to_name', None)
            if to_dir is None:
                raise TypeError('You must supply a target directory')
            else:
                symbol_versioning.warn('The parameter to_name was deprecated'
                                       ' in version 0.13. Use to_dir instead',
                                       DeprecationWarning)

        # check destination directory
        if isinstance(from_paths, basestring):
            raise ValueError()
        inv = self.inventory
        to_abs = self.abspath(to_dir)
        if not isdir(to_abs):
            raise errors.BzrMoveFailedError('',to_dir,
                errors.NotADirectory(to_abs))
        if not self.has_filename(to_dir):
            raise errors.BzrMoveFailedError('',to_dir,
                errors.NotInWorkingDirectory(to_dir))
        to_dir_id = inv.path2id(to_dir)
        if to_dir_id is None:
            raise errors.BzrMoveFailedError('',to_dir,
                errors.NotVersionedError(path=str(to_dir)))

        to_dir_ie = inv[to_dir_id]
        if to_dir_ie.kind != 'directory':
            raise errors.BzrMoveFailedError('',to_dir,
                errors.NotADirectory(to_abs))

        # create rename entries and tuples
        for from_rel in from_paths:
            from_tail = splitpath(from_rel)[-1]
            from_id = inv.path2id(from_rel)
            if from_id is None:
                raise errors.BzrMoveFailedError(from_rel,to_dir,
                    errors.NotVersionedError(path=str(from_rel)))

            from_entry = inv[from_id]
            from_parent_id = from_entry.parent_id
            to_rel = pathjoin(to_dir, from_tail)
            rename_entry = WorkingTree._RenameEntry(from_rel=from_rel,
                                         from_id=from_id,
                                         from_tail=from_tail,
                                         from_parent_id=from_parent_id,
                                         to_rel=to_rel, to_tail=from_tail,
                                         to_parent_id=to_dir_id)
            rename_entries.append(rename_entry)
            rename_tuples.append((from_rel, to_rel))

        # determine which move mode to use. checks also for movability
        rename_entries = self._determine_mv_mode(rename_entries, after)

        original_modified = self._inventory_is_modified
        try:
            if len(from_paths):
                self._inventory_is_modified = True
            self._move(rename_entries)
        except:
            # restore the inventory on error
            self._inventory_is_modified = original_modified
            raise
        self._write_inventory(inv)
        return rename_tuples

    def _determine_mv_mode(self, rename_entries, after=False):
        """Determines for each from-to pair if both inventory and working tree
        or only the inventory has to be changed.

        Also does basic plausability tests.
        """
        inv = self.inventory

        for rename_entry in rename_entries:
            # store to local variables for easier reference
            from_rel = rename_entry.from_rel
            from_id = rename_entry.from_id
            to_rel = rename_entry.to_rel
            to_id = inv.path2id(to_rel)
            only_change_inv = False

            # check the inventory for source and destination
            if from_id is None:
                raise errors.BzrMoveFailedError(from_rel,to_rel,
                    errors.NotVersionedError(path=str(from_rel)))
            if to_id is not None:
                raise errors.BzrMoveFailedError(from_rel,to_rel,
                    errors.AlreadyVersionedError(path=str(to_rel)))

            # try to determine the mode for rename (only change inv or change
            # inv and file system)
            if after:
                if not self.has_filename(to_rel):
                    raise errors.BzrMoveFailedError(from_id,to_rel,
                        errors.NoSuchFile(path=str(to_rel),
                        extra="New file has not been created yet"))
                only_change_inv = True
            elif not self.has_filename(from_rel) and self.has_filename(to_rel):
                only_change_inv = True
            elif self.has_filename(from_rel) and not self.has_filename(to_rel):
                only_change_inv = False
            elif (not self.case_sensitive
                  and from_rel.lower() == to_rel.lower()
                  and self.has_filename(from_rel)):
                only_change_inv = False
            else:
                # something is wrong, so lets determine what exactly
                if not self.has_filename(from_rel) and \
                   not self.has_filename(to_rel):
                    raise errors.BzrRenameFailedError(from_rel,to_rel,
                        errors.PathsDoNotExist(paths=(str(from_rel),
                        str(to_rel))))
                else:
                    raise errors.RenameFailedFilesExist(from_rel, to_rel)
            rename_entry.only_change_inv = only_change_inv
        return rename_entries

    def _move(self, rename_entries):
        """Moves a list of files.

        Depending on the value of the flag 'only_change_inv', the
        file will be moved on the file system or not.
        """
        inv = self.inventory
        moved = []

        for entry in rename_entries:
            try:
                self._move_entry(entry)
            except:
                self._rollback_move(moved)
                raise
            moved.append(entry)

    def _rollback_move(self, moved):
        """Try to rollback a previous move in case of an filesystem error."""
        inv = self.inventory
        for entry in moved:
            try:
                self._move_entry(_RenameEntry(entry.to_rel, entry.from_id,
                    entry.to_tail, entry.to_parent_id, entry.from_rel,
                    entry.from_tail, entry.from_parent_id,
                    entry.only_change_inv))
            except errors.BzrMoveFailedError, e:
                raise errors.BzrMoveFailedError( '', '', "Rollback failed."
                        " The working tree is in an inconsistent state."
                        " Please consider doing a 'bzr revert'."
                        " Error message is: %s" % e)

    def _move_entry(self, entry):
        inv = self.inventory
        from_rel_abs = self.abspath(entry.from_rel)
        to_rel_abs = self.abspath(entry.to_rel)
        if from_rel_abs == to_rel_abs:
            raise errors.BzrMoveFailedError(entry.from_rel, entry.to_rel,
                "Source and target are identical.")

        if not entry.only_change_inv:
            try:
                osutils.rename(from_rel_abs, to_rel_abs)
            except OSError, e:
                raise errors.BzrMoveFailedError(entry.from_rel,
                    entry.to_rel, e[1])
        inv.rename(entry.from_id, entry.to_parent_id, entry.to_tail)

    @needs_tree_write_lock
    def rename_one(self, from_rel, to_rel, after=False):
        """Rename one file.

        This can change the directory or the filename or both.

        rename_one has several 'modes' to work. First, it can rename a physical
        file and change the file_id. That is the normal mode. Second, it can
        only change the file_id without touching any physical file. This is
        the new mode introduced in version 0.15.

        rename_one uses the second mode if 'after == True' and 'to_rel' is not
        versioned but present in the working tree.

        rename_one uses the second mode if 'after == False' and 'from_rel' is
        versioned but no longer in the working tree, and 'to_rel' is not
        versioned but present in the working tree.

        rename_one uses the first mode if 'after == False' and 'from_rel' is
        versioned and present in the working tree, and 'to_rel' is not
        versioned and not present in the working tree.

        Everything else results in an error.
        """
        inv = self.inventory
        rename_entries = []

        # create rename entries and tuples
        from_tail = splitpath(from_rel)[-1]
        from_id = inv.path2id(from_rel)
        if from_id is None:
            raise errors.BzrRenameFailedError(from_rel,to_rel,
                errors.NotVersionedError(path=str(from_rel)))
        from_entry = inv[from_id]
        from_parent_id = from_entry.parent_id
        to_dir, to_tail = os.path.split(to_rel)
        to_dir_id = inv.path2id(to_dir)
        rename_entry = WorkingTree._RenameEntry(from_rel=from_rel,
                                     from_id=from_id,
                                     from_tail=from_tail,
                                     from_parent_id=from_parent_id,
                                     to_rel=to_rel, to_tail=to_tail,
                                     to_parent_id=to_dir_id)
        rename_entries.append(rename_entry)

        # determine which move mode to use. checks also for movability
        rename_entries = self._determine_mv_mode(rename_entries, after)

        # check if the target changed directory and if the target directory is
        # versioned
        if to_dir_id is None:
            raise errors.BzrMoveFailedError(from_rel,to_rel,
                errors.NotVersionedError(path=str(to_dir)))

        # all checks done. now we can continue with our actual work
        mutter('rename_one:\n'
               '  from_id   {%s}\n'
               '  from_rel: %r\n'
               '  to_rel:   %r\n'
               '  to_dir    %r\n'
               '  to_dir_id {%s}\n',
               from_id, from_rel, to_rel, to_dir, to_dir_id)

        self._move(rename_entries)
        self._write_inventory(inv)

    class _RenameEntry(object):
        def __init__(self, from_rel, from_id, from_tail, from_parent_id,
                     to_rel, to_tail, to_parent_id, only_change_inv=False):
            self.from_rel = from_rel
            self.from_id = from_id
            self.from_tail = from_tail
            self.from_parent_id = from_parent_id
            self.to_rel = to_rel
            self.to_tail = to_tail
            self.to_parent_id = to_parent_id
            self.only_change_inv = only_change_inv

    @needs_read_lock
    def unknowns(self):
        """Return all unknown files.

        These are files in the working directory that are not versioned or
        control files or ignored.
        """
        # force the extras method to be fully executed before returning, to
        # prevent race conditions with the lock
        return iter(
            [subp for subp in self.extras() if not self.is_ignored(subp)])

    @needs_tree_write_lock
    def unversion(self, file_ids):
        """Remove the file ids in file_ids from the current versioned set.

        When a file_id is unversioned, all of its children are automatically
        unversioned.

        :param file_ids: The file ids to stop versioning.
        :raises: NoSuchId if any fileid is not currently versioned.
        """
        for file_id in file_ids:
            if file_id not in self._inventory:
                raise errors.NoSuchId(self, file_id)
        for file_id in file_ids:
            if self._inventory.has_id(file_id):
                self._inventory.remove_recursive_id(file_id)
        if len(file_ids):
            # in the future this should just set a dirty bit to wait for the
            # final unlock. However, until all methods of workingtree start
            # with the current in -memory inventory rather than triggering
            # a read, it is more complex - we need to teach read_inventory
            # to know when to read, and when to not read first... and possibly
            # to save first when the in memory one may be corrupted.
            # so for now, we just only write it if it is indeed dirty.
            # - RBC 20060907
            self._write_inventory(self._inventory)

    def _iter_conflicts(self):
        conflicted = set()
        for info in self.list_files():
            path = info[0]
            stem = get_conflicted_stem(path)
            if stem is None:
                continue
            if stem not in conflicted:
                conflicted.add(stem)
                yield stem

    @needs_write_lock
    def pull(self, source, overwrite=False, stop_revision=None,
             change_reporter=None, possible_transports=None):
        top_pb = bzrlib.ui.ui_factory.nested_progress_bar()
        source.lock_read()
        try:
            pp = ProgressPhase("Pull phase", 2, top_pb)
            pp.next_phase()
            old_revision_info = self.branch.last_revision_info()
            basis_tree = self.basis_tree()
            count = self.branch.pull(source, overwrite, stop_revision,
                                     possible_transports=possible_transports)
            new_revision_info = self.branch.last_revision_info()
            if new_revision_info != old_revision_info:
                pp.next_phase()
                repository = self.branch.repository
                pb = bzrlib.ui.ui_factory.nested_progress_bar()
                basis_tree.lock_read()
                try:
                    new_basis_tree = self.branch.basis_tree()
                    merge.merge_inner(
                                self.branch,
                                new_basis_tree,
                                basis_tree,
                                this_tree=self,
                                pb=pb,
                                change_reporter=change_reporter)
                    if (basis_tree.inventory.root is None and
                        new_basis_tree.inventory.root is not None):
                        self.set_root_id(new_basis_tree.get_root_id())
                finally:
                    pb.finished()
                    basis_tree.unlock()
                # TODO - dedup parents list with things merged by pull ?
                # reuse the revisiontree we merged against to set the new
                # tree data.
                parent_trees = [(self.branch.last_revision(), new_basis_tree)]
                # we have to pull the merge trees out again, because
                # merge_inner has set the ids. - this corner is not yet
                # layered well enough to prevent double handling.
                # XXX TODO: Fix the double handling: telling the tree about
                # the already known parent data is wasteful.
                merges = self.get_parent_ids()[1:]
                parent_trees.extend([
                    (parent, repository.revision_tree(parent)) for
                     parent in merges])
                self.set_parent_trees(parent_trees)
            return count
        finally:
            source.unlock()
            top_pb.finished()

    @needs_write_lock
    def put_file_bytes_non_atomic(self, file_id, bytes):
        """See MutableTree.put_file_bytes_non_atomic."""
        stream = file(self.id2abspath(file_id), 'wb')
        try:
            stream.write(bytes)
        finally:
            stream.close()
        # TODO: update the hashcache here ?

    def extras(self):
        """Yield all unversioned files in this WorkingTree.

        If there are any unversioned directories then only the directory is
        returned, not all its children.  But if there are unversioned files
        under a versioned subdirectory, they are returned.

        Currently returned depth-first, sorted by name within directories.
        This is the same order used by 'osutils.walkdirs'.
        """
        ## TODO: Work from given directory downwards
        for path, dir_entry in self.inventory.directories():
            # mutter("search for unknowns in %r", path)
            dirabs = self.abspath(path)
            if not isdir(dirabs):
                # e.g. directory deleted
                continue

            fl = []
            for subf in os.listdir(dirabs):
                if subf == '.bzr':
                    continue
                if subf not in dir_entry.children:
                    try:
                        (subf_norm,
                         can_access) = osutils.normalized_filename(subf)
                    except UnicodeDecodeError:
                        path_os_enc = path.encode(osutils._fs_enc)
                        relpath = path_os_enc + '/' + subf
                        raise errors.BadFilenameEncoding(relpath,
                                                         osutils._fs_enc)
                    if subf_norm != subf and can_access:
                        if subf_norm not in dir_entry.children:
                            fl.append(subf_norm)
                    else:
                        fl.append(subf)

            fl.sort()
            for subf in fl:
                subp = pathjoin(path, subf)
                yield subp

    def ignored_files(self):
        """Yield list of PATH, IGNORE_PATTERN"""
        for subp in self.extras():
            pat = self.is_ignored(subp)
            if pat is not None:
                yield subp, pat

    def get_ignore_list(self):
        """Return list of ignore patterns.

        Cached in the Tree object after the first call.
        """
        ignoreset = getattr(self, '_ignoreset', None)
        if ignoreset is not None:
            return ignoreset

        ignore_globs = set()
        ignore_globs.update(ignores.get_runtime_ignores())
        ignore_globs.update(ignores.get_user_ignores())
        if self.has_filename(bzrlib.IGNORE_FILENAME):
            f = self.get_file_byname(bzrlib.IGNORE_FILENAME)
            try:
                ignore_globs.update(ignores.parse_ignore_file(f))
            finally:
                f.close()
        self._ignoreset = ignore_globs
        return ignore_globs

    def _flush_ignore_list_cache(self):
        """Resets the cached ignore list to force a cache rebuild."""
        self._ignoreset = None
        self._ignoreglobster = None

    def is_ignored(self, filename):
        r"""Check whether the filename matches an ignore pattern.

        Patterns containing '/' or '\' need to match the whole path;
        others match against only the last component.

        If the file is ignored, returns the pattern which caused it to
        be ignored, otherwise None.  So this can simply be used as a
        boolean if desired."""
        if getattr(self, '_ignoreglobster', None) is None:
            self._ignoreglobster = globbing.Globster(self.get_ignore_list())
        return self._ignoreglobster.match(filename)

    def kind(self, file_id):
        return file_kind(self.id2abspath(file_id))

    def stored_kind(self, file_id):
        """See Tree.stored_kind"""
        return self.inventory[file_id].kind

    def _comparison_data(self, entry, path):
        abspath = self.abspath(path)
        try:
            stat_value = os.lstat(abspath)
        except OSError, e:
            if getattr(e, 'errno', None) == errno.ENOENT:
                stat_value = None
                kind = None
                executable = False
            else:
                raise
        else:
            mode = stat_value.st_mode
            kind = osutils.file_kind_from_stat_mode(mode)
            if not supports_executable():
                executable = entry is not None and entry.executable
            else:
                executable = bool(stat.S_ISREG(mode) and stat.S_IEXEC & mode)
        return kind, executable, stat_value

    def _file_size(self, entry, stat_value):
        return stat_value.st_size

    def last_revision(self):
        """Return the last revision of the branch for this tree.

        This format tree does not support a separate marker for last-revision
        compared to the branch.

        See MutableTree.last_revision
        """
        return self._last_revision()

    @needs_read_lock
    def _last_revision(self):
        """helper for get_parent_ids."""
        return _mod_revision.ensure_null(self.branch.last_revision())

    def is_locked(self):
        return self._control_files.is_locked()

    def _must_be_locked(self):
        if not self.is_locked():
            raise errors.ObjectNotLocked(self)

    def lock_read(self):
        """See Branch.lock_read, and WorkingTree.unlock."""
        if not self.is_locked():
            self._reset_data()
        self.branch.lock_read()
        try:
            return self._control_files.lock_read()
        except:
            self.branch.unlock()
            raise

    def lock_tree_write(self):
        """See MutableTree.lock_tree_write, and WorkingTree.unlock."""
        if not self.is_locked():
            self._reset_data()
        self.branch.lock_read()
        try:
            return self._control_files.lock_write()
        except:
            self.branch.unlock()
            raise

    def lock_write(self):
        """See MutableTree.lock_write, and WorkingTree.unlock."""
        if not self.is_locked():
            self._reset_data()
        self.branch.lock_write()
        try:
            return self._control_files.lock_write()
        except:
            self.branch.unlock()
            raise

    def get_physical_lock_status(self):
        return self._control_files.get_physical_lock_status()

    def _basis_inventory_name(self):
        return 'basis-inventory-cache'

    def _reset_data(self):
        """Reset transient data that cannot be revalidated."""
        self._inventory_is_modified = False
        result = self._deserialize(self._transport.get('inventory'))
        self._set_inventory(result, dirty=False)

    @needs_tree_write_lock
    def set_last_revision(self, new_revision):
        """Change the last revision in the working tree."""
        if self._change_last_revision(new_revision):
            self._cache_basis_inventory(new_revision)

    def _change_last_revision(self, new_revision):
        """Template method part of set_last_revision to perform the change.

        This is used to allow WorkingTree3 instances to not affect branch
        when their last revision is set.
        """
        if _mod_revision.is_null(new_revision):
            self.branch.set_revision_history([])
            return False
        try:
            self.branch.generate_revision_history(new_revision)
        except errors.NoSuchRevision:
            # not present in the repo - dont try to set it deeper than the tip
            self.branch.set_revision_history([new_revision])
        return True

    def _write_basis_inventory(self, xml):
        """Write the basis inventory XML to the basis-inventory file"""
        path = self._basis_inventory_name()
        sio = StringIO(xml)
        self._transport.put_file(path, sio,
            mode=self.bzrdir._get_file_mode())

    def _create_basis_xml_from_inventory(self, revision_id, inventory):
        """Create the text that will be saved in basis-inventory"""
        inventory.revision_id = revision_id
        return xml7.serializer_v7.write_inventory_to_string(inventory)

    def _cache_basis_inventory(self, new_revision):
        """Cache new_revision as the basis inventory."""
        # TODO: this should allow the ready-to-use inventory to be passed in,
        # as commit already has that ready-to-use [while the format is the
        # same, that is].
        try:
            # this double handles the inventory - unpack and repack -
            # but is easier to understand. We can/should put a conditional
            # in here based on whether the inventory is in the latest format
            # - perhaps we should repack all inventories on a repository
            # upgrade ?
            # the fast path is to copy the raw xml from the repository. If the
            # xml contains 'revision_id="', then we assume the right
            # revision_id is set. We must check for this full string, because a
            # root node id can legitimately look like 'revision_id' but cannot
            # contain a '"'.
            xml = self.branch.repository.get_inventory_xml(new_revision)
            firstline = xml.split('\n', 1)[0]
            if (not 'revision_id="' in firstline or
                'format="7"' not in firstline):
                inv = self.branch.repository.deserialise_inventory(
                    new_revision, xml)
                xml = self._create_basis_xml_from_inventory(new_revision, inv)
            self._write_basis_inventory(xml)
        except (errors.NoSuchRevision, errors.RevisionNotPresent):
            pass

    def read_basis_inventory(self):
        """Read the cached basis inventory."""
        path = self._basis_inventory_name()
        return self._transport.get_bytes(path)

    @needs_read_lock
    def read_working_inventory(self):
        """Read the working inventory.

        :raises errors.InventoryModified: read_working_inventory will fail
            when the current in memory inventory has been modified.
        """
        # conceptually this should be an implementation detail of the tree.
        # XXX: Deprecate this.
        # ElementTree does its own conversion from UTF-8, so open in
        # binary.
        if self._inventory_is_modified:
            raise errors.InventoryModified(self)
        result = self._deserialize(self._transport.get('inventory'))
        self._set_inventory(result, dirty=False)
        return result

    @needs_tree_write_lock
    def remove(self, files, verbose=False, to_file=None, keep_files=True,
        force=False):
        """Remove nominated files from the working inventory.

        :files: File paths relative to the basedir.
        :keep_files: If true, the files will also be kept.
        :force: Delete files and directories, even if they are changed and
            even if the directories are not empty.
        """
        if isinstance(files, basestring):
            files = [files]

        inv_delta = []

        new_files=set()
        unknown_nested_files=set()

        def recurse_directory_to_add_files(directory):
            # Recurse directory and add all files
            # so we can check if they have changed.
            for parent_info, file_infos in\
                self.walkdirs(directory):
                for relpath, basename, kind, lstat, fileid, kind in file_infos:
                    # Is it versioned or ignored?
                    if self.path2id(relpath) or self.is_ignored(relpath):
                        # Add nested content for deletion.
                        new_files.add(relpath)
                    else:
                        # Files which are not versioned and not ignored
                        # should be treated as unknown.
                        unknown_nested_files.add((relpath, None, kind))

        for filename in files:
            # Get file name into canonical form.
            abspath = self.abspath(filename)
            filename = self.relpath(abspath)
            if len(filename) > 0:
                new_files.add(filename)
                recurse_directory_to_add_files(filename)

        files = list(new_files)

        if len(files) == 0:
            return # nothing to do

        # Sort needed to first handle directory content before the directory
        files.sort(reverse=True)

        # Bail out if we are going to delete files we shouldn't
        if not keep_files and not force:
            has_changed_files = len(unknown_nested_files) > 0
            if not has_changed_files:
                for (file_id, path, content_change, versioned, parent_id, name,
                     kind, executable) in self.iter_changes(self.basis_tree(),
                         include_unchanged=True, require_versioned=False,
                         want_unversioned=True, specific_files=files):
                    if versioned == (False, False):
                        # The record is unknown ...
                        if not self.is_ignored(path[1]):
                            # ... but not ignored
                            has_changed_files = True
                            break
                    elif content_change and (kind[1] is not None):
                        # Versioned and changed, but not deleted
                        has_changed_files = True
                        break

            if has_changed_files:
                # Make delta show ALL applicable changes in error message.
                tree_delta = self.changes_from(self.basis_tree(),
                    require_versioned=False, want_unversioned=True,
                    specific_files=files)
                for unknown_file in unknown_nested_files:
                    if unknown_file not in tree_delta.unversioned:
                        tree_delta.unversioned.extend((unknown_file,))
                raise errors.BzrRemoveChangedFilesError(tree_delta)

        # Build inv_delta and delete files where applicable,
        # do this before any modifications to inventory.
        for f in files:
            fid = self.path2id(f)
            message = None
            if not fid:
                message = "%s is not versioned." % (f,)
            else:
                if verbose:
                    # having removed it, it must be either ignored or unknown
                    if self.is_ignored(f):
                        new_status = 'I'
                    else:
                        new_status = '?'
                    textui.show_status(new_status, self.kind(fid), f,
                                       to_file=to_file)
                # Unversion file
                inv_delta.append((f, None, fid, None))
                message = "removed %s" % (f,)

            if not keep_files:
                abs_path = self.abspath(f)
                if osutils.lexists(abs_path):
                    if (osutils.isdir(abs_path) and
                        len(os.listdir(abs_path)) > 0):
                        if force:
                            osutils.rmtree(abs_path)
                        else:
                            message = "%s is not an empty directory "\
                                "and won't be deleted." % (f,)
                    else:
                        osutils.delete_any(abs_path)
                        message = "deleted %s" % (f,)
                elif message is not None:
                    # Only care if we haven't done anything yet.
                    message = "%s does not exist." % (f,)

            # Print only one message (if any) per file.
            if message is not None:
                note(message)
        self.apply_inventory_delta(inv_delta)

    @needs_tree_write_lock
    def revert(self, filenames=None, old_tree=None, backups=True,
               pb=DummyProgress(), report_changes=False):
        from bzrlib.conflicts import resolve
        if filenames == []:
            filenames = None
            symbol_versioning.warn('Using [] to revert all files is deprecated'
                ' as of bzr 0.91.  Please use None (the default) instead.',
                DeprecationWarning, stacklevel=2)
        if old_tree is None:
            basis_tree = self.basis_tree()
            basis_tree.lock_read()
            old_tree = basis_tree
        else:
            basis_tree = None
        try:
            conflicts = transform.revert(self, old_tree, filenames, backups, pb,
                                         report_changes)
            if filenames is None and len(self.get_parent_ids()) > 1:
                parent_trees = []
                last_revision = self.last_revision()
                if last_revision != NULL_REVISION:
                    if basis_tree is None:
                        basis_tree = self.basis_tree()
                        basis_tree.lock_read()
                    parent_trees.append((last_revision, basis_tree))
                self.set_parent_trees(parent_trees)
                resolve(self)
            else:
                resolve(self, filenames, ignore_misses=True, recursive=True)
        finally:
            if basis_tree is not None:
                basis_tree.unlock()
        return conflicts

    def revision_tree(self, revision_id):
        """See Tree.revision_tree.

        WorkingTree can supply revision_trees for the basis revision only
        because there is only one cached inventory in the bzr directory.
        """
        if revision_id == self.last_revision():
            try:
                xml = self.read_basis_inventory()
            except errors.NoSuchFile:
                pass
            else:
                try:
                    inv = xml7.serializer_v7.read_inventory_from_string(xml)
                    # dont use the repository revision_tree api because we want
                    # to supply the inventory.
                    if inv.revision_id == revision_id:
                        return revisiontree.RevisionTree(self.branch.repository,
                            inv, revision_id)
                except errors.BadInventoryFormat:
                    pass
        # raise if there was no inventory, or if we read the wrong inventory.
        raise errors.NoSuchRevisionInTree(self, revision_id)

    # XXX: This method should be deprecated in favour of taking in a proper
    # new Inventory object.
    @needs_tree_write_lock
    def set_inventory(self, new_inventory_list):
        from bzrlib.inventory import (Inventory,
                                      InventoryDirectory,
                                      InventoryEntry,
                                      InventoryFile,
                                      InventoryLink)
        inv = Inventory(self.get_root_id())
        for path, file_id, parent, kind in new_inventory_list:
            name = os.path.basename(path)
            if name == "":
                continue
            # fixme, there should be a factory function inv,add_??
            if kind == 'directory':
                inv.add(InventoryDirectory(file_id, name, parent))
            elif kind == 'file':
                inv.add(InventoryFile(file_id, name, parent))
            elif kind == 'symlink':
                inv.add(InventoryLink(file_id, name, parent))
            else:
                raise errors.BzrError("unknown kind %r" % kind)
        self._write_inventory(inv)

    @needs_tree_write_lock
    def set_root_id(self, file_id):
        """Set the root id for this tree."""
        # for compatability
        if file_id is None:
            raise ValueError(
                'WorkingTree.set_root_id with fileid=None')
        file_id = osutils.safe_file_id(file_id)
        self._set_root_id(file_id)

    def _set_root_id(self, file_id):
        """Set the root id for this tree, in a format specific manner.

        :param file_id: The file id to assign to the root. It must not be
            present in the current inventory or an error will occur. It must
            not be None, but rather a valid file id.
        """
        inv = self._inventory
        orig_root_id = inv.root.file_id
        # TODO: it might be nice to exit early if there was nothing
        # to do, saving us from trigger a sync on unlock.
        self._inventory_is_modified = True
        # we preserve the root inventory entry object, but
        # unlinkit from the byid index
        del inv._byid[inv.root.file_id]
        inv.root.file_id = file_id
        # and link it into the index with the new changed id.
        inv._byid[inv.root.file_id] = inv.root
        # and finally update all children to reference the new id.
        # XXX: this should be safe to just look at the root.children
        # list, not the WHOLE INVENTORY.
        for fid in inv:
            entry = inv[fid]
            if entry.parent_id == orig_root_id:
                entry.parent_id = inv.root.file_id

    def unlock(self):
        """See Branch.unlock.

        WorkingTree locking just uses the Branch locking facilities.
        This is current because all working trees have an embedded branch
        within them. IF in the future, we were to make branch data shareable
        between multiple working trees, i.e. via shared storage, then we
        would probably want to lock both the local tree, and the branch.
        """
        raise NotImplementedError(self.unlock)

    def update(self, change_reporter=None, possible_transports=None):
        """Update a working tree along its branch.

        This will update the branch if its bound too, which means we have
        multiple trees involved:

        - The new basis tree of the master.
        - The old basis tree of the branch.
        - The old basis tree of the working tree.
        - The current working tree state.

        Pathologically, all three may be different, and non-ancestors of each
        other.  Conceptually we want to:

        - Preserve the wt.basis->wt.state changes
        - Transform the wt.basis to the new master basis.
        - Apply a merge of the old branch basis to get any 'local' changes from
          it into the tree.
        - Restore the wt.basis->wt.state changes.

        There isn't a single operation at the moment to do that, so we:
        - Merge current state -> basis tree of the master w.r.t. the old tree
          basis.
        - Do a 'normal' merge of the old branch basis if it is relevant.
        """
        if self.branch.get_bound_location() is not None:
            self.lock_write()
            update_branch = True
        else:
            self.lock_tree_write()
            update_branch = False
        try:
            if update_branch:
                old_tip = self.branch.update(possible_transports)
            else:
                old_tip = None
            return self._update_tree(old_tip, change_reporter)
        finally:
            self.unlock()

    @needs_tree_write_lock
    def _update_tree(self, old_tip=None, change_reporter=None):
        """Update a tree to the master branch.

        :param old_tip: if supplied, the previous tip revision the branch,
            before it was changed to the master branch's tip.
        """
        # here if old_tip is not None, it is the old tip of the branch before
        # it was updated from the master branch. This should become a pending
        # merge in the working tree to preserve the user existing work.  we
        # cant set that until we update the working trees last revision to be
        # one from the new branch, because it will just get absorbed by the
        # parent de-duplication logic.
        #
        # We MUST save it even if an error occurs, because otherwise the users
        # local work is unreferenced and will appear to have been lost.
        #
        result = 0
        try:
            last_rev = self.get_parent_ids()[0]
        except IndexError:
            last_rev = _mod_revision.NULL_REVISION
        if last_rev != _mod_revision.ensure_null(self.branch.last_revision()):
            # merge tree state up to new branch tip.
            basis = self.basis_tree()
            basis.lock_read()
            try:
                to_tree = self.branch.basis_tree()
                if basis.inventory.root is None:
                    self.set_root_id(to_tree.get_root_id())
                    self.flush()
                result += merge.merge_inner(
                                      self.branch,
                                      to_tree,
                                      basis,
                                      this_tree=self,
                                      change_reporter=change_reporter)
            finally:
                basis.unlock()
            # TODO - dedup parents list with things merged by pull ?
            # reuse the tree we've updated to to set the basis:
            parent_trees = [(self.branch.last_revision(), to_tree)]
            merges = self.get_parent_ids()[1:]
            # Ideally we ask the tree for the trees here, that way the working
            # tree can decide whether to give us the entire tree or give us a
            # lazy initialised tree. dirstate for instance will have the trees
            # in ram already, whereas a last-revision + basis-inventory tree
            # will not, but also does not need them when setting parents.
            for parent in merges:
                parent_trees.append(
                    (parent, self.branch.repository.revision_tree(parent)))
            if (old_tip is not None and not _mod_revision.is_null(old_tip)):
                parent_trees.append(
                    (old_tip, self.branch.repository.revision_tree(old_tip)))
            self.set_parent_trees(parent_trees)
            last_rev = parent_trees[0][0]
        else:
            # the working tree had the same last-revision as the master
            # branch did. We may still have pivot local work from the local
            # branch into old_tip:
            if (old_tip is not None and not _mod_revision.is_null(old_tip)):
                self.add_parent_tree_id(old_tip)
        if (old_tip is not None and not _mod_revision.is_null(old_tip)
            and old_tip != last_rev):
            # our last revision was not the prior branch last revision
            # and we have converted that last revision to a pending merge.
            # base is somewhere between the branch tip now
            # and the now pending merge

            # Since we just modified the working tree and inventory, flush out
            # the current state, before we modify it again.
            # TODO: jam 20070214 WorkingTree3 doesn't require this, dirstate
            #       requires it only because TreeTransform directly munges the
            #       inventory and calls tree._write_inventory(). Ultimately we
            #       should be able to remove this extra flush.
            self.flush()
            graph = self.branch.repository.get_graph()
            base_rev_id = graph.find_unique_lca(self.branch.last_revision(),
                                                old_tip)
            base_tree = self.branch.repository.revision_tree(base_rev_id)
            other_tree = self.branch.repository.revision_tree(old_tip)
            result += merge.merge_inner(
                                  self.branch,
                                  other_tree,
                                  base_tree,
                                  this_tree=self,
                                  change_reporter=change_reporter)
        return result

    def _write_hashcache_if_dirty(self):
        """Write out the hashcache if it is dirty."""
        if self._hashcache.needs_write:
            try:
                self._hashcache.write()
            except OSError, e:
                if e.errno not in (errno.EPERM, errno.EACCES):
                    raise
                # TODO: jam 20061219 Should this be a warning? A single line
                #       warning might be sufficient to let the user know what
                #       is going on.
                mutter('Could not write hashcache for %s\nError: %s',
                       self._hashcache.cache_file_name(), e)

    @needs_tree_write_lock
    def _write_inventory(self, inv):
        """Write inventory as the current inventory."""
        self._set_inventory(inv, dirty=True)
        self.flush()

    def set_conflicts(self, arg):
        raise errors.UnsupportedOperation(self.set_conflicts, self)

    def add_conflicts(self, arg):
        raise errors.UnsupportedOperation(self.add_conflicts, self)

    @needs_read_lock
    def conflicts(self):
        conflicts = _mod_conflicts.ConflictList()
        for conflicted in self._iter_conflicts():
            text = True
            try:
                if file_kind(self.abspath(conflicted)) != "file":
                    text = False
            except errors.NoSuchFile:
                text = False
            if text is True:
                for suffix in ('.THIS', '.OTHER'):
                    try:
                        kind = file_kind(self.abspath(conflicted+suffix))
                        if kind != "file":
                            text = False
                    except errors.NoSuchFile:
                        text = False
                    if text == False:
                        break
            ctype = {True: 'text conflict', False: 'contents conflict'}[text]
            conflicts.append(_mod_conflicts.Conflict.factory(ctype,
                             path=conflicted,
                             file_id=self.path2id(conflicted)))
        return conflicts

    def walkdirs(self, prefix=""):
        """Walk the directories of this tree.

        returns a generator which yields items in the form:
                ((curren_directory_path, fileid),
                 [(file1_path, file1_name, file1_kind, (lstat), file1_id,
                   file1_kind), ... ])

        This API returns a generator, which is only valid during the current
        tree transaction - within a single lock_read or lock_write duration.

        If the tree is not locked, it may cause an error to be raised,
        depending on the tree implementation.
        """
        disk_top = self.abspath(prefix)
        if disk_top.endswith('/'):
            disk_top = disk_top[:-1]
        top_strip_len = len(disk_top) + 1
        inventory_iterator = self._walkdirs(prefix)
        disk_iterator = osutils.walkdirs(disk_top, prefix)
        try:
            current_disk = disk_iterator.next()
            disk_finished = False
        except OSError, e:
            if not (e.errno == errno.ENOENT or
                (sys.platform == 'win32' and e.errno == ERROR_PATH_NOT_FOUND)):
                raise
            current_disk = None
            disk_finished = True
        try:
            current_inv = inventory_iterator.next()
            inv_finished = False
        except StopIteration:
            current_inv = None
            inv_finished = True
        while not inv_finished or not disk_finished:
            if current_disk:
                ((cur_disk_dir_relpath, cur_disk_dir_path_from_top),
                    cur_disk_dir_content) = current_disk
            else:
                ((cur_disk_dir_relpath, cur_disk_dir_path_from_top),
                    cur_disk_dir_content) = ((None, None), None)
            if not disk_finished:
                # strip out .bzr dirs
                if (cur_disk_dir_path_from_top[top_strip_len:] == '' and
                    len(cur_disk_dir_content) > 0):
                    # osutils.walkdirs can be made nicer -
                    # yield the path-from-prefix rather than the pathjoined
                    # value.
                    bzrdir_loc = bisect_left(cur_disk_dir_content,
                        ('.bzr', '.bzr'))
                    if (bzrdir_loc < len(cur_disk_dir_content)
                        and cur_disk_dir_content[bzrdir_loc][0] == '.bzr'):
                        # we dont yield the contents of, or, .bzr itself.
                        del cur_disk_dir_content[bzrdir_loc]
            if inv_finished:
                # everything is unknown
                direction = 1
            elif disk_finished:
                # everything is missing
                direction = -1
            else:
                direction = cmp(current_inv[0][0], cur_disk_dir_relpath)
            if direction > 0:
                # disk is before inventory - unknown
                dirblock = [(relpath, basename, kind, stat, None, None) for
                    relpath, basename, kind, stat, top_path in
                    cur_disk_dir_content]
                yield (cur_disk_dir_relpath, None), dirblock
                try:
                    current_disk = disk_iterator.next()
                except StopIteration:
                    disk_finished = True
            elif direction < 0:
                # inventory is before disk - missing.
                dirblock = [(relpath, basename, 'unknown', None, fileid, kind)
                    for relpath, basename, dkind, stat, fileid, kind in
                    current_inv[1]]
                yield (current_inv[0][0], current_inv[0][1]), dirblock
                try:
                    current_inv = inventory_iterator.next()
                except StopIteration:
                    inv_finished = True
            else:
                # versioned present directory
                # merge the inventory and disk data together
                dirblock = []
                for relpath, subiterator in itertools.groupby(sorted(
                    current_inv[1] + cur_disk_dir_content,
                    key=operator.itemgetter(0)), operator.itemgetter(1)):
                    path_elements = list(subiterator)
                    if len(path_elements) == 2:
                        inv_row, disk_row = path_elements
                        # versioned, present file
                        dirblock.append((inv_row[0],
                            inv_row[1], disk_row[2],
                            disk_row[3], inv_row[4],
                            inv_row[5]))
                    elif len(path_elements[0]) == 5:
                        # unknown disk file
                        dirblock.append((path_elements[0][0],
                            path_elements[0][1], path_elements[0][2],
                            path_elements[0][3], None, None))
                    elif len(path_elements[0]) == 6:
                        # versioned, absent file.
                        dirblock.append((path_elements[0][0],
                            path_elements[0][1], 'unknown', None,
                            path_elements[0][4], path_elements[0][5]))
                    else:
                        raise NotImplementedError('unreachable code')
                yield current_inv[0], dirblock
                try:
                    current_inv = inventory_iterator.next()
                except StopIteration:
                    inv_finished = True
                try:
                    current_disk = disk_iterator.next()
                except StopIteration:
                    disk_finished = True

    def _walkdirs(self, prefix=""):
        """Walk the directories of this tree.

           :prefix: is used as the directrory to start with.
           returns a generator which yields items in the form:
                ((curren_directory_path, fileid),
                 [(file1_path, file1_name, file1_kind, None, file1_id,
                   file1_kind), ... ])
        """
        _directory = 'directory'
        # get the root in the inventory
        inv = self.inventory
        top_id = inv.path2id(prefix)
        if top_id is None:
            pending = []
        else:
            pending = [(prefix, '', _directory, None, top_id, None)]
        while pending:
            dirblock = []
            currentdir = pending.pop()
            # 0 - relpath, 1- basename, 2- kind, 3- stat, 4-id, 5-kind
            top_id = currentdir[4]
            if currentdir[0]:
                relroot = currentdir[0] + '/'
            else:
                relroot = ""
            # FIXME: stash the node in pending
            entry = inv[top_id]
            if entry.kind == 'directory':
                for name, child in entry.sorted_children():
                    dirblock.append((relroot + name, name, child.kind, None,
                        child.file_id, child.kind
                        ))
            yield (currentdir[0], entry.file_id), dirblock
            # push the user specified dirs from dirblock
            for dir in reversed(dirblock):
                if dir[2] == _directory:
                    pending.append(dir)

    @needs_tree_write_lock
    def auto_resolve(self):
        """Automatically resolve text conflicts according to contents.

        Only text conflicts are auto_resolvable. Files with no conflict markers
        are considered 'resolved', because bzr always puts conflict markers
        into files that have text conflicts.  The corresponding .THIS .BASE and
        .OTHER files are deleted, as per 'resolve'.
        :return: a tuple of ConflictLists: (un_resolved, resolved).
        """
        un_resolved = _mod_conflicts.ConflictList()
        resolved = _mod_conflicts.ConflictList()
        conflict_re = re.compile('^(<{7}|={7}|>{7})')
        for conflict in self.conflicts():
            if (conflict.typestring != 'text conflict' or
                self.kind(conflict.file_id) != 'file'):
                un_resolved.append(conflict)
                continue
            my_file = open(self.id2abspath(conflict.file_id), 'rb')
            try:
                for line in my_file:
                    if conflict_re.search(line):
                        un_resolved.append(conflict)
                        break
                else:
                    resolved.append(conflict)
            finally:
                my_file.close()
        resolved.remove_files(self)
        self.set_conflicts(un_resolved)
        return un_resolved, resolved

    @needs_read_lock
    def _check(self):
        tree_basis = self.basis_tree()
        tree_basis.lock_read()
        try:
            repo_basis = self.branch.repository.revision_tree(
                self.last_revision())
            if len(list(repo_basis.iter_changes(tree_basis))) > 0:
                raise errors.BzrCheckError(
                    "Mismatched basis inventory content.")
            self._validate()
        finally:
            tree_basis.unlock()

    def _validate(self):
        """Validate internal structures.

        This is meant mostly for the test suite. To give it a chance to detect
        corruption after actions have occurred. The default implementation is a
        just a no-op.

        :return: None. An exception should be raised if there is an error.
        """
        return

    @needs_read_lock
    def _get_rules_searcher(self, default_searcher):
        """See Tree._get_rules_searcher."""
        if self._rules_searcher is None:
            self._rules_searcher = super(WorkingTree,
                self)._get_rules_searcher(default_searcher)
        return self._rules_searcher

    def get_shelf_manager(self):
        """Return the ShelfManager for this WorkingTree."""
        from bzrlib.shelf import ShelfManager
        return ShelfManager(self, self._transport)


class WorkingTree2(WorkingTree):
    """This is the Format 2 working tree.

    This was the first weave based working tree.
     - uses os locks for locking.
     - uses the branch last-revision.
    """

    def __init__(self, *args, **kwargs):
        super(WorkingTree2, self).__init__(*args, **kwargs)
        # WorkingTree2 has more of a constraint that self._inventory must
        # exist. Because this is an older format, we don't mind the overhead
        # caused by the extra computation here.

        # Newer WorkingTree's should only have self._inventory set when they
        # have a read lock.
        if self._inventory is None:
            self.read_working_inventory()

    def lock_tree_write(self):
        """See WorkingTree.lock_tree_write().

        In Format2 WorkingTrees we have a single lock for the branch and tree
        so lock_tree_write() degrades to lock_write().
        """
        self.branch.lock_write()
        try:
            return self._control_files.lock_write()
        except:
            self.branch.unlock()
            raise

    def unlock(self):
        # do non-implementation specific cleanup
        self._cleanup()

        # we share control files:
        if self._control_files._lock_count == 3:
            # _inventory_is_modified is always False during a read lock.
            if self._inventory_is_modified:
                self.flush()
            self._write_hashcache_if_dirty()

        # reverse order of locking.
        try:
            return self._control_files.unlock()
        finally:
            self.branch.unlock()


class WorkingTree3(WorkingTree):
    """This is the Format 3 working tree.

    This differs from the base WorkingTree by:
     - having its own file lock
     - having its own last-revision property.

    This is new in bzr 0.8
    """

    @needs_read_lock
    def _last_revision(self):
        """See Mutable.last_revision."""
        try:
            return self._transport.get_bytes('last-revision')
        except errors.NoSuchFile:
            return _mod_revision.NULL_REVISION

    def _change_last_revision(self, revision_id):
        """See WorkingTree._change_last_revision."""
        if revision_id is None or revision_id == NULL_REVISION:
            try:
                self._transport.delete('last-revision')
            except errors.NoSuchFile:
                pass
            return False
        else:
            self._transport.put_bytes('last-revision', revision_id,
                mode=self.bzrdir._get_file_mode())
            return True

    @needs_tree_write_lock
    def set_conflicts(self, conflicts):
        self._put_rio('conflicts', conflicts.to_stanzas(),
                      CONFLICT_HEADER_1)

    @needs_tree_write_lock
    def add_conflicts(self, new_conflicts):
        conflict_set = set(self.conflicts())
        conflict_set.update(set(list(new_conflicts)))
        self.set_conflicts(_mod_conflicts.ConflictList(sorted(conflict_set,
                                       key=_mod_conflicts.Conflict.sort_key)))

    @needs_read_lock
    def conflicts(self):
        try:
            confile = self._transport.get('conflicts')
        except errors.NoSuchFile:
            return _mod_conflicts.ConflictList()
        try:
            try:
                if confile.next() != CONFLICT_HEADER_1 + '\n':
                    raise errors.ConflictFormatError()
            except StopIteration:
                raise errors.ConflictFormatError()
            return _mod_conflicts.ConflictList.from_stanzas(RioReader(confile))
        finally:
            confile.close()

    def unlock(self):
        # do non-implementation specific cleanup
        self._cleanup()
        if self._control_files._lock_count == 1:
            # _inventory_is_modified is always False during a read lock.
            if self._inventory_is_modified:
                self.flush()
            self._write_hashcache_if_dirty()
        # reverse order of locking.
        try:
            return self._control_files.unlock()
        finally:
            self.branch.unlock()


def get_conflicted_stem(path):
    for suffix in _mod_conflicts.CONFLICT_SUFFIXES:
        if path.endswith(suffix):
            return path[:-len(suffix)]


class WorkingTreeFormat(object):
    """An encapsulation of the initialization and open routines for a format.

    Formats provide three things:
     * An initialization routine,
     * a format string,
     * an open routine.

    Formats are placed in an dict by their format string for reference
    during workingtree opening. Its not required that these be instances, they
    can be classes themselves with class methods - it simply depends on
    whether state is needed for a given format or not.

    Once a format is deprecated, just deprecate the initialize and open
    methods on the format class. Do not deprecate the object, as the
    object will be created every time regardless.
    """

    _default_format = None
    """The default format used for new trees."""

    _formats = {}
    """The known formats."""

    requires_rich_root = False

    upgrade_recommended = False

    @classmethod
    def find_format(klass, a_bzrdir):
        """Return the format for the working tree object in a_bzrdir."""
        try:
            transport = a_bzrdir.get_workingtree_transport(None)
            format_string = transport.get("format").read()
            return klass._formats[format_string]
        except errors.NoSuchFile:
            raise errors.NoWorkingTree(base=transport.base)
        except KeyError:
            raise errors.UnknownFormatError(format=format_string,
                                            kind="working tree")

    def __eq__(self, other):
        return self.__class__ is other.__class__

    def __ne__(self, other):
        return not (self == other)

    @classmethod
    def get_default_format(klass):
        """Return the current default format."""
        return klass._default_format

    def get_format_string(self):
        """Return the ASCII format string that identifies this format."""
        raise NotImplementedError(self.get_format_string)

    def get_format_description(self):
        """Return the short description for this format."""
        raise NotImplementedError(self.get_format_description)

    def is_supported(self):
        """Is this format supported?

        Supported formats can be initialized and opened.
        Unsupported formats may not support initialization or committing or
        some other features depending on the reason for not being supported.
        """
        return True

    def supports_content_filtering(self):
        """True if this format supports content filtering."""
        return False

    def supports_views(self):
        """True if this format supports stored views."""
        return False

    @classmethod
    def register_format(klass, format):
        klass._formats[format.get_format_string()] = format

    @classmethod
    def set_default_format(klass, format):
        klass._default_format = format

    @classmethod
    def unregister_format(klass, format):
        del klass._formats[format.get_format_string()]


class WorkingTreeFormat2(WorkingTreeFormat):
    """The second working tree format.

    This format modified the hash cache from the format 1 hash cache.
    """

    upgrade_recommended = True

    def get_format_description(self):
        """See WorkingTreeFormat.get_format_description()."""
        return "Working tree format 2"

    def _stub_initialize_on_transport(self, transport, file_mode):
        """Workaround: create control files for a remote working tree.

        This ensures that it can later be updated and dealt with locally,
        since BzrDirFormat6 and BzrDirFormat5 cannot represent dirs with
        no working tree.  (See bug #43064).
        """
        sio = StringIO()
        inv = Inventory()
        xml5.serializer_v5.write_inventory(inv, sio, working=True)
        sio.seek(0)
        transport.put_file('inventory', sio, file_mode)
        transport.put_bytes('pending-merges', '', file_mode)

    def initialize(self, a_bzrdir, revision_id=None, from_branch=None,
                   accelerator_tree=None, hardlink=False):
        """See WorkingTreeFormat.initialize()."""
        if not isinstance(a_bzrdir.transport, LocalTransport):
            raise errors.NotLocalUrl(a_bzrdir.transport.base)
        if from_branch is not None:
            branch = from_branch
        else:
            branch = a_bzrdir.open_branch()
        if revision_id is None:
            revision_id = _mod_revision.ensure_null(branch.last_revision())
        branch.lock_write()
        try:
            branch.generate_revision_history(revision_id)
        finally:
            branch.unlock()
        inv = Inventory()
        wt = WorkingTree2(a_bzrdir.root_transport.local_abspath('.'),
                         branch,
                         inv,
                         _internal=True,
                         _format=self,
                         _bzrdir=a_bzrdir)
        basis_tree = branch.repository.revision_tree(revision_id)
        if basis_tree.inventory.root is not None:
            wt.set_root_id(basis_tree.get_root_id())
        # set the parent list and cache the basis tree.
        if _mod_revision.is_null(revision_id):
            parent_trees = []
        else:
            parent_trees = [(revision_id, basis_tree)]
        wt.set_parent_trees(parent_trees)
        transform.build_tree(basis_tree, wt)
        return wt

    def __init__(self):
        super(WorkingTreeFormat2, self).__init__()
        self._matchingbzrdir = bzrdir.BzrDirFormat6()

    def open(self, a_bzrdir, _found=False):
        """Return the WorkingTree object for a_bzrdir

        _found is a private parameter, do not use it. It is used to indicate
               if format probing has already been done.
        """
        if not _found:
            # we are being called directly and must probe.
            raise NotImplementedError
        if not isinstance(a_bzrdir.transport, LocalTransport):
            raise errors.NotLocalUrl(a_bzrdir.transport.base)
        wt = WorkingTree2(a_bzrdir.root_transport.local_abspath('.'),
                           _internal=True,
                           _format=self,
                           _bzrdir=a_bzrdir)
        return wt

class WorkingTreeFormat3(WorkingTreeFormat):
    """The second working tree format updated to record a format marker.

    This format:
        - exists within a metadir controlling .bzr
        - includes an explicit version marker for the workingtree control
          files, separate from the BzrDir format
        - modifies the hash cache format
        - is new in bzr 0.8
        - uses a LockDir to guard access for writes.
    """

    upgrade_recommended = True

    def get_format_string(self):
        """See WorkingTreeFormat.get_format_string()."""
        return "Bazaar-NG Working Tree format 3"

    def get_format_description(self):
        """See WorkingTreeFormat.get_format_description()."""
        return "Working tree format 3"

    _lock_file_name = 'lock'
    _lock_class = LockDir

    _tree_class = WorkingTree3

    def __get_matchingbzrdir(self):
        return bzrdir.BzrDirMetaFormat1()

    _matchingbzrdir = property(__get_matchingbzrdir)

    def _open_control_files(self, a_bzrdir):
        transport = a_bzrdir.get_workingtree_transport(None)
        return LockableFiles(transport, self._lock_file_name,
                             self._lock_class)

    def initialize(self, a_bzrdir, revision_id=None, from_branch=None,
                   accelerator_tree=None, hardlink=False):
        """See WorkingTreeFormat.initialize().

        :param revision_id: if supplied, create a working tree at a different
            revision than the branch is at.
        :param accelerator_tree: A tree which can be used for retrieving file
            contents more quickly than the revision tree, i.e. a workingtree.
            The revision tree will be used for cases where accelerator_tree's
            content is different.
        :param hardlink: If true, hard-link files from accelerator_tree,
            where possible.
        """
        if not isinstance(a_bzrdir.transport, LocalTransport):
            raise errors.NotLocalUrl(a_bzrdir.transport.base)
        transport = a_bzrdir.get_workingtree_transport(self)
        control_files = self._open_control_files(a_bzrdir)
        control_files.create_lock()
        control_files.lock_write()
        transport.put_bytes('format', self.get_format_string(),
            mode=a_bzrdir._get_file_mode())
        if from_branch is not None:
            branch = from_branch
        else:
            branch = a_bzrdir.open_branch()
        if revision_id is None:
            revision_id = _mod_revision.ensure_null(branch.last_revision())
        # WorkingTree3 can handle an inventory which has a unique root id.
        # as of bzr 0.12. However, bzr 0.11 and earlier fail to handle
        # those trees. And because there isn't a format bump inbetween, we
        # are maintaining compatibility with older clients.
        # inv = Inventory(root_id=gen_root_id())
        inv = self._initial_inventory()
        wt = self._tree_class(a_bzrdir.root_transport.local_abspath('.'),
                         branch,
                         inv,
                         _internal=True,
                         _format=self,
                         _bzrdir=a_bzrdir,
                         _control_files=control_files)
        wt.lock_tree_write()
        try:
            basis_tree = branch.repository.revision_tree(revision_id)
            # only set an explicit root id if there is one to set.
            if basis_tree.inventory.root is not None:
                wt.set_root_id(basis_tree.get_root_id())
            if revision_id == NULL_REVISION:
                wt.set_parent_trees([])
            else:
                wt.set_parent_trees([(revision_id, basis_tree)])
            transform.build_tree(basis_tree, wt)
        finally:
            # Unlock in this order so that the unlock-triggers-flush in
            # WorkingTree is given a chance to fire.
            control_files.unlock()
            wt.unlock()
        return wt

    def _initial_inventory(self):
        return Inventory()

    def __init__(self):
        super(WorkingTreeFormat3, self).__init__()

    def open(self, a_bzrdir, _found=False):
        """Return the WorkingTree object for a_bzrdir

        _found is a private parameter, do not use it. It is used to indicate
               if format probing has already been done.
        """
        if not _found:
            # we are being called directly and must probe.
            raise NotImplementedError
        if not isinstance(a_bzrdir.transport, LocalTransport):
            raise errors.NotLocalUrl(a_bzrdir.transport.base)
        wt = self._open(a_bzrdir, self._open_control_files(a_bzrdir))
        return wt

    def _open(self, a_bzrdir, control_files):
        """Open the tree itself.

        :param a_bzrdir: the dir for the tree.
        :param control_files: the control files for the tree.
        """
        return self._tree_class(a_bzrdir.root_transport.local_abspath('.'),
                                _internal=True,
                                _format=self,
                                _bzrdir=a_bzrdir,
                                _control_files=control_files)

    def __str__(self):
        return self.get_format_string()


__default_format = WorkingTreeFormat4()
WorkingTreeFormat.register_format(__default_format)
WorkingTreeFormat.register_format(WorkingTreeFormat6())
WorkingTreeFormat.register_format(WorkingTreeFormat5())
WorkingTreeFormat.register_format(WorkingTreeFormat3())
WorkingTreeFormat.set_default_format(__default_format)
# formats which have no format string are not discoverable
# and not independently creatable, so are not registered.
_legacy_formats = [WorkingTreeFormat2(),
                   ]<|MERGE_RESOLUTION|>--- conflicted
+++ resolved
@@ -560,13 +560,8 @@
         If you want to make a new line of development, see bzrdir.sprout()
 
         revision
-<<<<<<< HEAD
-            If not None, the cloned tree will have its last revision set to 
+            If not None, the cloned tree will have its last revision set to
             revision, and difference between the source trees last revision
-=======
-            If not None, the cloned tree will have its last revision set to
-            revision, and and difference between the source trees last revision
->>>>>>> 3a7fe2ca
             and this one merged in.
         """
         # assumes the target bzr dir format is compatible.
