--- conflicted
+++ resolved
@@ -104,42 +104,6 @@
     )
 from bzrlib.trace import mutter, note
 from bzrlib.transport.local import LocalTransport
-<<<<<<< HEAD
-import bzrlib.urlutils as urlutils
-import bzrlib.ui
-import bzrlib.xml5
-
-
-# the regex here does the following:
-# 1) remove any weird characters; we don't escape them but rather
-# just pull them out
- # 2) match leading '.'s to make it not hidden
-_gen_file_id_re = re.compile(r'[^\w.]|(^\.*)')
-_gen_id_suffix = None
-_gen_id_serial = 0
-
-
-def _next_id_suffix():
-    """Create a new file id suffix that is reasonably unique.
-    
-    On the first call we combine the current time with 64 bits of randomness
-    to give a highly probably globally unique number. Then each call in the same
-    process adds 1 to a serial number we append to that unique value.
-    """
-    # XXX TODO: change bzrlib.add.smart_add to call workingtree.add() rather 
-    # than having to move the id randomness out of the inner loop like this.
-    # XXX TODO: for the global randomness this uses we should add the thread-id
-    # before the serial #.
-    global _gen_id_suffix, _gen_id_serial
-    if _gen_id_suffix is None:
-        _gen_id_suffix = "-%s-%s-" % (compact_date(time()), rand_chars(16))
-    _gen_id_serial += 1
-    return _gen_id_suffix + str(_gen_id_serial)
-
-
-def gen_file_id(name):
-    """Return new file id for the basename 'name'.
-=======
 from bzrlib.progress import DummyProgress, ProgressPhase
 from bzrlib.revision import NULL_REVISION, CURRENT_REVISION
 from bzrlib.rio import RioReader, rio_file, Stanza
@@ -148,7 +112,6 @@
         deprecated_function,
         DEPRECATED_PARAMETER,
         )
->>>>>>> 4e97e3fb
 
 
 MERGE_MODIFIED_HEADER_1 = "BZR merge-modified list format 1"
@@ -259,16 +222,11 @@
         # if needed, or, when the cache sees a change, append it to the hash
         # cache file, and have the parser take the most recent entry for a
         # given path only.
-<<<<<<< HEAD
-        cache_filename = self.bzrdir.get_workingtree_transport(None).local_abspath('stat-cache')
-        hc = self._hashcache = HashCache(basedir, cache_filename, self._control_files._file_mode)
-=======
         wt_trans = self.bzrdir.get_workingtree_transport(None)
         cache_filename = wt_trans.local_abspath('stat-cache')
         self._hashcache = hashcache.HashCache(basedir, cache_filename,
             self.bzrdir._get_file_mode())
         hc = self._hashcache
->>>>>>> 4e97e3fb
         hc.read()
         # is this scan needed ? it makes things kinda slow.
         #hc.scan()
@@ -624,11 +582,6 @@
     def _is_executable_from_path_and_stat_from_stat(self, path, stat_result):
         mode = stat_result.st_mode
         return bool(stat.S_ISREG(mode) and stat.S_IEXEC & mode)
-
-    def get_file_mtime(self, file_id, path=None):
-        if not path:
-            path = self._inventory.id2path(file_id)
-        return os.lstat(self.abspath(path)).st_mtime
 
     if not supports_executable():
         def is_executable(self, file_id, path=None):
@@ -1679,23 +1632,12 @@
         ignore_globs.update(ignores.get_user_ignores())
         if self.has_filename(bzrlib.IGNORE_FILENAME):
             f = self.get_file_byname(bzrlib.IGNORE_FILENAME)
-<<<<<<< HEAD
-            l.extend([line.rstrip("\n\r").decode('utf-8') 
-                      for line in f.readlines()])
-        self._ignorelist = l
-        self._ignore_regex = self._combine_ignore_rules(l)
-        return l
-
-    def _get_ignore_rules_as_regex(self):
-        """Return a regex of the ignore rules and a mapping dict.
-=======
             try:
                 ignore_globs.update(ignores.parse_ignore_file(f))
             finally:
                 f.close()
         self._ignoreset = ignore_globs
         return ignore_globs
->>>>>>> 4e97e3fb
 
     def _flush_ignore_list_cache(self):
         """Resets the cached ignore list to force a cache rebuild."""
@@ -1863,17 +1805,6 @@
             # root node id can legitimately look like 'revision_id' but cannot
             # contain a '"'.
             xml = self.branch.repository.get_inventory_xml(new_revision)
-<<<<<<< HEAD
-            if not 'revision_id="' in xml.split('\n', 1)[0]:
-                inv = self.branch.repository.deserialise_inventory(
-                    new_revision, xml)
-                inv.revision_id = new_revision
-                xml = bzrlib.xml5.serializer_v5.write_inventory_to_string(inv)
-
-            path = self._basis_inventory_name()
-            self._control_files.put_utf8(path, xml)
-        except WeaveRevisionNotPresent:
-=======
             firstline = xml.split('\n', 1)[0]
             if (not 'revision_id="' in firstline or 
                 'format="7"' not in firstline):
@@ -1882,7 +1813,6 @@
                 xml = self._create_basis_xml_from_inventory(new_revision, inv)
             self._write_basis_inventory(xml)
         except (errors.NoSuchRevision, errors.RevisionNotPresent):
->>>>>>> 4e97e3fb
             pass
 
     def read_basis_inventory(self):
@@ -1907,18 +1837,10 @@
         self._set_inventory(result, dirty=False)
         return result
 
-<<<<<<< HEAD
-    @needs_write_lock
-    def remove(self, files, verbose=False, to_file=None):
-        """Remove nominated files from the working inventory..
-
-        This does not remove their text.  This does not run on XXX on what? RBC
-=======
     @needs_tree_write_lock
     def remove(self, files, verbose=False, to_file=None, keep_files=True,
         force=False):
         """Remove nominated files from the working inventory.
->>>>>>> 4e97e3fb
 
         :files: File paths relative to the basedir.
         :keep_files: If true, the files will also be kept.
@@ -1999,28 +1921,6 @@
             fid = self.path2id(f)
             message = None
             if not fid:
-<<<<<<< HEAD
-                # TODO: Perhaps make this just a warning, and continue?
-                # This tends to happen when 
-                raise NotVersionedError(path=f)
-            mutter("remove inventory entry %s {%s}", quotefn(f), fid)
-            if verbose:
-                # having remove it, it must be either ignored or unknown
-                if self.is_ignored(f):
-                    new_status = 'I'
-                else:
-                    new_status = '?'
-                show_status(new_status, inv[fid].kind, quotefn(f), to_file=to_file)
-            del inv[fid]
-
-        self._write_inventory(inv)
-
-    @needs_write_lock
-    def revert(self, filenames, old_tree=None, backups=True, 
-               pb=DummyProgress()):
-        from transform import revert
-        from conflicts import resolve
-=======
                 message = "%s is not versioned." % (f,)
             else:
                 if verbose:
@@ -2066,7 +1966,6 @@
             symbol_versioning.warn('Using [] to revert all files is deprecated'
                 ' as of bzr 0.91.  Please use None (the default) instead.',
                 DeprecationWarning, stacklevel=2)
->>>>>>> 4e97e3fb
         if old_tree is None:
             basis_tree = self.basis_tree()
             basis_tree.lock_read()
@@ -2837,23 +2736,6 @@
         """See WorkingTreeFormat.initialize()."""
         if not isinstance(a_bzrdir.transport, LocalTransport):
             raise errors.NotLocalUrl(a_bzrdir.transport.base)
-<<<<<<< HEAD
-        branch = a_bzrdir.open_branch()
-        if revision_id is not None:
-            branch.lock_write()
-            try:
-                revision_history = branch.revision_history()
-                try:
-                    position = revision_history.index(revision_id)
-                except ValueError:
-                    raise errors.NoSuchRevision(branch, revision_id)
-                branch.set_revision_history(revision_history[:position + 1])
-            finally:
-                branch.unlock()
-        revision = branch.last_revision()
-        inv = Inventory() 
-        wt = WorkingTree(a_bzrdir.root_transport.local_abspath('.'),
-=======
         if from_branch is not None:
             branch = from_branch
         else:
@@ -2867,7 +2749,6 @@
             branch.unlock()
         inv = Inventory()
         wt = WorkingTree2(a_bzrdir.root_transport.local_abspath('.'),
->>>>>>> 4e97e3fb
                          branch,
                          inv,
                          _internal=True,
@@ -2900,11 +2781,7 @@
             raise NotImplementedError
         if not isinstance(a_bzrdir.transport, LocalTransport):
             raise errors.NotLocalUrl(a_bzrdir.transport.base)
-<<<<<<< HEAD
-        return WorkingTree(a_bzrdir.root_transport.local_abspath('.'),
-=======
         wt = WorkingTree2(a_bzrdir.root_transport.local_abspath('.'),
->>>>>>> 4e97e3fb
                            _internal=True,
                            _format=self,
                            _bzrdir=a_bzrdir)
@@ -2973,11 +2850,6 @@
         else:
             branch = a_bzrdir.open_branch()
         if revision_id is None:
-<<<<<<< HEAD
-            revision_id = branch.last_revision()
-        inv = Inventory() 
-        wt = WorkingTree3(a_bzrdir.root_transport.local_abspath('.'),
-=======
             revision_id = _mod_revision.ensure_null(branch.last_revision())
         # WorkingTree3 can handle an inventory which has a unique root id.
         # as of bzr 0.12. However, bzr 0.11 and earlier fail to handle
@@ -2986,7 +2858,6 @@
         # inv = Inventory(root_id=gen_root_id())
         inv = self._initial_inventory()
         wt = self._tree_class(a_bzrdir.root_transport.local_abspath('.'),
->>>>>>> 4e97e3fb
                          branch,
                          inv,
                          _internal=True,
@@ -3028,14 +2899,6 @@
             raise NotImplementedError
         if not isinstance(a_bzrdir.transport, LocalTransport):
             raise errors.NotLocalUrl(a_bzrdir.transport.base)
-<<<<<<< HEAD
-        control_files = self._open_control_files(a_bzrdir)
-        return WorkingTree3(a_bzrdir.root_transport.local_abspath('.'),
-                           _internal=True,
-                           _format=self,
-                           _bzrdir=a_bzrdir,
-                           _control_files=control_files)
-=======
         wt = self._open(a_bzrdir, self._open_control_files(a_bzrdir))
         return wt
 
@@ -3050,7 +2913,6 @@
                                 _format=self,
                                 _bzrdir=a_bzrdir,
                                 _control_files=control_files)
->>>>>>> 4e97e3fb
 
     def __str__(self):
         return self.get_format_string()
