# Copyright (C) 2005, 2006 Canonical Ltd
#
# This program is free software; you can redistribute it and/or modify
# it under the terms of the GNU General Public License as published by
# the Free Software Foundation; either version 2 of the License, or
# (at your option) any later version.
#
# This program is distributed in the hope that it will be useful,
# but WITHOUT ANY WARRANTY; without even the implied warranty of
# MERCHANTABILITY or FITNESS FOR A PARTICULAR PURPOSE.  See the
# GNU General Public License for more details.
#
# You should have received a copy of the GNU General Public License
# along with this program; if not, write to the Free Software
# Foundation, Inc., 59 Temple Place, Suite 330, Boston, MA  02111-1307  USA

"""WorkingTree object and friends.

A WorkingTree represents the editable working copy of a branch.
Operations which represent the WorkingTree are also done here, 
such as renaming or adding files.  The WorkingTree has an inventory 
which is updated by these operations.  A commit produces a 
new revision based on the workingtree and its inventory.

At the moment every WorkingTree has its own branch.  Remote
WorkingTrees aren't supported.

To get a WorkingTree, call bzrdir.open_workingtree() or
WorkingTree.open(dir).
"""

MERGE_MODIFIED_HEADER_1 = "BZR merge-modified list format 1"
CONFLICT_HEADER_1 = "BZR conflict list format 1"

# TODO: Give the workingtree sole responsibility for the working inventory;
# remove the variable and references to it from the branch.  This may require
# updating the commit code so as to update the inventory within the working
# copy, and making sure there's only one WorkingTree for any directory on disk.
# At the moment they may alias the inventory and have old copies of it in
# memory.  (Now done? -- mbp 20060309)

from binascii import hexlify
from bisect import bisect_left
import collections
from copy import deepcopy
from cStringIO import StringIO
import errno
import fnmatch
import itertools
import operator
import os
import re
import stat
from time import time
import warnings

import bzrlib
<<<<<<< HEAD
from bzrlib import bzrdir, dirstate, errors, ignores, osutils, urlutils
=======
from bzrlib import (
    bzrdir,
    errors,
    ignores,
    osutils,
    symbol_versioning,
    urlutils,
    )
>>>>>>> dd5cc3a3
from bzrlib.atomicfile import AtomicFile
import bzrlib.branch
from bzrlib.conflicts import Conflict, ConflictList, CONFLICT_SUFFIXES
from bzrlib.decorators import needs_read_lock, needs_write_lock
from bzrlib.errors import (BzrCheckError,
                           BzrError,
                           ConflictFormatError,
                           WeaveRevisionNotPresent,
                           NotBranchError,
                           NoSuchFile,
                           NotVersionedError,
                           MergeModifiedFormatError,
                           UnsupportedOperation,
                           )
from bzrlib.inventory import InventoryEntry, Inventory, ROOT_ID
from bzrlib.lockable_files import LockableFiles, TransportLock
from bzrlib.lockdir import LockDir
from bzrlib.merge import merge_inner, transform_tree
import bzrlib.mutabletree
from bzrlib.mutabletree import needs_tree_write_lock
from bzrlib.osutils import (
                            abspath,
                            compact_date,
                            file_kind,
                            isdir,
                            getcwd,
                            pathjoin,
                            pumpfile,
                            safe_unicode,
                            splitpath,
                            rand_chars,
                            normpath,
                            realpath,
                            relpath,
                            rename,
                            supports_executable,
                            )
from bzrlib.progress import DummyProgress, ProgressPhase
from bzrlib.revision import NULL_REVISION
import bzrlib.revisiontree
from bzrlib.rio import RioReader, rio_file, Stanza
from bzrlib.symbol_versioning import (deprecated_passed,
        deprecated_method,
        deprecated_function,
        DEPRECATED_PARAMETER,
        zero_eight,
        zero_eleven,
        )
from bzrlib.trace import mutter, note
from bzrlib.transform import build_tree
from bzrlib.transport import get_transport
from bzrlib.transport.local import LocalTransport
from bzrlib.textui import show_status
import bzrlib.ui
import bzrlib.xml5


# the regex removes any weird characters; we don't escape them 
# but rather just pull them out
_gen_file_id_re = re.compile(r'[^\w.]')
_gen_id_suffix = None
_gen_id_serial = 0


def _next_id_suffix():
    """Create a new file id suffix that is reasonably unique.
    
    On the first call we combine the current time with 64 bits of randomness
    to give a highly probably globally unique number. Then each call in the same
    process adds 1 to a serial number we append to that unique value.
    """
    # XXX TODO: change bzrlib.add.smart_add to call workingtree.add() rather 
    # than having to move the id randomness out of the inner loop like this.
    # XXX TODO: for the global randomness this uses we should add the thread-id
    # before the serial #.
    global _gen_id_suffix, _gen_id_serial
    if _gen_id_suffix is None:
        _gen_id_suffix = "-%s-%s-" % (compact_date(time()), rand_chars(16))
    _gen_id_serial += 1
    return _gen_id_suffix + str(_gen_id_serial)


def gen_file_id(name):
    """Return new file id for the basename 'name'.

    The uniqueness is supplied from _next_id_suffix.
    """
    # The real randomness is in the _next_id_suffix, the
    # rest of the identifier is just to be nice.
    # So we:
    # 1) Remove non-ascii word characters to keep the ids portable
    # 2) squash to lowercase, so the file id doesn't have to
    #    be escaped (case insensitive filesystems would bork for ids
    #    that only differred in case without escaping).
    # 3) truncate the filename to 20 chars. Long filenames also bork on some
    #    filesystems
    # 4) Removing starting '.' characters to prevent the file ids from
    #    being considered hidden.
    ascii_word_only = _gen_file_id_re.sub('', name.lower())
    short_no_dots = ascii_word_only.lstrip('.')[:20]
    return short_no_dots + _next_id_suffix()


def gen_root_id():
    """Return a new tree-root file id."""
    return gen_file_id('TREE_ROOT')


class TreeEntry(object):
    """An entry that implements the minimum interface used by commands.

    This needs further inspection, it may be better to have 
    InventoryEntries without ids - though that seems wrong. For now,
    this is a parallel hierarchy to InventoryEntry, and needs to become
    one of several things: decorates to that hierarchy, children of, or
    parents of it.
    Another note is that these objects are currently only used when there is
    no InventoryEntry available - i.e. for unversioned objects.
    Perhaps they should be UnversionedEntry et al. ? - RBC 20051003
    """
 
    def __eq__(self, other):
        # yes, this us ugly, TODO: best practice __eq__ style.
        return (isinstance(other, TreeEntry)
                and other.__class__ == self.__class__)
 
    def kind_character(self):
        return "???"


class TreeDirectory(TreeEntry):
    """See TreeEntry. This is a directory in a working tree."""

    def __eq__(self, other):
        return (isinstance(other, TreeDirectory)
                and other.__class__ == self.__class__)

    def kind_character(self):
        return "/"


class TreeFile(TreeEntry):
    """See TreeEntry. This is a regular file in a working tree."""

    def __eq__(self, other):
        return (isinstance(other, TreeFile)
                and other.__class__ == self.__class__)

    def kind_character(self):
        return ''


class TreeLink(TreeEntry):
    """See TreeEntry. This is a symlink in a working tree."""

    def __eq__(self, other):
        return (isinstance(other, TreeLink)
                and other.__class__ == self.__class__)

    def kind_character(self):
        return ''


class WorkingTree(bzrlib.mutabletree.MutableTree):
    """Working copy tree.

    The inventory is held in the `Branch` working-inventory, and the
    files are in a directory on disk.

    It is possible for a `WorkingTree` to have a filename which is
    not listed in the Inventory and vice versa.
    """

    def __init__(self, basedir='.',
                 branch=DEPRECATED_PARAMETER,
                 _inventory=None,
                 _control_files=None,
                 _internal=False,
                 _format=None,
                 _bzrdir=None):
        """Construct a WorkingTree for basedir.

        If the branch is not supplied, it is opened automatically.
        If the branch is supplied, it must be the branch for this basedir.
        (branch.base is not cross checked, because for remote branches that
        would be meaningless).
        """
        self._format = _format
        self.bzrdir = _bzrdir
        if not _internal:
            # not created via open etc.
            warnings.warn("WorkingTree() is deprecated as of bzr version 0.8. "
                 "Please use bzrdir.open_workingtree or WorkingTree.open().",
                 DeprecationWarning,
                 stacklevel=2)
            wt = WorkingTree.open(basedir)
            self._branch = wt.branch
            self.basedir = wt.basedir
            self._control_files = wt._control_files
            self._hashcache = wt._hashcache
            self._set_inventory(wt._inventory, dirty=False)
            self._format = wt._format
            self.bzrdir = wt.bzrdir
        from bzrlib.hashcache import HashCache
        from bzrlib.trace import note, mutter
        assert isinstance(basedir, basestring), \
            "base directory %r is not a string" % basedir
        basedir = safe_unicode(basedir)
        mutter("opening working tree %r", basedir)
        if deprecated_passed(branch):
            if not _internal:
                warnings.warn("WorkingTree(..., branch=XXX) is deprecated as of bzr 0.8."
                     " Please use bzrdir.open_workingtree() or"
                     " WorkingTree.open().",
                     DeprecationWarning,
                     stacklevel=2
                     )
            self._branch = branch
        else:
            self._branch = self.bzrdir.open_branch()
        self.basedir = realpath(basedir)
        # if branch is at our basedir and is a format 6 or less
        if isinstance(self._format, WorkingTreeFormat2):
            # share control object
            self._control_files = self.branch.control_files
        else:
            # assume all other formats have their own control files.
            assert isinstance(_control_files, LockableFiles), \
                    "_control_files must be a LockableFiles, not %r" \
                    % _control_files
            self._control_files = _control_files
        # update the whole cache up front and write to disk if anything changed;
        # in the future we might want to do this more selectively
        # two possible ways offer themselves : in self._unlock, write the cache
        # if needed, or, when the cache sees a change, append it to the hash
        # cache file, and have the parser take the most recent entry for a
        # given path only.
        cache_filename = self.bzrdir.get_workingtree_transport(None).local_abspath('stat-cache')
        hc = self._hashcache = HashCache(basedir, cache_filename, self._control_files._file_mode)
        hc.read()
        # is this scan needed ? it makes things kinda slow.
        #hc.scan()

        if hc.needs_write:
            mutter("write hc")
            hc.write()

        if _inventory is None:
            self._inventory_is_modified = False
            self.read_working_inventory()
        else:
            # the caller of __init__ has provided an inventory,
            # we assume they know what they are doing - as its only
            # the Format factory and creation methods that are
            # permitted to do this.
            self._set_inventory(_inventory, dirty=False)

    branch = property(
        fget=lambda self: self._branch,
        doc="""The branch this WorkingTree is connected to.

            This cannot be set - it is reflective of the actual disk structure
            the working tree has been constructed from.
            """)

    def break_lock(self):
        """Break a lock if one is present from another instance.

        Uses the ui factory to ask for confirmation if the lock may be from
        an active process.

        This will probe the repository for its lock as well.
        """
        self._control_files.break_lock()
        self.branch.break_lock()

    def _set_inventory(self, inv, dirty):
        """Set the internal cached inventory.

        :param inv: The inventory to set.
        :param dirty: A boolean indicating whether the inventory is the same
            logical inventory as whats on disk. If True the inventory is not
            the same and should be written to disk or data will be lost, if
            False then the inventory is the same as that on disk and any
            serialisation would be unneeded overhead.
        """
        assert inv.root is not None
        self._inventory = inv
        self._inventory_is_modified = dirty

    @staticmethod
    def open(path=None, _unsupported=False):
        """Open an existing working tree at path.

        """
        if path is None:
            path = os.path.getcwdu()
        control = bzrdir.BzrDir.open(path, _unsupported)
        return control.open_workingtree(_unsupported)
        
    @staticmethod
    def open_containing(path=None):
        """Open an existing working tree which has its root about path.
        
        This probes for a working tree at path and searches upwards from there.

        Basically we keep looking up until we find the control directory or
        run into /.  If there isn't one, raises NotBranchError.
        TODO: give this a new exception.
        If there is one, it is returned, along with the unused portion of path.

        :return: The WorkingTree that contains 'path', and the rest of path
        """
        if path is None:
            path = osutils.getcwd()
        control, relpath = bzrdir.BzrDir.open_containing(path)

        return control.open_workingtree(), relpath

    @staticmethod
    def open_downlevel(path=None):
        """Open an unsupported working tree.

        Only intended for advanced situations like upgrading part of a bzrdir.
        """
        return WorkingTree.open(path, _unsupported=True)

    def __iter__(self):
        """Iterate through file_ids for this tree.

        file_ids are in a WorkingTree if they are in the working inventory
        and the working file exists.
        """
        inv = self._inventory
        for path, ie in inv.iter_entries():
            if osutils.lexists(self.abspath(path)):
                yield ie.file_id

    def __repr__(self):
        return "<%s of %s>" % (self.__class__.__name__,
                               getattr(self, 'basedir', None))

    def abspath(self, filename):
        return pathjoin(self.basedir, filename)
    
    def basis_tree(self):
        """Return RevisionTree for the current last revision.
        
        If the left most parent is a ghost then the returned tree will be an
        empty tree - one obtained by calling repository.revision_tree(None).
        """
        revision_id = self.last_revision()
        if revision_id is None:
            # no parents, return an empty revision tree.
            # in the future this should return the tree for
            # 'empty:' - the implicit root empty tree.
            return self.branch.repository.revision_tree(None)
        try:
            return self.revision_tree(revision_id)
        except errors.NoSuchRevision:
            pass
        # No cached copy available, retrieve from the repository.
        # FIXME? RBC 20060403 should we cache the inventory locally
        # at this point ?
        try:
            return self.branch.repository.revision_tree(revision_id)
        except errors.RevisionNotPresent:
            # the basis tree *may* be a ghost or a low level error may have
            # occured. If the revision is present, its a problem, if its not
            # its a ghost.
            if self.branch.repository.has_revision(revision_id):
                raise
            # the basis tree is a ghost so return an empty tree.
            return self.branch.repository.revision_tree(None)

    @staticmethod
    @deprecated_method(zero_eight)
    def create(branch, directory):
        """Create a workingtree for branch at directory.

        If existing_directory already exists it must have a .bzr directory.
        If it does not exist, it will be created.

        This returns a new WorkingTree object for the new checkout.

        TODO FIXME RBC 20060124 when we have checkout formats in place this
        should accept an optional revisionid to checkout [and reject this if
        checking out into the same dir as a pre-checkout-aware branch format.]

        XXX: When BzrDir is present, these should be created through that 
        interface instead.
        """
        warnings.warn('delete WorkingTree.create', stacklevel=3)
        transport = get_transport(directory)
        if branch.bzrdir.root_transport.base == transport.base:
            # same dir 
            return branch.bzrdir.create_workingtree()
        # different directory, 
        # create a branch reference
        # and now a working tree.
        raise NotImplementedError
 
    @staticmethod
    @deprecated_method(zero_eight)
    def create_standalone(directory):
        """Create a checkout and a branch and a repo at directory.

        Directory must exist and be empty.

        please use BzrDir.create_standalone_workingtree
        """
        return bzrdir.BzrDir.create_standalone_workingtree(directory)

    def relpath(self, path):
        """Return the local path portion from a given path.
        
        The path may be absolute or relative. If its a relative path it is 
        interpreted relative to the python current working directory.
        """
        return relpath(self.basedir, path)

    def has_filename(self, filename):
        return osutils.lexists(self.abspath(filename))

    def get_file(self, file_id):
        return self.get_file_byname(self.id2path(file_id))

    def get_file_text(self, file_id):
        return self.get_file(file_id).read()

    def get_file_byname(self, filename):
        return file(self.abspath(filename), 'rb')

    def get_parent_ids(self):
        """See Tree.get_parent_ids.
        
        This implementation reads the pending merges list and last_revision
        value and uses that to decide what the parents list should be.
        """
        last_rev = self._last_revision()
        if last_rev is None:
            parents = []
        else:
            parents = [last_rev]
        try:
            merges_file = self._control_files.get_utf8('pending-merges')
        except NoSuchFile:
            pass
        else:
            for l in merges_file.readlines():
                parents.append(l.rstrip('\n'))
        return parents

    @needs_read_lock
    def get_root_id(self):
        """Return the id of this trees root"""
        return self._inventory.root.file_id
        
    def _get_store_filename(self, file_id):
        ## XXX: badly named; this is not in the store at all
        return self.abspath(self.id2path(file_id))

    @needs_read_lock
    def clone(self, to_bzrdir, revision_id=None, basis=None):
        """Duplicate this working tree into to_bzr, including all state.
        
        Specifically modified files are kept as modified, but
        ignored and unknown files are discarded.

        If you want to make a new line of development, see bzrdir.sprout()

        revision
            If not None, the cloned tree will have its last revision set to 
            revision, and and difference between the source trees last revision
            and this one merged in.

        basis
            If not None, a closer copy of a tree which may have some files in
            common, and which file content should be preferentially copied from.
        """
        # assumes the target bzr dir format is compatible.
        result = self._format.initialize(to_bzrdir)
        self.copy_content_into(result, revision_id)
        return result

    @needs_read_lock
    def copy_content_into(self, tree, revision_id=None):
        """Copy the current content and user files of this tree into tree."""
        if revision_id is None:
            transform_tree(tree, self)
        else:
            # TODO now merge from tree.last_revision to revision (to preserve
            # user local changes)
            transform_tree(tree, self)
            tree.set_parent_ids([revision_id])

    def id2abspath(self, file_id):
        return self.abspath(self.id2path(file_id))

    def has_id(self, file_id):
        # files that have been deleted are excluded
        inv = self._inventory
        if not inv.has_id(file_id):
            return False
        path = inv.id2path(file_id)
        return osutils.lexists(self.abspath(path))

    def has_or_had_id(self, file_id):
        if file_id == self.inventory.root.file_id:
            return True
        return self.inventory.has_id(file_id)

    __contains__ = has_id

    def get_file_size(self, file_id):
        return os.path.getsize(self.id2abspath(file_id))

    @needs_read_lock
    def get_file_sha1(self, file_id, path=None):
        if not path:
            path = self._inventory.id2path(file_id)
        return self._hashcache.get_sha1(path)

    def get_file_mtime(self, file_id, path=None):
        if not path:
            path = self._inventory.id2path(file_id)
        return os.lstat(self.abspath(path)).st_mtime

    if not supports_executable():
        def is_executable(self, file_id, path=None):
            return self._inventory[file_id].executable
    else:
        def is_executable(self, file_id, path=None):
            if not path:
                path = self._inventory.id2path(file_id)
            mode = os.lstat(self.abspath(path)).st_mode
            return bool(stat.S_ISREG(mode) and stat.S_IEXEC & mode)

    @needs_write_lock
    def _add(self, files, ids, kinds):
        """See MutableTree._add."""
        # TODO: Re-adding a file that is removed in the working copy
        # should probably put it back with the previous ID.
        # the read and write working inventory should not occur in this 
        # function - they should be part of lock_write and unlock.
        inv = self.read_working_inventory()
        for f, file_id, kind in zip(files, ids, kinds):
            assert kind is not None
            if file_id is None:
                inv.add_path(f, kind=kind)
            else:
                inv.add_path(f, kind=kind, file_id=file_id)
        self._write_inventory(inv)

    @needs_tree_write_lock
    def _gather_kinds(self, files, kinds):
        """See MutableTree._gather_kinds."""
        for pos, f in enumerate(files):
            if kinds[pos] is None:
                fullpath = normpath(self.abspath(f))
                try:
                    kinds[pos] = file_kind(fullpath)
                except OSError, e:
                    if e.errno == errno.ENOENT:
                        raise NoSuchFile(fullpath)

    @needs_write_lock
    def add_parent_tree_id(self, revision_id, allow_leftmost_as_ghost=False):
        """Add revision_id as a parent.

        This is equivalent to retrieving the current list of parent ids
        and setting the list to its value plus revision_id.

        :param revision_id: The revision id to add to the parent list. It may
        be a ghost revision as long as its not the first parent to be added,
        or the allow_leftmost_as_ghost parameter is set True.
        :param allow_leftmost_as_ghost: Allow the first parent to be a ghost.
        """
        parents = self.get_parent_ids() + [revision_id]
        self.set_parent_ids(parents,
            allow_leftmost_as_ghost=len(parents) > 1 or allow_leftmost_as_ghost)

    @needs_tree_write_lock
    def add_parent_tree(self, parent_tuple, allow_leftmost_as_ghost=False):
        """Add revision_id, tree tuple as a parent.

        This is equivalent to retrieving the current list of parent trees
        and setting the list to its value plus parent_tuple. See also
        add_parent_tree_id - if you only have a parent id available it will be
        simpler to use that api. If you have the parent already available, using
        this api is preferred.

        :param parent_tuple: The (revision id, tree) to add to the parent list.
            If the revision_id is a ghost, pass None for the tree.
        :param allow_leftmost_as_ghost: Allow the first parent to be a ghost.
        """
        parent_ids = self.get_parent_ids() + [parent_tuple[0]]
        if len(parent_ids) > 1:
            # the leftmost may have already been a ghost, preserve that if it
            # was.
            allow_leftmost_as_ghost = True
        self.set_parent_ids(parent_ids,
            allow_leftmost_as_ghost=allow_leftmost_as_ghost)

    @needs_tree_write_lock
    def add_pending_merge(self, *revision_ids):
        # TODO: Perhaps should check at this point that the
        # history of the revision is actually present?
        parents = self.get_parent_ids()
        updated = False
        for rev_id in revision_ids:
            if rev_id in parents:
                continue
            parents.append(rev_id)
            updated = True
        if updated:
            self.set_parent_ids(parents, allow_leftmost_as_ghost=True)

    @deprecated_method(zero_eleven)
    @needs_read_lock
    def pending_merges(self):
        """Return a list of pending merges.

        These are revisions that have been merged into the working
        directory but not yet committed.

        As of 0.11 this is deprecated. Please see WorkingTree.get_parent_ids()
        instead - which is available on all tree objects.
        """
        return self.get_parent_ids()[1:]

    def _check_parents_for_ghosts(self, revision_ids, allow_leftmost_as_ghost):
        """Common ghost checking functionality from set_parent_*.

        This checks that the left hand-parent exists if there are any
        revisions present.
        """
        if len(revision_ids) > 0:
            leftmost_id = revision_ids[0]
            if (not allow_leftmost_as_ghost and not
                self.branch.repository.has_revision(leftmost_id)):
                raise errors.GhostRevisionUnusableHere(leftmost_id)

    def _set_merges_from_parent_ids(self, parent_ids):
        merges = parent_ids[1:]
        self._control_files.put_utf8('pending-merges', '\n'.join(merges))

    @needs_tree_write_lock
    def set_parent_ids(self, revision_ids, allow_leftmost_as_ghost=False):
        """Set the parent ids to revision_ids.
        
        See also set_parent_trees. This api will try to retrieve the tree data
        for each element of revision_ids from the trees repository. If you have
        tree data already available, it is more efficient to use
        set_parent_trees rather than set_parent_ids. set_parent_ids is however
        an easier API to use.

        :param revision_ids: The revision_ids to set as the parent ids of this
            working tree. Any of these may be ghosts.
        """
        self._check_parents_for_ghosts(revision_ids,
            allow_leftmost_as_ghost=allow_leftmost_as_ghost)

        if len(revision_ids) > 0:
            self.set_last_revision(revision_ids[0])
        else:
            self.set_last_revision(None)

        self._set_merges_from_parent_ids(revision_ids)

    @needs_tree_write_lock
    def set_parent_trees(self, parents_list, allow_leftmost_as_ghost=False):
        """See MutableTree.set_parent_trees."""
        parent_ids = [rev for (rev, tree) in parents_list]

        self._check_parents_for_ghosts(parent_ids,
            allow_leftmost_as_ghost=allow_leftmost_as_ghost)

        if len(parent_ids) == 0:
            leftmost_parent_id = None
            leftmost_parent_tree = None
        else:
            leftmost_parent_id, leftmost_parent_tree = parents_list[0]

        if self._change_last_revision(leftmost_parent_id):
            if leftmost_parent_tree is None:
                # If we don't have a tree, fall back to reading the
                # parent tree from the repository.
                self._cache_basis_inventory(leftmost_parent_id)
            else:
                inv = leftmost_parent_tree.inventory
                xml = self._create_basis_xml_from_inventory(
                                        leftmost_parent_id, inv)
                self._write_basis_inventory(xml)
        self._set_merges_from_parent_ids(parent_ids)

    @needs_tree_write_lock
    def set_pending_merges(self, rev_list):
        parents = self.get_parent_ids()
        leftmost = parents[:1]
        new_parents = leftmost + rev_list
        self.set_parent_ids(new_parents)

    @needs_tree_write_lock
    def set_merge_modified(self, modified_hashes):
        def iter_stanzas():
            for file_id, hash in modified_hashes.iteritems():
                yield Stanza(file_id=file_id, hash=hash)
        self._put_rio('merge-hashes', iter_stanzas(), MERGE_MODIFIED_HEADER_1)

    @needs_tree_write_lock
    def _put_rio(self, filename, stanzas, header):
        my_file = rio_file(stanzas, header)
        self._control_files.put(filename, my_file)

    @needs_write_lock # because merge pulls data into the branch.
    def merge_from_branch(self, branch, to_revision=None):
        """Merge from a branch into this working tree.

        :param branch: The branch to merge from.
        :param to_revision: If non-None, the merge will merge to to_revision, but 
            not beyond it. to_revision does not need to be in the history of
            the branch when it is supplied. If None, to_revision defaults to
            branch.last_revision().
        """
        from bzrlib.merge import Merger, Merge3Merger
        pb = bzrlib.ui.ui_factory.nested_progress_bar()
        try:
            merger = Merger(self.branch, this_tree=self, pb=pb)
            merger.pp = ProgressPhase("Merge phase", 5, pb)
            merger.pp.next_phase()
            # check that there are no
            # local alterations
            merger.check_basis(check_clean=True, require_commits=False)
            if to_revision is None:
                to_revision = branch.last_revision()
            merger.other_rev_id = to_revision
            if merger.other_rev_id is None:
                raise error.NoCommits(branch)
            self.branch.fetch(branch, last_revision=merger.other_rev_id)
            merger.other_basis = merger.other_rev_id
            merger.other_tree = self.branch.repository.revision_tree(
                merger.other_rev_id)
            merger.pp.next_phase()
            merger.find_base()
            if merger.base_rev_id == merger.other_rev_id:
                raise errors.PointlessMerge
            merger.backup_files = False
            merger.merge_type = Merge3Merger
            merger.set_interesting_files(None)
            merger.show_base = False
            merger.reprocess = False
            conflicts = merger.do_merge()
            merger.set_pending()
        finally:
            pb.finished()
        return conflicts

    @needs_read_lock
    def merge_modified(self):
        try:
            hashfile = self._control_files.get('merge-hashes')
        except NoSuchFile:
            return {}
        merge_hashes = {}
        try:
            if hashfile.next() != MERGE_MODIFIED_HEADER_1 + '\n':
                raise MergeModifiedFormatError()
        except StopIteration:
            raise MergeModifiedFormatError()
        for s in RioReader(hashfile):
            file_id = s.get("file_id")
            if file_id not in self.inventory:
                continue
            hash = s.get("hash")
            if hash == self.get_file_sha1(file_id):
                merge_hashes[file_id] = hash
        return merge_hashes

    @needs_write_lock
    def mkdir(self, path, file_id=None):
        """See MutableTree.mkdir()."""
        if file_id is None:
            file_id = gen_file_id(os.path.basename(path))
        os.mkdir(self.abspath(path))
        self.add(path, file_id, 'directory')
        return file_id

    def get_symlink_target(self, file_id):
        return os.readlink(self.id2abspath(file_id))

    def file_class(self, filename):
        if self.path2id(filename):
            return 'V'
        elif self.is_ignored(filename):
            return 'I'
        else:
            return '?'

    def flush(self):
        """Write the in memory inventory to disk."""
        # TODO: Maybe this should only write on dirty ?
        if self._control_files._lock_mode != 'w':
            raise errors.NotWriteLocked(self)
        sio = StringIO()
        bzrlib.xml5.serializer_v5.write_inventory(self._inventory, sio)
        sio.seek(0)
        self._control_files.put('inventory', sio)
        self._inventory_is_modified = False

    def list_files(self, include_root=False):
        """Recursively list all files as (path, class, kind, id, entry).

        Lists, but does not descend into unversioned directories.

        This does not include files that have been deleted in this
        tree.

        Skips the control directory.
        """
        inv = self._inventory
        if include_root is True:
            yield ('', 'V', 'directory', inv.root.file_id, inv.root)
        # Convert these into local objects to save lookup times
        pathjoin = osutils.pathjoin
        file_kind = osutils.file_kind

        # transport.base ends in a slash, we want the piece
        # between the last two slashes
        transport_base_dir = self.bzrdir.transport.base.rsplit('/', 2)[1]

        fk_entries = {'directory':TreeDirectory, 'file':TreeFile, 'symlink':TreeLink}

        # directory file_id, relative path, absolute path, reverse sorted children
        children = os.listdir(self.basedir)
        children.sort()
        # jam 20060527 The kernel sized tree seems equivalent whether we 
        # use a deque and popleft to keep them sorted, or if we use a plain
        # list and just reverse() them.
        children = collections.deque(children)
        stack = [(inv.root.file_id, u'', self.basedir, children)]
        while stack:
            from_dir_id, from_dir_relpath, from_dir_abspath, children = stack[-1]

            while children:
                f = children.popleft()
                ## TODO: If we find a subdirectory with its own .bzr
                ## directory, then that is a separate tree and we
                ## should exclude it.

                # the bzrdir for this tree
                if transport_base_dir == f:
                    continue

                # we know that from_dir_relpath and from_dir_abspath never end in a slash
                # and 'f' doesn't begin with one, we can do a string op, rather
                # than the checks of pathjoin(), all relative paths will have an extra slash
                # at the beginning
                fp = from_dir_relpath + '/' + f

                # absolute path
                fap = from_dir_abspath + '/' + f
                
                f_ie = inv.get_child(from_dir_id, f)
                if f_ie:
                    c = 'V'
                elif self.is_ignored(fp[1:]):
                    c = 'I'
                else:
                    # we may not have found this file, because of a unicode issue
                    f_norm, can_access = osutils.normalized_filename(f)
                    if f == f_norm or not can_access:
                        # No change, so treat this file normally
                        c = '?'
                    else:
                        # this file can be accessed by a normalized path
                        # check again if it is versioned
                        # these lines are repeated here for performance
                        f = f_norm
                        fp = from_dir_relpath + '/' + f
                        fap = from_dir_abspath + '/' + f
                        f_ie = inv.get_child(from_dir_id, f)
                        if f_ie:
                            c = 'V'
                        elif self.is_ignored(fp[1:]):
                            c = 'I'
                        else:
                            c = '?'

                fk = file_kind(fap)

                if f_ie:
                    if f_ie.kind != fk:
                        raise BzrCheckError("file %r entered as kind %r id %r, "
                                            "now of kind %r"
                                            % (fap, f_ie.kind, f_ie.file_id, fk))

                # make a last minute entry
                if f_ie:
                    yield fp[1:], c, fk, f_ie.file_id, f_ie
                else:
                    try:
                        yield fp[1:], c, fk, None, fk_entries[fk]()
                    except KeyError:
                        yield fp[1:], c, fk, None, TreeEntry()
                    continue
                
                if fk != 'directory':
                    continue

                # But do this child first
                new_children = os.listdir(fap)
                new_children.sort()
                new_children = collections.deque(new_children)
                stack.append((f_ie.file_id, fp, fap, new_children))
                # Break out of inner loop, so that we start outer loop with child
                break
            else:
                # if we finished all children, pop it off the stack
                stack.pop()

    @needs_tree_write_lock
    def move(self, from_paths, to_name):
        """Rename files.

        to_name must exist in the inventory.

        If to_name exists and is a directory, the files are moved into
        it, keeping their old names.  

        Note that to_name is only the last component of the new name;
        this doesn't change the directory.

        This returns a list of (from_path, to_path) pairs for each
        entry that is moved.
        """
        result = []
        ## TODO: Option to move IDs only
        assert not isinstance(from_paths, basestring)
        inv = self.inventory
        to_abs = self.abspath(to_name)
        if not isdir(to_abs):
            raise BzrError("destination %r is not a directory" % to_abs)
        if not self.has_filename(to_name):
            raise BzrError("destination %r not in working directory" % to_abs)
        to_dir_id = inv.path2id(to_name)
        if to_dir_id is None and to_name != '':
            raise BzrError("destination %r is not a versioned directory" % to_name)
        to_dir_ie = inv[to_dir_id]
        if to_dir_ie.kind != 'directory':
            raise BzrError("destination %r is not a directory" % to_abs)

        to_idpath = inv.get_idpath(to_dir_id)

        for f in from_paths:
            if not self.has_filename(f):
                raise BzrError("%r does not exist in working tree" % f)
            f_id = inv.path2id(f)
            if f_id is None:
                raise BzrError("%r is not versioned" % f)
            name_tail = splitpath(f)[-1]
            dest_path = pathjoin(to_name, name_tail)
            if self.has_filename(dest_path):
                raise BzrError("destination %r already exists" % dest_path)
            if f_id in to_idpath:
                raise BzrError("can't move %r to a subdirectory of itself" % f)

        # OK, so there's a race here, it's possible that someone will
        # create a file in this interval and then the rename might be
        # left half-done.  But we should have caught most problems.
        orig_inv = deepcopy(self.inventory)
        original_modified = self._inventory_is_modified
        try:
            if len(from_paths):
                self._inventory_is_modified = True
            for f in from_paths:
                name_tail = splitpath(f)[-1]
                dest_path = pathjoin(to_name, name_tail)
                result.append((f, dest_path))
                inv.rename(inv.path2id(f), to_dir_id, name_tail)
                try:
                    rename(self.abspath(f), self.abspath(dest_path))
                except OSError, e:
                    raise BzrError("failed to rename %r to %r: %s" %
                                   (f, dest_path, e[1]),
                            ["rename rolled back"])
        except:
            # restore the inventory on error
            self._set_inventory(orig_inv, dirty=original_modified)
            raise
        self._write_inventory(inv)
        return result

    @needs_tree_write_lock
    def rename_one(self, from_rel, to_rel):
        """Rename one file.

        This can change the directory or the filename or both.
        """
        inv = self.inventory
        if not self.has_filename(from_rel):
            raise BzrError("can't rename: old working file %r does not exist" % from_rel)
        if self.has_filename(to_rel):
            raise BzrError("can't rename: new working file %r already exists" % to_rel)

        file_id = inv.path2id(from_rel)
        if file_id is None:
            raise BzrError("can't rename: old name %r is not versioned" % from_rel)

        entry = inv[file_id]
        from_parent = entry.parent_id
        from_name = entry.name
        
        if inv.path2id(to_rel):
            raise BzrError("can't rename: new name %r is already versioned" % to_rel)

        to_dir, to_tail = os.path.split(to_rel)
        to_dir_id = inv.path2id(to_dir)
        if to_dir_id is None and to_dir != '':
            raise BzrError("can't determine destination directory id for %r" % to_dir)

        mutter("rename_one:")
        mutter("  file_id    {%s}" % file_id)
        mutter("  from_rel   %r" % from_rel)
        mutter("  to_rel     %r" % to_rel)
        mutter("  to_dir     %r" % to_dir)
        mutter("  to_dir_id  {%s}" % to_dir_id)

        inv.rename(file_id, to_dir_id, to_tail)

        from_abs = self.abspath(from_rel)
        to_abs = self.abspath(to_rel)
        try:
            rename(from_abs, to_abs)
        except OSError, e:
            inv.rename(file_id, from_parent, from_name)
            raise BzrError("failed to rename %r to %r: %s"
                    % (from_abs, to_abs, e[1]),
                    ["rename rolled back"])
        self._write_inventory(inv)

    @needs_read_lock
    def unknowns(self):
        """Return all unknown files.

        These are files in the working directory that are not versioned or
        control files or ignored.
        """
        for subp in self.extras():
            if not self.is_ignored(subp):
                yield subp
    
    @needs_tree_write_lock
    def unversion(self, file_ids):
        """Remove the file ids in file_ids from the current versioned set.

        When a file_id is unversioned, all of its children are automatically
        unversioned.

        :param file_ids: The file ids to stop versioning.
        :raises: NoSuchId if any fileid is not currently versioned.
        """
        for file_id in file_ids:
            if self._inventory.has_id(file_id):
                self._inventory.remove_recursive_id(file_id)
            else:
                raise errors.NoSuchId(self, file_id)
        if len(file_ids):
            # in the future this should just set a dirty bit to wait for the 
            # final unlock. However, until all methods of workingtree start
            # with the current in -memory inventory rather than triggering 
            # a read, it is more complex - we need to teach read_inventory
            # to know when to read, and when to not read first... and possibly
            # to save first when the in memory one may be corrupted.
            # so for now, we just only write it if it is indeed dirty.
            # - RBC 20060907
            self._write_inventory(self._inventory)
    
    @deprecated_method(zero_eight)
    def iter_conflicts(self):
        """List all files in the tree that have text or content conflicts.
        DEPRECATED.  Use conflicts instead."""
        return self._iter_conflicts()

    def _iter_conflicts(self):
        conflicted = set()
        for info in self.list_files():
            path = info[0]
            stem = get_conflicted_stem(path)
            if stem is None:
                continue
            if stem not in conflicted:
                conflicted.add(stem)
                yield stem

    @needs_write_lock
    def pull(self, source, overwrite=False, stop_revision=None):
        top_pb = bzrlib.ui.ui_factory.nested_progress_bar()
        source.lock_read()
        try:
            pp = ProgressPhase("Pull phase", 2, top_pb)
            pp.next_phase()
            old_revision_history = self.branch.revision_history()
            basis_tree = self.basis_tree()
            count = self.branch.pull(source, overwrite, stop_revision)
            new_revision_history = self.branch.revision_history()
            if new_revision_history != old_revision_history:
                pp.next_phase()
                if len(old_revision_history):
                    other_revision = old_revision_history[-1]
                else:
                    other_revision = None
                repository = self.branch.repository
                pb = bzrlib.ui.ui_factory.nested_progress_bar()
                try:
                    new_basis_tree = self.branch.basis_tree()
                    merge_inner(self.branch,
                                new_basis_tree,
                                basis_tree,
                                this_tree=self,
                                pb=pb)
                finally:
                    pb.finished()
                # TODO - dedup parents list with things merged by pull ?
                # reuse the revisiontree we merged against to set the new
                # tree data.
                parent_trees = [(self.branch.last_revision(), new_basis_tree)]
                # we have to pull the merge trees out again, because 
                # merge_inner has set the ids. - this corner is not yet 
                # layered well enough to prevent double handling.
                merges = self.get_parent_ids()[1:]
                parent_trees.extend([
                    (parent, repository.revision_tree(parent)) for
                     parent in merges])
                self.set_parent_trees(parent_trees)
            return count
        finally:
            source.unlock()
            top_pb.finished()

    @needs_write_lock
    def put_file_bytes_non_atomic(self, file_id, bytes):
        """See MutableTree.put_file_bytes_non_atomic."""
        stream = file(self.id2abspath(file_id), 'wb')
        try:
            stream.write(bytes)
        finally:
            stream.close()
        # TODO: update the hashcache here ?

    def extras(self):
        """Yield all unknown files in this WorkingTree.

        If there are any unknown directories then only the directory is
        returned, not all its children.  But if there are unknown files
        under a versioned subdirectory, they are returned.

        Currently returned depth-first, sorted by name within directories.
        """
        ## TODO: Work from given directory downwards
        for path, dir_entry in self.inventory.directories():
            # mutter("search for unknowns in %r", path)
            dirabs = self.abspath(path)
            if not isdir(dirabs):
                # e.g. directory deleted
                continue

            fl = []
            for subf in os.listdir(dirabs):
                if subf == '.bzr':
                    continue
                if subf not in dir_entry.children:
                    subf_norm, can_access = osutils.normalized_filename(subf)
                    if subf_norm != subf and can_access:
                        if subf_norm not in dir_entry.children:
                            fl.append(subf_norm)
                    else:
                        fl.append(subf)
            
            fl.sort()
            for subf in fl:
                subp = pathjoin(path, subf)
                yield subp

    def _translate_ignore_rule(self, rule):
        """Translate a single ignore rule to a regex.

        There are two types of ignore rules.  Those that do not contain a / are
        matched against the tail of the filename (that is, they do not care
        what directory the file is in.)  Rules which do contain a slash must
        match the entire path.  As a special case, './' at the start of the
        string counts as a slash in the string but is removed before matching
        (e.g. ./foo.c, ./src/foo.c)

        :return: The translated regex.
        """
        if rule[:2] in ('./', '.\\'):
            # rootdir rule
            result = fnmatch.translate(rule[2:])
        elif '/' in rule or '\\' in rule:
            # path prefix 
            result = fnmatch.translate(rule)
        else:
            # default rule style.
            result = "(?:.*/)?(?!.*/)" + fnmatch.translate(rule)
        assert result[-1] == '$', "fnmatch.translate did not add the expected $"
        return "(" + result + ")"

    def _combine_ignore_rules(self, rules):
        """Combine a list of ignore rules into a single regex object.

        Each individual rule is combined with | to form a big regex, which then
        has $ added to it to form something like ()|()|()$. The group index for
        each subregex's outermost group is placed in a dictionary mapping back 
        to the rule. This allows quick identification of the matching rule that
        triggered a match.
        :return: a list of the compiled regex and the matching-group index 
        dictionaries. We return a list because python complains if you try to 
        combine more than 100 regexes.
        """
        result = []
        groups = {}
        next_group = 0
        translated_rules = []
        for rule in rules:
            translated_rule = self._translate_ignore_rule(rule)
            compiled_rule = re.compile(translated_rule)
            groups[next_group] = rule
            next_group += compiled_rule.groups
            translated_rules.append(translated_rule)
            if next_group == 99:
                result.append((re.compile("|".join(translated_rules)), groups))
                groups = {}
                next_group = 0
                translated_rules = []
        if len(translated_rules):
            result.append((re.compile("|".join(translated_rules)), groups))
        return result

    def ignored_files(self):
        """Yield list of PATH, IGNORE_PATTERN"""
        for subp in self.extras():
            pat = self.is_ignored(subp)
            if pat is not None:
                yield subp, pat

    def get_ignore_list(self):
        """Return list of ignore patterns.

        Cached in the Tree object after the first call.
        """
        ignoreset = getattr(self, '_ignoreset', None)
        if ignoreset is not None:
            return ignoreset

        ignore_globs = set(bzrlib.DEFAULT_IGNORE)
        ignore_globs.update(ignores.get_runtime_ignores())

        ignore_globs.update(ignores.get_user_ignores())

        if self.has_filename(bzrlib.IGNORE_FILENAME):
            f = self.get_file_byname(bzrlib.IGNORE_FILENAME)
            try:
                ignore_globs.update(ignores.parse_ignore_file(f))
            finally:
                f.close()

        self._ignoreset = ignore_globs
        self._ignore_regex = self._combine_ignore_rules(ignore_globs)
        return ignore_globs

    def _get_ignore_rules_as_regex(self):
        """Return a regex of the ignore rules and a mapping dict.

        :return: (ignore rules compiled regex, dictionary mapping rule group 
        indices to original rule.)
        """
        if getattr(self, '_ignoreset', None) is None:
            self.get_ignore_list()
        return self._ignore_regex

    def is_ignored(self, filename):
        r"""Check whether the filename matches an ignore pattern.

        Patterns containing '/' or '\' need to match the whole path;
        others match against only the last component.

        If the file is ignored, returns the pattern which caused it to
        be ignored, otherwise None.  So this can simply be used as a
        boolean if desired."""

        # TODO: Use '**' to match directories, and other extended
        # globbing stuff from cvs/rsync.

        # XXX: fnmatch is actually not quite what we want: it's only
        # approximately the same as real Unix fnmatch, and doesn't
        # treat dotfiles correctly and allows * to match /.
        # Eventually it should be replaced with something more
        # accurate.
    
        rules = self._get_ignore_rules_as_regex()
        for regex, mapping in rules:
            match = regex.match(filename)
            if match is not None:
                # one or more of the groups in mapping will have a non-None
                # group match.
                groups = match.groups()
                rules = [mapping[group] for group in 
                    mapping if groups[group] is not None]
                return rules[0]
        return None

    def kind(self, file_id):
        return file_kind(self.id2abspath(file_id))

    def last_revision(self):
        """Return the last revision of the branch for this tree.

        This format tree does not support a separate marker for last-revision
        compared to the branch.

        See MutableTree.last_revision
        """
        return self._last_revision()

    @needs_read_lock
    def _last_revision(self):
        """helper for get_parent_ids."""
        return self.branch.last_revision()

    def is_locked(self):
        return self._control_files.is_locked()

    def lock_read(self):
        """See Branch.lock_read, and WorkingTree.unlock."""
        self.branch.lock_read()
        try:
            return self._control_files.lock_read()
        except:
            self.branch.unlock()
            raise

    def lock_tree_write(self):
        """See MutableTree.lock_tree_write, and WorkingTree.unlock."""
        self.branch.lock_read()
        try:
            return self._control_files.lock_write()
        except:
            self.branch.unlock()
            raise

    def lock_write(self):
        """See MutableTree.lock_write, and WorkingTree.unlock."""
        self.branch.lock_write()
        try:
            return self._control_files.lock_write()
        except:
            self.branch.unlock()
            raise

    def get_physical_lock_status(self):
        return self._control_files.get_physical_lock_status()

    def _basis_inventory_name(self):
        return 'basis-inventory-cache'

    @needs_tree_write_lock
    def set_last_revision(self, new_revision):
        """Change the last revision in the working tree."""
        if self._change_last_revision(new_revision):
            self._cache_basis_inventory(new_revision)

    def _change_last_revision(self, new_revision):
        """Template method part of set_last_revision to perform the change.
        
        This is used to allow WorkingTree3 instances to not affect branch
        when their last revision is set.
        """
        if new_revision is None:
            self.branch.set_revision_history([])
            return False
        try:
            self.branch.generate_revision_history(new_revision)
        except errors.NoSuchRevision:
            # not present in the repo - dont try to set it deeper than the tip
            self.branch.set_revision_history([new_revision])
        return True

    def _write_basis_inventory(self, xml):
        """Write the basis inventory XML to the basis-inventory file"""
        assert isinstance(xml, str), 'serialised xml must be bytestring.'
        path = self._basis_inventory_name()
        sio = StringIO(xml)
        self._control_files.put(path, sio)

    def _create_basis_xml_from_inventory(self, revision_id, inventory):
        """Create the text that will be saved in basis-inventory"""
        inventory.revision_id = revision_id
        return bzrlib.xml6.serializer_v6.write_inventory_to_string(inventory)

    def _cache_basis_inventory(self, new_revision):
        """Cache new_revision as the basis inventory."""
        # TODO: this should allow the ready-to-use inventory to be passed in,
        # as commit already has that ready-to-use [while the format is the
        # same, that is].
        try:
            # this double handles the inventory - unpack and repack - 
            # but is easier to understand. We can/should put a conditional
            # in here based on whether the inventory is in the latest format
            # - perhaps we should repack all inventories on a repository
            # upgrade ?
            # the fast path is to copy the raw xml from the repository. If the
            # xml contains 'revision_id="', then we assume the right 
            # revision_id is set. We must check for this full string, because a
            # root node id can legitimately look like 'revision_id' but cannot
            # contain a '"'.
            xml = self.branch.repository.get_inventory_xml(new_revision)
            firstline = xml.split('\n', 1)[0]
            if (not 'revision_id="' in firstline or 
                'format="6"' not in firstline):
                inv = self.branch.repository.deserialise_inventory(
                    new_revision, xml)
                xml = self._create_basis_xml_from_inventory(new_revision, inv)
            self._write_basis_inventory(xml)
        except (errors.NoSuchRevision, errors.RevisionNotPresent):
            pass

    def read_basis_inventory(self):
        """Read the cached basis inventory."""
        path = self._basis_inventory_name()
        return self._control_files.get(path).read()
        
    @needs_read_lock
    def read_working_inventory(self):
        """Read the working inventory.
        
        :raises errors.InventoryModified: When the current in memory
            inventory has been modified, read_working_inventory will
            fail.
        """
        # conceptually this should be an implementation detail of the tree. 
        # XXX: Deprecate this.
        # ElementTree does its own conversion from UTF-8, so open in
        # binary.
        if self._inventory_is_modified:
            raise errors.InventoryModified(self)
        result = bzrlib.xml5.serializer_v5.read_inventory(
            self._control_files.get('inventory'))
        self._set_inventory(result, dirty=False)
        return result

    @needs_tree_write_lock
    def remove(self, files, verbose=False, to_file=None):
        """Remove nominated files from the working inventory..

        This does not remove their text.  This does not run on XXX on what? RBC

        TODO: Refuse to remove modified files unless --force is given?

        TODO: Do something useful with directories.

        TODO: Should this remove the text or not?  Tough call; not
        removing may be useful and the user can just use use rm, and
        is the opposite of add.  Removing it is consistent with most
        other tools.  Maybe an option.
        """
        ## TODO: Normalize names
        ## TODO: Remove nested loops; better scalability
        if isinstance(files, basestring):
            files = [files]

        inv = self.inventory

        # do this before any modifications
        for f in files:
            fid = inv.path2id(f)
            if not fid:
                # TODO: Perhaps make this just a warning, and continue?
                # This tends to happen when 
                raise NotVersionedError(path=f)
            if verbose:
                # having remove it, it must be either ignored or unknown
                if self.is_ignored(f):
                    new_status = 'I'
                else:
                    new_status = '?'
                show_status(new_status, inv[fid].kind, f, to_file=to_file)
            del inv[fid]

        self._write_inventory(inv)

    @needs_tree_write_lock
    def revert(self, filenames, old_tree=None, backups=True, 
               pb=DummyProgress()):
        from transform import revert
        from conflicts import resolve
        if old_tree is None:
            old_tree = self.basis_tree()
        conflicts = revert(self, old_tree, filenames, backups, pb)
        if not len(filenames):
            self.set_parent_ids(self.get_parent_ids()[:1])
            resolve(self)
        else:
            resolve(self, filenames, ignore_misses=True)
        return conflicts

    def revision_tree(self, revision_id):
        """See Tree.revision_tree.

        WorkingTree can supply revision_trees for the basis revision only
        because there is only one cached inventory in the bzr directory.
        """
        if revision_id == self.last_revision():
            try:
                xml = self.read_basis_inventory()
            except NoSuchFile:
                pass
            else:
                try:
                    inv = bzrlib.xml6.serializer_v6.read_inventory_from_string(xml)
                    # dont use the repository revision_tree api because we want
                    # to supply the inventory.
                    if inv.revision_id == revision_id:
                        return bzrlib.tree.RevisionTree(self.branch.repository,
                            inv, revision_id)
                except errors.BadInventoryFormat:
                    pass
        # raise if there was no inventory, or if we read the wrong inventory.
        raise errors.NoSuchRevisionInTree(self, revision_id)

    # XXX: This method should be deprecated in favour of taking in a proper
    # new Inventory object.
    @needs_tree_write_lock
    def set_inventory(self, new_inventory_list):
        from bzrlib.inventory import (Inventory,
                                      InventoryDirectory,
                                      InventoryEntry,
                                      InventoryFile,
                                      InventoryLink)
        inv = Inventory(self.get_root_id())
        for path, file_id, parent, kind in new_inventory_list:
            name = os.path.basename(path)
            if name == "":
                continue
            # fixme, there should be a factory function inv,add_?? 
            if kind == 'directory':
                inv.add(InventoryDirectory(file_id, name, parent))
            elif kind == 'file':
                inv.add(InventoryFile(file_id, name, parent))
            elif kind == 'symlink':
                inv.add(InventoryLink(file_id, name, parent))
            else:
                raise BzrError("unknown kind %r" % kind)
        self._write_inventory(inv)

    @needs_tree_write_lock
    def set_root_id(self, file_id):
        """Set the root id for this tree."""
        # for compatability 
        if file_id is None:
            symbol_versioning.warn(symbol_versioning.zero_twelve
                % 'WorkingTree.set_root_id with fileid=None',
                DeprecationWarning,
                stacklevel=3)
            file_id = ROOT_ID
        inv = self._inventory
        orig_root_id = inv.root.file_id
        # TODO: it might be nice to exit early if there was nothing
        # to do, saving us from trigger a sync on unlock.
        self._inventory_is_modified = True
        # we preserve the root inventory entry object, but
        # unlinkit from the byid index
        del inv._byid[inv.root.file_id]
        inv.root.file_id = file_id
        # and link it into the index with the new changed id.
        inv._byid[inv.root.file_id] = inv.root
        # and finally update all children to reference the new id.
        # XXX: this should be safe to just look at the root.children
        # list, not the WHOLE INVENTORY.
        for fid in inv:
            entry = inv[fid]
            if entry.parent_id == orig_root_id:
                entry.parent_id = inv.root.file_id

    def unlock(self):
        """See Branch.unlock.
        
        WorkingTree locking just uses the Branch locking facilities.
        This is current because all working trees have an embedded branch
        within them. IF in the future, we were to make branch data shareable
        between multiple working trees, i.e. via shared storage, then we 
        would probably want to lock both the local tree, and the branch.
        """
        raise NotImplementedError(self.unlock)

    @needs_write_lock
    def update(self):
        """Update a working tree along its branch.

        This will update the branch if its bound too, which means we have multiple trees involved:
        The new basis tree of the master.
        The old basis tree of the branch.
        The old basis tree of the working tree.
        The current working tree state.
        pathologically all three may be different, and non ancestors of each other.
        Conceptually we want to:
        Preserve the wt.basis->wt.state changes
        Transform the wt.basis to the new master basis.
        Apply a merge of the old branch basis to get any 'local' changes from it into the tree.
        Restore the wt.basis->wt.state changes.

        There isn't a single operation at the moment to do that, so we:
        Merge current state -> basis tree of the master w.r.t. the old tree basis.
        Do a 'normal' merge of the old branch basis if it is relevant.
        """
        old_tip = self.branch.update()
        # here if old_tip is not None, it is the old tip of the branch before
        # it was updated from the master branch. This should become a pending
        # merge in the working tree to preserve the user existing work.  we
        # cant set that until we update the working trees last revision to be
        # one from the new branch, because it will just get absorbed by the
        # parent de-duplication logic.
        # 
        # We MUST save it even if an error occurs, because otherwise the users
        # local work is unreferenced and will appear to have been lost.
        # 
        result = 0
        try:
            last_rev = self.get_parent_ids()[0]
        except IndexError:
            last_rev = None
        if last_rev != self.branch.last_revision():
            # merge tree state up to new branch tip.
            basis = self.basis_tree()
            to_tree = self.branch.basis_tree()
            result += merge_inner(self.branch,
                                  to_tree,
                                  basis,
                                  this_tree=self)
            # TODO - dedup parents list with things merged by pull ?
            # reuse the tree we've updated to to set the basis:
            parent_trees = [(self.branch.last_revision(), to_tree)]
            merges = self.get_parent_ids()[1:]
            # Ideally we ask the tree for the trees here, that way the working
            # tree can decide whether to give us teh entire tree or give us a
            # lazy initialised tree. dirstate for instance will have the trees
            # in ram already, whereas a last-revision + basis-inventory tree
            # will not, but also does not need them when setting parents.
            for parent in merges:
                parent_trees.append(
                    (parent, self.branch.repository.revision_tree(parent)))
            if old_tip is not None:
                parent_trees.append(
                    (old_tip, self.branch.repository.revision_tree(old_tip)))
            self.set_parent_trees(parent_trees)
            last_rev = parent_trees[0][0]
        else:
            # the working tree had the same last-revision as the master
            # branch did. We may still have pivot local work from the local
            # branch into old_tip:
            if old_tip is not None:
                self.add_parent_tree_id(old_tip)
        if old_tip and old_tip != last_rev:
            # our last revision was not the prior branch last revision
            # and we have converted that last revision to a pending merge.
            # base is somewhere between the branch tip now
            # and the now pending merge
            from bzrlib.revision import common_ancestor
            try:
                base_rev_id = common_ancestor(self.branch.last_revision(),
                                              old_tip,
                                              self.branch.repository)
            except errors.NoCommonAncestor:
                base_rev_id = None
            base_tree = self.branch.repository.revision_tree(base_rev_id)
            other_tree = self.branch.repository.revision_tree(old_tip)
            result += merge_inner(self.branch,
                                  other_tree,
                                  base_tree,
                                  this_tree=self)
        return result

    @needs_tree_write_lock
    def _write_inventory(self, inv):
        """Write inventory as the current inventory."""
        self._set_inventory(inv, dirty=True)
        self.flush()

    def set_conflicts(self, arg):
        raise UnsupportedOperation(self.set_conflicts, self)

    def add_conflicts(self, arg):
        raise UnsupportedOperation(self.add_conflicts, self)

    @needs_read_lock
    def conflicts(self):
        conflicts = ConflictList()
        for conflicted in self._iter_conflicts():
            text = True
            try:
                if file_kind(self.abspath(conflicted)) != "file":
                    text = False
            except errors.NoSuchFile:
                text = False
            if text is True:
                for suffix in ('.THIS', '.OTHER'):
                    try:
                        kind = file_kind(self.abspath(conflicted+suffix))
                        if kind != "file":
                            text = False
                    except errors.NoSuchFile:
                        text = False
                    if text == False:
                        break
            ctype = {True: 'text conflict', False: 'contents conflict'}[text]
            conflicts.append(Conflict.factory(ctype, path=conflicted,
                             file_id=self.path2id(conflicted)))
        return conflicts

    def walkdirs(self, prefix=""):
        disk_top = self.abspath(prefix)
        if disk_top.endswith('/'):
            disk_top = disk_top[:-1]
        top_strip_len = len(disk_top) + 1
        inventory_iterator = self._walkdirs(prefix)
        disk_iterator = osutils.walkdirs(disk_top, prefix)
        try:
            current_disk = disk_iterator.next()
            disk_finished = False
        except OSError, e:
            if e.errno != errno.ENOENT:
                raise
            current_disk = None
            disk_finished = True
        try:
            current_inv = inventory_iterator.next()
            inv_finished = False
        except StopIteration:
            current_inv = None
            inv_finished = True
        while not inv_finished or not disk_finished:
            if not disk_finished:
                # strip out .bzr dirs
                if current_disk[0][1][top_strip_len:] == '':
                    # osutils.walkdirs can be made nicer - 
                    # yield the path-from-prefix rather than the pathjoined
                    # value.
                    bzrdir_loc = bisect_left(current_disk[1], ('.bzr', '.bzr'))
                    if current_disk[1][bzrdir_loc][0] == '.bzr':
                        # we dont yield the contents of, or, .bzr itself.
                        del current_disk[1][bzrdir_loc]
            if inv_finished:
                # everything is unknown
                direction = 1
            elif disk_finished:
                # everything is missing
                direction = -1
            else:
                direction = cmp(current_inv[0][0], current_disk[0][0])
            if direction > 0:
                # disk is before inventory - unknown
                dirblock = [(relpath, basename, kind, stat, None, None) for
                    relpath, basename, kind, stat, top_path in current_disk[1]]
                yield (current_disk[0][0], None), dirblock
                try:
                    current_disk = disk_iterator.next()
                except StopIteration:
                    disk_finished = True
            elif direction < 0:
                # inventory is before disk - missing.
                dirblock = [(relpath, basename, 'unknown', None, fileid, kind)
                    for relpath, basename, dkind, stat, fileid, kind in 
                    current_inv[1]]
                yield (current_inv[0][0], current_inv[0][1]), dirblock
                try:
                    current_inv = inventory_iterator.next()
                except StopIteration:
                    inv_finished = True
            else:
                # versioned present directory
                # merge the inventory and disk data together
                dirblock = []
                for relpath, subiterator in itertools.groupby(sorted(
                    current_inv[1] + current_disk[1], key=operator.itemgetter(0)), operator.itemgetter(1)):
                    path_elements = list(subiterator)
                    if len(path_elements) == 2:
                        inv_row, disk_row = path_elements
                        # versioned, present file
                        dirblock.append((inv_row[0],
                            inv_row[1], disk_row[2],
                            disk_row[3], inv_row[4],
                            inv_row[5]))
                    elif len(path_elements[0]) == 5:
                        # unknown disk file
                        dirblock.append((path_elements[0][0],
                            path_elements[0][1], path_elements[0][2],
                            path_elements[0][3], None, None))
                    elif len(path_elements[0]) == 6:
                        # versioned, absent file.
                        dirblock.append((path_elements[0][0],
                            path_elements[0][1], 'unknown', None,
                            path_elements[0][4], path_elements[0][5]))
                    else:
                        raise NotImplementedError('unreachable code')
                yield current_inv[0], dirblock
                try:
                    current_inv = inventory_iterator.next()
                except StopIteration:
                    inv_finished = True
                try:
                    current_disk = disk_iterator.next()
                except StopIteration:
                    disk_finished = True

    def _walkdirs(self, prefix=""):
        _directory = 'directory'
        # get the root in the inventory
        inv = self.inventory
        top_id = inv.path2id(prefix)
        if top_id is None:
            pending = []
        else:
            pending = [(prefix, '', _directory, None, top_id, None)]
        while pending:
            dirblock = []
            currentdir = pending.pop()
            # 0 - relpath, 1- basename, 2- kind, 3- stat, 4-id, 5-kind
            top_id = currentdir[4]
            if currentdir[0]:
                relroot = currentdir[0] + '/'
            else:
                relroot = ""
            # FIXME: stash the node in pending
            entry = inv[top_id]
            for name, child in entry.sorted_children():
                dirblock.append((relroot + name, name, child.kind, None,
                    child.file_id, child.kind
                    ))
            yield (currentdir[0], entry.file_id), dirblock
            # push the user specified dirs from dirblock
            for dir in reversed(dirblock):
                if dir[2] == _directory:
                    pending.append(dir)


class WorkingTree2(WorkingTree):
    """This is the Format 2 working tree.

    This was the first weave based working tree. 
     - uses os locks for locking.
     - uses the branch last-revision.
    """

    def lock_tree_write(self):
        """See WorkingTree.lock_tree_write().

        In Format2 WorkingTrees we have a single lock for the branch and tree
        so lock_tree_write() degrades to lock_write().
        """
        self.branch.lock_write()
        try:
            return self._control_files.lock_write()
        except:
            self.branch.unlock()
            raise

    def unlock(self):
        # we share control files:
        if self._control_files._lock_count == 3:
            # _inventory_is_modified is always False during a read lock.
            if self._inventory_is_modified:
                self.flush()
            if self._hashcache.needs_write:
                self._hashcache.write()
        # reverse order of locking.
        try:
            return self._control_files.unlock()
        finally:
            self.branch.unlock()


class WorkingTree3(WorkingTree):
    """This is the Format 3 working tree.

    This differs from the base WorkingTree by:
     - having its own file lock
     - having its own last-revision property.

    This is new in bzr 0.8
    """

    @needs_read_lock
    def _last_revision(self):
        """See Mutable.last_revision."""
        try:
            return self._control_files.get_utf8('last-revision').read()
        except NoSuchFile:
            return None

    def _change_last_revision(self, revision_id):
        """See WorkingTree._change_last_revision."""
        if revision_id is None or revision_id == NULL_REVISION:
            try:
                self._control_files._transport.delete('last-revision')
            except errors.NoSuchFile:
                pass
            return False
        else:
            self._control_files.put_utf8('last-revision', revision_id)
            return True

    @needs_tree_write_lock
    def set_conflicts(self, conflicts):
        self._put_rio('conflicts', conflicts.to_stanzas(), 
                      CONFLICT_HEADER_1)

    @needs_tree_write_lock
    def add_conflicts(self, new_conflicts):
        conflict_set = set(self.conflicts())
        conflict_set.update(set(list(new_conflicts)))
        self.set_conflicts(ConflictList(sorted(conflict_set,
                                               key=Conflict.sort_key)))

    @needs_read_lock
    def conflicts(self):
        try:
            confile = self._control_files.get('conflicts')
        except NoSuchFile:
            return ConflictList()
        try:
            if confile.next() != CONFLICT_HEADER_1 + '\n':
                raise ConflictFormatError()
        except StopIteration:
            raise ConflictFormatError()
        return ConflictList.from_stanzas(RioReader(confile))

    def unlock(self):
        if self._control_files._lock_count == 1:
            # _inventory_is_modified is always False during a read lock.
            if self._inventory_is_modified:
                self.flush()
            if self._hashcache.needs_write:
                self._hashcache.write()
        # reverse order of locking.
        try:
            return self._control_files.unlock()
        finally:
            self.branch.unlock()


class WorkingTree4(WorkingTree3):
    """This is the Format 4 working tree.

    This differs from WorkingTree3 by:
     - having a consolidated internal dirstate.

    This is new in bzr TODO FIXME SETMEBEFORE MERGE.
    """

    def __init__(self, basedir,
                 branch,
                 _inventory=None,
                 _control_files=None,
                 _format=None,
                 _bzrdir=None):
        """Construct a WorkingTree for basedir.

        If the branch is not supplied, it is opened automatically.
        If the branch is supplied, it must be the branch for this basedir.
        (branch.base is not cross checked, because for remote branches that
        would be meaningless).
        """
        self._format = _format
        self.bzrdir = _bzrdir
        from bzrlib.hashcache import HashCache
        from bzrlib.trace import note, mutter
        assert isinstance(basedir, basestring), \
            "base directory %r is not a string" % basedir
        basedir = safe_unicode(basedir)
        mutter("opening working tree %r", basedir)
        self._branch = branch
        assert isinstance(self.branch, bzrlib.branch.Branch), \
            "branch %r is not a Branch" % self.branch
        self.basedir = realpath(basedir)
        # if branch is at our basedir and is a format 6 or less
        # assume all other formats have their own control files.
        assert isinstance(_control_files, LockableFiles), \
            "_control_files must be a LockableFiles, not %r" % _control_files
        self._control_files = _control_files
        # update the whole cache up front and write to disk if anything changed;
        # in the future we might want to do this more selectively
        # two possible ways offer themselves : in self._unlock, write the cache
        # if needed, or, when the cache sees a change, append it to the hash
        # cache file, and have the parser take the most recent entry for a
        # given path only.
        cache_filename = self.bzrdir.get_workingtree_transport(None).local_abspath('stat-cache')
        hc = self._hashcache = HashCache(basedir, cache_filename, self._control_files._file_mode)
        hc.read()
        # is this scan needed ? it makes things kinda slow.
        #hc.scan()

        if hc.needs_write:
            mutter("write hc")
            hc.write()

        if _inventory is None:
            self._set_inventory(self.read_working_inventory())
        else:
            self._set_inventory(_inventory)
        self._dirty = None
        self._parent_revisions = None

    def _new_tree(self):
        """Initialize the state in this tree to be a new tree."""
        self._parent_revisions = [NULL_REVISION]
        self._inventory = Inventory()
        self._dirty = True

    @needs_read_lock
    def revision_tree(self, revision_id):
        """See Tree.revision_tree.

        WorkingTree4 supplies revision_trees for any basis tree.
        """
        local_path = self.bzrdir.get_workingtree_transport(None).local_abspath('dirstate')
        self._dirstate = dirstate.DirState.on_file(local_path)
        parent_ids = self._dirstate.get_parent_ids()
        if revision_id not in parent_ids:
            raise errors.NoSuchRevisionInTree(self, revision_id)

    @needs_write_lock
    def set_parent_ids(self, revision_ids, allow_leftmost_as_ghost=False):
        """Set the parent ids to revision_ids.
        
        See also set_parent_trees. This api will try to retrieve the tree data
        for each element of revision_ids from the trees repository. If you have
        tree data already available, it is more efficient to use
        set_parent_trees rather than set_parent_ids. set_parent_ids is however
        an easier API to use.

        :param revision_ids: The revision_ids to set as the parent ids of this
            working tree. Any of these may be ghosts.
        """
        trees = []
        for revision_id in revision_ids:
            try:
                revtree = self.branch.repository.revision_tree(revision_id)
            except errors.NoSuchRevision:
                revtree = None
            trees.append((revision_id, revtree))
        self.set_parent_trees(trees,
            allow_leftmost_as_ghost=allow_leftmost_as_ghost)

    @needs_write_lock
    def set_parent_trees(self, parents_list, allow_leftmost_as_ghost=False):
        """Set the parents of the working tree.

        :param parents_list: A list of (revision_id, tree) tuples. 
            If tree is None, then that element is treated as an unreachable
            parent tree - i.e. a ghost.
        """
        if len(parents_list) > 0:
            if not allow_leftmost_as_ghost and parents_list[0][1] is None:
                raise errors.GhostRevisionUnusableHere(leftmost_id)
            leftmost_id = parents_list[0][0]
            #self.set_last_revision(leftmost_id)
        else:
            self.set_last_revision(None)
        merges = [revid for revid, tree in parents_list[1:]]
        self._control_files.put_utf8('pending-merges', '\n'.join(merges))

    def unlock(self):
        """Unlock in format 4 trees needs to write the entire dirstate."""
        if self._control_files._lock_count == 1:
            if self._hashcache.needs_write:
                self._hashcache.write()
            # eventually we should do signature checking during read locks for
            # dirstate updates.
            if self._control_files._lock_mode == 'w':
                if self._dirty:
                    self._write_dirstate()
        # reverse order of locking.
        try:
            return self._control_files.unlock()
        finally:
            self.branch.unlock()

    def _write_dirstate(self):
        """Write the full dirstate to disk."""
        # in progress - not ready yet.
        return
        state_header = 'Bzr dirstate format 1'
        checksum_line = ''
        lines = [state_header, checksum_line]
        lines.append("%s" % " ".join(self._parent_revisions))
        kind_map = {
            'root_directory':'r',
            'file':'f',
            'directory':'d',
            'link':'l',
            }
        # root is not yielded by iter_entries_by_dir
        entry = self._inventory.root
        lines.append(kind_map[entry.kind])
        lines.append('') # dir stats dont matter.
        lines.append('') # and they have no sha1/link target
        lines.append(entry.file_id)
        lines.append('/')
        lines.append('null:')
        lines.append('')
        lines.append('')
        lines.append('')
        lines.append('')
        lines.append('')
        lines.append('')
        for path, entry in self._inventory.iter_entries_by_dir():
            lines.append(kind_map[entry.kind])
            lines.append(path)
            # lines.append(entry.stat_blob)
            # lines.append(entry.dirstate_value)

        self._control_files.put_utf8('dirstate', '\n'.join(lines))
        

def get_conflicted_stem(path):
    for suffix in CONFLICT_SUFFIXES:
        if path.endswith(suffix):
            return path[:-len(suffix)]

@deprecated_function(zero_eight)
def is_control_file(filename):
    """See WorkingTree.is_control_filename(filename)."""
    ## FIXME: better check
    filename = normpath(filename)
    while filename != '':
        head, tail = os.path.split(filename)
        ## mutter('check %r for control file' % ((head, tail),))
        if tail == '.bzr':
            return True
        if filename == head:
            break
        filename = head
    return False


class WorkingTreeFormat(object):
    """An encapsulation of the initialization and open routines for a format.

    Formats provide three things:
     * An initialization routine,
     * a format string,
     * an open routine.

    Formats are placed in an dict by their format string for reference 
    during workingtree opening. Its not required that these be instances, they
    can be classes themselves with class methods - it simply depends on 
    whether state is needed for a given format or not.

    Once a format is deprecated, just deprecate the initialize and open
    methods on the format class. Do not deprecate the object, as the 
    object will be created every time regardless.
    """

    _default_format = None
    """The default format used for new trees."""

    _formats = {}
    """The known formats."""

    @classmethod
    def find_format(klass, a_bzrdir):
        """Return the format for the working tree object in a_bzrdir."""
        try:
            transport = a_bzrdir.get_workingtree_transport(None)
            format_string = transport.get("format").read()
            return klass._formats[format_string]
        except NoSuchFile:
            raise errors.NoWorkingTree(base=transport.base)
        except KeyError:
            raise errors.UnknownFormatError(format=format_string)

    @classmethod
    def get_default_format(klass):
        """Return the current default format."""
        return klass._default_format

    def get_format_string(self):
        """Return the ASCII format string that identifies this format."""
        raise NotImplementedError(self.get_format_string)

    def get_format_description(self):
        """Return the short description for this format."""
        raise NotImplementedError(self.get_format_description)

    def is_supported(self):
        """Is this format supported?

        Supported formats can be initialized and opened.
        Unsupported formats may not support initialization or committing or 
        some other features depending on the reason for not being supported.
        """
        return True

    @classmethod
    def register_format(klass, format):
        klass._formats[format.get_format_string()] = format

    @classmethod
    def set_default_format(klass, format):
        klass._default_format = format

    @classmethod
    def unregister_format(klass, format):
        assert klass._formats[format.get_format_string()] is format
        del klass._formats[format.get_format_string()]



class WorkingTreeFormat2(WorkingTreeFormat):
    """The second working tree format. 

    This format modified the hash cache from the format 1 hash cache.
    """

    def get_format_description(self):
        """See WorkingTreeFormat.get_format_description()."""
        return "Working tree format 2"

    def stub_initialize_remote(self, control_files):
        """As a special workaround create critical control files for a remote working tree
        
        This ensures that it can later be updated and dealt with locally,
        since BzrDirFormat6 and BzrDirFormat5 cannot represent dirs with 
        no working tree.  (See bug #43064).
        """
        sio = StringIO()
        inv = Inventory()
        bzrlib.xml5.serializer_v5.write_inventory(inv, sio)
        sio.seek(0)
        control_files.put('inventory', sio)

        control_files.put_utf8('pending-merges', '')
        

    def initialize(self, a_bzrdir, revision_id=None):
        """See WorkingTreeFormat.initialize()."""
        if not isinstance(a_bzrdir.transport, LocalTransport):
            raise errors.NotLocalUrl(a_bzrdir.transport.base)
        branch = a_bzrdir.open_branch()
        if revision_id is not None:
            branch.lock_write()
            try:
                revision_history = branch.revision_history()
                try:
                    position = revision_history.index(revision_id)
                except ValueError:
                    raise errors.NoSuchRevision(branch, revision_id)
                branch.set_revision_history(revision_history[:position + 1])
            finally:
                branch.unlock()
        revision = branch.last_revision()
        inv = Inventory()
        wt = WorkingTree2(a_bzrdir.root_transport.local_abspath('.'),
                         branch,
                         inv,
                         _internal=True,
                         _format=self,
                         _bzrdir=a_bzrdir)
        wt.set_root_id(inv.root.file_id)
        basis_tree = branch.repository.revision_tree(revision)
        wt.set_parent_trees([(revision, basis_tree)])
        build_tree(basis_tree, wt)
        return wt

    def __init__(self):
        super(WorkingTreeFormat2, self).__init__()
        self._matchingbzrdir = bzrdir.BzrDirFormat6()

    def open(self, a_bzrdir, _found=False):
        """Return the WorkingTree object for a_bzrdir

        _found is a private parameter, do not use it. It is used to indicate
               if format probing has already been done.
        """
        if not _found:
            # we are being called directly and must probe.
            raise NotImplementedError
        if not isinstance(a_bzrdir.transport, LocalTransport):
            raise errors.NotLocalUrl(a_bzrdir.transport.base)
        return WorkingTree2(a_bzrdir.root_transport.local_abspath('.'),
                           _internal=True,
                           _format=self,
                           _bzrdir=a_bzrdir)


class WorkingTreeFormat3(WorkingTreeFormat):
    """The second working tree format updated to record a format marker.

    This format:
        - exists within a metadir controlling .bzr
        - includes an explicit version marker for the workingtree control
          files, separate from the BzrDir format
        - modifies the hash cache format
        - is new in bzr 0.8
        - uses a LockDir to guard access for writes.
    """

    def get_format_string(self):
        """See WorkingTreeFormat.get_format_string()."""
        return "Bazaar-NG Working Tree format 3"

    def get_format_description(self):
        """See WorkingTreeFormat.get_format_description()."""
        return "Working tree format 3"

    _lock_file_name = 'lock'
    _lock_class = LockDir

    def _open_control_files(self, a_bzrdir):
        transport = a_bzrdir.get_workingtree_transport(None)
        return LockableFiles(transport, self._lock_file_name, 
                             self._lock_class)

    def initialize(self, a_bzrdir, revision_id=None):
        """See WorkingTreeFormat.initialize().
        
        revision_id allows creating a working tree at a different
        revision than the branch is at.
        """
        if not isinstance(a_bzrdir.transport, LocalTransport):
            raise errors.NotLocalUrl(a_bzrdir.transport.base)
        transport = a_bzrdir.get_workingtree_transport(self)
        control_files = self._open_control_files(a_bzrdir)
        control_files.create_lock()
        control_files.lock_write()
        control_files.put_utf8('format', self.get_format_string())
        branch = a_bzrdir.open_branch()
        if revision_id is None:
            revision_id = branch.last_revision()
        inv = Inventory()
        wt = WorkingTree3(a_bzrdir.root_transport.local_abspath('.'),
                         branch,
                         inv,
                         _internal=True,
                         _format=self,
                         _bzrdir=a_bzrdir,
                         _control_files=control_files)
        wt.lock_tree_write()
        try:
            wt.set_root_id(inv.root.file_id)
            basis_tree = branch.repository.revision_tree(revision_id)
            if revision_id == bzrlib.revision.NULL_REVISION:
                wt.set_parent_trees([])
            else:
                wt.set_parent_trees([(revision_id, basis_tree)])
            build_tree(basis_tree, wt)
        finally:
            # unlock in this order so that the unlock-triggers-flush in
            # WorkingTree is given a chance to fire.
            control_files.unlock()
            wt.unlock()
        return wt

    def __init__(self):
        super(WorkingTreeFormat3, self).__init__()
        self._matchingbzrdir = bzrdir.BzrDirMetaFormat1()

    def open(self, a_bzrdir, _found=False):
        """Return the WorkingTree object for a_bzrdir

        _found is a private parameter, do not use it. It is used to indicate
               if format probing has already been done.
        """
        if not _found:
            # we are being called directly and must probe.
            raise NotImplementedError
        if not isinstance(a_bzrdir.transport, LocalTransport):
            raise errors.NotLocalUrl(a_bzrdir.transport.base)
        return self._open(a_bzrdir, self._open_control_files(a_bzrdir))

    def _open(self, a_bzrdir, control_files):
        """Open the tree itself.
        
        :param a_bzrdir: the dir for the tree.
        :param control_files: the control files for the tree.
        """
        return WorkingTree3(a_bzrdir.root_transport.local_abspath('.'),
                           _internal=True,
                           _format=self,
                           _bzrdir=a_bzrdir,
                           _control_files=control_files)

    def __str__(self):
        return self.get_format_string()


class WorkingTreeFormat4(WorkingTreeFormat3):
    """The first consolidated dirstate working tree format.

    This format:
        - exists within a metadir controlling .bzr
        - includes an explicit version marker for the workingtree control
          files, separate from the BzrDir format
        - modifies the hash cache format
        - is new in bzr TODO FIXME SETBEFOREMERGE
        - uses a LockDir to guard access to it.
    """

    def get_format_string(self):
        """See WorkingTreeFormat.get_format_string()."""
        return "Bazaar Working Tree format 4\n"

    def get_format_description(self):
        """See WorkingTreeFormat.get_format_description()."""
        return "Working tree format 4"

    def initialize(self, a_bzrdir, revision_id=None):
        """See WorkingTreeFormat.initialize().
        
        revision_id allows creating a working tree at a different
        revision than the branch is at.
        """
        if not isinstance(a_bzrdir.transport, LocalTransport):
            raise errors.NotLocalUrl(a_bzrdir.transport.base)
        transport = a_bzrdir.get_workingtree_transport(self)
        control_files = self._open_control_files(a_bzrdir)
        control_files.create_lock()
        control_files.lock_write()
        control_files.put_utf8('format', self.get_format_string())
        branch = a_bzrdir.open_branch()
        if revision_id is None:
            revision_id = branch.last_revision()
        inv = Inventory()
        local_path = transport.local_abspath('dirstate')
        dirstate.DirState.initialize(local_path)
        wt = WorkingTree4(a_bzrdir.root_transport.local_abspath('.'),
                         branch,
                         inv,
                         _format=self,
                         _bzrdir=a_bzrdir,
                         _control_files=control_files)
        wt._new_tree()
        wt.lock_write()
        try:
            wt._write_inventory(inv)
            wt.set_root_id(inv.root.file_id)
            wt.set_last_revision(revision_id)
            wt.set_pending_merges([])
            build_tree(wt.basis_tree(), wt)
        finally:
            control_files.unlock()
            wt.unlock()
        return wt


    def _open(self, a_bzrdir, control_files):
        """Open the tree itself.
        
        :param a_bzrdir: the dir for the tree.
        :param control_files: the control files for the tree.
        """
        return WorkingTree4(a_bzrdir.root_transport.local_abspath('.'),
                           branch=a_bzrdir.open_branch(),
                           _format=self,
                           _bzrdir=a_bzrdir,
                           _control_files=control_files)


__default_format = WorkingTreeFormat3()
WorkingTreeFormat.register_format(__default_format)
WorkingTreeFormat.register_format(WorkingTreeFormat4())
WorkingTreeFormat.set_default_format(__default_format)
# formats which have no format string are not discoverable
# and not independently creatable, so are not registered.
_legacy_formats = [WorkingTreeFormat2(),
                   ]


class WorkingTreeTestProviderAdapter(object):
    """A tool to generate a suite testing multiple workingtree formats at once.

    This is done by copying the test once for each transport and injecting
    the transport_server, transport_readonly_server, and workingtree_format
    classes into each copy. Each copy is also given a new id() to make it
    easy to identify.
    """

    def __init__(self, transport_server, transport_readonly_server, formats):
        self._transport_server = transport_server
        self._transport_readonly_server = transport_readonly_server
        self._formats = formats
    
    def _clone_test(self, test, bzrdir_format, workingtree_format, variation):
        """Clone test for adaption."""
        new_test = deepcopy(test)
        new_test.transport_server = self._transport_server
        new_test.transport_readonly_server = self._transport_readonly_server
        new_test.bzrdir_format = bzrdir_format
        new_test.workingtree_format = workingtree_format
        def make_new_test_id():
            new_id = "%s(%s)" % (test.id(), variation)
            return lambda: new_id
        new_test.id = make_new_test_id()
        return new_test
    
    def adapt(self, test):
        from bzrlib.tests import TestSuite
        result = TestSuite()
        for workingtree_format, bzrdir_format in self._formats:
            new_test = self._clone_test(
                test,
                bzrdir_format,
                workingtree_format, workingtree_format.__class__.__name__)
            result.addTest(new_test)
        return result<|MERGE_RESOLUTION|>--- conflicted
+++ resolved
@@ -55,18 +55,15 @@
 import warnings
 
 import bzrlib
-<<<<<<< HEAD
-from bzrlib import bzrdir, dirstate, errors, ignores, osutils, urlutils
-=======
 from bzrlib import (
     bzrdir,
+    dirstate,
     errors,
     ignores,
     osutils,
     symbol_versioning,
     urlutils,
     )
->>>>>>> dd5cc3a3
 from bzrlib.atomicfile import AtomicFile
 import bzrlib.branch
 from bzrlib.conflicts import Conflict, ConflictList, CONFLICT_SUFFIXES
