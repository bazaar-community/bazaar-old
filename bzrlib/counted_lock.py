# Copyright (C) 2007, 2008 Canonical Ltd
#
# This program is free software; you can redistribute it and/or modify
# it under the terms of the GNU General Public License as published by
# the Free Software Foundation; either version 2 of the License, or
# (at your option) any later version.
#
# This program is distributed in the hope that it will be useful,
# but WITHOUT ANY WARRANTY; without even the implied warranty of
# MERCHANTABILITY or FITNESS FOR A PARTICULAR PURPOSE.  See the
# GNU General Public License for more details.
#
# You should have received a copy of the GNU General Public License
# along with this program; if not, write to the Free Software
# Foundation, Inc., 59 Temple Place, Suite 330, Boston, MA  02111-1307  USA

"""Counted lock class"""


from bzrlib import (
    errors,
    )


class CountedLock(object):
    """Decorator around a lock that makes it reentrant.

    This can be used with any object that provides a basic Lock interface,
    including LockDirs and OS file locks.

    :ivar _token: While a write lock is held, this is the token 
        for it.
    """

    def __init__(self, real_lock):
        self._real_lock = real_lock
        self._lock_mode = None
        self._lock_count = 0

    def __repr__(self):
        return "%s(%r)" % (self.__class__.__name__,
            self._real_lock)

    def break_lock(self):
        self._real_lock.break_lock()
        self._lock_mode = None
        self._lock_count = 0

    def is_locked(self):
        return self._lock_mode is not None

    def lock_read(self):
        """Acquire the lock in read mode.

        If the lock is already held in either read or write mode this
        increments the count and succeeds.  If the lock is not already held,
        it is taken in read mode.
        """
        if self._lock_mode:
            self._lock_count += 1
        else:
            self._real_lock.lock_read()
            self._lock_count = 1
            self._lock_mode = 'r'

    def lock_write(self, token=None):
        """Acquire the lock in write mode.

        If the lock was originally acquired in read mode this will fail.

<<<<<<< HEAD
        :param token: If given and the lock is already held, 
            then validate that we already hold the real
            lock with this token.

        :returns: The token from the underlying lock.
        """
        if self._lock_count == 0:
            self._token = self._real_lock.lock_write(token=token)
=======
        :param token: If non-None, reacquire the lock using this token.
        """
        if self._lock_count == 0:
            return_token = self._real_lock.lock_write(token)
>>>>>>> fb6b8244
            self._lock_mode = 'w'
            self._lock_count += 1
            return return_token
        elif self._lock_mode != 'w':
<<<<<<< HEAD
            raise ReadOnlyError(self)
        self._lock_count += 1
        return self._token
=======
            raise errors.ReadOnlyError(self)
        else:
            self._real_lock.validate_token(token)
            self._lock_count += 1
            return token
>>>>>>> fb6b8244

    def unlock(self):
        if self._lock_count == 0:
            raise errors.LockNotHeld(self)
        elif self._lock_count == 1:
            # these are decremented first; if we fail to unlock the most
            # reasonable assumption is that we still don't have the lock
            # anymore
            self._lock_mode = None
            self._lock_count -= 1
            self._real_lock.unlock()
        else:
            self._lock_count -= 1<|MERGE_RESOLUTION|>--- conflicted
+++ resolved
@@ -68,7 +68,6 @@
 
         If the lock was originally acquired in read mode this will fail.
 
-<<<<<<< HEAD
         :param token: If given and the lock is already held, 
             then validate that we already hold the real
             lock with this token.
@@ -77,27 +76,15 @@
         """
         if self._lock_count == 0:
             self._token = self._real_lock.lock_write(token=token)
-=======
-        :param token: If non-None, reacquire the lock using this token.
-        """
-        if self._lock_count == 0:
-            return_token = self._real_lock.lock_write(token)
->>>>>>> fb6b8244
             self._lock_mode = 'w'
             self._lock_count += 1
-            return return_token
+            return self._token
         elif self._lock_mode != 'w':
-<<<<<<< HEAD
-            raise ReadOnlyError(self)
-        self._lock_count += 1
-        return self._token
-=======
             raise errors.ReadOnlyError(self)
         else:
             self._real_lock.validate_token(token)
             self._lock_count += 1
             return token
->>>>>>> fb6b8244
 
     def unlock(self):
         if self._lock_count == 0:
