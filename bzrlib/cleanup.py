--- conflicted
+++ resolved
@@ -121,13 +121,10 @@
         return _do_with_cleanups(
             self.cleanups, self.func, *args, **kwargs)
 
-<<<<<<< HEAD
-=======
     def cleanup_now(self):
         _run_cleanups(self.cleanups)
         self.cleanups.clear()
 
->>>>>>> 0a8ab8a6
 
 def _do_with_cleanups(cleanup_funcs, func, *args, **kwargs):
     """Run `func`, then call all the cleanup_funcs.
