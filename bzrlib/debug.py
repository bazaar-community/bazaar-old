--- conflicted
+++ resolved
@@ -34,9 +34,6 @@
 
     c = config.GlobalStack()
     for f in c.get('debug_flags'):
-<<<<<<< HEAD
-        debug_flags.add(f)
-=======
         debug_flags.add(f)
 
 
@@ -58,5 +55,4 @@
     import pdb
     import sys
     pdb.Pdb(stdin=sys.__stdin__, stdout=sys.__stdout__
-            ).set_trace(sys._getframe().f_back)
->>>>>>> c9c9dcff
+            ).set_trace(sys._getframe().f_back)