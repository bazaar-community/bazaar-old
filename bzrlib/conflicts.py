# Copyright (C) 2005, 2006, 2007, 2009, 2010 Canonical Ltd
#
# This program is free software; you can redistribute it and/or modify
# it under the terms of the GNU General Public License as published by
# the Free Software Foundation; either version 2 of the License, or
# (at your option) any later version.
#
# This program is distributed in the hope that it will be useful,
# but WITHOUT ANY WARRANTY; without even the implied warranty of
# MERCHANTABILITY or FITNESS FOR A PARTICULAR PURPOSE.  See the
# GNU General Public License for more details.
#
# You should have received a copy of the GNU General Public License
# along with this program; if not, write to the Free Software
# Foundation, Inc., 51 Franklin Street, Fifth Floor, Boston, MA 02110-1301 USA

# TODO: 'bzr resolve' should accept a directory name and work from that
# point down

import os

from bzrlib.lazy_import import lazy_import
lazy_import(globals(), """
import errno

from bzrlib import (
    cleanup,
    commands,
    errors,
    osutils,
    rio,
    trace,
    transform,
    workingtree,
    )
""")
from bzrlib import (
    option,
    registry,
    )


CONFLICT_SUFFIXES = ('.THIS', '.BASE', '.OTHER')


class cmd_conflicts(commands.Command):
    __doc__ = """List files with conflicts.

    Merge will do its best to combine the changes in two branches, but there
    are some kinds of problems only a human can fix.  When it encounters those,
    it will mark a conflict.  A conflict means that you need to fix something,
    before you should commit.

    Conflicts normally are listed as short, human-readable messages.  If --text
    is supplied, the pathnames of files with text conflicts are listed,
    instead.  (This is useful for editing all files with text conflicts.)

    Use bzr resolve when you have fixed a problem.
    """
    takes_options = [
            'directory',
            option.Option('text',
                          help='List paths of files with text conflicts.'),
        ]
    _see_also = ['resolve', 'conflict-types']

    def run(self, text=False, directory=u'.'):
        wt = workingtree.WorkingTree.open_containing(directory)[0]
        for conflict in wt.conflicts():
            if text:
                if conflict.typestring != 'text conflict':
                    continue
                self.outf.write(conflict.path + '\n')
            else:
                self.outf.write(str(conflict) + '\n')


resolve_action_registry = registry.Registry()


resolve_action_registry.register(
    'done', 'done', 'Marks the conflict as resolved' )
resolve_action_registry.register(
    'take-this', 'take_this',
    'Resolve the conflict preserving the version in the working tree' )
resolve_action_registry.register(
    'take-other', 'take_other',
    'Resolve the conflict taking the merged version into account' )
resolve_action_registry.default_key = 'done'

class ResolveActionOption(option.RegistryOption):

    def __init__(self):
        super(ResolveActionOption, self).__init__(
            'action', 'How to resolve the conflict.',
            value_switches=True,
            registry=resolve_action_registry)


class cmd_resolve(commands.Command):
    __doc__ = """Mark a conflict as resolved.

    Merge will do its best to combine the changes in two branches, but there
    are some kinds of problems only a human can fix.  When it encounters those,
    it will mark a conflict.  A conflict means that you need to fix something,
    before you should commit.

    Once you have fixed a problem, use "bzr resolve" to automatically mark
    text conflicts as fixed, "bzr resolve FILE" to mark a specific conflict as
    resolved, or "bzr resolve --all" to mark all conflicts as resolved.
    """
    aliases = ['resolved']
    takes_args = ['file*']
    takes_options = [
            'directory',
            option.Option('all', help='Resolve all conflicts in this tree.'),
            ResolveActionOption(),
            ]
    _see_also = ['conflicts']
    def run(self, file_list=None, all=False, action=None, directory=None):
        if all:
            if file_list:
                raise errors.BzrCommandError("If --all is specified,"
                                             " no FILE may be provided")
            if directory is None:
                directory = u'.'
            tree = workingtree.WorkingTree.open_containing(directory)[0]
            if action is None:
                action = 'done'
        else:
            tree, file_list = workingtree.WorkingTree.open_containing_paths(
<<<<<<< HEAD
                file_list, directory)
=======
                file_list)
>>>>>>> d92ff662
            if file_list is None:
                if action is None:
                    # FIXME: There is a special case here related to the option
                    # handling that could be clearer and easier to discover by
                    # providing an --auto action (bug #344013 and #383396) and
                    # make it mandatory instead of implicit and active only
                    # when no file_list is provided -- vila 091229
                    action = 'auto'
            else:
                if action is None:
                    action = 'done'
        if action == 'auto':
            if file_list is None:
                un_resolved, resolved = tree.auto_resolve()
                if len(un_resolved) > 0:
                    trace.note('%d conflict(s) auto-resolved.', len(resolved))
                    trace.note('Remaining conflicts:')
                    for conflict in un_resolved:
                        trace.note(conflict)
                    return 1
                else:
                    trace.note('All conflicts resolved.')
                    return 0
            else:
                # FIXME: This can never occur but the block above needs some
                # refactoring to transfer tree.auto_resolve() to
                # conflict.auto(tree) --vila 091242
                pass
        else:
            resolve(tree, file_list, action=action)


def resolve(tree, paths=None, ignore_misses=False, recursive=False,
            action='done'):
    """Resolve some or all of the conflicts in a working tree.

    :param paths: If None, resolve all conflicts.  Otherwise, select only
        specified conflicts.
    :param recursive: If True, then elements of paths which are directories
        have all their children resolved, etc.  When invoked as part of
        recursive commands like revert, this should be True.  For commands
        or applications wishing finer-grained control, like the resolve
        command, this should be False.
    :param ignore_misses: If False, warnings will be printed if the supplied
        paths do not have conflicts.
    :param action: How the conflict should be resolved,
    """
    tree.lock_tree_write()
    try:
        tree_conflicts = tree.conflicts()
        if paths is None:
            new_conflicts = ConflictList()
            to_process = tree_conflicts
        else:
            new_conflicts, to_process = tree_conflicts.select_conflicts(
                tree, paths, ignore_misses, recursive)
        for conflict in to_process:
            try:
                conflict._do(action, tree)
                conflict.cleanup(tree)
            except NotImplementedError:
                new_conflicts.append(conflict)
        try:
            tree.set_conflicts(new_conflicts)
        except errors.UnsupportedOperation:
            pass
    finally:
        tree.unlock()


def restore(filename):
    """Restore a conflicted file to the state it was in before merging.

    Only text restoration is supported at present.
    """
    conflicted = False
    try:
        osutils.rename(filename + ".THIS", filename)
        conflicted = True
    except OSError, e:
        if e.errno != errno.ENOENT:
            raise
    try:
        os.unlink(filename + ".BASE")
        conflicted = True
    except OSError, e:
        if e.errno != errno.ENOENT:
            raise
    try:
        os.unlink(filename + ".OTHER")
        conflicted = True
    except OSError, e:
        if e.errno != errno.ENOENT:
            raise
    if not conflicted:
        raise errors.NotConflicted(filename)


class ConflictList(object):
    """List of conflicts.

    Typically obtained from WorkingTree.conflicts()

    Can be instantiated from stanzas or from Conflict subclasses.
    """

    def __init__(self, conflicts=None):
        object.__init__(self)
        if conflicts is None:
            self.__list = []
        else:
            self.__list = conflicts

    def is_empty(self):
        return len(self.__list) == 0

    def __len__(self):
        return len(self.__list)

    def __iter__(self):
        return iter(self.__list)

    def __getitem__(self, key):
        return self.__list[key]

    def append(self, conflict):
        return self.__list.append(conflict)

    def __eq__(self, other_list):
        return list(self) == list(other_list)

    def __ne__(self, other_list):
        return not (self == other_list)

    def __repr__(self):
        return "ConflictList(%r)" % self.__list

    @staticmethod
    def from_stanzas(stanzas):
        """Produce a new ConflictList from an iterable of stanzas"""
        conflicts = ConflictList()
        for stanza in stanzas:
            conflicts.append(Conflict.factory(**stanza.as_dict()))
        return conflicts

    def to_stanzas(self):
        """Generator of stanzas"""
        for conflict in self:
            yield conflict.as_stanza()

    def to_strings(self):
        """Generate strings for the provided conflicts"""
        for conflict in self:
            yield str(conflict)

    def remove_files(self, tree):
        """Remove the THIS, BASE and OTHER files for listed conflicts"""
        for conflict in self:
            if not conflict.has_files:
                continue
            conflict.cleanup(tree)

    def select_conflicts(self, tree, paths, ignore_misses=False,
                         recurse=False):
        """Select the conflicts associated with paths in a tree.

        File-ids are also used for this.
        :return: a pair of ConflictLists: (not_selected, selected)
        """
        path_set = set(paths)
        ids = {}
        selected_paths = set()
        new_conflicts = ConflictList()
        selected_conflicts = ConflictList()
        for path in paths:
            file_id = tree.path2id(path)
            if file_id is not None:
                ids[file_id] = path

        for conflict in self:
            selected = False
            for key in ('path', 'conflict_path'):
                cpath = getattr(conflict, key, None)
                if cpath is None:
                    continue
                if cpath in path_set:
                    selected = True
                    selected_paths.add(cpath)
                if recurse:
                    if osutils.is_inside_any(path_set, cpath):
                        selected = True
                        selected_paths.add(cpath)

            for key in ('file_id', 'conflict_file_id'):
                cfile_id = getattr(conflict, key, None)
                if cfile_id is None:
                    continue
                try:
                    cpath = ids[cfile_id]
                except KeyError:
                    continue
                selected = True
                selected_paths.add(cpath)
            if selected:
                selected_conflicts.append(conflict)
            else:
                new_conflicts.append(conflict)
        if ignore_misses is not True:
            for path in [p for p in paths if p not in selected_paths]:
                if not os.path.exists(tree.abspath(path)):
                    print "%s does not exist" % path
                else:
                    print "%s is not conflicted" % path
        return new_conflicts, selected_conflicts


class Conflict(object):
    """Base class for all types of conflict"""

    # FIXME: cleanup should take care of that ? -- vila 091229
    has_files = False

    def __init__(self, path, file_id=None):
        self.path = path
        # warn turned off, because the factory blindly transfers the Stanza
        # values to __init__ and Stanza is purely a Unicode api.
        self.file_id = osutils.safe_file_id(file_id, warn=False)

    def as_stanza(self):
        s = rio.Stanza(type=self.typestring, path=self.path)
        if self.file_id is not None:
            # Stanza requires Unicode apis
            s.add('file_id', self.file_id.decode('utf8'))
        return s

    def _cmp_list(self):
        return [type(self), self.path, self.file_id]

    def __cmp__(self, other):
        if getattr(other, "_cmp_list", None) is None:
            return -1
        return cmp(self._cmp_list(), other._cmp_list())

    def __hash__(self):
        return hash((type(self), self.path, self.file_id))

    def __eq__(self, other):
        return self.__cmp__(other) == 0

    def __ne__(self, other):
        return not self.__eq__(other)

    def __str__(self):
        return self.format % self.__dict__

    def __repr__(self):
        rdict = dict(self.__dict__)
        rdict['class'] = self.__class__.__name__
        return self.rformat % rdict

    @staticmethod
    def factory(type, **kwargs):
        global ctype
        return ctype[type](**kwargs)

    @staticmethod
    def sort_key(conflict):
        if conflict.path is not None:
            return conflict.path, conflict.typestring
        elif getattr(conflict, "conflict_path", None) is not None:
            return conflict.conflict_path, conflict.typestring
        else:
            return None, conflict.typestring

    def _do(self, action, tree):
        """Apply the specified action to the conflict.

        :param action: The method name to call.

        :param tree: The tree passed as a parameter to the method.
        """
        meth = getattr(self, 'action_%s' % action, None)
        if meth is None:
            raise NotImplementedError(self.__class__.__name__ + '.' + action)
        meth(tree)

    def associated_filenames(self):
        """The names of the files generated to help resolve the conflict."""
        raise NotImplementedError(self.associated_filenames)

    def cleanup(self, tree):
        for fname in self.associated_filenames():
            try:
                osutils.delete_any(tree.abspath(fname))
            except OSError, e:
                if e.errno != errno.ENOENT:
                    raise

    def action_done(self, tree):
        """Mark the conflict as solved once it has been handled."""
        # This method does nothing but simplifies the design of upper levels.
        pass

    def action_take_this(self, tree):
        raise NotImplementedError(self.action_take_this)

    def action_take_other(self, tree):
        raise NotImplementedError(self.action_take_other)

    def _resolve_with_cleanups(self, tree, *args, **kwargs):
        tt = transform.TreeTransform(tree)
        op = cleanup.OperationWithCleanups(self._resolve)
        op.add_cleanup(tt.finalize)
        op.run_simple(tt, *args, **kwargs)


class PathConflict(Conflict):
    """A conflict was encountered merging file paths"""

    typestring = 'path conflict'

    format = 'Path conflict: %(path)s / %(conflict_path)s'

    rformat = '%(class)s(%(path)r, %(conflict_path)r, %(file_id)r)'

    def __init__(self, path, conflict_path=None, file_id=None):
        Conflict.__init__(self, path, file_id)
        self.conflict_path = conflict_path

    def as_stanza(self):
        s = Conflict.as_stanza(self)
        if self.conflict_path is not None:
            s.add('conflict_path', self.conflict_path)
        return s

    def associated_filenames(self):
        # No additional files have been generated here
        return []

    def _resolve(self, tt, file_id, path, winner):
        """Resolve the conflict.

        :param tt: The TreeTransform where the conflict is resolved.
        :param file_id: The retained file id.
        :param path: The retained path.
        :param winner: 'this' or 'other' indicates which side is the winner.
        """
        path_to_create = None
        if winner == 'this':
            if self.path == '<deleted>':
                return # Nothing to do
            if self.conflict_path == '<deleted>':
                path_to_create = self.path
                revid = tt._tree.get_parent_ids()[0]
        elif winner == 'other':
            if self.conflict_path == '<deleted>':
                return  # Nothing to do
            if self.path == '<deleted>':
                path_to_create = self.conflict_path
                # FIXME: If there are more than two parents we may need to
                # iterate. Taking the last parent is the safer bet in the mean
                # time. -- vila 20100309
                revid = tt._tree.get_parent_ids()[-1]
        else:
            # Programmer error
            raise AssertionError('bad winner: %r' % (winner,))
        if path_to_create is not None:
            tid = tt.trans_id_tree_path(path_to_create)
            transform.create_from_tree(
                tt, tt.trans_id_tree_path(path_to_create),
                self._revision_tree(tt._tree, revid), file_id)
            tt.version_file(file_id, tid)

        # Adjust the path for the retained file id
        tid = tt.trans_id_file_id(file_id)
        parent_tid = tt.get_tree_parent(tid)
        tt.adjust_path(path, parent_tid, tid)
        tt.apply()

    def _revision_tree(self, tree, revid):
        return tree.branch.repository.revision_tree(revid)

    def _infer_file_id(self, tree):
        # Prior to bug #531967, file_id wasn't always set, there may still be
        # conflict files in the wild so we need to cope with them
        # Establish which path we should use to find back the file-id
        possible_paths = []
        for p in (self.path, self.conflict_path):
            if p == '<deleted>':
                # special hard-coded path 
                continue
            if p is not None:
                possible_paths.append(p)
        # Search the file-id in the parents with any path available
        file_id = None
        for revid in tree.get_parent_ids():
            revtree = self._revision_tree(tree, revid)
            for p in possible_paths:
                file_id = revtree.path2id(p)
                if file_id is not None:
                    return revtree, file_id
        return None, None

    def action_take_this(self, tree):
        if self.file_id is not None:
            self._resolve_with_cleanups(tree, self.file_id, self.path,
                                        winner='this')
        else:
            # Prior to bug #531967 we need to find back the file_id and restore
            # the content from there
            revtree, file_id = self._infer_file_id(tree)
            tree.revert([revtree.id2path(file_id)],
                        old_tree=revtree, backups=False)

    def action_take_other(self, tree):
        if self.file_id is not None:
            self._resolve_with_cleanups(tree, self.file_id,
                                        self.conflict_path,
                                        winner='other')
        else:
            # Prior to bug #531967 we need to find back the file_id and restore
            # the content from there
            revtree, file_id = self._infer_file_id(tree)
            tree.revert([revtree.id2path(file_id)],
                        old_tree=revtree, backups=False)


class ContentsConflict(PathConflict):
    """The files are of different types (or both binary), or not present"""

    has_files = True

    typestring = 'contents conflict'

    format = 'Contents conflict in %(path)s'

    def associated_filenames(self):
        return [self.path + suffix for suffix in ('.BASE', '.OTHER')]

    def _resolve(self, tt, suffix_to_remove):
        """Resolve the conflict.

        :param tt: The TreeTransform where the conflict is resolved.
        :param suffix_to_remove: Either 'THIS' or 'OTHER'

        The resolution is symmetric, when taking THIS, OTHER is deleted and
        item.THIS is renamed into item and vice-versa.
        """
        try:
            # Delete 'item.THIS' or 'item.OTHER' depending on
            # suffix_to_remove
            tt.delete_contents(
                tt.trans_id_tree_path(self.path + '.' + suffix_to_remove))
        except errors.NoSuchFile:
            # There are valid cases where 'item.suffix_to_remove' either
            # never existed or was already deleted (including the case
            # where the user deleted it)
            pass
        # Rename 'item.suffix_to_remove' (note that if
        # 'item.suffix_to_remove' has been deleted, this is a no-op)
        this_tid = tt.trans_id_file_id(self.file_id)
        parent_tid = tt.get_tree_parent(this_tid)
        tt.adjust_path(self.path, parent_tid, this_tid)
        tt.apply()

    def action_take_this(self, tree):
        self._resolve_with_cleanups(tree, 'OTHER')

    def action_take_other(self, tree):
        self._resolve_with_cleanups(tree, 'THIS')


# TODO: There should be a base revid attribute to better inform the user about
# how the conflicts were generated.
class TextConflict(Conflict):
    """The merge algorithm could not resolve all differences encountered."""

    has_files = True

    typestring = 'text conflict'

    format = 'Text conflict in %(path)s'

    rformat = '%(class)s(%(path)r, %(file_id)r)'

    def associated_filenames(self):
        return [self.path + suffix for suffix in CONFLICT_SUFFIXES]


class HandledConflict(Conflict):
    """A path problem that has been provisionally resolved.
    This is intended to be a base class.
    """

    rformat = "%(class)s(%(action)r, %(path)r, %(file_id)r)"

    def __init__(self, action, path, file_id=None):
        Conflict.__init__(self, path, file_id)
        self.action = action

    def _cmp_list(self):
        return Conflict._cmp_list(self) + [self.action]

    def as_stanza(self):
        s = Conflict.as_stanza(self)
        s.add('action', self.action)
        return s

    def associated_filenames(self):
        # Nothing has been generated here
        return []


class HandledPathConflict(HandledConflict):
    """A provisionally-resolved path problem involving two paths.
    This is intended to be a base class.
    """

    rformat = "%(class)s(%(action)r, %(path)r, %(conflict_path)r,"\
        " %(file_id)r, %(conflict_file_id)r)"

    def __init__(self, action, path, conflict_path, file_id=None,
                 conflict_file_id=None):
        HandledConflict.__init__(self, action, path, file_id)
        self.conflict_path = conflict_path
        # warn turned off, because the factory blindly transfers the Stanza
        # values to __init__.
        self.conflict_file_id = osutils.safe_file_id(conflict_file_id,
                                                     warn=False)

    def _cmp_list(self):
        return HandledConflict._cmp_list(self) + [self.conflict_path,
                                                  self.conflict_file_id]

    def as_stanza(self):
        s = HandledConflict.as_stanza(self)
        s.add('conflict_path', self.conflict_path)
        if self.conflict_file_id is not None:
            s.add('conflict_file_id', self.conflict_file_id.decode('utf8'))

        return s


class DuplicateID(HandledPathConflict):
    """Two files want the same file_id."""

    typestring = 'duplicate id'

    format = 'Conflict adding id to %(conflict_path)s.  %(action)s %(path)s.'


class DuplicateEntry(HandledPathConflict):
    """Two directory entries want to have the same name."""

    typestring = 'duplicate'

    format = 'Conflict adding file %(conflict_path)s.  %(action)s %(path)s.'

    def action_take_this(self, tree):
        tree.remove([self.conflict_path], force=True, keep_files=False)
        tree.rename_one(self.path, self.conflict_path)

    def action_take_other(self, tree):
        tree.remove([self.path], force=True, keep_files=False)


class ParentLoop(HandledPathConflict):
    """An attempt to create an infinitely-looping directory structure.
    This is rare, but can be produced like so:

    tree A:
      mv foo bar
    tree B:
      mv bar foo
    merge A and B
    """

    typestring = 'parent loop'

    format = 'Conflict moving %(path)s into %(conflict_path)s. %(action)s.'

    def action_take_this(self, tree):
        # just acccept bzr proposal
        pass

    def action_take_other(self, tree):
        # FIXME: We shouldn't have to manipulate so many paths here (and there
        # is probably a bug or two...)
        base_path = osutils.basename(self.path)
        conflict_base_path = osutils.basename(self.conflict_path)
        tt = transform.TreeTransform(tree)
        try:
            p_tid = tt.trans_id_file_id(self.file_id)
            parent_tid = tt.get_tree_parent(p_tid)
            cp_tid = tt.trans_id_file_id(self.conflict_file_id)
            cparent_tid = tt.get_tree_parent(cp_tid)
            tt.adjust_path(base_path, cparent_tid, cp_tid)
            tt.adjust_path(conflict_base_path, parent_tid, p_tid)
            tt.apply()
        finally:
            tt.finalize()


class UnversionedParent(HandledConflict):
    """An attempt to version a file whose parent directory is not versioned.
    Typically, the result of a merge where one tree unversioned the directory
    and the other added a versioned file to it.
    """

    typestring = 'unversioned parent'

    format = 'Conflict because %(path)s is not versioned, but has versioned'\
             ' children.  %(action)s.'

    # FIXME: We silently do nothing to make tests pass, but most probably the
    # conflict shouldn't exist (the long story is that the conflict is
    # generated with another one that can be resolved properly) -- vila 091224
    def action_take_this(self, tree):
        pass

    def action_take_other(self, tree):
        pass


class MissingParent(HandledConflict):
    """An attempt to add files to a directory that is not present.
    Typically, the result of a merge where THIS deleted the directory and
    the OTHER added a file to it.
    See also: DeletingParent (same situation, THIS and OTHER reversed)
    """

    typestring = 'missing parent'

    format = 'Conflict adding files to %(path)s.  %(action)s.'

    def action_take_this(self, tree):
        tree.remove([self.path], force=True, keep_files=False)

    def action_take_other(self, tree):
        # just acccept bzr proposal
        pass


class DeletingParent(HandledConflict):
    """An attempt to add files to a directory that is not present.
    Typically, the result of a merge where one OTHER deleted the directory and
    the THIS added a file to it.
    """

    typestring = 'deleting parent'

    format = "Conflict: can't delete %(path)s because it is not empty.  "\
             "%(action)s."

    # FIXME: It's a bit strange that the default action is not coherent with
    # MissingParent from the *user* pov.

    def action_take_this(self, tree):
        # just acccept bzr proposal
        pass

    def action_take_other(self, tree):
        tree.remove([self.path], force=True, keep_files=False)


class NonDirectoryParent(HandledConflict):
    """An attempt to add files to a directory that is not a directory or
    an attempt to change the kind of a directory with files.
    """

    typestring = 'non-directory parent'

    format = "Conflict: %(path)s is not a directory, but has files in it."\
             "  %(action)s."

    # FIXME: .OTHER should be used instead of .new when the conflict is created

    def action_take_this(self, tree):
        # FIXME: we should preserve that path when the conflict is generated !
        if self.path.endswith('.new'):
            conflict_path = self.path[:-(len('.new'))]
            tree.remove([self.path], force=True, keep_files=False)
            tree.add(conflict_path)
        else:
            raise NotImplementedError(self.action_take_this)

    def action_take_other(self, tree):
        # FIXME: we should preserve that path when the conflict is generated !
        if self.path.endswith('.new'):
            conflict_path = self.path[:-(len('.new'))]
            tree.remove([conflict_path], force=True, keep_files=False)
            tree.rename_one(self.path, conflict_path)
        else:
            raise NotImplementedError(self.action_take_other)


ctype = {}


def register_types(*conflict_types):
    """Register a Conflict subclass for serialization purposes"""
    global ctype
    for conflict_type in conflict_types:
        ctype[conflict_type.typestring] = conflict_type

register_types(ContentsConflict, TextConflict, PathConflict, DuplicateID,
               DuplicateEntry, ParentLoop, UnversionedParent, MissingParent,
               DeletingParent, NonDirectoryParent)<|MERGE_RESOLUTION|>--- conflicted
+++ resolved
@@ -129,11 +129,7 @@
                 action = 'done'
         else:
             tree, file_list = workingtree.WorkingTree.open_containing_paths(
-<<<<<<< HEAD
                 file_list, directory)
-=======
-                file_list)
->>>>>>> d92ff662
             if file_list is None:
                 if action is None:
                     # FIXME: There is a special case here related to the option
