# Copyright (C) 2005, 2006 Canonical
#
# This program is free software; you can redistribute it and/or modify
# it under the terms of the GNU General Public License as published by
# the Free Software Foundation; either version 2 of the License, or
# (at your option) any later version.
#
# This program is distributed in the hope that it will be useful,
# but WITHOUT ANY WARRANTY; without even the implied warranty of
# MERCHANTABILITY or FITNESS FOR A PARTICULAR PURPOSE.  See the
# GNU General Public License for more details.
#
# You should have received a copy of the GNU General Public License
# along with this program; if not, write to the Free Software
# Foundation, Inc., 59 Temple Place, Suite 330, Boston, MA  02111-1307  USA

"""Exceptions for bzr, and reporting of them.

There are 3 different classes of error:

 * KeyboardInterrupt, and OSError with EPIPE - the program terminates 
   with an appropriate short message

 * User errors, indicating a problem caused by the user such as a bad URL.
   These are printed in a short form.
 
 * Internal unexpected errors, including most Python builtin errors
   and some raised from inside bzr.  These are printed with a full 
   traceback and an invitation to report the bug.

Exceptions are caught at a high level to report errors to the user, and
might also be caught inside the program.  Therefore it needs to be
possible to convert them to a meaningful string, and also for them to be
interrogated by the program.

Exceptions are defined such that the arguments given to the constructor
are stored in the object as properties of the same name.  When the
object is printed as a string, the doc string of the class is used as
a format string with the property dictionary available to it.

This means that exceptions can used like this:

>>> import sys
>>> try:
...   raise NotBranchError(path='/foo/bar')
... except:
...   print sys.exc_type
...   print sys.exc_value
...   path = getattr(sys.exc_value, 'path', None)
...   if path is not None:
...     print path
bzrlib.errors.NotBranchError
Not a branch: /foo/bar
/foo/bar

Therefore:

 * create a new exception class for any class of error that can be
   usefully distinguished.  If no callers are likely to want to catch
   one but not another, don't worry about them.

 * the __str__ method should generate something useful; BzrError provides
   a good default implementation

Exception strings should start with a capital letter and should not have a
final fullstop.
"""

from warnings import warn

from bzrlib.patches import (PatchSyntax, 
                            PatchConflict, 
                            MalformedPatchHeader,
                            MalformedHunkHeader,
                            MalformedLine,)


# based on Scott James Remnant's hct error classes

# TODO: is there any value in providing the .args field used by standard
# python exceptions?   A list of values with no names seems less useful 
# to me.

# TODO: Perhaps convert the exception to a string at the moment it's 
# constructed to make sure it will succeed.  But that says nothing about
# exceptions that are never raised.

# TODO: Convert all the other error classes here to BzrNewError, and eliminate
# the old one.

# TODO: The pattern (from hct) of using classes docstrings as message
# templates is cute but maybe not such a great idea - perhaps should have a
# separate static message_template.


class BzrError(StandardError):
    
    is_user_error = True
    
    def __str__(self):
        # XXX: Should we show the exception class in 
        # exceptions that don't provide their own message?  
        # maybe it should be done at a higher level
        ## n = self.__class__.__name__ + ': '
        n = ''
        if len(self.args) == 1:
            return str(self.args[0])
        elif len(self.args) == 2:
            # further explanation or suggestions
            try:
                return n + '\n  '.join([self.args[0]] + self.args[1])
            except TypeError:
                return n + "%r" % self
        else:
            return n + `self.args`


class BzrNewError(BzrError):
    """bzr error"""
    # base classes should override the docstring with their human-
    # readable explanation

    def __init__(self, **kwds):
        for key, value in kwds.items():
            setattr(self, key, value)

    def __str__(self):
        try:
            return self.__doc__ % self.__dict__
        except (NameError, ValueError, KeyError), e:
            return 'Unprintable exception %s: %s' \
                % (self.__class__.__name__, str(e))


class BzrCheckError(BzrNewError):
    """Internal check failed: %(message)s"""

    is_user_error = False

    def __init__(self, message):
        BzrNewError.__init__(self)
        self.message = message


class InvalidEntryName(BzrNewError):
    """Invalid entry name: %(name)s"""

    is_user_error = False

    def __init__(self, name):
        BzrNewError.__init__(self)
        self.name = name


class InvalidRevisionNumber(BzrNewError):
    """Invalid revision number %(revno)d"""
    def __init__(self, revno):
        BzrNewError.__init__(self)
        self.revno = revno


class InvalidRevisionId(BzrNewError):
    """Invalid revision-id {%(revision_id)s} in %(branch)s"""
    def __init__(self, revision_id, branch):
        # branch can be any string or object with __str__ defined
        BzrNewError.__init__(self)
        self.revision_id = revision_id
        self.branch = branch


class NoWorkingTree(BzrNewError):
    """No WorkingTree exists for %(base)s."""
    
    def __init__(self, base):
        BzrNewError.__init__(self)
        self.base = base


class NotLocalUrl(BzrNewError):
    """%(url)s is not a local path."""
    
    def __init__(self, url):
        BzrNewError.__init__(self)
        self.url = url


class BzrCommandError(BzrNewError):
    """Error from user command"""

    is_user_error = True

    # Error from malformed user command; please avoid raising this as a
    # generic exception not caused by user input.
    #
    # I think it's a waste of effort to differentiate between errors that
    # are not intended to be caught anyway.  UI code need not subclass
    # BzrCommandError, and non-UI code should not throw a subclass of
    # BzrCommandError.  ADHB 20051211
    def __init__(self, msg):
        self.msg = msg

    def __str__(self):
        return self.msg


class BzrOptionError(BzrCommandError):
    """Error in command line options"""

    
class StrictCommitFailed(BzrNewError):
    """Commit refused because there are unknown files in the tree"""


# XXX: Should be unified with TransportError; they seem to represent the
# same thing
class PathError(BzrNewError):
    """Generic path error: %(path)r%(extra)s)"""

    def __init__(self, path, extra=None):
        BzrNewError.__init__(self)
        self.path = path
        if extra:
            self.extra = ': ' + str(extra)
        else:
            self.extra = ''


class NoSuchFile(PathError):
    """No such file: %(path)r%(extra)s"""


class FileExists(PathError):
    """File exists: %(path)r%(extra)s"""


class DirectoryNotEmpty(PathError):
    """Directory not empty: %(path)r%(extra)s"""


class ResourceBusy(PathError):
    """Device or resource busy: %(path)r%(extra)s"""


class PermissionDenied(PathError):
    """Permission denied: %(path)r%(extra)s"""


class InvalidURL(PathError):
    """Invalid url supplied to transport: %(path)r%(extra)s"""


class InvalidURLJoin(PathError):
    """Invalid URL join request: %(args)s%(extra)s"""

    def __init__(self, msg, base, args):
        PathError.__init__(self, base, msg)
        self.args = [base]
        self.args.extend(args)


class UnsupportedProtocol(PathError):
    """Unsupported protocol for url "%(path)s"%(extra)s"""

    def __init__(self, url, extra):
        PathError.__init__(self, url, extra=extra)


class PathNotChild(BzrNewError):
    """Path %(path)r is not a child of path %(base)r%(extra)s"""

    is_user_error = False

    def __init__(self, path, base, extra=None):
        BzrNewError.__init__(self)
        self.path = path
        self.base = base
        if extra:
            self.extra = ': ' + str(extra)
        else:
            self.extra = ''


class InvalidNormalization(PathError):
    """Path %(path)r is not unicode normalized"""


# TODO: This is given a URL; we try to unescape it but doing that from inside
# the exception object is a bit undesirable.
# TODO: Probably this behavior of should be a common superclass 
class NotBranchError(PathError):
    """Not a branch: %(path)s"""

    def __init__(self, path):
       import bzrlib.urlutils as urlutils
       self.path = urlutils.unescape_for_display(path, 'ascii')


class AlreadyBranchError(PathError):
    """Already a branch: %(path)s."""


class BranchExistsWithoutWorkingTree(PathError):
    """Directory contains a branch, but no working tree \
(use bzr checkout if you wish to build a working tree): %(path)s"""


<<<<<<< HEAD
class AtomicFileAlreadyClosed(PathError):
    """'%(function)s' called on an AtomicFile after it was closed: %(path)s"""

    def __init__(self, path, function):
        PathError.__init__(self, path=path, extra=None)
        self.function = function
=======
class InaccessibleParent(PathError):
    """Parent not accessible given base %(base)s and relative path %(path)s"""

    def __init__(self, path, base):
        PathError.__init__(self, path)
        self.base = base
>>>>>>> 0f969039


class NoRepositoryPresent(BzrNewError):
    """No repository present: %(path)r"""
    def __init__(self, bzrdir):
        BzrNewError.__init__(self)
        self.path = bzrdir.transport.clone('..').base


class FileInWrongBranch(BzrNewError):
    """File %(path)s in not in branch %(branch_base)s."""

    def __init__(self, branch, path):
        BzrNewError.__init__(self)
        self.branch = branch
        self.branch_base = branch.base
        self.path = path


class UnsupportedFormatError(BzrNewError):
    """Unsupported branch format: %(format)s"""


class UnknownFormatError(BzrNewError):
    """Unknown branch format: %(format)r"""


class IncompatibleFormat(BzrNewError):
    """Format %(format)s is not compatible with .bzr version %(bzrdir)s."""

    def __init__(self, format, bzrdir_format):
        BzrNewError.__init__(self)
        self.format = format
        self.bzrdir = bzrdir_format


class NotVersionedError(BzrNewError):
    """%(path)s is not versioned"""
    def __init__(self, path):
        BzrNewError.__init__(self)
        self.path = path


class PathsNotVersionedError(BzrNewError):
    # used when reporting several paths are not versioned
    """Path(s) are not versioned: %(paths_as_string)s"""

    def __init__(self, paths):
        from bzrlib.osutils import quotefn
        BzrNewError.__init__(self)
        self.paths = paths
        self.paths_as_string = ' '.join([quotefn(p) for p in paths])


class PathsDoNotExist(BzrNewError):
    """Path(s) do not exist: %(paths_as_string)s"""

    # used when reporting that paths are neither versioned nor in the working
    # tree

    def __init__(self, paths):
        # circular import
        from bzrlib.osutils import quotefn
        BzrNewError.__init__(self)
        self.paths = paths
        self.paths_as_string = ' '.join([quotefn(p) for p in paths])


class BadFileKindError(BzrNewError):
    """Cannot operate on %(filename)s of unsupported kind %(kind)s"""


class ForbiddenControlFileError(BzrNewError):
    """Cannot operate on %(filename)s because it is a control file"""


class LockError(BzrNewError):
    """Lock error: %(message)s"""
    # All exceptions from the lock/unlock functions should be from
    # this exception class.  They will be translated as necessary. The
    # original exception is available as e.original_error
    #
    # New code should prefer to raise specific subclasses
    def __init__(self, message):
        self.message = message


class CommitNotPossible(LockError):
    """A commit was attempted but we do not have a write lock open."""
    def __init__(self):
        pass


class AlreadyCommitted(LockError):
    """A rollback was requested, but is not able to be accomplished."""
    def __init__(self):
        pass


class ReadOnlyError(LockError):
    """A write attempt was made in a read only transaction on %(obj)s"""
    def __init__(self, obj):
        self.obj = obj


class OutSideTransaction(BzrNewError):
    """A transaction related operation was attempted after the transaction finished."""


class ObjectNotLocked(LockError):
    """%(obj)r is not locked"""

    is_user_error = False

    # this can indicate that any particular object is not locked; see also
    # LockNotHeld which means that a particular *lock* object is not held by
    # the caller -- perhaps they should be unified.
    def __init__(self, obj):
        self.obj = obj


class ReadOnlyObjectDirtiedError(ReadOnlyError):
    """Cannot change object %(obj)r in read only transaction"""
    def __init__(self, obj):
        self.obj = obj


class UnlockableTransport(LockError):
    """Cannot lock: transport is read only: %(transport)s"""
    def __init__(self, transport):
        self.transport = transport


class LockContention(LockError):
    """Could not acquire lock %(lock)s"""
    # TODO: show full url for lock, combining the transport and relative bits?
    def __init__(self, lock):
        self.lock = lock


class LockBroken(LockError):
    """Lock was broken while still open: %(lock)s - check storage consistency!"""
    def __init__(self, lock):
        self.lock = lock


class LockBreakMismatch(LockError):
    """Lock was released and re-acquired before being broken: %(lock)s: held by %(holder)r, wanted to break %(target)r"""
    def __init__(self, lock, holder, target):
        self.lock = lock
        self.holder = holder
        self.target = target


class LockNotHeld(LockError):
    """Lock not held: %(lock)s"""
    def __init__(self, lock):
        self.lock = lock


class PointlessCommit(BzrNewError):
    """No changes to commit"""


class UpgradeReadonly(BzrNewError):
    """Upgrade URL cannot work with readonly URL's."""


class UpToDateFormat(BzrNewError):
    """The branch format %(format)s is already at the most recent format."""

    def __init__(self, format):
        BzrNewError.__init__(self)
        self.format = format



class StrictCommitFailed(Exception):
    """Commit refused because there are unknowns in the tree."""


class NoSuchRevision(BzrNewError):
    """Branch %(branch)s has no revision %(revision)s"""

    is_user_error = False

    def __init__(self, branch, revision):
        self.branch = branch
        self.revision = revision


class HistoryMissing(BzrError):
    def __init__(self, branch, object_type, object_id):
        self.branch = branch
        BzrError.__init__(self,
                          '%s is missing %s {%s}'
                          % (branch, object_type, object_id))


class DivergedBranches(BzrNewError):
    "These branches have diverged.  Use the merge command to reconcile them."""

    is_user_error = True

    def __init__(self, branch1, branch2):
        self.branch1 = branch1
        self.branch2 = branch2


class UnrelatedBranches(BzrNewError):
    "Branches have no common ancestor, and no merge base revision was specified."

    is_user_error = True


class NoCommonAncestor(BzrNewError):
    "Revisions have no common ancestor: %(revision_a)s %(revision_b)s"

    def __init__(self, revision_a, revision_b):
        self.revision_a = revision_a
        self.revision_b = revision_b


class NoCommonRoot(BzrError):
    def __init__(self, revision_a, revision_b):
        msg = "Revisions are not derived from the same root: %s %s." \
            % (revision_a, revision_b) 
        BzrError.__init__(self, msg)



class NotAncestor(BzrError):
    def __init__(self, rev_id, not_ancestor_id):
        msg = "Revision %s is not an ancestor of %s" % (not_ancestor_id, 
                                                        rev_id)
        BzrError.__init__(self, msg)
        self.rev_id = rev_id
        self.not_ancestor_id = not_ancestor_id


class InstallFailed(BzrError):
    def __init__(self, revisions):
        msg = "Could not install revisions:\n%s" % " ,".join(revisions)
        BzrError.__init__(self, msg)
        self.revisions = revisions


class AmbiguousBase(BzrError):
    def __init__(self, bases):
        warn("BzrError AmbiguousBase has been deprecated as of bzrlib 0.8.",
                DeprecationWarning)
        msg = "The correct base is unclear, because %s are all equally close" %\
            ", ".join(bases)
        BzrError.__init__(self, msg)
        self.bases = bases


class NoCommits(BzrError):
    def __init__(self, branch):
        msg = "Branch %s has no commits." % branch
        BzrError.__init__(self, msg)


class UnlistableStore(BzrError):
    def __init__(self, store):
        BzrError.__init__(self, "Store %s is not listable" % store)



class UnlistableBranch(BzrError):
    def __init__(self, br):
        BzrError.__init__(self, "Stores for branch %s are not listable" % br)


class BoundBranchOutOfDate(BzrNewError):
    """Bound branch %(branch)s is out of date with master branch %(master)s."""
    def __init__(self, branch, master):
        BzrNewError.__init__(self)
        self.branch = branch
        self.master = master

        
class CommitToDoubleBoundBranch(BzrNewError):
    """Cannot commit to branch %(branch)s. It is bound to %(master)s, which is bound to %(remote)s."""
    def __init__(self, branch, master, remote):
        BzrNewError.__init__(self)
        self.branch = branch
        self.master = master
        self.remote = remote


class OverwriteBoundBranch(BzrNewError):
    """Cannot pull --overwrite to a branch which is bound %(branch)s"""
    def __init__(self, branch):
        BzrNewError.__init__(self)
        self.branch = branch


class BoundBranchConnectionFailure(BzrNewError):
    """Unable to connect to target of bound branch %(branch)s => %(target)s: %(error)s"""
    def __init__(self, branch, target, error):
        BzrNewError.__init__(self)
        self.branch = branch
        self.target = target
        self.error = error


class WeaveError(BzrNewError):
    """Error in processing weave: %(message)s"""

    def __init__(self, message=None):
        BzrNewError.__init__(self)
        self.message = message


class WeaveRevisionAlreadyPresent(WeaveError):
    """Revision {%(revision_id)s} already present in %(weave)s"""
    def __init__(self, revision_id, weave):

        WeaveError.__init__(self)
        self.revision_id = revision_id
        self.weave = weave


class WeaveRevisionNotPresent(WeaveError):
    """Revision {%(revision_id)s} not present in %(weave)s"""

    def __init__(self, revision_id, weave):
        WeaveError.__init__(self)
        self.revision_id = revision_id
        self.weave = weave


class WeaveFormatError(WeaveError):
    """Weave invariant violated: %(what)s"""

    def __init__(self, what):
        WeaveError.__init__(self)
        self.what = what


class WeaveParentMismatch(WeaveError):
    """Parents are mismatched between two revisions."""
    

class WeaveInvalidChecksum(WeaveError):
    """Text did not match it's checksum: %(message)s"""


class WeaveTextDiffers(WeaveError):
    """Weaves differ on text content. Revision: {%(revision_id)s}, %(weave_a)s, %(weave_b)s"""

    def __init__(self, revision_id, weave_a, weave_b):
        WeaveError.__init__(self)
        self.revision_id = revision_id
        self.weave_a = weave_a
        self.weave_b = weave_b


class WeaveTextDiffers(WeaveError):
    """Weaves differ on text content. Revision: {%(revision_id)s}, %(weave_a)s, %(weave_b)s"""

    def __init__(self, revision_id, weave_a, weave_b):
        WeaveError.__init__(self)
        self.revision_id = revision_id
        self.weave_a = weave_a
        self.weave_b = weave_b


class VersionedFileError(BzrNewError):
    """Versioned file error."""


class RevisionNotPresent(VersionedFileError):
    """Revision {%(revision_id)s} not present in %(file_id)s."""

    def __init__(self, revision_id, file_id):
        VersionedFileError.__init__(self)
        self.revision_id = revision_id
        self.file_id = file_id


class RevisionAlreadyPresent(VersionedFileError):
    """Revision {%(revision_id)s} already present in %(file_id)s."""

    def __init__(self, revision_id, file_id):
        VersionedFileError.__init__(self)
        self.revision_id = revision_id
        self.file_id = file_id


class KnitError(BzrNewError):
    """Knit error"""


class KnitHeaderError(KnitError):
    """Knit header error: %(badline)r unexpected"""

    def __init__(self, badline):
        KnitError.__init__(self)
        self.badline = badline


class KnitCorrupt(KnitError):
    """Knit %(filename)s corrupt: %(how)s"""

    def __init__(self, filename, how):
        KnitError.__init__(self)
        self.filename = filename
        self.how = how


class NoSuchExportFormat(BzrNewError):
    """Export format %(format)r not supported"""
    def __init__(self, format):
        BzrNewError.__init__(self)
        self.format = format


class TransportError(BzrNewError):
    """Transport error: %(msg)s %(orig_error)s"""

    def __init__(self, msg=None, orig_error=None):
        if msg is None and orig_error is not None:
            msg = str(orig_error)
        if orig_error is None:
            orig_error = ''
        if msg is None:
            msg =  ''
        self.msg = msg
        self.orig_error = orig_error
        BzrNewError.__init__(self)


# A set of semi-meaningful errors which can be thrown
class TransportNotPossible(TransportError):
    """Transport operation not possible: %(msg)s %(orig_error)%"""


class ConnectionError(TransportError):
    """Connection error: %(msg)s %(orig_error)s"""


class ConnectionReset(TransportError):
    """Connection closed: %(msg)s %(orig_error)s"""


class InvalidRange(TransportError):
    """Invalid range access."""
    
    def __init__(self, path, offset):
        TransportError.__init__(self, ("Invalid range access in %s at %d"
                                       % (path, offset)))


class InvalidHttpResponse(TransportError):
    """Invalid http response for %(path)s: %(msg)s"""

    def __init__(self, path, msg, orig_error=None):
        self.path = path
        TransportError.__init__(self, msg, orig_error=orig_error)


class InvalidHttpRange(InvalidHttpResponse):
    """Invalid http range "%(range)s" for %(path)s: %(msg)s"""
    
    def __init__(self, path, range, msg):
        self.range = range
        InvalidHttpResponse.__init__(self, path, msg)


class InvalidHttpContentType(InvalidHttpResponse):
    """Invalid http Content-type "%(ctype)s" for %(path)s: %(msg)s"""
    
    def __init__(self, path, ctype, msg):
        self.ctype = ctype
        InvalidHttpResponse.__init__(self, path, msg)


class ConflictsInTree(BzrError):
    def __init__(self):
        BzrError.__init__(self, "Working tree has conflicts.")


class ParseConfigError(BzrError):
    def __init__(self, errors, filename):
        if filename is None:
            filename = ""
        message = "Error(s) parsing config file %s:\n%s" % \
            (filename, ('\n'.join(e.message for e in errors)))
        BzrError.__init__(self, message)


class SigningFailed(BzrError):
    def __init__(self, command_line):
        BzrError.__init__(self, "Failed to gpg sign data with command '%s'"
                               % command_line)


class WorkingTreeNotRevision(BzrError):
    def __init__(self, tree):
        BzrError.__init__(self, "The working tree for %s has changed since"
                          " last commit, but weave merge requires that it be"
                          " unchanged." % tree.basedir)


class CantReprocessAndShowBase(BzrNewError):
    """Can't reprocess and show base.
Reprocessing obscures relationship of conflicting lines to base."""


class GraphCycleError(BzrNewError):
    """Cycle in graph %(graph)r"""
    def __init__(self, graph):
        BzrNewError.__init__(self)
        self.graph = graph


class NotConflicted(BzrNewError):
    """File %(filename)s is not conflicted."""

    def __init__(self, filename):
        BzrNewError.__init__(self)
        self.filename = filename


class MustUseDecorated(Exception):
    """A decorating function has requested its original command be used.
    
    This should never escape bzr, so does not need to be printable.
    """


class NoBundleFound(BzrNewError):
    """No bundle was found in %(filename)s"""
    def __init__(self, filename):
        BzrNewError.__init__(self)
        self.filename = filename


class BundleNotSupported(BzrNewError):
    """Unable to handle bundle version %(version)s: %(msg)s"""
    def __init__(self, version, msg):
        BzrNewError.__init__(self)
        self.version = version
        self.msg = msg


class MissingText(BzrNewError):
    """Branch %(base)s is missing revision %(text_revision)s of %(file_id)s"""

    def __init__(self, branch, text_revision, file_id):
        BzrNewError.__init__(self)
        self.branch = branch
        self.base = branch.base
        self.text_revision = text_revision
        self.file_id = file_id


class DuplicateKey(BzrNewError):
    """Key %(key)s is already present in map"""


class MalformedTransform(BzrNewError):
    """Tree transform is malformed %(conflicts)r"""


class BzrBadParameter(BzrNewError):
    """A bad parameter : %(param)s is not usable.
    
    This exception should never be thrown, but it is a base class for all
    parameter-to-function errors.
    """
    def __init__(self, param):
        BzrNewError.__init__(self)
        self.param = param


class BzrBadParameterNotUnicode(BzrBadParameter):
    """Parameter %(param)s is neither unicode nor utf8."""


class ReusingTransform(BzrNewError):
    """Attempt to reuse a transform that has already been applied."""


class CantMoveRoot(BzrNewError):
    """Moving the root directory is not supported at this time"""


class BzrBadParameterNotString(BzrBadParameter):
    """Parameter %(param)s is not a string or unicode string."""


class BzrBadParameterMissing(BzrBadParameter):
    """Parameter $(param)s is required but not present."""


class BzrBadParameterUnicode(BzrBadParameter):
    """Parameter %(param)s is unicode but only byte-strings are permitted."""


class BzrBadParameterContainsNewline(BzrBadParameter):
    """Parameter %(param)s contains a newline."""


class DependencyNotPresent(BzrNewError):
    """Unable to import library "%(library)s": %(error)s"""

    def __init__(self, library, error):
        BzrNewError.__init__(self, library=library, error=error)


class ParamikoNotPresent(DependencyNotPresent):
    """Unable to import paramiko (required for sftp support): %(error)s"""

    def __init__(self, error):
        DependencyNotPresent.__init__(self, 'paramiko', error)


class UninitializableFormat(BzrNewError):
    """Format %(format)s cannot be initialised by this version of bzr."""

    def __init__(self, format):
        BzrNewError.__init__(self)
        self.format = format


class NoDiff(BzrNewError):
    """Diff is not installed on this machine: %(msg)s"""

    def __init__(self, msg):
        BzrNewError.__init__(self, msg=msg)


class NoDiff3(BzrNewError):
    """Diff3 is not installed on this machine."""


class ExistingLimbo(BzrNewError):
    """This tree contains left-over files from a failed operation.
    Please examine %(limbo_dir)s to see if it contains any files you wish to
    keep, and delete it when you are done.
    """
    def __init__(self, limbo_dir):
       BzrNewError.__init__(self)
       self.limbo_dir = limbo_dir


class ImmortalLimbo(BzrNewError):
    """Unable to delete transform temporary directory $(limbo_dir)s.
    Please examine %(limbo_dir)s to see if it contains any files you wish to
    keep, and delete it when you are done.
    """
    def __init__(self, limbo_dir):
       BzrNewError.__init__(self)
       self.limbo_dir = limbo_dir


class OutOfDateTree(BzrNewError):
    """Working tree is out of date, please run 'bzr update'."""

    def __init__(self, tree):
        BzrNewError.__init__(self)
        self.tree = tree


class MergeModifiedFormatError(BzrNewError):
    """Error in merge modified format"""


class ConflictFormatError(BzrNewError):
    """Format error in conflict listings"""


class CorruptRepository(BzrNewError):
    """An error has been detected in the repository %(repo_path)s.
Please run bzr reconcile on this repository."""

    def __init__(self, repo):
        BzrNewError.__init__(self)
        self.repo_path = repo.bzrdir.root_transport.base


class UpgradeRequired(BzrNewError):
    """To use this feature you must upgrade your branch at %(path)s."""

    def __init__(self, path):
        BzrNewError.__init__(self)
        self.path = path


class LocalRequiresBoundBranch(BzrNewError):
    """Cannot perform local-only commits on unbound branches."""


class MissingProgressBarFinish(BzrNewError):
    """A nested progress bar was not 'finished' correctly."""


class InvalidProgressBarType(BzrNewError):
    """Environment variable BZR_PROGRESS_BAR='%(bar_type)s is not a supported type
Select one of: %(valid_types)s"""

    def __init__(self, bar_type, valid_types):
        BzrNewError.__init__(self, bar_type=bar_type, valid_types=valid_types)


class UnsupportedOperation(BzrNewError):
    """The method %(mname)s is not supported on objects of type %(tname)s."""
    def __init__(self, method, method_self):
        self.method = method
        self.mname = method.__name__
        self.tname = type(method_self).__name__


class BinaryFile(BzrNewError):
    """File is binary but should be text."""


class IllegalPath(BzrNewError):
    """The path %(path)s is not permitted on this platform"""

    def __init__(self, path):
        BzrNewError.__init__(self)
        self.path = path


class TestamentMismatch(BzrNewError):
    """Testament did not match expected value.  
       For revision_id {%(revision_id)s}, expected {%(expected)s}, measured 
       {%(measured)s}
    """
    def __init__(self, revision_id, expected, measured):
        self.revision_id = revision_id
        self.expected = expected
        self.measured = measured


class NotABundle(BzrNewError):
    """Not a bzr revision-bundle: %(text)r"""

    def __init__(self, text):
        self.text = text


class BadBundle(Exception): pass


class MalformedHeader(BadBundle): pass


class MalformedPatches(BadBundle): pass


class MalformedFooter(BadBundle): pass<|MERGE_RESOLUTION|>--- conflicted
+++ resolved
@@ -304,21 +304,20 @@
 (use bzr checkout if you wish to build a working tree): %(path)s"""
 
 
-<<<<<<< HEAD
 class AtomicFileAlreadyClosed(PathError):
     """'%(function)s' called on an AtomicFile after it was closed: %(path)s"""
 
     def __init__(self, path, function):
         PathError.__init__(self, path=path, extra=None)
         self.function = function
-=======
+
+
 class InaccessibleParent(PathError):
     """Parent not accessible given base %(base)s and relative path %(path)s"""
 
     def __init__(self, path, base):
         PathError.__init__(self, path)
         self.base = base
->>>>>>> 0f969039
 
 
 class NoRepositoryPresent(BzrNewError):
