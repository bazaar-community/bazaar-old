# Copyright (C) 2005, 2006 Canonical Ltd
#
# This program is free software; you can redistribute it and/or modify
# it under the terms of the GNU General Public License as published by
# the Free Software Foundation; either version 2 of the License, or
# (at your option) any later version.
#
# This program is distributed in the hope that it will be useful,
# but WITHOUT ANY WARRANTY; without even the implied warranty of
# MERCHANTABILITY or FITNESS FOR A PARTICULAR PURPOSE.  See the
# GNU General Public License for more details.
#
# You should have received a copy of the GNU General Public License
# along with this program; if not, write to the Free Software
# Foundation, Inc., 59 Temple Place, Suite 330, Boston, MA  02111-1307  USA

"""Exceptions for bzr, and reporting of them.
"""


from bzrlib import (
    osutils,
    symbol_versioning,
    )
from bzrlib.patches import (
    MalformedHunkHeader,
    MalformedLine,
    MalformedPatchHeader,
    PatchConflict,
    PatchSyntax,
    )


# TODO: is there any value in providing the .args field used by standard
# python exceptions?   A list of values with no names seems less useful 
# to me.

# TODO: Perhaps convert the exception to a string at the moment it's 
# constructed to make sure it will succeed.  But that says nothing about
# exceptions that are never raised.

# TODO: selftest assertRaises should probably also check that every error
# raised can be formatted as a string successfully, and without giving
# 'unprintable'.


class BzrError(StandardError):
    """
    Base class for errors raised by bzrlib.

    :cvar internal_error: if true (or absent) this was probably caused by a
    bzr bug and should be displayed with a traceback; if False this was
    probably a user or environment error and they don't need the gory details.
    (That can be overridden by -Derror on the command line.)

    :cvar _fmt: Format string to display the error; this is expanded
    by the instance's dict.
    """
    
    internal_error = False

    def __init__(self, msg=None, **kwds):
        """Construct a new BzrError.

        There are two alternative forms for constructing these objects.
        Either a preformatted string may be passed, or a set of named
        arguments can be given.  The first is for generic "user" errors which
        are not intended to be caught and so do not need a specific subclass.
        The second case is for use with subclasses that provide a _fmt format
        string to print the arguments.  

        Keyword arguments are taken as parameters to the error, which can 
        be inserted into the format string template.  It's recommended 
        that subclasses override the __init__ method to require specific 
        parameters.

        :param msg: If given, this is the literal complete text for the error,
        not subject to expansion.
        """
        StandardError.__init__(self)
        if msg is not None:
            # I was going to deprecate this, but it actually turns out to be
            # quite handy - mbp 20061103.
            self._preformatted_string = msg
        else:
            self._preformatted_string = None
            for key, value in kwds.items():
                setattr(self, key, value)

    def __str__(self):
        s = getattr(self, '_preformatted_string', None)
        if s is not None:
            # contains a preformatted message; must be cast to plain str
            return str(s)
        try:
            fmt = self._get_format_string()
            if fmt:
                s = fmt % self.__dict__
                # __str__() should always return a 'str' object
                # never a 'unicode' object.
                if isinstance(s, unicode):
                    return s.encode('utf8')
                return s
        except (AttributeError, TypeError, NameError, ValueError, KeyError), e:
            return 'Unprintable exception %s: dict=%r, fmt=%r, error=%s' \
                % (self.__class__.__name__,
                   self.__dict__,
                   getattr(self, '_fmt', None),
                   str(e))

    def _get_format_string(self):
        """Return format string for this exception or None"""
        fmt = getattr(self, '_fmt', None)
        if fmt is not None:
            return fmt
        fmt = getattr(self, '__doc__', None)
        if fmt is not None:
            symbol_versioning.warn("%s uses its docstring as a format, "
                    "it should use _fmt instead" % self.__class__.__name__,
                    DeprecationWarning)
            return fmt
        return 'Unprintable exception %s: dict=%r, fmt=%r' \
            % (self.__class__.__name__,
               self.__dict__,
               getattr(self, '_fmt', None),
               )


class BzrNewError(BzrError):
    """Deprecated error base class."""
    # base classes should override the docstring with their human-
    # readable explanation

    def __init__(self, *args, **kwds):
        # XXX: Use the underlying BzrError to always generate the args attribute
        # if it doesn't exist.  We can't use super here, because exceptions are
        # old-style classes in python2.4 (but new in 2.5).  --bmc, 20060426
        symbol_versioning.warn('BzrNewError was deprecated in bzr 0.13; '
             'please convert %s to use BzrError instead' 
             % self.__class__.__name__,
             DeprecationWarning,
             stacklevel=2)
        BzrError.__init__(self, *args)
        for key, value in kwds.items():
            setattr(self, key, value)

    def __str__(self):
        try:
            # __str__() should always return a 'str' object
            # never a 'unicode' object.
            s = self.__doc__ % self.__dict__
            if isinstance(s, unicode):
                return s.encode('utf8')
            return s
        except (TypeError, NameError, ValueError, KeyError), e:
            return 'Unprintable exception %s(%r): %s' \
                % (self.__class__.__name__,
                   self.__dict__, str(e))


class AlreadyBuilding(BzrError):
    
    _fmt = "The tree builder is already building a tree."


class BzrCheckError(BzrError):
    
    _fmt = "Internal check failed: %(message)s"

    internal_error = True

    def __init__(self, message):
        BzrError.__init__(self)
        self.message = message


class InvalidEntryName(BzrError):
    
    _fmt = "Invalid entry name: %(name)s"

    internal_error = True

    def __init__(self, name):
        BzrError.__init__(self)
        self.name = name


class InvalidRevisionNumber(BzrError):
    
    _fmt = "Invalid revision number %(revno)s"

    def __init__(self, revno):
        BzrError.__init__(self)
        self.revno = revno


class InvalidRevisionId(BzrError):

    _fmt = "Invalid revision-id {%(revision_id)s} in %(branch)s"

    def __init__(self, revision_id, branch):
        # branch can be any string or object with __str__ defined
        BzrError.__init__(self)
        self.revision_id = revision_id
        self.branch = branch

class ReservedId(BzrError):

    _fmt = "Reserved revision-id {%(revision_id)s}"

    def __init__(self, revision_id):
        self.revision_id = revision_id

class NoSuchId(BzrError):

    _fmt = "The file id %(file_id)s is not present in the tree %(tree)s."
    
    def __init__(self, tree, file_id):
        BzrError.__init__(self)
        self.file_id = file_id
        self.tree = tree


class InventoryModified(BzrError):

    _fmt = ("The current inventory for the tree %(tree)r has been modified, "
            "so a clean inventory cannot be read without data loss.")

    internal_error = True

    def __init__(self, tree):
        self.tree = tree


class NoWorkingTree(BzrError):

    _fmt = "No WorkingTree exists for %(base)s."
    
    def __init__(self, base):
        BzrError.__init__(self)
        self.base = base


class NotBuilding(BzrError):

    _fmt = "Not currently building a tree."


class NotLocalUrl(BzrError):

    _fmt = "%(url)s is not a local path."

    def __init__(self, url):
        self.url = url


class WorkingTreeAlreadyPopulated(BzrError):

    _fmt = """Working tree already populated in %(base)s"""

    internal_error = True

    def __init__(self, base):
        self.base = base

class BzrCommandError(BzrError):
    """Error from user command"""

    internal_error = False

    # Error from malformed user command; please avoid raising this as a
    # generic exception not caused by user input.
    #
    # I think it's a waste of effort to differentiate between errors that
    # are not intended to be caught anyway.  UI code need not subclass
    # BzrCommandError, and non-UI code should not throw a subclass of
    # BzrCommandError.  ADHB 20051211
    def __init__(self, msg):
        # Object.__str__() must return a real string
        # returning a Unicode string is a python error.
        if isinstance(msg, unicode):
            self.msg = msg.encode('utf8')
        else:
            self.msg = msg

    def __str__(self):
        return self.msg


class NotWriteLocked(BzrError):

    _fmt = """%(not_locked)r is not write locked but needs to be."""

    def __init__(self, not_locked):
        self.not_locked = not_locked


class BzrOptionError(BzrCommandError):

    _fmt = "Error in command line options"


class BadOptionValue(BzrError):

    _fmt = """Bad value "%(value)s" for option "%(name)s"."""

    def __init__(self, name, value):
        BzrError.__init__(self, name=name, value=value)

    
class StrictCommitFailed(BzrError):

    _fmt = "Commit refused because there are unknown files in the tree"


# XXX: Should be unified with TransportError; they seem to represent the
# same thing
class PathError(BzrError):
    
    _fmt = "Generic path error: %(path)r%(extra)s)"

    def __init__(self, path, extra=None):
        BzrError.__init__(self)
        self.path = path
        if extra:
            self.extra = ': ' + str(extra)
        else:
            self.extra = ''


class NoSuchFile(PathError):

    _fmt = "No such file: %(path)r%(extra)s"


class FileExists(PathError):

    _fmt = "File exists: %(path)r%(extra)s"


class RenameFailedFilesExist(BzrError):
    """Used when renaming and both source and dest exist."""

    _fmt = ("Could not rename %(source)s => %(dest)s because both files exist."
         "%(extra)s")

    def __init__(self, source, dest, extra=None):
        BzrError.__init__(self)
        self.source = str(source)
        self.dest = str(dest)
        if extra:
            self.extra = ' ' + str(extra)
        else:
            self.extra = ''


class NotADirectory(PathError):

    _fmt = "%(path)r is not a directory %(extra)s"


class NotInWorkingDirectory(PathError):

    _fmt = "%(path)r is not in the working directory %(extra)s"


class DirectoryNotEmpty(PathError):

    _fmt = "Directory not empty: %(path)r%(extra)s"


class ReadingCompleted(BzrError):
    
    _fmt = ("The MediumRequest '%(request)s' has already had finish_reading "
            "called upon it - the request has been completed and no more "
            "data may be read.")

    internal_error = True

    def __init__(self, request):
        self.request = request


class ResourceBusy(PathError):

    _fmt = "Device or resource busy: %(path)r%(extra)s"


class PermissionDenied(PathError):

    _fmt = "Permission denied: %(path)r%(extra)s"


class InvalidURL(PathError):

    _fmt = "Invalid url supplied to transport: %(path)r%(extra)s"


class InvalidURLJoin(PathError):

    _fmt = "Invalid URL join request: %(args)s%(extra)s"

    def __init__(self, msg, base, args):
        PathError.__init__(self, base, msg)
        self.args = [base] + list(args)


class UnknownHook(BzrError):

    _fmt = "The %(type)s hook '%(hook)s' is unknown in this version of bzrlib."

    def __init__(self, hook_type, hook_name):
        BzrError.__init__(self)
        self.type = hook_type
        self.hook = hook_name


class UnsupportedProtocol(PathError):

    _fmt = 'Unsupported protocol for url "%(path)s"%(extra)s'

    def __init__(self, url, extra):
        PathError.__init__(self, url, extra=extra)


class ShortReadvError(PathError):

    _fmt = "readv() read %(actual)s bytes rather than %(length)s bytes at %(offset)s for %(path)s%(extra)s"

    internal_error = True

    def __init__(self, path, offset, length, actual, extra=None):
        PathError.__init__(self, path, extra=extra)
        self.offset = offset
        self.length = length
        self.actual = actual


class PathNotChild(BzrError):

    _fmt = "Path %(path)r is not a child of path %(base)r%(extra)s"

    internal_error = True

    def __init__(self, path, base, extra=None):
        BzrError.__init__(self)
        self.path = path
        self.base = base
        if extra:
            self.extra = ': ' + str(extra)
        else:
            self.extra = ''


class InvalidNormalization(PathError):

    _fmt = "Path %(path)r is not unicode normalized"


# TODO: This is given a URL; we try to unescape it but doing that from inside
# the exception object is a bit undesirable.
# TODO: Probably this behavior of should be a common superclass 
class NotBranchError(PathError):

    _fmt = "Not a branch: %(path)s"

    def __init__(self, path):
       import bzrlib.urlutils as urlutils
       self.path = urlutils.unescape_for_display(path, 'ascii')


class AlreadyBranchError(PathError):

    _fmt = "Already a branch: %(path)s."


class BranchExistsWithoutWorkingTree(PathError):

    _fmt = "Directory contains a branch, but no working tree \
(use bzr checkout if you wish to build a working tree): %(path)s"


class AtomicFileAlreadyClosed(PathError):

    _fmt = "'%(function)s' called on an AtomicFile after it was closed: %(path)s"

    def __init__(self, path, function):
        PathError.__init__(self, path=path, extra=None)
        self.function = function


class InaccessibleParent(PathError):

    _fmt = "Parent not accessible given base %(base)s and relative path %(path)s"

    def __init__(self, path, base):
        PathError.__init__(self, path)
        self.base = base


class NoRepositoryPresent(BzrError):

    _fmt = "No repository present: %(path)r"
    def __init__(self, bzrdir):
        BzrError.__init__(self)
        self.path = bzrdir.transport.clone('..').base


class FileInWrongBranch(BzrError):

    _fmt = "File %(path)s in not in branch %(branch_base)s."

    def __init__(self, branch, path):
        BzrError.__init__(self)
        self.branch = branch
        self.branch_base = branch.base
        self.path = path


class UnsupportedFormatError(BzrError):
    
    _fmt = "Unsupported branch format: %(format)s"


class UnknownFormatError(BzrError):
    
    _fmt = "Unknown branch format: %(format)r"


class IncompatibleFormat(BzrError):
    
    _fmt = "Format %(format)s is not compatible with .bzr version %(bzrdir)s."

    def __init__(self, format, bzrdir_format):
        BzrError.__init__(self)
        self.format = format
        self.bzrdir = bzrdir_format


class IncompatibleRevision(BzrError):
    
    _fmt = "Revision is not compatible with %(repo_format)s"

    def __init__(self, repo_format):
        BzrError.__init__(self)
        self.repo_format = repo_format


class AlreadyVersionedError(BzrError):
    """Used when a path is expected not to be versioned, but it is."""

    _fmt = "%(context_info)s%(path)s is already versioned"

    def __init__(self, path, context_info=None):
        """Construct a new NotVersionedError.

        :param path: This is the path which is versioned,
        which should be in a user friendly form.
        :param context_info: If given, this is information about the context,
        which could explain why this is expected to not be versioned.
        """
        BzrError.__init__(self)
        self.path = path
        if context_info is None:
            self.context_info = ''
        else:
            self.context_info = context_info + ". "


class NotVersionedError(BzrError):
    """Used when a path is expected to be versioned, but it is not."""

    _fmt = "%(context_info)s%(path)s is not versioned"

    def __init__(self, path, context_info=None):
        """Construct a new NotVersionedError.

        :param path: This is the path which is not versioned,
        which should be in a user friendly form.
        :param context_info: If given, this is information about the context,
        which could explain why this is expected to be versioned.
        """
        BzrError.__init__(self)
        self.path = path
        if context_info is None:
            self.context_info = ''
        else:
            self.context_info = context_info + ". "


class PathsNotVersionedError(BzrError):
    """Used when reporting several paths which are not versioned"""

    _fmt = "Path(s) are not versioned: %(paths_as_string)s"

    def __init__(self, paths):
        from bzrlib.osutils import quotefn
        BzrError.__init__(self)
        self.paths = paths
        self.paths_as_string = ' '.join([quotefn(p) for p in paths])


class PathsDoNotExist(BzrError):

    _fmt = "Path(s) do not exist: %(paths_as_string)s%(extra)s"

    # used when reporting that paths are neither versioned nor in the working
    # tree

    def __init__(self, paths, extra=None):
        # circular import
        from bzrlib.osutils import quotefn
        BzrError.__init__(self)
        self.paths = paths
        self.paths_as_string = ' '.join([quotefn(p) for p in paths])
        if extra:
            self.extra = ': ' + str(extra)
        else:
            self.extra = ''


class BadFileKindError(BzrError):

    _fmt = 'Cannot operate on "%(filename)s" of unsupported kind "%(kind)s"'

    def __init__(self, filename, kind):
        BzrError.__init__(self, filename=filename, kind=kind)


class ForbiddenControlFileError(BzrError):

    _fmt = "Cannot operate on %(filename)s because it is a control file"


class LockError(BzrError):

    _fmt = "Lock error: %(message)s"

    internal_error = True

    # All exceptions from the lock/unlock functions should be from
    # this exception class.  They will be translated as necessary. The
    # original exception is available as e.original_error
    #
    # New code should prefer to raise specific subclasses
    def __init__(self, message):
        self.message = message


class CommitNotPossible(LockError):

    _fmt = "A commit was attempted but we do not have a write lock open."

    def __init__(self):
        pass


class AlreadyCommitted(LockError):

    _fmt = "A rollback was requested, but is not able to be accomplished."

    def __init__(self):
        pass


class ReadOnlyError(LockError):

    _fmt = "A write attempt was made in a read only transaction on %(obj)s"

    def __init__(self, obj):
        self.obj = obj


class OutSideTransaction(BzrError):

    _fmt = "A transaction related operation was attempted after the transaction finished."


class ObjectNotLocked(LockError):

    _fmt = "%(obj)r is not locked"

    # this can indicate that any particular object is not locked; see also
    # LockNotHeld which means that a particular *lock* object is not held by
    # the caller -- perhaps they should be unified.
    def __init__(self, obj):
        self.obj = obj


class ReadOnlyObjectDirtiedError(ReadOnlyError):

    _fmt = "Cannot change object %(obj)r in read only transaction"

    def __init__(self, obj):
        self.obj = obj


class UnlockableTransport(LockError):

    _fmt = "Cannot lock: transport is read only: %(transport)s"

    def __init__(self, transport):
        self.transport = transport


class LockContention(LockError):

    _fmt = "Could not acquire lock %(lock)s"
    # TODO: show full url for lock, combining the transport and relative
    # bits?

    internal_error = False
    
    def __init__(self, lock):
        self.lock = lock


class LockBroken(LockError):

    _fmt = "Lock was broken while still open: %(lock)s - check storage consistency!"

    internal_error = False

    def __init__(self, lock):
        self.lock = lock


class LockBreakMismatch(LockError):

    _fmt = "Lock was released and re-acquired before being broken: %(lock)s: held by %(holder)r, wanted to break %(target)r"

    internal_error = False

    def __init__(self, lock, holder, target):
        self.lock = lock
        self.holder = holder
        self.target = target


class LockNotHeld(LockError):

    _fmt = "Lock not held: %(lock)s"

    internal_error = False

    def __init__(self, lock):
        self.lock = lock


class PointlessCommit(BzrError):

    _fmt = "No changes to commit"


class UpgradeReadonly(BzrError):

    _fmt = "Upgrade URL cannot work with readonly URLs."


class UpToDateFormat(BzrError):

    _fmt = "The branch format %(format)s is already at the most recent format."

    def __init__(self, format):
        BzrError.__init__(self)
        self.format = format


class StrictCommitFailed(Exception):

    _fmt = "Commit refused because there are unknowns in the tree."


class NoSuchRevision(BzrError):

    _fmt = "Branch %(branch)s has no revision %(revision)s"

    internal_error = True

    def __init__(self, branch, revision):
        BzrError.__init__(self, branch=branch, revision=revision)


class NoSuchRevisionSpec(BzrError):

    _fmt = "No namespace registered for string: %(spec)r"

    def __init__(self, spec):
        BzrError.__init__(self, spec=spec)


class InvalidRevisionSpec(BzrError):

    _fmt = "Requested revision: %(spec)r does not exist in branch: %(branch)s%(extra)s"

    def __init__(self, spec, branch, extra=None):
        BzrError.__init__(self, branch=branch, spec=spec)
        if extra:
            self.extra = '\n' + str(extra)
        else:
            self.extra = ''


class HistoryMissing(BzrError):

    _fmt = "%(branch)s is missing %(object_type)s {%(object_id)s}"


class DivergedBranches(BzrError):
    
    _fmt = "These branches have diverged.  Use the merge command to reconcile them."""

    internal_error = False

    def __init__(self, branch1, branch2):
        self.branch1 = branch1
        self.branch2 = branch2


class UnrelatedBranches(BzrError):

    _fmt = "Branches have no common ancestor, and no merge base revision was specified."

    internal_error = False


class NoCommonAncestor(BzrError):
    
    _fmt = "Revisions have no common ancestor: %(revision_a)s %(revision_b)s"

    def __init__(self, revision_a, revision_b):
        self.revision_a = revision_a
        self.revision_b = revision_b


class NoCommonRoot(BzrError):

    _fmt = "Revisions are not derived from the same root: " \
           "%(revision_a)s %(revision_b)s."

    def __init__(self, revision_a, revision_b):
        BzrError.__init__(self, revision_a=revision_a, revision_b=revision_b)


class NotAncestor(BzrError):

    _fmt = "Revision %(rev_id)s is not an ancestor of %(not_ancestor_id)s"

    def __init__(self, rev_id, not_ancestor_id):
        BzrError.__init__(self, rev_id=rev_id,
            not_ancestor_id=not_ancestor_id)


class InstallFailed(BzrError):

    def __init__(self, revisions):
        revision_str = ", ".join(str(r) for r in revisions)
        msg = "Could not install revisions:\n%s" % revision_str
        BzrError.__init__(self, msg)
        self.revisions = revisions


class AmbiguousBase(BzrError):

    def __init__(self, bases):
        warn("BzrError AmbiguousBase has been deprecated as of bzrlib 0.8.",
                DeprecationWarning)
        msg = "The correct base is unclear, because %s are all equally close" %\
            ", ".join(bases)
        BzrError.__init__(self, msg)
        self.bases = bases


class NoCommits(BzrError):

    _fmt = "Branch %(branch)s has no commits."

    def __init__(self, branch):
        BzrError.__init__(self, branch=branch)


class UnlistableStore(BzrError):

    def __init__(self, store):
        BzrError.__init__(self, "Store %s is not listable" % store)



class UnlistableBranch(BzrError):

    def __init__(self, br):
        BzrError.__init__(self, "Stores for branch %s are not listable" % br)


class BoundBranchOutOfDate(BzrError):

    _fmt = "Bound branch %(branch)s is out of date with master branch %(master)s."

    def __init__(self, branch, master):
        BzrError.__init__(self)
        self.branch = branch
        self.master = master

        
class CommitToDoubleBoundBranch(BzrError):

    _fmt = "Cannot commit to branch %(branch)s. It is bound to %(master)s, which is bound to %(remote)s."

    def __init__(self, branch, master, remote):
        BzrError.__init__(self)
        self.branch = branch
        self.master = master
        self.remote = remote


class OverwriteBoundBranch(BzrError):

    _fmt = "Cannot pull --overwrite to a branch which is bound %(branch)s"

    def __init__(self, branch):
        BzrError.__init__(self)
        self.branch = branch


class BoundBranchConnectionFailure(BzrError):

    _fmt = "Unable to connect to target of bound branch %(branch)s => %(target)s: %(error)s"

    def __init__(self, branch, target, error):
        BzrError.__init__(self)
        self.branch = branch
        self.target = target
        self.error = error


class WeaveError(BzrError):

    _fmt = "Error in processing weave: %(message)s"

    def __init__(self, message=None):
        BzrError.__init__(self)
        self.message = message


class WeaveRevisionAlreadyPresent(WeaveError):

    _fmt = "Revision {%(revision_id)s} already present in %(weave)s"

    def __init__(self, revision_id, weave):

        WeaveError.__init__(self)
        self.revision_id = revision_id
        self.weave = weave


class WeaveRevisionNotPresent(WeaveError):

    _fmt = "Revision {%(revision_id)s} not present in %(weave)s"

    def __init__(self, revision_id, weave):
        WeaveError.__init__(self)
        self.revision_id = revision_id
        self.weave = weave


class WeaveFormatError(WeaveError):

    _fmt = "Weave invariant violated: %(what)s"

    def __init__(self, what):
        WeaveError.__init__(self)
        self.what = what


class WeaveParentMismatch(WeaveError):

    _fmt = "Parents are mismatched between two revisions."
    

class WeaveInvalidChecksum(WeaveError):

    _fmt = "Text did not match it's checksum: %(message)s"


class WeaveTextDiffers(WeaveError):

    _fmt = "Weaves differ on text content. Revision: {%(revision_id)s}, %(weave_a)s, %(weave_b)s"

    def __init__(self, revision_id, weave_a, weave_b):
        WeaveError.__init__(self)
        self.revision_id = revision_id
        self.weave_a = weave_a
        self.weave_b = weave_b


class WeaveTextDiffers(WeaveError):

    _fmt = "Weaves differ on text content. Revision: {%(revision_id)s}, %(weave_a)s, %(weave_b)s"

    def __init__(self, revision_id, weave_a, weave_b):
        WeaveError.__init__(self)
        self.revision_id = revision_id
        self.weave_a = weave_a
        self.weave_b = weave_b


class VersionedFileError(BzrError):
    
    _fmt = "Versioned file error"


class RevisionNotPresent(VersionedFileError):
    
    _fmt = "Revision {%(revision_id)s} not present in %(file_id)s."

    def __init__(self, revision_id, file_id):
        VersionedFileError.__init__(self)
        self.revision_id = revision_id
        self.file_id = file_id


class RevisionAlreadyPresent(VersionedFileError):
    
    _fmt = "Revision {%(revision_id)s} already present in %(file_id)s."

    def __init__(self, revision_id, file_id):
        VersionedFileError.__init__(self)
        self.revision_id = revision_id
        self.file_id = file_id


class KnitError(BzrError):
    
    _fmt = "Knit error"

    internal_error = True


class KnitHeaderError(KnitError):

    _fmt = "Knit header error: %(badline)r unexpected for file %(filename)s"

    def __init__(self, badline, filename):
        KnitError.__init__(self)
        self.badline = badline
        self.filename = filename


class KnitCorrupt(KnitError):

    _fmt = "Knit %(filename)s corrupt: %(how)s"

    def __init__(self, filename, how):
        KnitError.__init__(self)
        self.filename = filename
        self.how = how


class KnitIndexUnknownMethod(KnitError):
    """Raised when we don't understand the storage method.

    Currently only 'fulltext' and 'line-delta' are supported.
    """
    
    _fmt = ("Knit index %(filename)s does not have a known method"
            " in options: %(options)r")

    def __init__(self, filename, options):
        KnitError.__init__(self)
        self.filename = filename
        self.options = options


class NoSuchExportFormat(BzrError):
    
    _fmt = "Export format %(format)r not supported"

    def __init__(self, format):
        BzrError.__init__(self)
        self.format = format


class TransportError(BzrError):
    
    _fmt = "Transport error: %(msg)s %(orig_error)s"

    def __init__(self, msg=None, orig_error=None):
        if msg is None and orig_error is not None:
            msg = str(orig_error)
        if orig_error is None:
            orig_error = ''
        if msg is None:
            msg =  ''
        self.msg = msg
        self.orig_error = orig_error
        BzrError.__init__(self)


class TooManyConcurrentRequests(BzrError):

    _fmt = ("The medium '%(medium)s' has reached its concurrent request limit. "
            "Be sure to finish_writing and finish_reading on the "
            "current request that is open.")

    internal_error = True

    def __init__(self, medium):
        self.medium = medium


class SmartProtocolError(TransportError):

    _fmt = "Generic bzr smart protocol error: %(details)s"

    def __init__(self, details):
        self.details = details


# A set of semi-meaningful errors which can be thrown
class TransportNotPossible(TransportError):

    _fmt = "Transport operation not possible: %(msg)s %(orig_error)s"


class ConnectionError(TransportError):

    _fmt = "Connection error: %(msg)s %(orig_error)s"


class SocketConnectionError(ConnectionError):

    _fmt = "%(msg)s %(host)s%(port)s%(orig_error)s"

    def __init__(self, host, port=None, msg=None, orig_error=None):
        if msg is None:
            msg = 'Failed to connect to'
        if orig_error is None:
            orig_error = ''
        else:
            orig_error = '; ' + str(orig_error)
        ConnectionError.__init__(self, msg=msg, orig_error=orig_error)
        self.host = host
        if port is None:
            self.port = ''
        else:
            self.port = ':%s' % port


class ConnectionReset(TransportError):

    _fmt = "Connection closed: %(msg)s %(orig_error)s"


class InvalidRange(TransportError):

    _fmt = "Invalid range access in %(path)s at %(offset)s."
    
    def __init__(self, path, offset):
        TransportError.__init__(self, ("Invalid range access in %s at %d"
                                       % (path, offset)))
        self.path = path
        self.offset = offset


class InvalidHttpResponse(TransportError):

    _fmt = "Invalid http response for %(path)s: %(msg)s"

    def __init__(self, path, msg, orig_error=None):
        self.path = path
        TransportError.__init__(self, msg, orig_error=orig_error)


class InvalidHttpRange(InvalidHttpResponse):

    _fmt = "Invalid http range %(range)r for %(path)s: %(msg)s"
    
    def __init__(self, path, range, msg):
        self.range = range
        InvalidHttpResponse.__init__(self, path, msg)


class InvalidHttpContentType(InvalidHttpResponse):

    _fmt = 'Invalid http Content-type "%(ctype)s" for %(path)s: %(msg)s'
    
    def __init__(self, path, ctype, msg):
        self.ctype = ctype
        InvalidHttpResponse.__init__(self, path, msg)


class ConflictsInTree(BzrError):

    _fmt = "Working tree has conflicts."


class ParseConfigError(BzrError):

    def __init__(self, errors, filename):
        if filename is None:
            filename = ""
        message = "Error(s) parsing config file %s:\n%s" % \
            (filename, ('\n'.join(e.message for e in errors)))
        BzrError.__init__(self, message)


class NoEmailInUsername(BzrError):

    _fmt = "%(username)r does not seem to contain a reasonable email address"

    def __init__(self, username):
        BzrError.__init__(self)
        self.username = username


class SigningFailed(BzrError):

    _fmt = "Failed to gpg sign data with command %(command_line)r"

    def __init__(self, command_line):
        BzrError.__init__(self, command_line=command_line)


class WorkingTreeNotRevision(BzrError):

    _fmt = ("The working tree for %(basedir)s has changed since" 
            " the last commit, but weave merge requires that it be"
            " unchanged")

    def __init__(self, tree):
        BzrError.__init__(self, basedir=tree.basedir)


class CantReprocessAndShowBase(BzrError):

    _fmt = "Can't reprocess and show base, because reprocessing obscures " \
           "the relationship of conflicting lines to the base"


class GraphCycleError(BzrError):

    _fmt = "Cycle in graph %(graph)r"

    def __init__(self, graph):
        BzrError.__init__(self)
        self.graph = graph


class WritingCompleted(BzrError):

    _fmt = ("The MediumRequest '%(request)s' has already had finish_writing "
            "called upon it - accept bytes may not be called anymore.")

    internal_error = True

    def __init__(self, request):
        self.request = request


class WritingNotComplete(BzrError):

    _fmt = ("The MediumRequest '%(request)s' has not has finish_writing "
            "called upon it - until the write phase is complete no "
            "data may be read.")

    internal_error = True

    def __init__(self, request):
        self.request = request


class NotConflicted(BzrError):

    _fmt = "File %(filename)s is not conflicted."

    def __init__(self, filename):
        BzrError.__init__(self)
        self.filename = filename


class MediumNotConnected(BzrError):

    _fmt = """The medium '%(medium)s' is not connected."""

    internal_error = True

    def __init__(self, medium):
        self.medium = medium


class MustUseDecorated(Exception):
    
    _fmt = """A decorating function has requested its original command be used."""
    

class NoBundleFound(BzrError):

    _fmt = "No bundle was found in %(filename)s"

    def __init__(self, filename):
        BzrError.__init__(self)
        self.filename = filename


class BundleNotSupported(BzrError):

    _fmt = "Unable to handle bundle version %(version)s: %(msg)s"

    def __init__(self, version, msg):
        BzrError.__init__(self)
        self.version = version
        self.msg = msg


class MissingText(BzrError):

    _fmt = "Branch %(base)s is missing revision %(text_revision)s of %(file_id)s"

    def __init__(self, branch, text_revision, file_id):
        BzrError.__init__(self)
        self.branch = branch
        self.base = branch.base
        self.text_revision = text_revision
        self.file_id = file_id


class DuplicateKey(BzrError):

    _fmt = "Key %(key)s is already present in map"


class MalformedTransform(BzrError):

    _fmt = "Tree transform is malformed %(conflicts)r"


class NoFinalPath(BzrError):

    _fmt = ("No final name for trans_id %(trans_id)r\n"
            "file-id: %(file_id)r\n"
            "root trans-id: %(root_trans_id)r\n")

    def __init__(self, trans_id, transform):
        self.trans_id = trans_id
        self.file_id = transform.final_file_id(trans_id)
        self.root_trans_id = transform.root


class BzrBadParameter(BzrError):

    _fmt = "Bad parameter: %(param)r"

    # This exception should never be thrown, but it is a base class for all
    # parameter-to-function errors.

    def __init__(self, param):
        BzrError.__init__(self)
        self.param = param


class BzrBadParameterNotUnicode(BzrBadParameter):

    _fmt = "Parameter %(param)s is neither unicode nor utf8."


class ReusingTransform(BzrError):

    _fmt = "Attempt to reuse a transform that has already been applied."


class CantMoveRoot(BzrError):

    _fmt = "Moving the root directory is not supported at this time"


class BzrMoveFailedError(BzrError):

    _fmt = "Could not move %(from_path)s%(operator)s %(to_path)s%(extra)s"

    def __init__(self, from_path='', to_path='', extra=None):
        BzrError.__init__(self)
        if extra:
            self.extra = ': ' + str(extra)
        else:
            self.extra = ''

        has_from = len(from_path) > 0
        has_to = len(to_path) > 0
        if has_from:
            self.from_path = osutils.splitpath(from_path)[-1]
        else:
            self.from_path = ''

        if has_to:
            self.to_path = osutils.splitpath(to_path)[-1]
        else:
            self.to_path = ''

        self.operator = ""
        if has_from and has_to:
            self.operator = " =>"
        elif has_from:
            self.from_path = "from " + from_path
        elif has_to:
            self.operator = "to"
        else:
            self.operator = "file"


class BzrRenameFailedError(BzrMoveFailedError):

    _fmt = "Could not rename %(from_path)s%(operator)s %(to_path)s%(extra)s"

    def __init__(self, from_path, to_path, extra=None):
        BzrMoveFailedError.__init__(self, from_path, to_path, extra)


class BzrBadParameterNotString(BzrBadParameter):

    _fmt = "Parameter %(param)s is not a string or unicode string."


class BzrBadParameterMissing(BzrBadParameter):

    _fmt = "Parameter $(param)s is required but not present."


class BzrBadParameterUnicode(BzrBadParameter):

    _fmt = "Parameter %(param)s is unicode but only byte-strings are permitted."


class BzrBadParameterContainsNewline(BzrBadParameter):

    _fmt = "Parameter %(param)s contains a newline."


class DependencyNotPresent(BzrError):

    _fmt = 'Unable to import library "%(library)s": %(error)s'

    def __init__(self, library, error):
        BzrError.__init__(self, library=library, error=error)


class ParamikoNotPresent(DependencyNotPresent):

    _fmt = "Unable to import paramiko (required for sftp support): %(error)s"

    def __init__(self, error):
        DependencyNotPresent.__init__(self, 'paramiko', error)


class PointlessMerge(BzrError):

    _fmt = "Nothing to merge."


class UninitializableFormat(BzrError):

    _fmt = "Format %(format)s cannot be initialised by this version of bzr."

    def __init__(self, format):
        BzrError.__init__(self)
        self.format = format


class BadConversionTarget(BzrError):

    _fmt = "Cannot convert to format %(format)s.  %(problem)s"

    def __init__(self, problem, format):
        BzrError.__init__(self)
        self.problem = problem
        self.format = format


class NoDiff(BzrError):

    _fmt = "Diff is not installed on this machine: %(msg)s"

    def __init__(self, msg):
        BzrError.__init__(self, msg=msg)


class NoDiff3(BzrError):

    _fmt = "Diff3 is not installed on this machine."


class ExistingLimbo(BzrError):

    _fmt = """This tree contains left-over files from a failed operation.
    Please examine %(limbo_dir)s to see if it contains any files you wish to
    keep, and delete it when you are done."""
    
    def __init__(self, limbo_dir):
       BzrError.__init__(self)
       self.limbo_dir = limbo_dir


class ImmortalLimbo(BzrError):

    _fmt = """Unable to delete transform temporary directory $(limbo_dir)s.
    Please examine %(limbo_dir)s to see if it contains any files you wish to
    keep, and delete it when you are done."""

    def __init__(self, limbo_dir):
       BzrError.__init__(self)
       self.limbo_dir = limbo_dir


class OutOfDateTree(BzrError):

    _fmt = "Working tree is out of date, please run 'bzr update'."

    def __init__(self, tree):
        BzrError.__init__(self)
        self.tree = tree


class MergeModifiedFormatError(BzrError):

    _fmt = "Error in merge modified format"


class ConflictFormatError(BzrError):

    _fmt = "Format error in conflict listings"


class CorruptRepository(BzrError):

    _fmt = """An error has been detected in the repository %(repo_path)s.
Please run bzr reconcile on this repository."""

    def __init__(self, repo):
        BzrError.__init__(self)
        self.repo_path = repo.bzrdir.root_transport.base


class UpgradeRequired(BzrError):

    _fmt = "To use this feature you must upgrade your branch at %(path)s."

    def __init__(self, path):
        BzrError.__init__(self)
        self.path = path


class LocalRequiresBoundBranch(BzrError):

    _fmt = "Cannot perform local-only commits on unbound branches."


class MissingProgressBarFinish(BzrError):

    _fmt = "A nested progress bar was not 'finished' correctly."


class InvalidProgressBarType(BzrError):

    _fmt = """Environment variable BZR_PROGRESS_BAR='%(bar_type)s is not a supported type
Select one of: %(valid_types)s"""

    def __init__(self, bar_type, valid_types):
        BzrError.__init__(self, bar_type=bar_type, valid_types=valid_types)


class UnsupportedOperation(BzrError):

    _fmt = "The method %(mname)s is not supported on objects of type %(tname)s."

    def __init__(self, method, method_self):
        self.method = method
        self.mname = method.__name__
        self.tname = type(method_self).__name__


class CannotSetRevisionId(UnsupportedOperation):
    """Raised when a commit is attempting to set a revision id but cant."""


class NonAsciiRevisionId(UnsupportedOperation):
    """Raised when a commit is attempting to set a non-ascii revision id but cant."""


class BinaryFile(BzrError):
    
    _fmt = "File is binary but should be text."


class IllegalPath(BzrError):

    _fmt = "The path %(path)s is not permitted on this platform"

    def __init__(self, path):
        BzrError.__init__(self)
        self.path = path


class TestamentMismatch(BzrError):

    _fmt = """Testament did not match expected value.  
       For revision_id {%(revision_id)s}, expected {%(expected)s}, measured 
       {%(measured)s}"""

    def __init__(self, revision_id, expected, measured):
        self.revision_id = revision_id
        self.expected = expected
        self.measured = measured


class NotABundle(BzrError):
    
    _fmt = "Not a bzr revision-bundle: %(text)r"

    def __init__(self, text):
        BzrError.__init__(self)
        self.text = text


class BadBundle(BzrError): 
    
    _fmt = "Bad bzr revision-bundle: %(text)r"

    def __init__(self, text):
        BzrError.__init__(self)
        self.text = text


class MalformedHeader(BadBundle): 
    
    _fmt = "Malformed bzr revision-bundle header: %(text)r"


class MalformedPatches(BadBundle): 
    
    _fmt = "Malformed patches in bzr revision-bundle: %(text)r"


class MalformedFooter(BadBundle): 
    
    _fmt = "Malformed footer in bzr revision-bundle: %(text)r"


class UnsupportedEOLMarker(BadBundle):
    
    _fmt = "End of line marker was not \\n in bzr revision-bundle"    

    def __init__(self):
        # XXX: BadBundle's constructor assumes there's explanatory text, 
        # but for this there is not
        BzrError.__init__(self)


class IncompatibleBundleFormat(BzrError):
    
    _fmt = "Bundle format %(bundle_format)s is incompatible with %(other)s"

    def __init__(self, bundle_format, other):
        BzrError.__init__(self)
        self.bundle_format = bundle_format
        self.other = other


class BadInventoryFormat(BzrError):
    
    _fmt = "Root class for inventory serialization errors"


class UnexpectedInventoryFormat(BadInventoryFormat):

    _fmt = "The inventory was not in the expected format:\n %(msg)s"

    def __init__(self, msg):
        BadInventoryFormat.__init__(self, msg=msg)


class RootNotRich(BzrError):

    _fmt = """This operation requires rich root data storage"""


class NoSmartMedium(BzrError):

    _fmt = "The transport '%(transport)s' cannot tunnel the smart protocol."
<<<<<<< HEAD
=======
    internal_error = True

>>>>>>> 2654f34d
    def __init__(self, transport):
        self.transport = transport


class NoSmartServer(NotBranchError):

    _fmt = "No smart server available at %(url)s"

    def __init__(self, url):
        self.url = url


class UnknownSSH(BzrError):

    _fmt = "Unrecognised value for BZR_SSH environment variable: %(vendor)s"

    def __init__(self, vendor):
        BzrError.__init__(self)
        self.vendor = vendor


class GhostRevisionUnusableHere(BzrError):

    _fmt = "Ghost revision {%(revision_id)s} cannot be used here."

    def __init__(self, revision_id):
        BzrError.__init__(self)
        self.revision_id = revision_id


class IllegalUseOfScopeReplacer(BzrError):

    _fmt = "ScopeReplacer object %(name)r was used incorrectly: %(msg)s%(extra)s"

    internal_error = True

    def __init__(self, name, msg, extra=None):
        BzrError.__init__(self)
        self.name = name
        self.msg = msg
        if extra:
            self.extra = ': ' + str(extra)
        else:
            self.extra = ''


class InvalidImportLine(BzrError):

    _fmt = "Not a valid import statement: %(msg)\n%(text)s"

    internal_error = True

    def __init__(self, text, msg):
        BzrError.__init__(self)
        self.text = text
        self.msg = msg


class ImportNameCollision(BzrError):

    _fmt = "Tried to import an object to the same name as an existing object. %(name)s"

    internal_error = True

    def __init__(self, name):
        BzrError.__init__(self)
        self.name = name


class UnsupportedInventoryKind(BzrError):
    
    _fmt = """Unsupported entry kind %(kind)s"""

    def __init__(self, kind):
        self.kind = kind


class BadSubsumeSource(BzrError):

    _fmt = """Can't subsume %(other_tree)s into %(tree)s.  %(reason)s"""

    def __init__(self, tree, other_tree, reason):
        self.tree = tree
        self.other_tree = other_tree
        self.reason = reason


class SubsumeTargetNeedsUpgrade(BzrError):
    
    _fmt = """Subsume target %(other_tree)s needs to be upgraded."""

    def __init__(self, other_tree):
        self.other_tree = other_tree


class BadReferenceTarget(BzrError):

    _fmt = "Can't add reference to %(other_tree)s into %(tree)s.  %(reason)s"

    internal_error = True

    def __init__(self, tree, other_tree, reason):
        self.tree = tree
        self.other_tree = other_tree
        self.reason = reason<|MERGE_RESOLUTION|>--- conflicted
+++ resolved
@@ -1685,11 +1685,9 @@
 class NoSmartMedium(BzrError):
 
     _fmt = "The transport '%(transport)s' cannot tunnel the smart protocol."
-<<<<<<< HEAD
-=======
-    internal_error = True
-
->>>>>>> 2654f34d
+
+    internal_error = True
+
     def __init__(self, transport):
         self.transport = transport
 
