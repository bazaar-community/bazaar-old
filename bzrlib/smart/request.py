--- conflicted
+++ resolved
@@ -636,9 +636,9 @@
 request_handlers.register_lazy('Repository.get_parent_map',
                                'bzrlib.smart.repository',
                                'SmartServerRepositoryGetParentMap')
-request_handlers.register_lazy('Repository.add_signature_text',
-                               'bzrlib.smart.repository',
-                               'SmartServerRepositoryAddSignatureText')
+request_handlers.register_lazy(
+    'Repository.add_signature_text', 'bzrlib.smart.repository',
+    'SmartServerRepositoryAddSignatureText')
 request_handlers.register_lazy(
     'Repository.get_revision_graph', 'bzrlib.smart.repository', 'SmartServerRepositoryGetRevisionGraph')
 request_handlers.register_lazy(
@@ -691,12 +691,9 @@
     'Repository.check_write_group', 'bzrlib.smart.repository',
     'SmartServerRepositoryCheckWriteGroup')
 request_handlers.register_lazy(
-<<<<<<< HEAD
-=======
     'VersionedFileRepository.get_serializer_format', 'bzrlib.smart.repository',
     'SmartServerRepositoryGetSerializerFormat')
 request_handlers.register_lazy(
->>>>>>> 4dec3023
     'rmdir', 'bzrlib.smart.vfs', 'RmdirRequest')
 request_handlers.register_lazy(
     'stat', 'bzrlib.smart.vfs', 'StatRequest')
