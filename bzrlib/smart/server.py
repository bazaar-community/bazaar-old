--- conflicted
+++ resolved
@@ -240,130 +240,6 @@
 SmartTCPServer.hooks = SmartServerHooks()
 
 
-<<<<<<< HEAD
-=======
-class SmartTCPServer_for_testing(SmartTCPServer):
-    """Server suitable for use by transport tests.
-
-    This server is backed by the process's cwd.
-    """
-
-    def __init__(self, thread_name_suffix=''):
-        SmartTCPServer.__init__(self, None)
-        self.client_path_extra = None
-        self.thread_name_suffix = thread_name_suffix
-        # We collect the sockets/threads used by the clients so we can
-        # close/join them when shutting down
-        self.clients = []
-
-    def get_backing_transport(self, backing_transport_server):
-        """Get a backing transport from a server we are decorating."""
-        return transport.get_transport(backing_transport_server.get_url())
-
-    def setUp(self, backing_transport_server=None,
-              client_path_extra='/extra/'):
-        """Set up server for testing.
-
-        :param backing_transport_server: backing server to use.  If not
-            specified, a LocalURLServer at the current working directory will
-            be used.
-        :param client_path_extra: a path segment starting with '/' to append to
-            the root URL for this server.  For instance, a value of '/foo/bar/'
-            will mean the root of the backing transport will be published at a
-            URL like `bzr://127.0.0.1:nnnn/foo/bar/`, rather than
-            `bzr://127.0.0.1:nnnn/`.  Default value is `extra`, so that tests
-            by default will fail unless they do the necessary path translation.
-        """
-        if not client_path_extra.startswith('/'):
-            raise ValueError(client_path_extra)
-        from bzrlib.transport.chroot import ChrootServer
-        if backing_transport_server is None:
-            from bzrlib.transport.local import LocalURLServer
-            backing_transport_server = LocalURLServer()
-        self.chroot_server = ChrootServer(
-            self.get_backing_transport(backing_transport_server))
-        self.chroot_server.setUp()
-        self.backing_transport = transport.get_transport(
-            self.chroot_server.get_url())
-        self.root_client_path = self.client_path_extra = client_path_extra
-        self.start_background_thread(self.thread_name_suffix)
-
-    def serve_conn(self, conn, thread_name_suffix):
-        conn_thread = super(SmartTCPServer_for_testing, self).serve_conn(
-            conn, thread_name_suffix)
-        self.clients.append((conn, conn_thread))
-        return conn_thread
-
-    def shutdown_client(self, client_socket):
-        """Properly shutdown a client socket.
-
-        Under some circumstances (as in bug #383920), we need to force the
-        shutdown as python delays it until gc occur otherwise and the client
-        may hang.
-
-        This should be called only when no other thread is trying to use the
-        socket.
-        """
-        try:
-            # The request process has been completed, the thread is about to
-            # die, let's shutdown the socket if we can.
-            client_socket.shutdown(socket.SHUT_RDWR)
-        except (socket.error, select.error), e:
-            if e[0] in (errno.EBADF, errno.ENOTCONN):
-                # Right, the socket is already down
-                pass
-            else:
-                raise
-
-    def tearDown(self):
-        self.stop_background_thread()
-        # Let's close all our pending clients too
-        for sock, thread in self.clients:
-            self.shutdown_client(sock)
-            thread.join()
-            del thread
-        self.clients = []
-        self.chroot_server.tearDown()
-
-    def get_url(self):
-        url = super(SmartTCPServer_for_testing, self).get_url()
-        return url[:-1] + self.client_path_extra
-
-    def get_bogus_url(self):
-        """Return a URL which will fail to connect"""
-        return 'bzr://127.0.0.1:1/'
-
-
-class ReadonlySmartTCPServer_for_testing(SmartTCPServer_for_testing):
-    """Get a readonly server for testing."""
-
-    def get_backing_transport(self, backing_transport_server):
-        """Get a backing transport from a server we are decorating."""
-        url = 'readonly+' + backing_transport_server.get_url()
-        return transport.get_transport(url)
-
-
-class SmartTCPServer_for_testing_v2_only(SmartTCPServer_for_testing):
-    """A variation of SmartTCPServer_for_testing that limits the client to
-    using RPCs in protocol v2 (i.e. bzr <= 1.5).
-    """
-
-    def get_url(self):
-        url = super(SmartTCPServer_for_testing_v2_only, self).get_url()
-        url = 'bzr-v2://' + url[len('bzr://'):]
-        return url
-
-
-class ReadonlySmartTCPServer_for_testing_v2_only(SmartTCPServer_for_testing_v2_only):
-    """Get a readonly server for testing."""
-
-    def get_backing_transport(self, backing_transport_server):
-        """Get a backing transport from a server we are decorating."""
-        url = 'readonly+' + backing_transport_server.get_url()
-        return transport.get_transport(url)
-
-
->>>>>>> 27580bd8
 def _local_path_for_transport(transport):
     """Return a local path for transport, if reasonably possible.
     
