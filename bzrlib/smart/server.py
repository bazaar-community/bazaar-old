# Copyright (C) 2006-2010 Canonical Ltd
#
# This program is free software; you can redistribute it and/or modify
# it under the terms of the GNU General Public License as published by
# the Free Software Foundation; either version 2 of the License, or
# (at your option) any later version.
#
# This program is distributed in the hope that it will be useful,
# but WITHOUT ANY WARRANTY; without even the implied warranty of
# MERCHANTABILITY or FITNESS FOR A PARTICULAR PURPOSE.  See the
# GNU General Public License for more details.
#
# You should have received a copy of the GNU General Public License
# along with this program; if not, write to the Free Software
# Foundation, Inc., 51 Franklin Street, Fifth Floor, Boston, MA 02110-1301 USA

"""Server for smart-server protocol."""

import errno
import os.path
import socket
import sys
import threading

from bzrlib.hooks import HookPoint, Hooks
from bzrlib import (
    errors,
    trace,
    transport,
)
from bzrlib.lazy_import import lazy_import
lazy_import(globals(), """
from bzrlib.smart import medium
from bzrlib.transport import (
    chroot,
    get_transport,
    pathfilter,
    )
from bzrlib import (
    urlutils,
    )
""")


class SmartTCPServer(object):
    """Listens on a TCP socket and accepts connections from smart clients.

    Each connection will be served by a SmartServerSocketStreamMedium running in
    a thread.

    hooks: An instance of SmartServerHooks.
    """

    def __init__(self, backing_transport, host='127.0.0.1', port=0,
                 root_client_path='/'):
        """Construct a new server.

        To actually start it running, call either start_background_thread or
        serve.

        :param backing_transport: The transport to serve.
        :param host: Name of the interface to listen on.
        :param port: TCP port to listen on, or 0 to allocate a transient port.
        :param root_client_path: The client path that will correspond to root
            of backing_transport.
        """
        # let connections timeout so that we get a chance to terminate
        # Keep a reference to the exceptions we want to catch because the socket
        # module's globals get set to None during interpreter shutdown.
        from socket import timeout as socket_timeout
        from socket import error as socket_error
        self._socket_error = socket_error
        self._socket_timeout = socket_timeout
        addrs = socket.getaddrinfo(host, port, socket.AF_UNSPEC,
            socket.SOCK_STREAM, 0, socket.AI_PASSIVE)[0]

        (family, socktype, proto, canonname, sockaddr) = addrs

        self._server_socket = socket.socket(family, socktype, proto)
        # SO_REUSERADDR has a different meaning on Windows
        if sys.platform != 'win32':
            self._server_socket.setsockopt(socket.SOL_SOCKET,
                socket.SO_REUSEADDR, 1)
        try:
            self._server_socket.bind(sockaddr)
        except self._socket_error, message:
            raise errors.CannotBindAddress(host, port, message)
        self._sockname = self._server_socket.getsockname()
        self.port = self._sockname[1]
        self._server_socket.listen(1)
        self._server_socket.settimeout(1)
        self.backing_transport = backing_transport
        self._started = threading.Event()
        self._stopped = threading.Event()
        self.root_client_path = root_client_path

    def serve(self, thread_name_suffix=''):
        self._should_terminate = False
        # for hooks we are letting code know that a server has started (and
        # later stopped).
        # There are three interesting urls:
        # The URL the server can be contacted on. (e.g. bzr://host/)
        # The URL that a commit done on the same machine as the server will
        # have within the servers space. (e.g. file:///home/user/source)
        # The URL that will be given to other hooks in the same process -
        # the URL of the backing transport itself. (e.g. chroot+:///)
        # We need all three because:
        #  * other machines see the first
        #  * local commits on this machine should be able to be mapped to
        #    this server
        #  * commits the server does itself need to be mapped across to this
        #    server.
        # The latter two urls are different aliases to the servers url,
        # so we group those in a list - as there might be more aliases
        # in the future.
        backing_urls = [self.backing_transport.base]
        try:
            backing_urls.append(self.backing_transport.external_url())
        except errors.InProcessTransport:
            pass
        for hook in SmartTCPServer.hooks['server_started']:
            hook(backing_urls, self.get_url())
        for hook in SmartTCPServer.hooks['server_started_ex']:
            hook(backing_urls, self)
        self._started.set()
        try:
            try:
                while not self._should_terminate:
                    try:
                        conn, client_addr = self._server_socket.accept()
                    except self._socket_timeout:
                        # just check if we're asked to stop
                        pass
                    except self._socket_error, e:
                        # if the socket is closed by stop_background_thread
                        # we might get a EBADF here, any other socket errors
                        # should get logged.
                        if e.args[0] != errno.EBADF:
                            trace.warning("listening socket error: %s", e)
                    else:
                        self.serve_conn(conn, thread_name_suffix)
            except KeyboardInterrupt:
                # dont log when CTRL-C'd.
                raise
            except Exception, e:
                trace.report_exception(sys.exc_info(), sys.stderr)
                raise
        finally:
            self._stopped.set()
            try:
                # ensure the server socket is closed.
                self._server_socket.close()
            except self._socket_error:
                # ignore errors on close
                pass
            for hook in SmartTCPServer.hooks['server_stopped']:
                hook(backing_urls, self.get_url())

    def get_url(self):
        """Return the url of the server"""
        return "bzr://%s:%d/" % self._sockname

    def serve_conn(self, conn, thread_name_suffix):
        # For WIN32, where the timeout value from the listening socket
        # propagates to the newly accepted socket.
        conn.setblocking(True)
        conn.setsockopt(socket.IPPROTO_TCP, socket.TCP_NODELAY, 1)
        handler = medium.SmartServerSocketStreamMedium(
            conn, self.backing_transport, self.root_client_path)
        thread_name = 'smart-server-child' + thread_name_suffix
        connection_thread = threading.Thread(
            None, handler.serve, name=thread_name)
        connection_thread.setDaemon(True)
        connection_thread.start()

    def start_background_thread(self, thread_name_suffix=''):
        self._started.clear()
        self._server_thread = threading.Thread(None,
                self.serve, args=(thread_name_suffix,),
                name='server-' + self.get_url())
        self._server_thread.setDaemon(True)
        self._server_thread.start()
        self._started.wait()

    def stop_background_thread(self):
        self._stopped.clear()
        # tell the main loop to quit on the next iteration.
        self._should_terminate = True
        # close the socket - gives error to connections from here on in,
        # rather than a connection reset error to connections made during
        # the period between setting _should_terminate = True and
        # the current request completing/aborting. It may also break out the
        # main loop if it was currently in accept() (on some platforms).
        try:
            self._server_socket.close()
        except self._socket_error:
            # ignore errors on close
            pass
        if not self._stopped.isSet():
            # server has not stopped (though it may be stopping)
            # its likely in accept(), so give it a connection
            temp_socket = socket.socket()
            temp_socket.setsockopt(socket.IPPROTO_TCP, socket.TCP_NODELAY, 1)
            if not temp_socket.connect_ex(self._sockname):
                # and close it immediately: we dont choose to send any requests.
                temp_socket.close()
        self._stopped.wait()
        self._server_thread.join()


class SmartServerHooks(Hooks):
    """Hooks for the smart server."""

    def __init__(self):
        """Create the default hooks.

        These are all empty initially, because by default nothing should get
        notified.
        """
        Hooks.__init__(self)
        self.create_hook(HookPoint('server_started',
            "Called by the bzr server when it starts serving a directory. "
            "server_started is called with (backing urls, public url), "
            "where backing_url is a list of URLs giving the "
            "server-specific directory locations, and public_url is the "
            "public URL for the directory being served.", (0, 16), None))
        self.create_hook(HookPoint('server_started_ex',
            "Called by the bzr server when it starts serving a directory. "
            "server_started is called with (backing_urls, server_obj).",
            (1, 17), None))
        self.create_hook(HookPoint('server_stopped',
            "Called by the bzr server when it stops serving a directory. "
            "server_stopped is called with the same parameters as the "
            "server_started hook: (backing_urls, public_url).", (0, 16), None))

SmartTCPServer.hooks = SmartServerHooks()


def _local_path_for_transport(transport):
    """Return a local path for transport, if reasonably possible.
    
    This function works even if transport's url has a "readonly+" prefix,
    unlike local_path_from_url.
    
    This essentially recovers the --directory argument the user passed to "bzr
    serve" from the transport passed to serve_bzr.
    """
    try:
        base_url = transport.external_url()
    except (errors.InProcessTransport, NotImplementedError):
        return None
    else:
        # Strip readonly prefix
        if base_url.startswith('readonly+'):
            base_url = base_url[len('readonly+'):]
        try:
            return urlutils.local_path_from_url(base_url)
        except errors.InvalidURL:
            return None

<<<<<<< HEAD
    def __init__(self, thread_name_suffix=''):
        SmartTCPServer.__init__(self, None)
        self.client_path_extra = None
        self.thread_name_suffix = thread_name_suffix

    def get_backing_transport(self, backing_transport_server):
        """Get a backing transport from a server we are decorating."""
        return transport.get_transport(backing_transport_server.get_url())

    def start_server(self, backing_transport_server=None,
              client_path_extra='/extra/'):
        """Set up server for testing.

        :param backing_transport_server: backing server to use.  If not
            specified, a LocalURLServer at the current working directory will
            be used.
        :param client_path_extra: a path segment starting with '/' to append to
            the root URL for this server.  For instance, a value of '/foo/bar/'
            will mean the root of the backing transport will be published at a
            URL like `bzr://127.0.0.1:nnnn/foo/bar/`, rather than
            `bzr://127.0.0.1:nnnn/`.  Default value is `extra`, so that tests
            by default will fail unless they do the necessary path translation.
        """
        if not client_path_extra.startswith('/'):
            raise ValueError(client_path_extra)
        from bzrlib.transport.chroot import ChrootServer
        if backing_transport_server is None:
            from bzrlib.transport.local import LocalURLServer
            backing_transport_server = LocalURLServer()
        self.chroot_server = ChrootServer(
            self.get_backing_transport(backing_transport_server))
        self.chroot_server.start_server()
        self.backing_transport = transport.get_transport(
            self.chroot_server.get_url())
        self.root_client_path = self.client_path_extra = client_path_extra
        self.start_background_thread(self.thread_name_suffix)

    def stop_server(self):
        self.stop_background_thread()
        self.chroot_server.stop_server()

    def get_url(self):
        url = super(SmartTCPServer_for_testing, self).get_url()
        return url[:-1] + self.client_path_extra
=======
>>>>>>> 60e3a275

class BzrServerFactory(object):
    """Helper class for serve_bzr."""

    def __init__(self, userdir_expander=None, get_base_path=None):
        self.cleanups = []
        self.base_path = None
        self.backing_transport = None
        if userdir_expander is None:
            userdir_expander = os.path.expanduser
        self.userdir_expander = userdir_expander
        if get_base_path is None:
            get_base_path = _local_path_for_transport
        self.get_base_path = get_base_path

    def _expand_userdirs(self, path):
        """Translate /~/ or /~user/ to e.g. /home/foo, using
        self.userdir_expander (os.path.expanduser by default).

        If the translated path would fall outside base_path, or the path does
        not start with ~, then no translation is applied.

        If the path is inside, it is adjusted to be relative to the base path.

        e.g. if base_path is /home, and the expanded path is /home/joe, then
        the translated path is joe.
        """
        result = path
        if path.startswith('~'):
            expanded = self.userdir_expander(path)
            if not expanded.endswith('/'):
                expanded += '/'
            if expanded.startswith(self.base_path):
                result = expanded[len(self.base_path):]
        return result

    def _make_expand_userdirs_filter(self, transport):
        return pathfilter.PathFilteringServer(transport, self._expand_userdirs)

    def _make_backing_transport(self, transport):
        """Chroot transport, and decorate with userdir expander."""
        self.base_path = self.get_base_path(transport)
        chroot_server = chroot.ChrootServer(transport)
        chroot_server.start_server()
        self.cleanups.append(chroot_server.stop_server)
        transport = get_transport(chroot_server.get_url())
        if self.base_path is not None:
            # Decorate the server's backing transport with a filter that can
            # expand homedirs.
            expand_userdirs = self._make_expand_userdirs_filter(transport)
            expand_userdirs.start_server()
            self.cleanups.append(expand_userdirs.stop_server)
            transport = get_transport(expand_userdirs.get_url())
        self.transport = transport

    def _make_smart_server(self, host, port, inet):
        if inet:
            smart_server = medium.SmartServerPipeStreamMedium(
                sys.stdin, sys.stdout, self.transport)
        else:
            if host is None:
                host = medium.BZR_DEFAULT_INTERFACE
            if port is None:
                port = medium.BZR_DEFAULT_PORT
            smart_server = SmartTCPServer(self.transport, host=host, port=port)
            trace.note('listening on port: %s' % smart_server.port)
        self.smart_server = smart_server

    def _change_globals(self):
        from bzrlib import lockdir, ui
        # For the duration of this server, no UI output is permitted. note
        # that this may cause problems with blackbox tests. This should be
        # changed with care though, as we dont want to use bandwidth sending
        # progress over stderr to smart server clients!
        old_factory = ui.ui_factory
        old_lockdir_timeout = lockdir._DEFAULT_TIMEOUT_SECONDS
        def restore_default_ui_factory_and_lockdir_timeout():
            ui.ui_factory = old_factory
            lockdir._DEFAULT_TIMEOUT_SECONDS = old_lockdir_timeout
        self.cleanups.append(restore_default_ui_factory_and_lockdir_timeout)
        ui.ui_factory = ui.SilentUIFactory()
        lockdir._DEFAULT_TIMEOUT_SECONDS = 0

    def set_up(self, transport, host, port, inet):
        self._make_backing_transport(transport)
        self._make_smart_server(host, port, inet)
        self._change_globals()

    def tear_down(self):
        for cleanup in reversed(self.cleanups):
            cleanup()


def serve_bzr(transport, host=None, port=None, inet=False):
    """This is the default implementation of 'bzr serve'.
    
    It creates a TCP or pipe smart server on 'transport, and runs it.  The
    transport will be decorated with a chroot and pathfilter (using
    os.path.expanduser).
    """
<<<<<<< HEAD

    def get_url(self):
        url = super(SmartTCPServer_for_testing_v2_only, self).get_url()
        url = 'bzr-v2://' + url[len('bzr://'):]
        return url


class ReadonlySmartTCPServer_for_testing_v2_only(SmartTCPServer_for_testing_v2_only):
    """Get a readonly server for testing."""

    def get_backing_transport(self, backing_transport_server):
        """Get a backing transport from a server we are decorating."""
        url = 'readonly+' + backing_transport_server.get_url()
        return transport.get_transport(url)


def _local_path_for_transport(transport):
    """Return a local path for transport, if reasonably possible.
    
    This function works even if transport's url has a "readonly+" prefix,
    unlike local_path_from_url.
    
    This essentially recovers the --directory argument the user passed to "bzr
    serve" from the transport passed to serve_bzr.
    """
    try:
        base_url = transport.external_url()
    except (errors.InProcessTransport, NotImplementedError):
        return None
    else:
        # Strip readonly prefix
        if base_url.startswith('readonly+'):
            base_url = base_url[len('readonly+'):]
        try:
            return urlutils.local_path_from_url(base_url)
        except errors.InvalidURL:
            return None


class BzrServerFactory(object):
    """Helper class for serve_bzr."""

    def __init__(self, userdir_expander=None, get_base_path=None):
        self.cleanups = []
        self.base_path = None
        self.backing_transport = None
        if userdir_expander is None:
            userdir_expander = os.path.expanduser
        self.userdir_expander = userdir_expander
        if get_base_path is None:
            get_base_path = _local_path_for_transport
        self.get_base_path = get_base_path

    def _expand_userdirs(self, path):
        """Translate /~/ or /~user/ to e.g. /home/foo, using
        self.userdir_expander (os.path.expanduser by default).

        If the translated path would fall outside base_path, or the path does
        not start with ~, then no translation is applied.

        If the path is inside, it is adjusted to be relative to the base path.

        e.g. if base_path is /home, and the expanded path is /home/joe, then
        the translated path is joe.
        """
        result = path
        if path.startswith('~'):
            expanded = self.userdir_expander(path)
            if not expanded.endswith('/'):
                expanded += '/'
            if expanded.startswith(self.base_path):
                result = expanded[len(self.base_path):]
        return result

    def _make_expand_userdirs_filter(self, transport):
        return pathfilter.PathFilteringServer(transport, self._expand_userdirs)

    def _make_backing_transport(self, transport):
        """Chroot transport, and decorate with userdir expander."""
        self.base_path = self.get_base_path(transport)
        chroot_server = chroot.ChrootServer(transport)
        chroot_server.start_server()
        self.cleanups.append(chroot_server.stop_server)
        transport = get_transport(chroot_server.get_url())
        if self.base_path is not None:
            # Decorate the server's backing transport with a filter that can
            # expand homedirs.
            expand_userdirs = self._make_expand_userdirs_filter(transport)
            expand_userdirs.start_server()
            self.cleanups.append(expand_userdirs.stop_server)
            transport = get_transport(expand_userdirs.get_url())
        self.transport = transport

    def _make_smart_server(self, host, port, inet):
        if inet:
            smart_server = medium.SmartServerPipeStreamMedium(
                sys.stdin, sys.stdout, self.transport)
        else:
            if host is None:
                host = medium.BZR_DEFAULT_INTERFACE
            if port is None:
                port = medium.BZR_DEFAULT_PORT
            smart_server = SmartTCPServer(self.transport, host=host, port=port)
            trace.note('listening on port: %s' % smart_server.port)
        self.smart_server = smart_server

    def _change_globals(self):
        from bzrlib import lockdir, ui
        # For the duration of this server, no UI output is permitted. note
        # that this may cause problems with blackbox tests. This should be
        # changed with care though, as we dont want to use bandwidth sending
        # progress over stderr to smart server clients!
        old_factory = ui.ui_factory
        old_lockdir_timeout = lockdir._DEFAULT_TIMEOUT_SECONDS
        def restore_default_ui_factory_and_lockdir_timeout():
            ui.ui_factory = old_factory
            lockdir._DEFAULT_TIMEOUT_SECONDS = old_lockdir_timeout
        self.cleanups.append(restore_default_ui_factory_and_lockdir_timeout)
        ui.ui_factory = ui.SilentUIFactory()
        lockdir._DEFAULT_TIMEOUT_SECONDS = 0

    def set_up(self, transport, host, port, inet):
        self._make_backing_transport(transport)
        self._make_smart_server(host, port, inet)
        self._change_globals()

    def tear_down(self):
        for cleanup in reversed(self.cleanups):
            cleanup()


def serve_bzr(transport, host=None, port=None, inet=False):
    """This is the default implementation of 'bzr serve'.
    
    It creates a TCP or pipe smart server on 'transport, and runs it.  The
    transport will be decorated with a chroot and pathfilter (using
    os.path.expanduser).
    """
=======
>>>>>>> 60e3a275
    bzr_server = BzrServerFactory()
    try:
        bzr_server.set_up(transport, host, port, inet)
        bzr_server.smart_server.serve()
    finally:
        bzr_server.tear_down()
<|MERGE_RESOLUTION|>--- conflicted
+++ resolved
@@ -258,53 +258,6 @@
         except errors.InvalidURL:
             return None
 
-<<<<<<< HEAD
-    def __init__(self, thread_name_suffix=''):
-        SmartTCPServer.__init__(self, None)
-        self.client_path_extra = None
-        self.thread_name_suffix = thread_name_suffix
-
-    def get_backing_transport(self, backing_transport_server):
-        """Get a backing transport from a server we are decorating."""
-        return transport.get_transport(backing_transport_server.get_url())
-
-    def start_server(self, backing_transport_server=None,
-              client_path_extra='/extra/'):
-        """Set up server for testing.
-
-        :param backing_transport_server: backing server to use.  If not
-            specified, a LocalURLServer at the current working directory will
-            be used.
-        :param client_path_extra: a path segment starting with '/' to append to
-            the root URL for this server.  For instance, a value of '/foo/bar/'
-            will mean the root of the backing transport will be published at a
-            URL like `bzr://127.0.0.1:nnnn/foo/bar/`, rather than
-            `bzr://127.0.0.1:nnnn/`.  Default value is `extra`, so that tests
-            by default will fail unless they do the necessary path translation.
-        """
-        if not client_path_extra.startswith('/'):
-            raise ValueError(client_path_extra)
-        from bzrlib.transport.chroot import ChrootServer
-        if backing_transport_server is None:
-            from bzrlib.transport.local import LocalURLServer
-            backing_transport_server = LocalURLServer()
-        self.chroot_server = ChrootServer(
-            self.get_backing_transport(backing_transport_server))
-        self.chroot_server.start_server()
-        self.backing_transport = transport.get_transport(
-            self.chroot_server.get_url())
-        self.root_client_path = self.client_path_extra = client_path_extra
-        self.start_background_thread(self.thread_name_suffix)
-
-    def stop_server(self):
-        self.stop_background_thread()
-        self.chroot_server.stop_server()
-
-    def get_url(self):
-        url = super(SmartTCPServer_for_testing, self).get_url()
-        return url[:-1] + self.client_path_extra
-=======
->>>>>>> 60e3a275
 
 class BzrServerFactory(object):
     """Helper class for serve_bzr."""
@@ -405,147 +358,6 @@
     transport will be decorated with a chroot and pathfilter (using
     os.path.expanduser).
     """
-<<<<<<< HEAD
-
-    def get_url(self):
-        url = super(SmartTCPServer_for_testing_v2_only, self).get_url()
-        url = 'bzr-v2://' + url[len('bzr://'):]
-        return url
-
-
-class ReadonlySmartTCPServer_for_testing_v2_only(SmartTCPServer_for_testing_v2_only):
-    """Get a readonly server for testing."""
-
-    def get_backing_transport(self, backing_transport_server):
-        """Get a backing transport from a server we are decorating."""
-        url = 'readonly+' + backing_transport_server.get_url()
-        return transport.get_transport(url)
-
-
-def _local_path_for_transport(transport):
-    """Return a local path for transport, if reasonably possible.
-    
-    This function works even if transport's url has a "readonly+" prefix,
-    unlike local_path_from_url.
-    
-    This essentially recovers the --directory argument the user passed to "bzr
-    serve" from the transport passed to serve_bzr.
-    """
-    try:
-        base_url = transport.external_url()
-    except (errors.InProcessTransport, NotImplementedError):
-        return None
-    else:
-        # Strip readonly prefix
-        if base_url.startswith('readonly+'):
-            base_url = base_url[len('readonly+'):]
-        try:
-            return urlutils.local_path_from_url(base_url)
-        except errors.InvalidURL:
-            return None
-
-
-class BzrServerFactory(object):
-    """Helper class for serve_bzr."""
-
-    def __init__(self, userdir_expander=None, get_base_path=None):
-        self.cleanups = []
-        self.base_path = None
-        self.backing_transport = None
-        if userdir_expander is None:
-            userdir_expander = os.path.expanduser
-        self.userdir_expander = userdir_expander
-        if get_base_path is None:
-            get_base_path = _local_path_for_transport
-        self.get_base_path = get_base_path
-
-    def _expand_userdirs(self, path):
-        """Translate /~/ or /~user/ to e.g. /home/foo, using
-        self.userdir_expander (os.path.expanduser by default).
-
-        If the translated path would fall outside base_path, or the path does
-        not start with ~, then no translation is applied.
-
-        If the path is inside, it is adjusted to be relative to the base path.
-
-        e.g. if base_path is /home, and the expanded path is /home/joe, then
-        the translated path is joe.
-        """
-        result = path
-        if path.startswith('~'):
-            expanded = self.userdir_expander(path)
-            if not expanded.endswith('/'):
-                expanded += '/'
-            if expanded.startswith(self.base_path):
-                result = expanded[len(self.base_path):]
-        return result
-
-    def _make_expand_userdirs_filter(self, transport):
-        return pathfilter.PathFilteringServer(transport, self._expand_userdirs)
-
-    def _make_backing_transport(self, transport):
-        """Chroot transport, and decorate with userdir expander."""
-        self.base_path = self.get_base_path(transport)
-        chroot_server = chroot.ChrootServer(transport)
-        chroot_server.start_server()
-        self.cleanups.append(chroot_server.stop_server)
-        transport = get_transport(chroot_server.get_url())
-        if self.base_path is not None:
-            # Decorate the server's backing transport with a filter that can
-            # expand homedirs.
-            expand_userdirs = self._make_expand_userdirs_filter(transport)
-            expand_userdirs.start_server()
-            self.cleanups.append(expand_userdirs.stop_server)
-            transport = get_transport(expand_userdirs.get_url())
-        self.transport = transport
-
-    def _make_smart_server(self, host, port, inet):
-        if inet:
-            smart_server = medium.SmartServerPipeStreamMedium(
-                sys.stdin, sys.stdout, self.transport)
-        else:
-            if host is None:
-                host = medium.BZR_DEFAULT_INTERFACE
-            if port is None:
-                port = medium.BZR_DEFAULT_PORT
-            smart_server = SmartTCPServer(self.transport, host=host, port=port)
-            trace.note('listening on port: %s' % smart_server.port)
-        self.smart_server = smart_server
-
-    def _change_globals(self):
-        from bzrlib import lockdir, ui
-        # For the duration of this server, no UI output is permitted. note
-        # that this may cause problems with blackbox tests. This should be
-        # changed with care though, as we dont want to use bandwidth sending
-        # progress over stderr to smart server clients!
-        old_factory = ui.ui_factory
-        old_lockdir_timeout = lockdir._DEFAULT_TIMEOUT_SECONDS
-        def restore_default_ui_factory_and_lockdir_timeout():
-            ui.ui_factory = old_factory
-            lockdir._DEFAULT_TIMEOUT_SECONDS = old_lockdir_timeout
-        self.cleanups.append(restore_default_ui_factory_and_lockdir_timeout)
-        ui.ui_factory = ui.SilentUIFactory()
-        lockdir._DEFAULT_TIMEOUT_SECONDS = 0
-
-    def set_up(self, transport, host, port, inet):
-        self._make_backing_transport(transport)
-        self._make_smart_server(host, port, inet)
-        self._change_globals()
-
-    def tear_down(self):
-        for cleanup in reversed(self.cleanups):
-            cleanup()
-
-
-def serve_bzr(transport, host=None, port=None, inet=False):
-    """This is the default implementation of 'bzr serve'.
-    
-    It creates a TCP or pipe smart server on 'transport, and runs it.  The
-    transport will be decorated with a chroot and pathfilter (using
-    os.path.expanduser).
-    """
-=======
->>>>>>> 60e3a275
     bzr_server = BzrServerFactory()
     try:
         bzr_server.set_up(transport, host, port, inet)
