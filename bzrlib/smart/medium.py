--- conflicted
+++ resolved
@@ -163,7 +163,6 @@
         self._push_back(excess)
         return line
 
-<<<<<<< HEAD
     def _report_activity(self, bytes, direction):
         """Notify that this medium has activity.
 
@@ -176,8 +175,6 @@
         """
         ui.ui_factory.report_transport_activity(self, bytes, direction)
 
-=======
->>>>>>> 2eb94d80
 
 class SmartServerStreamMedium(SmartMedium):
     """Handles smart commands coming over a stream.
