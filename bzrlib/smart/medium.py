# Copyright (C) 2006-2011 Canonical Ltd
#
# This program is free software; you can redistribute it and/or modify
# it under the terms of the GNU General Public License as published by
# the Free Software Foundation; either version 2 of the License, or
# (at your option) any later version.
#
# This program is distributed in the hope that it will be useful,
# but WITHOUT ANY WARRANTY; without even the implied warranty of
# MERCHANTABILITY or FITNESS FOR A PARTICULAR PURPOSE.  See the
# GNU General Public License for more details.
#
# You should have received a copy of the GNU General Public License
# along with this program; if not, write to the Free Software
# Foundation, Inc., 51 Franklin Street, Fifth Floor, Boston, MA 02110-1301 USA

"""The 'medium' layer for the smart servers and clients.

"Medium" here is the noun meaning "a means of transmission", not the adjective
for "the quality between big and small."

Media carry the bytes of the requests somehow (e.g. via TCP, wrapped in HTTP, or
over SSH), and pass them to and from the protocol logic.  See the overview in
bzrlib/transport/smart/__init__.py.
"""

from __future__ import absolute_import

import errno
import os
import sys
import time

import bzrlib
from bzrlib.lazy_import import lazy_import
lazy_import(globals(), """
import select
import socket
import thread
import weakref

from bzrlib import (
    debug,
    errors,
    trace,
    transport,
    ui,
    urlutils,
    )
from bzrlib.i18n import gettext
from bzrlib.smart import client, protocol, request, signals, vfs
from bzrlib.transport import ssh
""")
from bzrlib import osutils

# Throughout this module buffer size parameters are either limited to be at
# most _MAX_READ_SIZE, or are ignored and _MAX_READ_SIZE is used instead.
# For this module's purposes, MAX_SOCKET_CHUNK is a reasonable size for reads
# from non-sockets as well.
_MAX_READ_SIZE = osutils.MAX_SOCKET_CHUNK

def _get_protocol_factory_for_bytes(bytes):
    """Determine the right protocol factory for 'bytes'.

    This will return an appropriate protocol factory depending on the version
    of the protocol being used, as determined by inspecting the given bytes.
    The bytes should have at least one newline byte (i.e. be a whole line),
    otherwise it's possible that a request will be incorrectly identified as
    version 1.

    Typical use would be::

         factory, unused_bytes = _get_protocol_factory_for_bytes(bytes)
         server_protocol = factory(transport, write_func, root_client_path)
         server_protocol.accept_bytes(unused_bytes)

    :param bytes: a str of bytes of the start of the request.
    :returns: 2-tuple of (protocol_factory, unused_bytes).  protocol_factory is
        a callable that takes three args: transport, write_func,
        root_client_path.  unused_bytes are any bytes that were not part of a
        protocol version marker.
    """
    if bytes.startswith(protocol.MESSAGE_VERSION_THREE):
        protocol_factory = protocol.build_server_protocol_three
        bytes = bytes[len(protocol.MESSAGE_VERSION_THREE):]
    elif bytes.startswith(protocol.REQUEST_VERSION_TWO):
        protocol_factory = protocol.SmartServerRequestProtocolTwo
        bytes = bytes[len(protocol.REQUEST_VERSION_TWO):]
    else:
        protocol_factory = protocol.SmartServerRequestProtocolOne
    return protocol_factory, bytes


def _get_line(read_bytes_func):
    """Read bytes using read_bytes_func until a newline byte.

    This isn't particularly efficient, so should only be used when the
    expected size of the line is quite short.

    :returns: a tuple of two strs: (line, excess)
    """
    newline_pos = -1
    bytes = ''
    while newline_pos == -1:
        new_bytes = read_bytes_func(1)
        bytes += new_bytes
        if new_bytes == '':
            # Ran out of bytes before receiving a complete line.
            return bytes, ''
        newline_pos = bytes.find('\n')
    line = bytes[:newline_pos+1]
    excess = bytes[newline_pos+1:]
    return line, excess


class SmartMedium(object):
    """Base class for smart protocol media, both client- and server-side."""

    def __init__(self):
        self._push_back_buffer = None

    def _push_back(self, bytes):
        """Return unused bytes to the medium, because they belong to the next
        request(s).

        This sets the _push_back_buffer to the given bytes.
        """
        if self._push_back_buffer is not None:
            raise AssertionError(
                "_push_back called when self._push_back_buffer is %r"
                % (self._push_back_buffer,))
        if bytes == '':
            return
        self._push_back_buffer = bytes

    def _get_push_back_buffer(self):
        if self._push_back_buffer == '':
            raise AssertionError(
                '%s._push_back_buffer should never be the empty string, '
                'which can be confused with EOF' % (self,))
        bytes = self._push_back_buffer
        self._push_back_buffer = None
        return bytes

    def read_bytes(self, desired_count):
        """Read some bytes from this medium.

        :returns: some bytes, possibly more or less than the number requested
            in 'desired_count' depending on the medium.
        """
        if self._push_back_buffer is not None:
            return self._get_push_back_buffer()
        bytes_to_read = min(desired_count, _MAX_READ_SIZE)
        return self._read_bytes(bytes_to_read)

    def _read_bytes(self, count):
        raise NotImplementedError(self._read_bytes)

    def _get_line(self):
        """Read bytes from this request's response until a newline byte.

        This isn't particularly efficient, so should only be used when the
        expected size of the line is quite short.

        :returns: a string of bytes ending in a newline (byte 0x0A).
        """
        line, excess = _get_line(self.read_bytes)
        self._push_back(excess)
        return line

    def _report_activity(self, bytes, direction):
        """Notify that this medium has activity.

        Implementations should call this from all methods that actually do IO.
        Be careful that it's not called twice, if one method is implemented on
        top of another.

        :param bytes: Number of bytes read or written.
        :param direction: 'read' or 'write' or None.
        """
        ui.ui_factory.report_transport_activity(self, bytes, direction)


_bad_file_descriptor = (errno.EBADF,)
if sys.platform == 'win32':
    # Given on Windows if you pass a closed socket to select.select. Probably
    # also given if you pass a file handle to select.
    WSAENOTSOCK = 10038
    _bad_file_descriptor += (WSAENOTSOCK,)


class SmartServerStreamMedium(SmartMedium):
    """Handles smart commands coming over a stream.

    The stream may be a pipe connected to sshd, or a tcp socket, or an
    in-process fifo for testing.

    One instance is created for each connected client; it can serve multiple
    requests in the lifetime of the connection.

    The server passes requests through to an underlying backing transport,
    which will typically be a LocalTransport looking at the server's filesystem.

    :ivar _push_back_buffer: a str of bytes that have been read from the stream
        but not used yet, or None if there are no buffered bytes.  Subclasses
        should make sure to exhaust this buffer before reading more bytes from
        the stream.  See also the _push_back method.
    """

    _timer = time.time

    def __init__(self, backing_transport, root_client_path='/', timeout=None):
        """Construct new server.

        :param backing_transport: Transport for the directory served.
        """
        # backing_transport could be passed to serve instead of __init__
        self.backing_transport = backing_transport
        self.root_client_path = root_client_path
        self.finished = False
        if timeout is None:
            raise AssertionError('You must supply a timeout.')
        self._client_timeout = timeout
        self._client_poll_timeout = min(timeout / 10.0, 1.0)
        SmartMedium.__init__(self)

    def serve(self):
        """Serve requests until the client disconnects."""
        # Keep a reference to stderr because the sys module's globals get set to
        # None during interpreter shutdown.
        from sys import stderr
        try:
            while not self.finished:
                server_protocol = self._build_protocol()
                self._serve_one_request(server_protocol)
        except errors.ConnectionTimeout, e:
            trace.note('%s' % (e,))
            trace.log_exception_quietly()
            self._disconnect_client()
            # We reported it, no reason to make a big fuss.
            return
        except Exception, e:
            stderr.write("%s terminating on exception %s\n" % (self, e))
            raise
        self._disconnect_client()

    def _stop_gracefully(self):
        """When we finish this message, stop looking for more."""
        trace.mutter('Stopping %s' % (self,))
        self.finished = True

    def _disconnect_client(self):
        """Close the current connection. We stopped due to a timeout/etc."""
        # The default implementation is a no-op, because that is all we used to
        # do when disconnecting from a client. I suppose we never had the
        # *server* initiate a disconnect, before

    def _wait_for_bytes_with_timeout(self, timeout_seconds):
        """Wait for more bytes to be read, but timeout if none available.

        This allows us to detect idle connections, and stop trying to read from
        them, without setting the socket itself to non-blocking. This also
        allows us to specify when we watch for idle timeouts.

        :return: Did we timeout? (True if we timed out, False if there is data
            to be read)
        """
        raise NotImplementedError(self._wait_for_bytes_with_timeout)

    def _build_protocol(self):
        """Identifies the version of the incoming request, and returns an
        a protocol object that can interpret it.

        If more bytes than the version prefix of the request are read, they will
        be fed into the protocol before it is returned.

        :returns: a SmartServerRequestProtocol.
        """
        self._wait_for_bytes_with_timeout(self._client_timeout)
        if self.finished:
            # We're stopping, so don't try to do any more work
            return None
        bytes = self._get_line()
        protocol_factory, unused_bytes = _get_protocol_factory_for_bytes(bytes)
        protocol = protocol_factory(
            self.backing_transport, self._write_out, self.root_client_path)
        protocol.accept_bytes(unused_bytes)
        return protocol

    def _wait_on_descriptor(self, fd, timeout_seconds):
        """select() on a file descriptor, waiting for nonblocking read()

        This will raise a ConnectionTimeout exception if we do not get a
        readable handle before timeout_seconds.
        :return: None
        """
        t_end = self._timer() + timeout_seconds
        poll_timeout = min(timeout_seconds, self._client_poll_timeout)
        rs = xs = None
        while not rs and not xs and self._timer() < t_end:
            if self.finished:
                return
            try:
                rs, _, xs = select.select([fd], [], [fd], poll_timeout)
            except (select.error, socket.error) as e:
                err = getattr(e, 'errno', None)
                if err is None and getattr(e, 'args', None) is not None:
                    # select.error doesn't have 'errno', it just has args[0]
                    err = e.args[0]
                if err in _bad_file_descriptor:
                    return # Not a socket indicates read() will fail
                elif err == errno.EINTR:
                    # Interrupted, keep looping.
                    continue
                raise
        if rs or xs:
            return
        raise errors.ConnectionTimeout('disconnecting client after %.1f seconds'
                                       % (timeout_seconds,))

    def _serve_one_request(self, protocol):
        """Read one request from input, process, send back a response.

        :param protocol: a SmartServerRequestProtocol.
        """
        if protocol is None:
            return
        try:
            self._serve_one_request_unguarded(protocol)
        except KeyboardInterrupt:
            raise
        except Exception, e:
            self.terminate_due_to_error()

    def terminate_due_to_error(self):
        """Called when an unhandled exception from the protocol occurs."""
        raise NotImplementedError(self.terminate_due_to_error)

    def _read_bytes(self, desired_count):
        """Get some bytes from the medium.

        :param desired_count: number of bytes we want to read.
        """
        raise NotImplementedError(self._read_bytes)


class SmartServerSocketStreamMedium(SmartServerStreamMedium):

    def __init__(self, sock, backing_transport, root_client_path='/',
                 timeout=None):
        """Constructor.

        :param sock: the socket the server will read from.  It will be put
            into blocking mode.
        """
        SmartServerStreamMedium.__init__(
            self, backing_transport, root_client_path=root_client_path,
            timeout=timeout)
        sock.setblocking(True)
        self.socket = sock
        # Get the getpeername now, as we might be closed later when we care.
        try:
            self._client_info = sock.getpeername()
        except socket.error:
            self._client_info = '<unknown>'

    def __str__(self):
        return '%s(client=%s)' % (self.__class__.__name__, self._client_info)

    def __repr__(self):
        return '%s.%s(client=%s)' % (self.__module__, self.__class__.__name__,
            self._client_info)

    def _serve_one_request_unguarded(self, protocol):
        while protocol.next_read_size():
            # We can safely try to read large chunks.  If there is less data
            # than MAX_SOCKET_CHUNK ready, the socket will just return a
            # short read immediately rather than block.
            bytes = self.read_bytes(osutils.MAX_SOCKET_CHUNK)
            if bytes == '':
                self.finished = True
                return
            protocol.accept_bytes(bytes)

        self._push_back(protocol.unused_data)

    def _disconnect_client(self):
        """Close the current connection. We stopped due to a timeout/etc."""
        self.socket.close()

    def _wait_for_bytes_with_timeout(self, timeout_seconds):
        """Wait for more bytes to be read, but timeout if none available.

        This allows us to detect idle connections, and stop trying to read from
        them, without setting the socket itself to non-blocking. This also
        allows us to specify when we watch for idle timeouts.

        :return: None, this will raise ConnectionTimeout if we time out before
            data is available.
        """
        return self._wait_on_descriptor(self.socket, timeout_seconds)

    def _read_bytes(self, desired_count):
        return osutils.read_bytes_from_socket(
            self.socket, self._report_activity)

    def terminate_due_to_error(self):
        # TODO: This should log to a server log file, but no such thing
        # exists yet.  Andrew Bennetts 2006-09-29.
        self.socket.close()
        self.finished = True

    def _write_out(self, bytes):
        tstart = osutils.timer_func()
        osutils.send_all(self.socket, bytes, self._report_activity)
        if 'hpss' in debug.debug_flags:
            thread_id = thread.get_ident()
            trace.mutter('%12s: [%s] %d bytes to the socket in %.3fs'
                         % ('wrote', thread_id, len(bytes),
                            osutils.timer_func() - tstart))


class SmartServerPipeStreamMedium(SmartServerStreamMedium):

    def __init__(self, in_file, out_file, backing_transport, timeout=None):
        """Construct new server.

        :param in_file: Python file from which requests can be read.
        :param out_file: Python file to write responses.
        :param backing_transport: Transport for the directory served.
        """
        SmartServerStreamMedium.__init__(self, backing_transport,
            timeout=timeout)
        if sys.platform == 'win32':
            # force binary mode for files
            import msvcrt
            for f in (in_file, out_file):
                fileno = getattr(f, 'fileno', None)
                if fileno:
                    msvcrt.setmode(fileno(), os.O_BINARY)
        self._in = in_file
        self._out = out_file

    def serve(self):
        """See SmartServerStreamMedium.serve"""
        # This is the regular serve, except it adds signal trapping for soft
        # shutdown.
        stop_gracefully = self._stop_gracefully
        signals.register_on_hangup(id(self), stop_gracefully)
        try:
            return super(SmartServerPipeStreamMedium, self).serve()
        finally:
            signals.unregister_on_hangup(id(self))

    def _serve_one_request_unguarded(self, protocol):
        while True:
            # We need to be careful not to read past the end of the current
            # request, or else the read from the pipe will block, so we use
            # protocol.next_read_size().
            bytes_to_read = protocol.next_read_size()
            if bytes_to_read == 0:
                # Finished serving this request.
                self._out.flush()
                return
            bytes = self.read_bytes(bytes_to_read)
            if bytes == '':
                # Connection has been closed.
                self.finished = True
                self._out.flush()
                return
            protocol.accept_bytes(bytes)

    def _disconnect_client(self):
        self._in.close()
        self._out.flush()
        self._out.close()

    def _wait_for_bytes_with_timeout(self, timeout_seconds):
        """Wait for more bytes to be read, but timeout if none available.

        This allows us to detect idle connections, and stop trying to read from
        them, without setting the socket itself to non-blocking. This also
        allows us to specify when we watch for idle timeouts.

        :return: None, this will raise ConnectionTimeout if we time out before
            data is available.
        """
        if (getattr(self._in, 'fileno', None) is None
            or sys.platform == 'win32'):
            # You can't select() file descriptors on Windows.
            return
        return self._wait_on_descriptor(self._in, timeout_seconds)

    def _read_bytes(self, desired_count):
        return self._in.read(desired_count)

    def terminate_due_to_error(self):
        # TODO: This should log to a server log file, but no such thing
        # exists yet.  Andrew Bennetts 2006-09-29.
        self._out.close()
        self.finished = True

    def _write_out(self, bytes):
        self._out.write(bytes)


class SmartClientMediumRequest(object):
    """A request on a SmartClientMedium.

    Each request allows bytes to be provided to it via accept_bytes, and then
    the response bytes to be read via read_bytes.

    For instance:
    request.accept_bytes('123')
    request.finished_writing()
    result = request.read_bytes(3)
    request.finished_reading()

    It is up to the individual SmartClientMedium whether multiple concurrent
    requests can exist. See SmartClientMedium.get_request to obtain instances
    of SmartClientMediumRequest, and the concrete Medium you are using for
    details on concurrency and pipelining.
    """

    def __init__(self, medium):
        """Construct a SmartClientMediumRequest for the medium medium."""
        self._medium = medium
        # we track state by constants - we may want to use the same
        # pattern as BodyReader if it gets more complex.
        # valid states are: "writing", "reading", "done"
        self._state = "writing"

    def accept_bytes(self, bytes):
        """Accept bytes for inclusion in this request.

        This method may not be called after finished_writing() has been
        called.  It depends upon the Medium whether or not the bytes will be
        immediately transmitted. Message based Mediums will tend to buffer the
        bytes until finished_writing() is called.

        :param bytes: A bytestring.
        """
        if self._state != "writing":
            raise errors.WritingCompleted(self)
        self._accept_bytes(bytes)

    def _accept_bytes(self, bytes):
        """Helper for accept_bytes.

        Accept_bytes checks the state of the request to determing if bytes
        should be accepted. After that it hands off to _accept_bytes to do the
        actual acceptance.
        """
        raise NotImplementedError(self._accept_bytes)

    def finished_reading(self):
        """Inform the request that all desired data has been read.

        This will remove the request from the pipeline for its medium (if the
        medium supports pipelining) and any further calls to methods on the
        request will raise ReadingCompleted.
        """
        if self._state == "writing":
            raise errors.WritingNotComplete(self)
        if self._state != "reading":
            raise errors.ReadingCompleted(self)
        self._state = "done"
        self._finished_reading()

    def _finished_reading(self):
        """Helper for finished_reading.

        finished_reading checks the state of the request to determine if
        finished_reading is allowed, and if it is hands off to _finished_reading
        to perform the action.
        """
        raise NotImplementedError(self._finished_reading)

    def finished_writing(self):
        """Finish the writing phase of this request.

        This will flush all pending data for this request along the medium.
        After calling finished_writing, you may not call accept_bytes anymore.
        """
        if self._state != "writing":
            raise errors.WritingCompleted(self)
        self._state = "reading"
        self._finished_writing()

    def _finished_writing(self):
        """Helper for finished_writing.

        finished_writing checks the state of the request to determine if
        finished_writing is allowed, and if it is hands off to _finished_writing
        to perform the action.
        """
        raise NotImplementedError(self._finished_writing)

    def read_bytes(self, count):
        """Read bytes from this requests response.

        This method will block and wait for count bytes to be read. It may not
        be invoked until finished_writing() has been called - this is to ensure
        a message-based approach to requests, for compatibility with message
        based mediums like HTTP.
        """
        if self._state == "writing":
            raise errors.WritingNotComplete(self)
        if self._state != "reading":
            raise errors.ReadingCompleted(self)
        return self._read_bytes(count)

    def _read_bytes(self, count):
        """Helper for SmartClientMediumRequest.read_bytes.

        read_bytes checks the state of the request to determing if bytes
        should be read. After that it hands off to _read_bytes to do the
        actual read.

        By default this forwards to self._medium.read_bytes because we are
        operating on the medium's stream.
        """
        return self._medium.read_bytes(count)

    def read_line(self):
        line = self._read_line()
        if not line.endswith('\n'):
            # end of file encountered reading from server
            raise errors.ConnectionReset(
                "Unexpected end of message. Please check connectivity "
                "and permissions, and report a bug if problems persist.")
        return line

    def _read_line(self):
        """Helper for SmartClientMediumRequest.read_line.

        By default this forwards to self._medium._get_line because we are
        operating on the medium's stream.
        """
        return self._medium._get_line()


class _VfsRefuser(object):
    """An object that refuses all VFS requests.

    """

    def __init__(self):
        client._SmartClient.hooks.install_named_hook(
            'call', self.check_vfs, 'vfs refuser')

    def check_vfs(self, params):
        try:
            request_method = request.request_handlers.get(params.method)
        except KeyError:
            # A method we don't know about doesn't count as a VFS method.
            return
        if issubclass(request_method, vfs.VfsRequest):
            raise errors.HpssVfsRequestNotAllowed(params.method, params.args)


class _DebugCounter(object):
    """An object that counts the HPSS calls made to each client medium.

    When a medium is garbage-collected, or failing that when
    bzrlib.global_state exits, the total number of calls made on that medium
    are reported via trace.note.
    """

    def __init__(self):
        self.counts = weakref.WeakKeyDictionary()
        client._SmartClient.hooks.install_named_hook(
            'call', self.increment_call_count, 'hpss call counter')
        bzrlib.global_state.cleanups.add_cleanup(self.flush_all)

    def track(self, medium):
        """Start tracking calls made to a medium.

        This only keeps a weakref to the medium, so shouldn't affect the
        medium's lifetime.
        """
        medium_repr = repr(medium)
        # Add this medium to the WeakKeyDictionary
        self.counts[medium] = dict(count=0, vfs_count=0,
                                   medium_repr=medium_repr)
        # Weakref callbacks are fired in reverse order of their association
        # with the referenced object.  So we add a weakref *after* adding to
        # the WeakKeyDict so that we can report the value from it before the
        # entry is removed by the WeakKeyDict's own callback.
        ref = weakref.ref(medium, self.done)

    def increment_call_count(self, params):
        # Increment the count in the WeakKeyDictionary
        value = self.counts[params.medium]
        value['count'] += 1
        try:
            request_method = request.request_handlers.get(params.method)
        except KeyError:
            # A method we don't know about doesn't count as a VFS method.
            return
        if issubclass(request_method, vfs.VfsRequest):
            value['vfs_count'] += 1

    def done(self, ref):
        value = self.counts[ref]
        count, vfs_count, medium_repr = (
            value['count'], value['vfs_count'], value['medium_repr'])
        # In case this callback is invoked for the same ref twice (by the
        # weakref callback and by the atexit function), set the call count back
        # to 0 so this item won't be reported twice.
        value['count'] = 0
        value['vfs_count'] = 0
        if count != 0:
            trace.note(gettext('HPSS calls: {0} ({1} vfs) {2}').format(
                       count, vfs_count, medium_repr))

    def flush_all(self):
        for ref in list(self.counts.keys()):
            self.done(ref)

_debug_counter = None
_vfs_refuser = None


class SmartClientMedium(SmartMedium):
    """Smart client is a medium for sending smart protocol requests over."""

    def __init__(self, base):
        super(SmartClientMedium, self).__init__()
        self.base = base
        self._protocol_version_error = None
        self._protocol_version = None
        self._done_hello = False
        # Be optimistic: we assume the remote end can accept new remote
        # requests until we get an error saying otherwise.
        # _remote_version_is_before tracks the bzr version the remote side
        # can be based on what we've seen so far.
        self._remote_version_is_before = None
        # Install debug hook function if debug flag is set.
        if 'hpss' in debug.debug_flags:
            global _debug_counter
            if _debug_counter is None:
                _debug_counter = _DebugCounter()
            _debug_counter.track(self)
        if 'hpss_client_no_vfs' in debug.debug_flags:
            global _vfs_refuser
            if _vfs_refuser is None:
                _vfs_refuser = _VfsRefuser()

    def _is_remote_before(self, version_tuple):
        """Is it possible the remote side supports RPCs for a given version?

        Typical use::

            needed_version = (1, 2)
            if medium._is_remote_before(needed_version):
                fallback_to_pre_1_2_rpc()
            else:
                try:
                    do_1_2_rpc()
                except UnknownSmartMethod:
                    medium._remember_remote_is_before(needed_version)
                    fallback_to_pre_1_2_rpc()

        :seealso: _remember_remote_is_before
        """
        if self._remote_version_is_before is None:
            # So far, the remote side seems to support everything
            return False
        return version_tuple >= self._remote_version_is_before

    def _remember_remote_is_before(self, version_tuple):
        """Tell this medium that the remote side is older the given version.

        :seealso: _is_remote_before
        """
        if (self._remote_version_is_before is not None and
            version_tuple > self._remote_version_is_before):
            # We have been told that the remote side is older than some version
            # which is newer than a previously supplied older-than version.
            # This indicates that some smart verb call is not guarded
            # appropriately (it should simply not have been tried).
            trace.mutter(
                "_remember_remote_is_before(%r) called, but "
                "_remember_remote_is_before(%r) was called previously."
                , version_tuple, self._remote_version_is_before)
            if 'hpss' in debug.debug_flags:
                ui.ui_factory.show_warning(
                    "_remember_remote_is_before(%r) called, but "
                    "_remember_remote_is_before(%r) was called previously."
                    % (version_tuple, self._remote_version_is_before))
            return
        self._remote_version_is_before = version_tuple

    def protocol_version(self):
        """Find out if 'hello' smart request works."""
        if self._protocol_version_error is not None:
            raise self._protocol_version_error
        if not self._done_hello:
            try:
                medium_request = self.get_request()
                # Send a 'hello' request in protocol version one, for maximum
                # backwards compatibility.
                client_protocol = protocol.SmartClientRequestProtocolOne(medium_request)
                client_protocol.query_version()
                self._done_hello = True
            except errors.SmartProtocolError, e:
                # Cache the error, just like we would cache a successful
                # result.
                self._protocol_version_error = e
                raise
        return '2'

    def should_probe(self):
        """Should RemoteBzrDirFormat.probe_transport send a smart request on
        this medium?

        Some transports are unambiguously smart-only; there's no need to check
        if the transport is able to carry smart requests, because that's all
        it is for.  In those cases, this method should return False.

        But some HTTP transports can sometimes fail to carry smart requests,
        but still be usuable for accessing remote bzrdirs via plain file
        accesses.  So for those transports, their media should return True here
        so that RemoteBzrDirFormat can determine if it is appropriate for that
        transport.
        """
        return False

    def disconnect(self):
        """If this medium maintains a persistent connection, close it.

        The default implementation does nothing.
        """

    def remote_path_from_transport(self, transport):
        """Convert transport into a path suitable for using in a request.

        Note that the resulting remote path doesn't encode the host name or
        anything but path, so it is only safe to use it in requests sent over
        the medium from the matching transport.
        """
        medium_base = urlutils.join(self.base, '/')
        rel_url = urlutils.relative_url(medium_base, transport.base)
        return urlutils.unquote(rel_url)


class SmartClientStreamMedium(SmartClientMedium):
    """Stream based medium common class.

    SmartClientStreamMediums operate on a stream. All subclasses use a common
    SmartClientStreamMediumRequest for their requests, and should implement
    _accept_bytes and _read_bytes to allow the request objects to send and
    receive bytes.
    """

    def __init__(self, base):
        SmartClientMedium.__init__(self, base)
        self._current_request = None

    def accept_bytes(self, bytes):
        self._accept_bytes(bytes)

    def __del__(self):
        """The SmartClientStreamMedium knows how to close the stream when it is
        finished with it.
        """
        self.disconnect()

    def _flush(self):
        """Flush the output stream.

        This method is used by the SmartClientStreamMediumRequest to ensure that
        all data for a request is sent, to avoid long timeouts or deadlocks.
        """
        raise NotImplementedError(self._flush)

    def get_request(self):
        """See SmartClientMedium.get_request().

        SmartClientStreamMedium always returns a SmartClientStreamMediumRequest
        for get_request.
        """
        return SmartClientStreamMediumRequest(self)

    def reset(self):
        """We have been disconnected, reset current state.

        This resets things like _current_request and connected state.
        """
        self.disconnect()
        self._current_request = None


class SmartSimplePipesClientMedium(SmartClientStreamMedium):
    """A client medium using simple pipes.

    This client does not manage the pipes: it assumes they will always be open.
    """

    def __init__(self, readable_pipe, writeable_pipe, base):
        SmartClientStreamMedium.__init__(self, base)
        self._readable_pipe = readable_pipe
        self._writeable_pipe = writeable_pipe

    def _accept_bytes(self, bytes):
        """See SmartClientStreamMedium.accept_bytes."""
        try:
            self._writeable_pipe.write(bytes)
        except IOError, e:
            if e.errno in (errno.EINVAL, errno.EPIPE):
                raise errors.ConnectionReset(
<<<<<<< HEAD
                    "Error trying to write to subprocess:\n%s" % (e,))
=======
                    "Error trying to write to subprocess", e)
>>>>>>> 11aa240e
            raise
        self._report_activity(len(bytes), 'write')

    def _flush(self):
        """See SmartClientStreamMedium._flush()."""
        # Note: If flush were to fail, we'd like to raise ConnectionReset, etc.
        #       However, testing shows that even when the child process is
        #       gone, this doesn't error.
        self._writeable_pipe.flush()

    def _read_bytes(self, count):
        """See SmartClientStreamMedium._read_bytes."""
        bytes_to_read = min(count, _MAX_READ_SIZE)
        bytes = self._readable_pipe.read(bytes_to_read)
        self._report_activity(len(bytes), 'read')
        return bytes


class SSHParams(object):
    """A set of parameters for starting a remote bzr via SSH."""

    def __init__(self, host, port=None, username=None, password=None,
            bzr_remote_path='bzr'):
        self.host = host
        self.port = port
        self.username = username
        self.password = password
        self.bzr_remote_path = bzr_remote_path


class SmartSSHClientMedium(SmartClientStreamMedium):
    """A client medium using SSH.

    It delegates IO to a SmartSimplePipesClientMedium or
    SmartClientAlreadyConnectedSocketMedium (depending on platform).
    """

    def __init__(self, base, ssh_params, vendor=None):
        """Creates a client that will connect on the first use.

        :param ssh_params: A SSHParams instance.
        :param vendor: An optional override for the ssh vendor to use. See
            bzrlib.transport.ssh for details on ssh vendors.
        """
        self._real_medium = None
        self._ssh_params = ssh_params
        # for the benefit of progress making a short description of this
        # transport
        self._scheme = 'bzr+ssh'
        # SmartClientStreamMedium stores the repr of this object in its
        # _DebugCounter so we have to store all the values used in our repr
        # method before calling the super init.
        SmartClientStreamMedium.__init__(self, base)
        self._vendor = vendor
        self._ssh_connection = None

    def __repr__(self):
        if self._ssh_params.port is None:
            maybe_port = ''
        else:
            maybe_port = ':%s' % self._ssh_params.port
        if self._ssh_params.username is None:
            maybe_user = ''
        else:
            maybe_user = '%s@' % self._ssh_params.username
        return "%s(%s://%s%s%s/)" % (
            self.__class__.__name__,
            self._scheme,
            maybe_user,
            self._ssh_params.host,
            maybe_port)

    def _accept_bytes(self, bytes):
        """See SmartClientStreamMedium.accept_bytes."""
        self._ensure_connection()
        self._real_medium.accept_bytes(bytes)

    def disconnect(self):
        """See SmartClientMedium.disconnect()."""
        if self._real_medium is not None:
            self._real_medium.disconnect()
            self._real_medium = None
        if self._ssh_connection is not None:
            self._ssh_connection.close()
            self._ssh_connection = None

    def _ensure_connection(self):
        """Connect this medium if not already connected."""
        if self._real_medium is not None:
            return
        if self._vendor is None:
            vendor = ssh._get_ssh_vendor()
        else:
            vendor = self._vendor
        self._ssh_connection = vendor.connect_ssh(self._ssh_params.username,
                self._ssh_params.password, self._ssh_params.host,
                self._ssh_params.port,
                command=[self._ssh_params.bzr_remote_path, 'serve', '--inet',
                         '--directory=/', '--allow-writes'])
        io_kind, io_object = self._ssh_connection.get_sock_or_pipes()
        if io_kind == 'socket':
            self._real_medium = SmartClientAlreadyConnectedSocketMedium(
                self.base, io_object)
        elif io_kind == 'pipes':
            read_from, write_to = io_object
            self._real_medium = SmartSimplePipesClientMedium(
                read_from, write_to, self.base)
        else:
            raise AssertionError(
                "Unexpected io_kind %r from %r"
                % (io_kind, self._ssh_connection))
        for hook in transport.Transport.hooks["post_connect"]:
            hook(self)

    def _flush(self):
        """See SmartClientStreamMedium._flush()."""
        self._real_medium._flush()

    def _read_bytes(self, count):
        """See SmartClientStreamMedium.read_bytes."""
        if self._real_medium is None:
            raise errors.MediumNotConnected(self)
        return self._real_medium.read_bytes(count)


# Port 4155 is the default port for bzr://, registered with IANA.
BZR_DEFAULT_INTERFACE = None
BZR_DEFAULT_PORT = 4155


class SmartClientSocketMedium(SmartClientStreamMedium):
    """A client medium using a socket.

    This class isn't usable directly.  Use one of its subclasses instead.
    """

    def __init__(self, base):
        SmartClientStreamMedium.__init__(self, base)
        self._socket = None
        self._connected = False

    def _accept_bytes(self, bytes):
        """See SmartClientMedium.accept_bytes."""
        self._ensure_connection()
        osutils.send_all(self._socket, bytes, self._report_activity)

    def _ensure_connection(self):
        """Connect this medium if not already connected."""
        raise NotImplementedError(self._ensure_connection)

    def _flush(self):
        """See SmartClientStreamMedium._flush().

        For sockets we do no flushing. For TCP sockets we may want to turn off
        TCP_NODELAY and add a means to do a flush, but that can be done in the
        future.
        """

    def _read_bytes(self, count):
        """See SmartClientMedium.read_bytes."""
        if not self._connected:
            raise errors.MediumNotConnected(self)
        return osutils.read_bytes_from_socket(
            self._socket, self._report_activity)

    def disconnect(self):
        """See SmartClientMedium.disconnect()."""
        if not self._connected:
            return
        self._socket.close()
        self._socket = None
        self._connected = False


class SmartTCPClientMedium(SmartClientSocketMedium):
    """A client medium that creates a TCP connection."""

    def __init__(self, host, port, base):
        """Creates a client that will connect on the first use."""
        SmartClientSocketMedium.__init__(self, base)
        self._host = host
        self._port = port

    def _ensure_connection(self):
        """Connect this medium if not already connected."""
        if self._connected:
            return
        if self._port is None:
            port = BZR_DEFAULT_PORT
        else:
            port = int(self._port)
        try:
            sockaddrs = socket.getaddrinfo(self._host, port, socket.AF_UNSPEC,
                socket.SOCK_STREAM, 0, 0)
        except socket.gaierror, (err_num, err_msg):
            raise errors.ConnectionError("failed to lookup %s:%d: %s" %
                    (self._host, port, err_msg))
        # Initialize err in case there are no addresses returned:
        err = socket.error("no address found for %s" % self._host)
        for (family, socktype, proto, canonname, sockaddr) in sockaddrs:
            try:
                self._socket = socket.socket(family, socktype, proto)
                self._socket.setsockopt(socket.IPPROTO_TCP,
                                        socket.TCP_NODELAY, 1)
                self._socket.connect(sockaddr)
            except socket.error, err:
                if self._socket is not None:
                    self._socket.close()
                self._socket = None
                continue
            break
        if self._socket is None:
            # socket errors either have a (string) or (errno, string) as their
            # args.
            if type(err.args) is str:
                err_msg = err.args
            else:
                err_msg = err.args[1]
            raise errors.ConnectionError("failed to connect to %s:%d: %s" %
                    (self._host, port, err_msg))
        self._connected = True
        for hook in transport.Transport.hooks["post_connect"]:
            hook(self)


class SmartClientAlreadyConnectedSocketMedium(SmartClientSocketMedium):
    """A client medium for an already connected socket.
    
    Note that this class will assume it "owns" the socket, so it will close it
    when its disconnect method is called.
    """

    def __init__(self, base, sock):
        SmartClientSocketMedium.__init__(self, base)
        self._socket = sock
        self._connected = True

    def _ensure_connection(self):
        # Already connected, by definition!  So nothing to do.
        pass


class SmartClientStreamMediumRequest(SmartClientMediumRequest):
    """A SmartClientMediumRequest that works with an SmartClientStreamMedium."""

    def __init__(self, medium):
        SmartClientMediumRequest.__init__(self, medium)
        # check that we are safe concurrency wise. If some streams start
        # allowing concurrent requests - i.e. via multiplexing - then this
        # assert should be moved to SmartClientStreamMedium.get_request,
        # and the setting/unsetting of _current_request likewise moved into
        # that class : but its unneeded overhead for now. RBC 20060922
        if self._medium._current_request is not None:
            raise errors.TooManyConcurrentRequests(self._medium)
        self._medium._current_request = self

    def _accept_bytes(self, bytes):
        """See SmartClientMediumRequest._accept_bytes.

        This forwards to self._medium._accept_bytes because we are operating
        on the mediums stream.
        """
        self._medium._accept_bytes(bytes)

    def _finished_reading(self):
        """See SmartClientMediumRequest._finished_reading.

        This clears the _current_request on self._medium to allow a new
        request to be created.
        """
        if self._medium._current_request is not self:
            raise AssertionError()
        self._medium._current_request = None

    def _finished_writing(self):
        """See SmartClientMediumRequest._finished_writing.

        This invokes self._medium._flush to ensure all bytes are transmitted.
        """
        self._medium._flush()<|MERGE_RESOLUTION|>--- conflicted
+++ resolved
@@ -910,11 +910,7 @@
         except IOError, e:
             if e.errno in (errno.EINVAL, errno.EPIPE):
                 raise errors.ConnectionReset(
-<<<<<<< HEAD
-                    "Error trying to write to subprocess:\n%s" % (e,))
-=======
                     "Error trying to write to subprocess", e)
->>>>>>> 11aa240e
             raise
         self._report_activity(len(bytes), 'write')
 
