# Copyright (C) 2006 Canonical Ltd
#
# This program is free software; you can redistribute it and/or modify
# it under the terms of the GNU General Public License as published by
# the Free Software Foundation; either version 2 of the License, or
# (at your option) any later version.
#
# This program is distributed in the hope that it will be useful,
# but WITHOUT ANY WARRANTY; without even the implied warranty of
# MERCHANTABILITY or FITNESS FOR A PARTICULAR PURPOSE.  See the
# GNU General Public License for more details.
#
# You should have received a copy of the GNU General Public License
# along with this program; if not, write to the Free Software
# Foundation, Inc., 59 Temple Place, Suite 330, Boston, MA  02111-1307  USA

"""The 'medium' layer for the smart servers and clients.

"Medium" here is the noun meaning "a means of transmission", not the adjective
for "the quality between big and small."

Media carry the bytes of the requests somehow (e.g. via TCP, wrapped in HTTP, or
over SSH), and pass them to and from the protocol logic.  See the overview in
bzrlib/transport/smart/__init__.py.
"""

import os
import socket
import sys

from bzrlib import (
    errors,
    osutils,
    symbol_versioning,
    )
from bzrlib.smart.protocol import (
    REQUEST_VERSION_TWO,
    SmartClientRequestProtocolOne,
    SmartServerRequestProtocolOne,
    SmartServerRequestProtocolTwo,
    )
from bzrlib.transport import ssh


class SmartServerStreamMedium(object):
    """Handles smart commands coming over a stream.

    The stream may be a pipe connected to sshd, or a tcp socket, or an
    in-process fifo for testing.

    One instance is created for each connected client; it can serve multiple
    requests in the lifetime of the connection.

    The server passes requests through to an underlying backing transport, 
    which will typically be a LocalTransport looking at the server's filesystem.
    """

    def __init__(self, backing_transport):
        """Construct new server.

        :param backing_transport: Transport for the directory served.
        """
        # backing_transport could be passed to serve instead of __init__
        self.backing_transport = backing_transport
        self.finished = False

    def serve(self):
        """Serve requests until the client disconnects."""
        # Keep a reference to stderr because the sys module's globals get set to
        # None during interpreter shutdown.
        from sys import stderr
        try:
            while not self.finished:
                server_protocol = self._build_protocol()
                self._serve_one_request(server_protocol)
        except Exception, e:
            stderr.write("%s terminating on exception %s\n" % (self, e))
            raise

    def _build_protocol(self):
        """Identifies the version of the incoming request, and returns an
        a protocol object that can interpret it.

        If more bytes than the version prefix of the request are read, they will
        be fed into the protocol before it is returned.

        :returns: a SmartServerRequestProtocol.
        """
        # Identify the protocol version.
        bytes = self._get_line()
        if bytes.startswith(REQUEST_VERSION_TWO):
            protocol_class = SmartServerRequestProtocolTwo
            bytes = bytes[len(REQUEST_VERSION_TWO):]
        else:
            protocol_class = SmartServerRequestProtocolOne
        protocol = protocol_class(self.backing_transport, self._write_out)
        protocol.accept_bytes(bytes)
        return protocol

    def _serve_one_request(self, protocol):
        """Read one request from input, process, send back a response.
        
        :param protocol: a SmartServerRequestProtocol.
        """
        try:
            self._serve_one_request_unguarded(protocol)
        except KeyboardInterrupt:
            raise
        except Exception, e:
            self.terminate_due_to_error()

    def terminate_due_to_error(self):
        """Called when an unhandled exception from the protocol occurs."""
        raise NotImplementedError(self.terminate_due_to_error)

    def _get_bytes(self, desired_count):
        """Get some bytes from the medium.

        :param desired_count: number of bytes we want to read.
        """
        raise NotImplementedError(self._get_bytes)

    def _get_line(self):
        """Read bytes from this request's response until a newline byte.
        
        This isn't particularly efficient, so should only be used when the
        expected size of the line is quite short.

        :returns: a string of bytes ending in a newline (byte 0x0A).
        """
        # XXX: this duplicates SmartClientRequestProtocolOne._recv_tuple
        line = ''
        while not line or line[-1] != '\n':
            new_char = self._get_bytes(1)
            line += new_char
            if new_char == '':
                # Ran out of bytes before receiving a complete line.
                break
        return line


class SmartServerSocketStreamMedium(SmartServerStreamMedium):

    def __init__(self, sock, backing_transport):
        """Constructor.

        :param sock: the socket the server will read from.  It will be put
            into blocking mode.
        """
        SmartServerStreamMedium.__init__(self, backing_transport)
        self.push_back = ''
        sock.setblocking(True)
        self.socket = sock

    def _serve_one_request_unguarded(self, protocol):
        while protocol.next_read_size():
            if self.push_back:
                protocol.accept_bytes(self.push_back)
                self.push_back = ''
            else:
                bytes = self._get_bytes(4096)
                if bytes == '':
                    self.finished = True
                    return
                protocol.accept_bytes(bytes)
        
        self.push_back = protocol.excess_buffer

    def _get_bytes(self, desired_count):
        # We ignore the desired_count because on sockets it's more efficient to
        # read 4k at a time.
        return self.socket.recv(4096)
    
    def terminate_due_to_error(self):
        """Called when an unhandled exception from the protocol occurs."""
        # TODO: This should log to a server log file, but no such thing
        # exists yet.  Andrew Bennetts 2006-09-29.
        self.socket.close()
        self.finished = True

    def _write_out(self, bytes):
        osutils.send_all(self.socket, bytes)


class SmartServerPipeStreamMedium(SmartServerStreamMedium):

    def __init__(self, in_file, out_file, backing_transport):
        """Construct new server.

        :param in_file: Python file from which requests can be read.
        :param out_file: Python file to write responses.
        :param backing_transport: Transport for the directory served.
        """
        SmartServerStreamMedium.__init__(self, backing_transport)
        if sys.platform == 'win32':
            # force binary mode for files
            import msvcrt
            for f in (in_file, out_file):
                fileno = getattr(f, 'fileno', None)
                if fileno:
                    msvcrt.setmode(fileno(), os.O_BINARY)
        self._in = in_file
        self._out = out_file

    def _serve_one_request_unguarded(self, protocol):
        while True:
            bytes_to_read = protocol.next_read_size()
            if bytes_to_read == 0:
                # Finished serving this request.
                self._out.flush()
                return
            bytes = self._get_bytes(bytes_to_read)
            if bytes == '':
                # Connection has been closed.
                self.finished = True
                self._out.flush()
                return
            protocol.accept_bytes(bytes)

    def _get_bytes(self, desired_count):
        return self._in.read(desired_count)

    def terminate_due_to_error(self):
        # TODO: This should log to a server log file, but no such thing
        # exists yet.  Andrew Bennetts 2006-09-29.
        self._out.close()
        self.finished = True

    def _write_out(self, bytes):
        self._out.write(bytes)


class SmartClientMediumRequest(object):
    """A request on a SmartClientMedium.

    Each request allows bytes to be provided to it via accept_bytes, and then
    the response bytes to be read via read_bytes.

    For instance:
    request.accept_bytes('123')
    request.finished_writing()
    result = request.read_bytes(3)
    request.finished_reading()

    It is up to the individual SmartClientMedium whether multiple concurrent
    requests can exist. See SmartClientMedium.get_request to obtain instances 
    of SmartClientMediumRequest, and the concrete Medium you are using for 
    details on concurrency and pipelining.
    """

    def __init__(self, medium):
        """Construct a SmartClientMediumRequest for the medium medium."""
        self._medium = medium
        # we track state by constants - we may want to use the same
        # pattern as BodyReader if it gets more complex.
        # valid states are: "writing", "reading", "done"
        self._state = "writing"

    def accept_bytes(self, bytes):
        """Accept bytes for inclusion in this request.

        This method may not be be called after finished_writing() has been
        called.  It depends upon the Medium whether or not the bytes will be
        immediately transmitted. Message based Mediums will tend to buffer the
        bytes until finished_writing() is called.

        :param bytes: A bytestring.
        """
        if self._state != "writing":
            raise errors.WritingCompleted(self)
        self._accept_bytes(bytes)

    def _accept_bytes(self, bytes):
        """Helper for accept_bytes.

        Accept_bytes checks the state of the request to determing if bytes
        should be accepted. After that it hands off to _accept_bytes to do the
        actual acceptance.
        """
        raise NotImplementedError(self._accept_bytes)

    def finished_reading(self):
        """Inform the request that all desired data has been read.

        This will remove the request from the pipeline for its medium (if the
        medium supports pipelining) and any further calls to methods on the
        request will raise ReadingCompleted.
        """
        if self._state == "writing":
            raise errors.WritingNotComplete(self)
        if self._state != "reading":
            raise errors.ReadingCompleted(self)
        self._state = "done"
        self._finished_reading()

    def _finished_reading(self):
        """Helper for finished_reading.

        finished_reading checks the state of the request to determine if 
        finished_reading is allowed, and if it is hands off to _finished_reading
        to perform the action.
        """
        raise NotImplementedError(self._finished_reading)

    def finished_writing(self):
        """Finish the writing phase of this request.

        This will flush all pending data for this request along the medium.
        After calling finished_writing, you may not call accept_bytes anymore.
        """
        if self._state != "writing":
            raise errors.WritingCompleted(self)
        self._state = "reading"
        self._finished_writing()

    def _finished_writing(self):
        """Helper for finished_writing.

        finished_writing checks the state of the request to determine if 
        finished_writing is allowed, and if it is hands off to _finished_writing
        to perform the action.
        """
        raise NotImplementedError(self._finished_writing)

    def read_bytes(self, count):
        """Read bytes from this requests response.

        This method will block and wait for count bytes to be read. It may not
        be invoked until finished_writing() has been called - this is to ensure
        a message-based approach to requests, for compatibility with message
        based mediums like HTTP.
        """
        if self._state == "writing":
            raise errors.WritingNotComplete(self)
        if self._state != "reading":
            raise errors.ReadingCompleted(self)
        return self._read_bytes(count)

    def _read_bytes(self, count):
        """Helper for read_bytes.

        read_bytes checks the state of the request to determing if bytes
        should be read. After that it hands off to _read_bytes to do the
        actual read.
        """
        raise NotImplementedError(self._read_bytes)

    def read_line(self):
        """Read bytes from this request's response until a newline byte.
        
        This isn't particularly efficient, so should only be used when the
        expected size of the line is quite short.

        :returns: a string of bytes ending in a newline (byte 0x0A).
        """
        # XXX: this duplicates SmartClientRequestProtocolOne._recv_tuple
        line = ''
        while not line or line[-1] != '\n':
            new_char = self.read_bytes(1)
            line += new_char
            if new_char == '':
                # end of file encountered reading from server
                raise errors.ConnectionReset(
                    "please check connectivity and permissions",
                    "(and try -Dhpss if further diagnosis is required)")
        return line


class SmartClientMedium(object):
    """Smart client is a medium for sending smart protocol requests over."""

    def __init__(self):
        super(SmartClientMedium, self).__init__()
<<<<<<< HEAD
=======
        self._protocol_version_error = None
>>>>>>> 7e409d44
        self._protocol_version = None

    def protocol_version(self):
        """Find out the best protocol version to use."""
<<<<<<< HEAD
        if self._protocol_version is None:
            medium_request = self.get_request()
            # Send a 'hello' request in protocol version one, for maximum
            # backwards compatibility.
            client_protocol = SmartClientRequestProtocolOne(medium_request)
            self._protocol_version = client_protocol.query_version()
=======
        if self._protocol_version_error is not None:
            raise self._protocol_version_error
        if self._protocol_version is None:
            try:
                medium_request = self.get_request()
                # Send a 'hello' request in protocol version one, for maximum
                # backwards compatibility.
                client_protocol = SmartClientRequestProtocolOne(medium_request)
                self._protocol_version = client_protocol.query_version()
            except errors.SmartProtocolError, e:
                # Cache the error, just like we would cache a successful
                # result.
                self._protocol_version_error = e
                raise
>>>>>>> 7e409d44
        return self._protocol_version

    def disconnect(self):
        """If this medium maintains a persistent connection, close it.
        
        The default implementation does nothing.
        """
        

class SmartClientStreamMedium(SmartClientMedium):
    """Stream based medium common class.

    SmartClientStreamMediums operate on a stream. All subclasses use a common
    SmartClientStreamMediumRequest for their requests, and should implement
    _accept_bytes and _read_bytes to allow the request objects to send and
    receive bytes.
    """

    def __init__(self):
        SmartClientMedium.__init__(self)
        self._current_request = None
        # Be optimistic: we assume the remote end can accept new remote
        # requests until we get an error saying otherwise.  (1.2 adds some
        # requests that send bodies, which confuses older servers.)
        self._remote_is_at_least_1_2 = True

    def accept_bytes(self, bytes):
        self._accept_bytes(bytes)

    def __del__(self):
        """The SmartClientStreamMedium knows how to close the stream when it is
        finished with it.
        """
        self.disconnect()

    def _flush(self):
        """Flush the output stream.
        
        This method is used by the SmartClientStreamMediumRequest to ensure that
        all data for a request is sent, to avoid long timeouts or deadlocks.
        """
        raise NotImplementedError(self._flush)

    def get_request(self):
        """See SmartClientMedium.get_request().

        SmartClientStreamMedium always returns a SmartClientStreamMediumRequest
        for get_request.
        """
        return SmartClientStreamMediumRequest(self)

    def read_bytes(self, count):
        return self._read_bytes(count)


class SmartSimplePipesClientMedium(SmartClientStreamMedium):
    """A client medium using simple pipes.
    
    This client does not manage the pipes: it assumes they will always be open.
    """

    def __init__(self, readable_pipe, writeable_pipe):
        SmartClientStreamMedium.__init__(self)
        self._readable_pipe = readable_pipe
        self._writeable_pipe = writeable_pipe

    def _accept_bytes(self, bytes):
        """See SmartClientStreamMedium.accept_bytes."""
        self._writeable_pipe.write(bytes)

    def _flush(self):
        """See SmartClientStreamMedium._flush()."""
        self._writeable_pipe.flush()

    def _read_bytes(self, count):
        """See SmartClientStreamMedium._read_bytes."""
        return self._readable_pipe.read(count)


class SmartSSHClientMedium(SmartClientStreamMedium):
    """A client medium using SSH."""
    
    def __init__(self, host, port=None, username=None, password=None,
            vendor=None, bzr_remote_path=None):
        """Creates a client that will connect on the first use.
        
        :param vendor: An optional override for the ssh vendor to use. See
            bzrlib.transport.ssh for details on ssh vendors.
        """
        SmartClientStreamMedium.__init__(self)
        self._connected = False
        self._host = host
        self._password = password
        self._port = port
        self._username = username
        self._read_from = None
        self._ssh_connection = None
        self._vendor = vendor
        self._write_to = None
        self._bzr_remote_path = bzr_remote_path
        if self._bzr_remote_path is None:
            symbol_versioning.warn(
                'bzr_remote_path is required as of bzr 0.92',
                DeprecationWarning, stacklevel=2)
            self._bzr_remote_path = os.environ.get('BZR_REMOTE_PATH', 'bzr')

    def _accept_bytes(self, bytes):
        """See SmartClientStreamMedium.accept_bytes."""
        self._ensure_connection()
        self._write_to.write(bytes)

    def disconnect(self):
        """See SmartClientMedium.disconnect()."""
        if not self._connected:
            return
        self._read_from.close()
        self._write_to.close()
        self._ssh_connection.close()
        self._connected = False

    def _ensure_connection(self):
        """Connect this medium if not already connected."""
        if self._connected:
            return
        if self._vendor is None:
            vendor = ssh._get_ssh_vendor()
        else:
            vendor = self._vendor
        self._ssh_connection = vendor.connect_ssh(self._username,
                self._password, self._host, self._port,
                command=[self._bzr_remote_path, 'serve', '--inet',
                         '--directory=/', '--allow-writes'])
        self._read_from, self._write_to = \
            self._ssh_connection.get_filelike_channels()
        self._connected = True

    def _flush(self):
        """See SmartClientStreamMedium._flush()."""
        self._write_to.flush()

    def _read_bytes(self, count):
        """See SmartClientStreamMedium.read_bytes."""
        if not self._connected:
            raise errors.MediumNotConnected(self)
        return self._read_from.read(count)


# Port 4155 is the default port for bzr://, registered with IANA.
BZR_DEFAULT_INTERFACE = '0.0.0.0'
BZR_DEFAULT_PORT = 4155


class SmartTCPClientMedium(SmartClientStreamMedium):
    """A client medium using TCP."""
    
    def __init__(self, host, port):
        """Creates a client that will connect on the first use."""
        SmartClientStreamMedium.__init__(self)
        self._connected = False
        self._host = host
        self._port = port
        self._socket = None

    def _accept_bytes(self, bytes):
        """See SmartClientMedium.accept_bytes."""
        self._ensure_connection()
        osutils.send_all(self._socket, bytes)

    def disconnect(self):
        """See SmartClientMedium.disconnect()."""
        if not self._connected:
            return
        self._socket.close()
        self._socket = None
        self._connected = False

    def _ensure_connection(self):
        """Connect this medium if not already connected."""
        if self._connected:
            return
        self._socket = socket.socket()
        self._socket.setsockopt(socket.IPPROTO_TCP, socket.TCP_NODELAY, 1)
        if self._port is None:
            port = BZR_DEFAULT_PORT
        else:
            port = int(self._port)
        try:
            self._socket.connect((self._host, port))
        except socket.error, err:
            # socket errors either have a (string) or (errno, string) as their
            # args.
            if type(err.args) is str:
                err_msg = err.args
            else:
                err_msg = err.args[1]
            raise errors.ConnectionError("failed to connect to %s:%d: %s" %
                    (self._host, port, err_msg))
        self._connected = True

    def _flush(self):
        """See SmartClientStreamMedium._flush().
        
        For TCP we do no flushing. We may want to turn off TCP_NODELAY and 
        add a means to do a flush, but that can be done in the future.
        """

    def _read_bytes(self, count):
        """See SmartClientMedium.read_bytes."""
        if not self._connected:
            raise errors.MediumNotConnected(self)
        return self._socket.recv(count)


class SmartClientStreamMediumRequest(SmartClientMediumRequest):
    """A SmartClientMediumRequest that works with an SmartClientStreamMedium."""

    def __init__(self, medium):
        SmartClientMediumRequest.__init__(self, medium)
        # check that we are safe concurrency wise. If some streams start
        # allowing concurrent requests - i.e. via multiplexing - then this
        # assert should be moved to SmartClientStreamMedium.get_request,
        # and the setting/unsetting of _current_request likewise moved into
        # that class : but its unneeded overhead for now. RBC 20060922
        if self._medium._current_request is not None:
            raise errors.TooManyConcurrentRequests(self._medium)
        self._medium._current_request = self

    def _accept_bytes(self, bytes):
        """See SmartClientMediumRequest._accept_bytes.
        
        This forwards to self._medium._accept_bytes because we are operating
        on the mediums stream.
        """
        self._medium._accept_bytes(bytes)

    def _finished_reading(self):
        """See SmartClientMediumRequest._finished_reading.

        This clears the _current_request on self._medium to allow a new 
        request to be created.
        """
        assert self._medium._current_request is self
        self._medium._current_request = None
        
    def _finished_writing(self):
        """See SmartClientMediumRequest._finished_writing.

        This invokes self._medium._flush to ensure all bytes are transmitted.
        """
        self._medium._flush()

    def _read_bytes(self, count):
        """See SmartClientMediumRequest._read_bytes.
        
        This forwards to self._medium._read_bytes because we are operating
        on the mediums stream.
        """
        return self._medium._read_bytes(count)
<|MERGE_RESOLUTION|>--- conflicted
+++ resolved
@@ -371,22 +371,11 @@
 
     def __init__(self):
         super(SmartClientMedium, self).__init__()
-<<<<<<< HEAD
-=======
         self._protocol_version_error = None
->>>>>>> 7e409d44
         self._protocol_version = None
 
     def protocol_version(self):
         """Find out the best protocol version to use."""
-<<<<<<< HEAD
-        if self._protocol_version is None:
-            medium_request = self.get_request()
-            # Send a 'hello' request in protocol version one, for maximum
-            # backwards compatibility.
-            client_protocol = SmartClientRequestProtocolOne(medium_request)
-            self._protocol_version = client_protocol.query_version()
-=======
         if self._protocol_version_error is not None:
             raise self._protocol_version_error
         if self._protocol_version is None:
@@ -401,7 +390,6 @@
                 # result.
                 self._protocol_version_error = e
                 raise
->>>>>>> 7e409d44
         return self._protocol_version
 
     def disconnect(self):
