--- conflicted
+++ resolved
@@ -160,13 +160,8 @@
         :param sock: the socket the server will read from.  It will be put
             into blocking mode.
         """
-<<<<<<< HEAD
-        SmartServerStreamMedium.__init__(self, backing_transport)
-=======
         SmartServerStreamMedium.__init__(
             self, backing_transport, root_client_path=root_client_path)
-        self.push_back = ''
->>>>>>> 8ae80b95
         sock.setblocking(True)
         self.socket = sock
 
