# Copyright (C) 2006-2010 Canonical Ltd
#
# This program is free software; you can redistribute it and/or modify
# it under the terms of the GNU General Public License as published by
# the Free Software Foundation; either version 2 of the License, or
# (at your option) any later version.
#
# This program is distributed in the hope that it will be useful,
# but WITHOUT ANY WARRANTY; without even the implied warranty of
# MERCHANTABILITY or FITNESS FOR A PARTICULAR PURPOSE.  See the
# GNU General Public License for more details.
#
# You should have received a copy of the GNU General Public License
# along with this program; if not, write to the Free Software
# Foundation, Inc., 51 Franklin Street, Fifth Floor, Boston, MA 02110-1301 USA

"""Server-side repository related request implmentations."""

import bz2
import os
import Queue
import sys
import tempfile
import threading
import zlib

from bzrlib import (
    bencode,
    errors,
    estimate_compressed_size,
    graph,
    osutils,
    pack,
    trace,
    ui,
    )
from bzrlib.bzrdir import BzrDir
from bzrlib.smart.request import (
    FailedSmartServerResponse,
    SmartServerRequest,
    SuccessfulSmartServerResponse,
    )
from bzrlib.repository import _strip_NULL_ghosts, network_format_registry
from bzrlib import revision as _mod_revision
from bzrlib.versionedfile import (
    NetworkRecordStream,
    record_to_fulltext_bytes,
    )


class SmartServerRepositoryRequest(SmartServerRequest):
    """Common base class for Repository requests."""

    def do(self, path, *args):
        """Execute a repository request.

        All Repository requests take a path to the repository as their first
        argument.  The repository must be at the exact path given by the
        client - no searching is done.

        The actual logic is delegated to self.do_repository_request.

        :param client_path: The path for the repository as received from the
            client.
        :return: A SmartServerResponse from self.do_repository_request().
        """
        transport = self.transport_from_client_path(path)
        bzrdir = BzrDir.open_from_transport(transport)
        # Save the repository for use with do_body.
        self._repository = bzrdir.open_repository()
        return self.do_repository_request(self._repository, *args)

    def do_repository_request(self, repository, *args):
        """Override to provide an implementation for a verb."""
        # No-op for verbs that take bodies (None as a result indicates a body
        # is expected)
        return None

    def recreate_search(self, repository, search_bytes, discard_excess=False):
        """Recreate a search from its serialised form.

        :param discard_excess: If True, and the search refers to data we don't
            have, just silently accept that fact - the verb calling
            recreate_search trusts that clients will look for missing things
            they expected and get it from elsewhere.
        """
        if search_bytes == 'everything':
            return graph.EverythingResult(repository), None
        lines = search_bytes.split('\n')
        if lines[0] == 'ancestry-of':
            heads = lines[1:]
            search_result = graph.PendingAncestryResult(heads, repository)
            return search_result, None
        elif lines[0] == 'search':
            return self.recreate_search_from_recipe(repository, lines[1:],
                discard_excess=discard_excess)
        else:
            return (None, FailedSmartServerResponse(('BadSearch',)))

    def recreate_search_from_recipe(self, repository, lines,
        discard_excess=False):
        """Recreate a specific revision search (vs a from-tip search).

        :param discard_excess: If True, and the search refers to data we don't
            have, just silently accept that fact - the verb calling
            recreate_search trusts that clients will look for missing things
            they expected and get it from elsewhere.
        """
        start_keys = set(lines[0].split(' '))
        exclude_keys = set(lines[1].split(' '))
        revision_count = int(lines[2])
        repository.lock_read()
        try:
            search = repository.get_graph()._make_breadth_first_searcher(
                start_keys)
            while True:
                try:
                    next_revs = search.next()
                except StopIteration:
                    break
                search.stop_searching_any(exclude_keys.intersection(next_revs))
            search_result = search.get_result()
            if (not discard_excess and
                search_result.get_recipe()[3] != revision_count):
                # we got back a different amount of data than expected, this
                # gets reported as NoSuchRevision, because less revisions
                # indicates missing revisions, and more should never happen as
                # the excludes list considers ghosts and ensures that ghost
                # filling races are not a problem.
                return (None, FailedSmartServerResponse(('NoSuchRevision',)))
            return (search_result, None)
        finally:
            repository.unlock()


class SmartServerRepositoryReadLocked(SmartServerRepositoryRequest):
    """Calls self.do_readlocked_repository_request."""

    def do_repository_request(self, repository, *args):
        """Read lock a repository for do_readlocked_repository_request."""
        repository.lock_read()
        try:
            return self.do_readlocked_repository_request(repository, *args)
        finally:
            repository.unlock()


class SmartServerRepositoryBreakLock(SmartServerRepositoryRequest):
    """Break a repository lock."""

    def do_repository_request(self, repository):
        repository.break_lock()
        return SuccessfulSmartServerResponse(('ok', ))


_lsprof_count = 0

class SmartServerRepositoryGetParentMap(SmartServerRepositoryRequest):
    """Bzr 1.2+ - get parent data for revisions during a graph search."""

    no_extra_results = False

    def do_repository_request(self, repository, *revision_ids):
        """Get parent details for some revisions.

        All the parents for revision_ids are returned. Additionally up to 64KB
        of additional parent data found by performing a breadth first search
        from revision_ids is returned. The verb takes a body containing the
        current search state, see do_body for details.

        If 'include-missing:' is in revision_ids, ghosts encountered in the
        graph traversal for getting parent data are included in the result with
        a prefix of 'missing:'.

        :param repository: The repository to query in.
        :param revision_ids: The utf8 encoded revision_id to answer for.
        """
        self._revision_ids = revision_ids
        return None # Signal that we want a body.

    def do_body(self, body_bytes):
        """Process the current search state and perform the parent lookup.

        :return: A smart server response where the body contains an utf8
            encoded flattened list of the parents of the revisions (the same
            format as Repository.get_revision_graph) which has been bz2
            compressed.
        """
        repository = self._repository
        repository.lock_read()
        try:
            return self._do_repository_request(body_bytes)
        finally:
            repository.unlock()

    def _expand_requested_revs(self, repo_graph, revision_ids, client_seen_revs,
                               include_missing, max_size=65536):
        result = {}
        queried_revs = set()
        estimator = estimate_compressed_size.ZLibEstimator(max_size)
        next_revs = revision_ids
        first_loop_done = False
        while next_revs:
            queried_revs.update(next_revs)
            parent_map = repo_graph.get_parent_map(next_revs)
            current_revs = next_revs
            next_revs = set()
            for revision_id in current_revs:
                missing_rev = False
                parents = parent_map.get(revision_id)
                if parents is not None:
                    # adjust for the wire
                    if parents == (_mod_revision.NULL_REVISION,):
                        parents = ()
                    # prepare the next query
                    next_revs.update(parents)
                    encoded_id = revision_id
                else:
                    missing_rev = True
                    encoded_id = "missing:" + revision_id
                    parents = []
                if (revision_id not in client_seen_revs and
                    (not missing_rev or include_missing)):
                    # Client does not have this revision, give it to it.
                    # add parents to the result
                    result[encoded_id] = parents
                    # Approximate the serialized cost of this revision_id.
                    line = '%s %s\n' % (encoded_id, ' '.join(parents))
                    estimator.add_content(line)
            # get all the directly asked for parents, and then flesh out to
            # 64K (compressed) or so. We do one level of depth at a time to
            # stay in sync with the client. The 250000 magic number is
            # estimated compression ratio taken from bzr.dev itself.
            if self.no_extra_results or (first_loop_done and estimator.full()):
                trace.mutter('size: %d, z_size: %d'
                             % (estimator._uncompressed_size_added,
                                estimator._compressed_size_added))
                next_revs = set()
                break
            # don't query things we've already queried
            next_revs = next_revs.difference(queried_revs)
            first_loop_done = True
        return result

    def _do_repository_request(self, body_bytes):
        repository = self._repository
        revision_ids = set(self._revision_ids)
        include_missing = 'include-missing:' in revision_ids
        if include_missing:
            revision_ids.remove('include-missing:')
        body_lines = body_bytes.split('\n')
        search_result, error = self.recreate_search_from_recipe(
            repository, body_lines)
        if error is not None:
            return error
        # TODO might be nice to start up the search again; but thats not
        # written or tested yet.
        client_seen_revs = set(search_result.get_keys())
        # Always include the requested ids.
        client_seen_revs.difference_update(revision_ids)

        repo_graph = repository.get_graph()
        result = self._expand_requested_revs(repo_graph, revision_ids,
                                             client_seen_revs, include_missing)

        # sorting trivially puts lexographically similar revision ids together.
        # Compression FTW.
        lines = []
        for revision, parents in sorted(result.items()):
            lines.append(' '.join((revision, ) + tuple(parents)))

        return SuccessfulSmartServerResponse(
            ('ok', ), bz2.compress('\n'.join(lines)))


class SmartServerRepositoryGetRevisionGraph(SmartServerRepositoryReadLocked):

    def do_readlocked_repository_request(self, repository, revision_id):
        """Return the result of repository.get_revision_graph(revision_id).

        Deprecated as of bzr 1.4, but supported for older clients.

        :param repository: The repository to query in.
        :param revision_id: The utf8 encoded revision_id to get a graph from.
        :return: A smart server response where the body contains an utf8
            encoded flattened list of the revision graph.
        """
        if not revision_id:
            revision_id = None

        lines = []
        graph = repository.get_graph()
        if revision_id:
            search_ids = [revision_id]
        else:
            search_ids = repository.all_revision_ids()
        search = graph._make_breadth_first_searcher(search_ids)
        transitive_ids = set()
        map(transitive_ids.update, list(search))
        parent_map = graph.get_parent_map(transitive_ids)
        revision_graph = _strip_NULL_ghosts(parent_map)
        if revision_id and revision_id not in revision_graph:
            # Note that we return an empty body, rather than omitting the body.
            # This way the client knows that it can always expect to find a body
            # in the response for this method, even in the error case.
            return FailedSmartServerResponse(('nosuchrevision', revision_id), '')

        for revision, parents in revision_graph.items():
            lines.append(' '.join((revision, ) + tuple(parents)))

        return SuccessfulSmartServerResponse(('ok', ), '\n'.join(lines))


class SmartServerRepositoryGetRevIdForRevno(SmartServerRepositoryReadLocked):

    def do_readlocked_repository_request(self, repository, revno,
            known_pair):
        """Find the revid for a given revno, given a known revno/revid pair.
        
        New in 1.17.
        """
        try:
            found_flag, result = repository.get_rev_id_for_revno(revno, known_pair)
        except errors.RevisionNotPresent, err:
            if err.revision_id != known_pair[1]:
                raise AssertionError(
                    'get_rev_id_for_revno raised RevisionNotPresent for '
                    'non-initial revision: ' + err.revision_id)
            return FailedSmartServerResponse(
                ('nosuchrevision', err.revision_id))
        if found_flag:
            return SuccessfulSmartServerResponse(('ok', result))
        else:
            earliest_revno, earliest_revid = result
            return SuccessfulSmartServerResponse(
                ('history-incomplete', earliest_revno, earliest_revid))


class SmartServerRepositoryGetSerializerFormat(SmartServerRepositoryRequest):

    def do_repository_request(self, repository):
        """Return the serializer format for this repository.

        New in 2.5.0.

        :param repository: The repository to query
        :return: A smart server response ('ok', FORMAT)
        """
        serializer = repository.get_serializer_format()
        return SuccessfulSmartServerResponse(('ok', serializer))


class SmartServerRequestHasRevision(SmartServerRepositoryRequest):

    def do_repository_request(self, repository, revision_id):
        """Return ok if a specific revision is in the repository at path.

        :param repository: The repository to query in.
        :param revision_id: The utf8 encoded revision_id to lookup.
        :return: A smart server response of ('yes', ) if the revision is
            present. ('no', ) if it is missing.
        """
        if repository.has_revision(revision_id):
            return SuccessfulSmartServerResponse(('yes', ))
        else:
            return SuccessfulSmartServerResponse(('no', ))


class SmartServerRequestHasSignatureForRevisionId(
        SmartServerRepositoryRequest):

    def do_repository_request(self, repository, revision_id):
        """Return ok if a signature is present for a revision.

        Introduced in bzr 2.5.0.

        :param repository: The repository to query in.
        :param revision_id: The utf8 encoded revision_id to lookup.
        :return: A smart server response of ('yes', ) if a
            signature for the revision is present,
            ('no', ) if it is missing.
        """
        try:
            if repository.has_signature_for_revision_id(revision_id):
                return SuccessfulSmartServerResponse(('yes', ))
            else:
                return SuccessfulSmartServerResponse(('no', ))
        except errors.NoSuchRevision:
            return FailedSmartServerResponse(
                ('nosuchrevision', revision_id))


class SmartServerRepositoryGatherStats(SmartServerRepositoryRequest):

    def do_repository_request(self, repository, revid, committers):
        """Return the result of repository.gather_stats().

        :param repository: The repository to query in.
        :param revid: utf8 encoded rev id or an empty string to indicate None
        :param committers: 'yes' or 'no'.

        :return: A SmartServerResponse ('ok',), a encoded body looking like
              committers: 1
              firstrev: 1234.230 0
              latestrev: 345.700 3600
              revisions: 2

              But containing only fields returned by the gather_stats() call
        """
        if revid == '':
            decoded_revision_id = None
        else:
            decoded_revision_id = revid
        if committers == 'yes':
            decoded_committers = True
        else:
            decoded_committers = None
        try:
            stats = repository.gather_stats(decoded_revision_id,
                decoded_committers)
        except errors.NoSuchRevision:
            return FailedSmartServerResponse(('nosuchrevision', revid))

        body = ''
        if stats.has_key('committers'):
            body += 'committers: %d\n' % stats['committers']
        if stats.has_key('firstrev'):
            body += 'firstrev: %.3f %d\n' % stats['firstrev']
        if stats.has_key('latestrev'):
             body += 'latestrev: %.3f %d\n' % stats['latestrev']
        if stats.has_key('revisions'):
            body += 'revisions: %d\n' % stats['revisions']
        if stats.has_key('size'):
            body += 'size: %d\n' % stats['size']

        return SuccessfulSmartServerResponse(('ok', ), body)


class SmartServerRepositoryIsShared(SmartServerRepositoryRequest):

    def do_repository_request(self, repository):
        """Return the result of repository.is_shared().

        :param repository: The repository to query in.
        :return: A smart server response of ('yes', ) if the repository is
            shared, and ('no', ) if it is not.
        """
        if repository.is_shared():
            return SuccessfulSmartServerResponse(('yes', ))
        else:
            return SuccessfulSmartServerResponse(('no', ))


class SmartServerRepositoryMakeWorkingTrees(SmartServerRepositoryRequest):

    def do_repository_request(self, repository):
        """Return the result of repository.make_working_trees().

        Introduced in bzr 2.5.0.

        :param repository: The repository to query in.
        :return: A smart server response of ('yes', ) if the repository uses
            working trees, and ('no', ) if it is not.
        """
        if repository.make_working_trees():
            return SuccessfulSmartServerResponse(('yes', ))
        else:
            return SuccessfulSmartServerResponse(('no', ))


class SmartServerRepositoryLockWrite(SmartServerRepositoryRequest):

    def do_repository_request(self, repository, token=''):
        # XXX: this probably should not have a token.
        if token == '':
            token = None
        try:
            token = repository.lock_write(token=token).repository_token
        except errors.LockContention, e:
            return FailedSmartServerResponse(('LockContention',))
        except errors.UnlockableTransport:
            return FailedSmartServerResponse(('UnlockableTransport',))
        except errors.LockFailed, e:
            return FailedSmartServerResponse(('LockFailed',
                str(e.lock), str(e.why)))
        if token is not None:
            repository.leave_lock_in_place()
        repository.unlock()
        if token is None:
            token = ''
        return SuccessfulSmartServerResponse(('ok', token))


class SmartServerRepositoryGetStream(SmartServerRepositoryRequest):

    def do_repository_request(self, repository, to_network_name):
        """Get a stream for inserting into a to_format repository.

        The request body is 'search_bytes', a description of the revisions
        being requested.

        In 2.3 this verb added support for search_bytes == 'everything'.  Older
        implementations will respond with a BadSearch error, and clients should
        catch this and fallback appropriately.

        :param repository: The repository to stream from.
        :param to_network_name: The network name of the format of the target
            repository.
        """
        self._to_format = network_format_registry.get(to_network_name)
        if self._should_fake_unknown():
            return FailedSmartServerResponse(
                ('UnknownMethod', 'Repository.get_stream'))
        return None # Signal that we want a body.

    def _should_fake_unknown(self):
        """Return True if we should return UnknownMethod to the client.
        
        This is a workaround for bugs in pre-1.19 clients that claim to
        support receiving streams of CHK repositories.  The pre-1.19 client
        expects inventory records to be serialized in the format defined by
        to_network_name, but in pre-1.19 (at least) that format definition
        tries to use the xml5 serializer, which does not correctly handle
        rich-roots.  After 1.19 the client can also accept inventory-deltas
        (which avoids this issue), and those clients will use the
        Repository.get_stream_1.19 verb instead of this one.
        So: if this repository is CHK, and the to_format doesn't match,
        we should just fake an UnknownSmartMethod error so that the client
        will fallback to VFS, rather than sending it a stream we know it
        cannot handle.
        """
        from_format = self._repository._format
        to_format = self._to_format
        if not from_format.supports_chks:
            # Source not CHK: that's ok
            return False
        if (to_format.supports_chks and
            from_format.repository_class is to_format.repository_class and
            from_format._serializer == to_format._serializer):
            # Source is CHK, but target matches: that's ok
            # (e.g. 2a->2a, or CHK2->2a)
            return False
        # Source is CHK, and target is not CHK or incompatible CHK.  We can't
        # generate a compatible stream.
        return True

    def do_body(self, body_bytes):
        repository = self._repository
        repository.lock_read()
        try:
            search_result, error = self.recreate_search(repository, body_bytes,
                discard_excess=True)
            if error is not None:
                repository.unlock()
                return error
            source = repository._get_source(self._to_format)
            stream = source.get_stream(search_result)
        except Exception:
            exc_info = sys.exc_info()
            try:
                # On non-error, unlocking is done by the body stream handler.
                repository.unlock()
            finally:
                raise exc_info[0], exc_info[1], exc_info[2]
        return SuccessfulSmartServerResponse(('ok',),
            body_stream=self.body_stream(stream, repository))

    def body_stream(self, stream, repository):
        byte_stream = _stream_to_byte_stream(stream, repository._format)
        try:
            for bytes in byte_stream:
                yield bytes
        except errors.RevisionNotPresent, e:
            # This shouldn't be able to happen, but as we don't buffer
            # everything it can in theory happen.
            repository.unlock()
            yield FailedSmartServerResponse(('NoSuchRevision', e.revision_id))
        else:
            repository.unlock()


class SmartServerRepositoryGetStream_1_19(SmartServerRepositoryGetStream):
    """The same as Repository.get_stream, but will return stream CHK formats to
    clients.

    See SmartServerRepositoryGetStream._should_fake_unknown.
    
    New in 1.19.
    """

    def _should_fake_unknown(self):
        """Returns False; we don't need to workaround bugs in 1.19+ clients."""
        return False


def _stream_to_byte_stream(stream, src_format):
    """Convert a record stream to a self delimited byte stream."""
    pack_writer = pack.ContainerSerialiser()
    yield pack_writer.begin()
    yield pack_writer.bytes_record(src_format.network_name(), '')
    for substream_type, substream in stream:
        for record in substream:
            if record.storage_kind in ('chunked', 'fulltext'):
                serialised = record_to_fulltext_bytes(record)
            elif record.storage_kind == 'absent':
                raise ValueError("Absent factory for %s" % (record.key,))
            else:
                serialised = record.get_bytes_as(record.storage_kind)
            if serialised:
                # Some streams embed the whole stream into the wire
                # representation of the first record, which means that
                # later records have no wire representation: we skip them.
                yield pack_writer.bytes_record(serialised, [(substream_type,)])
    yield pack_writer.end()


class _ByteStreamDecoder(object):
    """Helper for _byte_stream_to_stream.

    The expected usage of this class is via the function _byte_stream_to_stream
    which creates a _ByteStreamDecoder, pops off the stream format and then
    yields the output of record_stream(), the main entry point to
    _ByteStreamDecoder.

    Broadly this class has to unwrap two layers of iterators:
    (type, substream)
    (substream details)

    This is complicated by wishing to return type, iterator_for_type, but
    getting the data for iterator_for_type when we find out type: we can't
    simply pass a generator down to the NetworkRecordStream parser, instead
    we have a little local state to seed each NetworkRecordStream instance,
    and gather the type that we'll be yielding.

    :ivar byte_stream: The byte stream being decoded.
    :ivar stream_decoder: A pack parser used to decode the bytestream
    :ivar current_type: The current type, used to join adjacent records of the
        same type into a single stream.
    :ivar first_bytes: The first bytes to give the next NetworkRecordStream.
    """

    def __init__(self, byte_stream, record_counter):
        """Create a _ByteStreamDecoder."""
        self.stream_decoder = pack.ContainerPushParser()
        self.current_type = None
        self.first_bytes = None
        self.byte_stream = byte_stream
        self._record_counter = record_counter
        self.key_count = 0

    def iter_stream_decoder(self):
        """Iterate the contents of the pack from stream_decoder."""
        # dequeue pending items
        for record in self.stream_decoder.read_pending_records():
            yield record
        # Pull bytes of the wire, decode them to records, yield those records.
        for bytes in self.byte_stream:
            self.stream_decoder.accept_bytes(bytes)
            for record in self.stream_decoder.read_pending_records():
                yield record

    def iter_substream_bytes(self):
        if self.first_bytes is not None:
            yield self.first_bytes
            # If we run out of pack records, single the outer layer to stop.
            self.first_bytes = None
        for record in self.iter_pack_records:
            record_names, record_bytes = record
            record_name, = record_names
            substream_type = record_name[0]
            if substream_type != self.current_type:
                # end of a substream, seed the next substream.
                self.current_type = substream_type
                self.first_bytes = record_bytes
                return
            yield record_bytes

    def record_stream(self):
        """Yield substream_type, substream from the byte stream."""
        def wrap_and_count(pb, rc, substream):
            """Yield records from stream while showing progress."""
            counter = 0
            if rc:
                if self.current_type != 'revisions' and self.key_count != 0:
                    # As we know the number of revisions now (in self.key_count)
                    # we can setup and use record_counter (rc).
                    if not rc.is_initialized():
                        rc.setup(self.key_count, self.key_count)
            for record in substream.read():
                if rc:
                    if rc.is_initialized() and counter == rc.STEP:
                        rc.increment(counter)
                        pb.update('Estimate', rc.current, rc.max)
                        counter = 0
                    if self.current_type == 'revisions':
                        # Total records is proportional to number of revs
                        # to fetch. With remote, we used self.key_count to
                        # track the number of revs. Once we have the revs
                        # counts in self.key_count, the progress bar changes
                        # from 'Estimating..' to 'Estimate' above.
                        self.key_count += 1
                        if counter == rc.STEP:
                            pb.update('Estimating..', self.key_count)
                            counter = 0
                counter += 1
                yield record

        self.seed_state()
        pb = ui.ui_factory.nested_progress_bar()
        rc = self._record_counter
        # Make and consume sub generators, one per substream type:
        while self.first_bytes is not None:
            substream = NetworkRecordStream(self.iter_substream_bytes())
            # after substream is fully consumed, self.current_type is set to
            # the next type, and self.first_bytes is set to the matching bytes.
            yield self.current_type, wrap_and_count(pb, rc, substream)
        if rc:
            pb.update('Done', rc.max, rc.max)
        pb.finished()

    def seed_state(self):
        """Prepare the _ByteStreamDecoder to decode from the pack stream."""
        # Set a single generator we can use to get data from the pack stream.
        self.iter_pack_records = self.iter_stream_decoder()
        # Seed the very first subiterator with content; after this each one
        # seeds the next.
        list(self.iter_substream_bytes())


def _byte_stream_to_stream(byte_stream, record_counter=None):
    """Convert a byte stream into a format and a stream.

    :param byte_stream: A bytes iterator, as output by _stream_to_byte_stream.
    :return: (RepositoryFormat, stream_generator)
    """
    decoder = _ByteStreamDecoder(byte_stream, record_counter)
    for bytes in byte_stream:
        decoder.stream_decoder.accept_bytes(bytes)
        for record in decoder.stream_decoder.read_pending_records(max=1):
            record_names, src_format_name = record
            src_format = network_format_registry.get(src_format_name)
            return src_format, decoder.record_stream()


class SmartServerRepositoryUnlock(SmartServerRepositoryRequest):

    def do_repository_request(self, repository, token):
        try:
            repository.lock_write(token=token)
        except errors.TokenMismatch, e:
            return FailedSmartServerResponse(('TokenMismatch',))
        repository.dont_leave_lock_in_place()
        repository.unlock()
        return SuccessfulSmartServerResponse(('ok',))


class SmartServerRepositoryGetPhysicalLockStatus(SmartServerRepositoryRequest):
    """Get the physical lock status for a repository.

    New in 2.5.
    """

    def do_repository_request(self, repository):
        if repository.get_physical_lock_status():
            return SuccessfulSmartServerResponse(('yes', ))
        else:
            return SuccessfulSmartServerResponse(('no', ))


class SmartServerRepositorySetMakeWorkingTrees(SmartServerRepositoryRequest):

    def do_repository_request(self, repository, str_bool_new_value):
        if str_bool_new_value == 'True':
            new_value = True
        else:
            new_value = False
        repository.set_make_working_trees(new_value)
        return SuccessfulSmartServerResponse(('ok',))


class SmartServerRepositoryTarball(SmartServerRepositoryRequest):
    """Get the raw repository files as a tarball.

    The returned tarball contains a .bzr control directory which in turn
    contains a repository.

    This takes one parameter, compression, which currently must be
    "", "gz", or "bz2".

    This is used to implement the Repository.copy_content_into operation.
    """

    def do_repository_request(self, repository, compression):
        tmp_dirname, tmp_repo = self._copy_to_tempdir(repository)
        try:
            controldir_name = tmp_dirname + '/.bzr'
            return self._tarfile_response(controldir_name, compression)
        finally:
            osutils.rmtree(tmp_dirname)

    def _copy_to_tempdir(self, from_repo):
        tmp_dirname = osutils.mkdtemp(prefix='tmpbzrclone')
        tmp_bzrdir = from_repo.bzrdir._format.initialize(tmp_dirname)
        tmp_repo = from_repo._format.initialize(tmp_bzrdir)
        from_repo.copy_content_into(tmp_repo)
        return tmp_dirname, tmp_repo

    def _tarfile_response(self, tmp_dirname, compression):
        temp = tempfile.NamedTemporaryFile()
        try:
            self._tarball_of_dir(tmp_dirname, compression, temp.file)
            # all finished; write the tempfile out to the network
            temp.seek(0)
            return SuccessfulSmartServerResponse(('ok',), temp.read())
            # FIXME: Don't read the whole thing into memory here; rather stream
            # it out from the file onto the network. mbp 20070411
        finally:
            temp.close()

    def _tarball_of_dir(self, dirname, compression, ofile):
        import tarfile
        filename = os.path.basename(ofile.name)
        tarball = tarfile.open(fileobj=ofile, name=filename,
            mode='w|' + compression)
        try:
            # The tarball module only accepts ascii names, and (i guess)
            # packs them with their 8bit names.  We know all the files
            # within the repository have ASCII names so the should be safe
            # to pack in.
            dirname = dirname.encode(sys.getfilesystemencoding())
            # python's tarball module includes the whole path by default so
            # override it
            if not dirname.endswith('.bzr'):
                raise ValueError(dirname)
            tarball.add(dirname, '.bzr') # recursive by default
        finally:
            tarball.close()


class SmartServerRepositoryInsertStreamLocked(SmartServerRepositoryRequest):
    """Insert a record stream from a RemoteSink into a repository.

    This gets bytes pushed to it by the network infrastructure and turns that
    into a bytes iterator using a thread. That is then processed by
    _byte_stream_to_stream.

    New in 1.14.
    """

    def do_repository_request(self, repository, resume_tokens, lock_token):
        """StreamSink.insert_stream for a remote repository."""
        repository.lock_write(token=lock_token)
        self.do_insert_stream_request(repository, resume_tokens)

    def do_insert_stream_request(self, repository, resume_tokens):
        tokens = [token for token in resume_tokens.split(' ') if token]
        self.tokens = tokens
        self.repository = repository
        self.queue = Queue.Queue()
        self.insert_thread = threading.Thread(target=self._inserter_thread)
        self.insert_thread.start()

    def do_chunk(self, body_stream_chunk):
        self.queue.put(body_stream_chunk)

    def _inserter_thread(self):
        try:
            src_format, stream = _byte_stream_to_stream(
                self.blocking_byte_stream())
            self.insert_result = self.repository._get_sink().insert_stream(
                stream, src_format, self.tokens)
            self.insert_ok = True
        except:
            self.insert_exception = sys.exc_info()
            self.insert_ok = False

    def blocking_byte_stream(self):
        while True:
            bytes = self.queue.get()
            if bytes is StopIteration:
                return
            else:
                yield bytes

    def do_end(self):
        self.queue.put(StopIteration)
        if self.insert_thread is not None:
            self.insert_thread.join()
        if not self.insert_ok:
            exc_info = self.insert_exception
            raise exc_info[0], exc_info[1], exc_info[2]
        write_group_tokens, missing_keys = self.insert_result
        if write_group_tokens or missing_keys:
            # bzip needed? missing keys should typically be a small set.
            # Should this be a streaming body response ?
            missing_keys = sorted(missing_keys)
            bytes = bencode.bencode((write_group_tokens, missing_keys))
            self.repository.unlock()
            return SuccessfulSmartServerResponse(('missing-basis', bytes))
        else:
            self.repository.unlock()
            return SuccessfulSmartServerResponse(('ok', ))


class SmartServerRepositoryInsertStream_1_19(SmartServerRepositoryInsertStreamLocked):
    """Insert a record stream from a RemoteSink into a repository.

    Same as SmartServerRepositoryInsertStreamLocked, except:
     - the lock token argument is optional
     - servers that implement this verb accept 'inventory-delta' records in the
       stream.

    New in 1.19.
    """

    def do_repository_request(self, repository, resume_tokens, lock_token=None):
        """StreamSink.insert_stream for a remote repository."""
        SmartServerRepositoryInsertStreamLocked.do_repository_request(
            self, repository, resume_tokens, lock_token)


class SmartServerRepositoryInsertStream(SmartServerRepositoryInsertStreamLocked):
    """Insert a record stream from a RemoteSink into an unlocked repository.

    This is the same as SmartServerRepositoryInsertStreamLocked, except it
    takes no lock_tokens; i.e. it works with an unlocked (or lock-free, e.g.
    like pack format) repository.

    New in 1.13.
    """

    def do_repository_request(self, repository, resume_tokens):
        """StreamSink.insert_stream for a remote repository."""
        repository.lock_write()
        self.do_insert_stream_request(repository, resume_tokens)


class SmartServerRepositoryAddSignatureText(SmartServerRepositoryRequest):
    """Add a revision signature text.

    New in 2.5.
    """

    def do_repository_request(self, repository, lock_token, revision_id,
            *write_group_tokens):
        """Add a revision signature text.

        :param repository: Repository to operate on
        :param lock_token: Lock token
        :param revision_id: Revision for which to add signature
        :param write_group_tokens: Write group tokens
        """
        self._lock_token = lock_token
        self._revision_id = revision_id
        self._write_group_tokens = write_group_tokens
        return None

    def do_body(self, body_bytes):
        """Add a signature text.

        :param body_bytes: GPG signature text
        :return: SuccessfulSmartServerResponse with arguments 'ok' and
            the list of new write group tokens.
        """
        self._repository.lock_write(token=self._lock_token)
        try:
            self._repository.resume_write_group(self._write_group_tokens)
            try:
                self._repository.add_signature_text(self._revision_id,
                    body_bytes)
            finally:
                new_write_group_tokens = self._repository.suspend_write_group()
        finally:
            self._repository.unlock()
        return SuccessfulSmartServerResponse(
            ('ok', ) + tuple(new_write_group_tokens))


class SmartServerRepositoryStartWriteGroup(SmartServerRepositoryRequest):
    """Start a write group.

    New in 2.5.
    """

    def do_repository_request(self, repository, lock_token):
        """Start a write group."""
        repository.lock_write(token=lock_token)
        try:
            repository.start_write_group()
            try:
                tokens = repository.suspend_write_group()
            except errors.UnsuspendableWriteGroup:
                return FailedSmartServerResponse(('UnsuspendableWriteGroup',))
        finally:
            repository.unlock()
        return SuccessfulSmartServerResponse(('ok', tokens))


class SmartServerRepositoryCommitWriteGroup(SmartServerRepositoryRequest):
    """Commit a write group.

    New in 2.5.
    """

    def do_repository_request(self, repository, lock_token,
            write_group_tokens):
        """Commit a write group."""
        repository.lock_write(token=lock_token)
        try:
            try:
                repository.resume_write_group(write_group_tokens)
            except errors.UnresumableWriteGroup, e:
                return FailedSmartServerResponse(
                    ('UnresumableWriteGroup', e.write_groups, e.reason))
            try:
                repository.commit_write_group()
            except:
                write_group_tokens = repository.suspend_write_group()
                # FIXME JRV 2011-11-19: What if the write_group_tokens
                # have changed?
                raise
        finally:
            repository.unlock()
        return SuccessfulSmartServerResponse(('ok', ))


class SmartServerRepositoryAbortWriteGroup(SmartServerRepositoryRequest):
    """Abort a write group.

    New in 2.5.
    """

    def do_repository_request(self, repository, lock_token, write_group_tokens):
        """Abort a write group."""
        repository.lock_write(token=lock_token)
        try:
            try:
                repository.resume_write_group(write_group_tokens)
            except errors.UnresumableWriteGroup, e:
                return FailedSmartServerResponse(
                    ('UnresumableWriteGroup', e.write_groups, e.reason))
                repository.abort_write_group()
        finally:
            repository.unlock()
        return SuccessfulSmartServerResponse(('ok', ))


class SmartServerRepositoryCheckWriteGroup(SmartServerRepositoryRequest):
    """Check that a write group is still valid.

    New in 2.5.
    """

    def do_repository_request(self, repository, lock_token, write_group_tokens):
        """Abort a write group."""
        repository.lock_write(token=lock_token)
        try:
            try:
                repository.resume_write_group(write_group_tokens)
            except errors.UnresumableWriteGroup, e:
                return FailedSmartServerResponse(
                    ('UnresumableWriteGroup', e.write_groups, e.reason))
            else:
                repository.suspend_write_group()
        finally:
            repository.unlock()
        return SuccessfulSmartServerResponse(('ok', ))


class SmartServerRepositoryAllRevisionIds(SmartServerRepositoryRequest):
    """Retrieve all of the revision ids in a repository.

    New in 2.5.
    """

    def do_repository_request(self, repository):
        revids = repository.all_revision_ids()
        return SuccessfulSmartServerResponse(("ok", ), "\n".join(revids))


class SmartServerRepositoryPack(SmartServerRepositoryRequest):
    """Pack a repository.

    New in 2.5.
    """

    def do_repository_request(self, repository, lock_token, clean_obsolete_packs):
        self._repository = repository
        self._lock_token = lock_token
        if clean_obsolete_packs == 'True':
            self._clean_obsolete_packs = True
        else:
            self._clean_obsolete_packs = False
        return None

    def do_body(self, body_bytes):
        if body_bytes == "":
            hint = None
        else:
            hint = body_bytes.splitlines()
        self._repository.lock_write(token=self._lock_token)
        try:
            self._repository.pack(hint, self._clean_obsolete_packs)
        finally:
            self._repository.unlock()
        return SuccessfulSmartServerResponse(("ok", ), )


<<<<<<< HEAD
class SmartServerRepositoryIterFilesBytes(SmartServerRepositoryRequest):
    """Iterate over the contents of files.

    The client sends a list of desired files to stream, one
    per line, and as tuples of file id and revision, separated by
    \0.

    The server replies with a stream. Each entry is preceded by a header,
    which can either be:

    * "ok\x00IDX\n" where IDX is the index of the entry in the desired files
        list sent by the client. This header is followed by the contents of
        the file, bzip2-compressed.
    * "absent\x00FILEID\x00REVISION\x00IDX" to indicate a text is missing.
        The client can then raise an appropriate RevisionNotPresent error
        or check its fallback repositories.
=======
class SmartServerRepositoryIterRevisions(SmartServerRepositoryRequest):
    """Stream a list of revisions.

    The client sends a list of newline-separated revision ids in the
    body of the request and the server replies with the serializer format,
    and a stream of bzip2-compressed revision texts (using the specified
    serializer format).

    Any revisions the server does not have are omitted from the stream.
>>>>>>> 84a3bb0e

    New in 2.5.
    """

<<<<<<< HEAD
    def body_stream(self, repository, desired_files):
        self._repository.lock_read()
        try:
            text_keys = {}
            for i, key in enumerate(desired_files):
                text_keys[key] = i
            for record in repository.texts.get_record_stream(text_keys,
                    'unordered', True):
                identifier = text_keys[record.key]
                if record.storage_kind == 'absent':
                    yield "absent\0%s\0%s\0%d\n" % (record.key[0],
                        record.key[1], identifier)
                    # FIXME: Way to abort early?
                    continue
                yield "ok\0%d\n" % identifier
                compressor = zlib.compressobj()
                for bytes in record.get_bytes_as('chunked'):
                    data = compressor.compress(bytes)
                    if data:
                        yield data
                data = compressor.flush()
                if data:
                    yield data
        finally:
            self._repository.unlock()

    def do_body(self, body_bytes):
        desired_files = [
            tuple(l.split("\0")) for l in body_bytes.splitlines()]
        return SuccessfulSmartServerResponse(('ok', ),
            body_stream=self.body_stream(self._repository, desired_files))

    def do_repository_request(self, repository):
        # Signal that we want a body
        return None
=======
    def do_repository_request(self, repository):
        self._repository = repository
        # Signal there is a body
        return None

    def do_body(self, body_bytes):
        revision_ids = body_bytes.split("\n")
        return SuccessfulSmartServerResponse(
            ('ok', self._repository.get_serializer_format()),
            body_stream=self.body_stream(self._repository, revision_ids))

    def body_stream(self, repository, revision_ids):
        self._repository.lock_read()
        try:
            for record in repository.revisions.get_record_stream(
                [(revid,) for revid in revision_ids], 'unordered', True):
                if record.storage_kind == 'absent':
                    continue
                yield zlib.compress(record.get_bytes_as('fulltext'))
        finally:
            self._repository.unlock()
>>>>>>> 84a3bb0e
<|MERGE_RESOLUTION|>--- conflicted
+++ resolved
@@ -1106,7 +1106,6 @@
         return SuccessfulSmartServerResponse(("ok", ), )
 
 
-<<<<<<< HEAD
 class SmartServerRepositoryIterFilesBytes(SmartServerRepositoryRequest):
     """Iterate over the contents of files.
 
@@ -1123,22 +1122,10 @@
     * "absent\x00FILEID\x00REVISION\x00IDX" to indicate a text is missing.
         The client can then raise an appropriate RevisionNotPresent error
         or check its fallback repositories.
-=======
-class SmartServerRepositoryIterRevisions(SmartServerRepositoryRequest):
-    """Stream a list of revisions.
-
-    The client sends a list of newline-separated revision ids in the
-    body of the request and the server replies with the serializer format,
-    and a stream of bzip2-compressed revision texts (using the specified
-    serializer format).
-
-    Any revisions the server does not have are omitted from the stream.
->>>>>>> 84a3bb0e
 
     New in 2.5.
     """
 
-<<<<<<< HEAD
     def body_stream(self, repository, desired_files):
         self._repository.lock_read()
         try:
@@ -1174,7 +1161,21 @@
     def do_repository_request(self, repository):
         # Signal that we want a body
         return None
-=======
+
+
+class SmartServerRepositoryIterRevisions(SmartServerRepositoryRequest):
+    """Stream a list of revisions.
+
+    The client sends a list of newline-separated revision ids in the
+    body of the request and the server replies with the serializer format,
+    and a stream of bzip2-compressed revision texts (using the specified
+    serializer format).
+
+    Any revisions the server does not have are omitted from the stream.
+
+    New in 2.5.
+    """
+
     def do_repository_request(self, repository):
         self._repository = repository
         # Signal there is a body
@@ -1195,5 +1196,4 @@
                     continue
                 yield zlib.compress(record.get_bytes_as('fulltext'))
         finally:
-            self._repository.unlock()
->>>>>>> 84a3bb0e
+            self._repository.unlock()