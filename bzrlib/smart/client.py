# Copyright (C) 2006 Canonical Ltd
#
# This program is free software; you can redistribute it and/or modify
# it under the terms of the GNU General Public License as published by
# the Free Software Foundation; either version 2 of the License, or
# (at your option) any later version.
#
# This program is distributed in the hope that it will be useful,
# but WITHOUT ANY WARRANTY; without even the implied warranty of
# MERCHANTABILITY or FITNESS FOR A PARTICULAR PURPOSE.  See the
# GNU General Public License for more details.
#
# You should have received a copy of the GNU General Public License
# along with this program; if not, write to the Free Software
# Foundation, Inc., 59 Temple Place, Suite 330, Boston, MA  02111-1307  USA

import urllib
from urlparse import urlparse

from bzrlib.smart import message, protocol
from bzrlib import urlutils


class _SmartClient(object):

    def __init__(self, shared_connection):
        """Constructor.

        :param shared_connection: a bzrlib.transport._SharedConnection
        """
        self._shared_connection = shared_connection

    def get_smart_medium(self):
        return self._shared_connection.connection

    def _build_client_protocol(self):
        medium = self.get_smart_medium()
        version = medium.protocol_version()
        request = medium.get_request()
<<<<<<< HEAD
        if version == 3:
            request_encoder = protocol.ProtocolThreeRequester(request)
            response_handler = message.ConventionalResponseHandler()
            response_proto = protocol.ProtocolThreeDecoder(response_handler)
            response_handler.setProtoAndMedium(response_proto, request)
        elif version == 2:
=======
        if version == 2:
>>>>>>> 72443908
            request_encoder = protocol.SmartClientRequestProtocolTwo(request)
            response_handler = request_encoder
        else:
            request_encoder = protocol.SmartClientRequestProtocolOne(request)
            response_handler = request_encoder
        return request_encoder, response_handler

    def call(self, method, *args):
        """Call a method on the remote server."""
        result, protocol = self.call_expecting_body(method, *args)
        protocol.cancel_read_body()
        return result

    def call_expecting_body(self, method, *args):
        """Call a method and return the result and the protocol object.
        
        The body can be read like so::

            result, smart_protocol = smart_client.call_expecting_body(...)
            body = smart_protocol.read_body_bytes()
        """
        request_encoder, response_handler = self._build_client_protocol()
        request_encoder.call(method, *args)
        return (response_handler.read_response_tuple(expect_body=True),
                response_handler)

    def call_with_body_bytes(self, method, args, body):
        """Call a method on the remote server with body bytes."""
        if type(method) is not str:
            raise TypeError('method must be a byte string, not %r' % (method,))
        for arg in args:
            if type(arg) is not str:
                raise TypeError('args must be byte strings, not %r' % (args,))
        if type(body) is not str:
            raise TypeError('body must be byte string, not %r' % (body,))
        request_encoder, response_handler = self._build_client_protocol()
        request_encoder.call_with_body_bytes((method, ) + args, body)
        return response_handler.read_response_tuple()

    def call_with_body_bytes_expecting_body(self, method, args, body):
        """Call a method on the remote server with body bytes."""
        if type(method) is not str:
            raise TypeError('method must be a byte string, not %r' % (method,))
        for arg in args:
            if type(arg) is not str:
                raise TypeError('args must be byte strings, not %r' % (args,))
        if type(body) is not str:
            raise TypeError('body must be byte string, not %r' % (body,))
        request_encoder, response_handler = self._build_client_protocol()
        request_encoder.call_with_body_bytes((method, ) + args, body)
        return (response_handler.read_response_tuple(expect_body=True),
                response_handler)

    def remote_path_from_transport(self, transport):
        """Convert transport into a path suitable for using in a request.
        
        Note that the resulting remote path doesn't encode the host name or
        anything but path, so it is only safe to use it in requests sent over
        the medium from the matching transport.
        """
        base = self._shared_connection.base
        if base.startswith('bzr+http://') or base.startswith('bzr+https://'):
            medium_base = self._shared_connection.base
        else:
            medium_base = urlutils.join(self._shared_connection.base, '/')
            
        rel_url = urlutils.relative_url(medium_base, transport.base)
        return urllib.unquote(rel_url)<|MERGE_RESOLUTION|>--- conflicted
+++ resolved
@@ -37,16 +37,12 @@
         medium = self.get_smart_medium()
         version = medium.protocol_version()
         request = medium.get_request()
-<<<<<<< HEAD
         if version == 3:
             request_encoder = protocol.ProtocolThreeRequester(request)
             response_handler = message.ConventionalResponseHandler()
             response_proto = protocol.ProtocolThreeDecoder(response_handler)
             response_handler.setProtoAndMedium(response_proto, request)
         elif version == 2:
-=======
-        if version == 2:
->>>>>>> 72443908
             request_encoder = protocol.SmartClientRequestProtocolTwo(request)
             response_handler = request_encoder
         else:
