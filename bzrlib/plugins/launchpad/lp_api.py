# Copyright (C) 2009, 2010 Canonical Ltd
#
# This program is free software; you can redistribute it and/or modify
# it under the terms of the GNU General Public License as published by
# the Free Software Foundation; either version 2 of the License, or
# (at your option) any later version.
#
# This program is distributed in the hope that it will be useful,
# but WITHOUT ANY WARRANTY; without even the implied warranty of
# MERCHANTABILITY or FITNESS FOR A PARTICULAR PURPOSE.  See the
# GNU General Public License for more details.
#
# You should have received a copy of the GNU General Public License
# along with this program; if not, write to the Free Software
# Foundation, Inc., 51 Franklin Street, Fifth Floor, Boston, MA 02110-1301 USA

"""Tools for dealing with the Launchpad API."""

# Importing this module will be expensive, since it imports launchpadlib and
# its dependencies. However, our plan is to only load this module when it is
# needed by a command that uses it.


import os
import re
import urlparse

from bzrlib import (
    branch,
    config,
    errors,
    osutils,
    trace,
    transport,
    )
from bzrlib.plugins.launchpad.lp_registration import (
    InvalidLaunchpadInstance,
    NotLaunchpadBranch,
    )

try:
    import launchpadlib
except ImportError, e:
    raise errors.DependencyNotPresent('launchpadlib', e)

from launchpadlib.launchpad import (
    STAGING_SERVICE_ROOT,
    Launchpad,
    )
try:
    from launchpadlib.uris import LPNET_SERVICE_ROOT
except ImportError:
    LPNET_SERVICE_ROOT = 'https://api.launchpad.net/beta/'


# Declare the minimum version of launchpadlib that we need in order to work.
# 1.5.1 is the version of launchpadlib packaged in Ubuntu 9.10, the most
# recent Ubuntu release at the time of writing.
MINIMUM_LAUNCHPADLIB_VERSION = (1, 5, 1)


def get_cache_directory():
    """Return the directory to cache launchpadlib objects in."""
    return osutils.pathjoin(config.config_dir(), 'launchpad')


def parse_launchpadlib_version(version_number):
    """Parse a version number of the style used by launchpadlib."""
    return tuple(map(int, version_number.split('.')))


def check_launchpadlib_compatibility():
    """Raise an error if launchpadlib has the wrong version number."""
    installed_version = parse_launchpadlib_version(launchpadlib.__version__)
    if installed_version < MINIMUM_LAUNCHPADLIB_VERSION:
        raise errors.IncompatibleAPI(
            'launchpadlib', MINIMUM_LAUNCHPADLIB_VERSION,
            installed_version, installed_version)


# The older versions of launchpadlib only provided service root constants for
# edge and staging, whilst newer versions drop edge. Therefore service root
# URIs for which we do not always have constants are derived from the staging
# one, which does always exist.
#
# It is necessary to derive, rather than use hardcoded URIs because
# launchpadlib <= 1.5.4 requires service root URIs that end in a path of
# /beta/, whilst launchpadlib >= 1.5.5 requires service root URIs with no path
# info.
#
# Once we have a hard dependency on launchpadlib >= 1.5.4 we can replace all of
# bzr's local knowledge of individual Launchpad instances with use of the
# launchpadlib.uris module.
LAUNCHPAD_API_URLS = {
<<<<<<< HEAD
    'production': LPNET_SERVICE_ROOT,
=======
    'production': STAGING_SERVICE_ROOT.replace('api.staging.launchpad.net',
        'api.launchpad.net'),
>>>>>>> 959885fd
    'staging': STAGING_SERVICE_ROOT,
    'dev': STAGING_SERVICE_ROOT.replace('api.staging.launchpad.net',
        'api.launchpad.dev'),
    }


def _get_api_url(service):
    """Return the root URL of the Launchpad API.

    e.g. For the 'staging' Launchpad service, this function returns
    launchpadlib.launchpad.STAGING_SERVICE_ROOT.

    :param service: A `LaunchpadService` object.
    :return: A URL as a string.
    """
    if service._lp_instance is None:
        lp_instance = service.DEFAULT_INSTANCE
    else:
        lp_instance = service._lp_instance
    try:
        return LAUNCHPAD_API_URLS[lp_instance]
    except KeyError:
        raise InvalidLaunchpadInstance(lp_instance)


class NoLaunchpadBranch(errors.BzrError):
    _fmt = 'No launchpad branch could be found for branch "%(url)s".'

    def __init__(self, branch):
        errors.BzrError.__init__(self, branch=branch, url=branch.base)


def login(service, timeout=None, proxy_info=None):
    """Log in to the Launchpad API.

    :return: The root `Launchpad` object from launchpadlib.
    """
    cache_directory = get_cache_directory()
    launchpad = Launchpad.login_with(
        'bzr', _get_api_url(service), cache_directory, timeout=timeout,
        proxy_info=proxy_info)
    # XXX: Work-around a minor security bug in launchpadlib 1.5.1, which would
    # create this directory with default umask.
    os.chmod(cache_directory, 0700)
    return launchpad


class LaunchpadBranch(object):
    """Provide bzr and lp API access to a Launchpad branch."""

    def __init__(self, lp_branch, bzr_url, bzr_branch=None, check_update=True):
        """Constructor.

        :param lp_branch: The Launchpad branch.
        :param bzr_url: The URL of the Bazaar branch.
        :param bzr_branch: An instance of the Bazaar branch.
        """
        self.bzr_url = bzr_url
        self._bzr = bzr_branch
        self._push_bzr = None
        self._check_update = check_update
        self.lp = lp_branch

    @property
    def bzr(self):
        """Return the bzr branch for this branch."""
        if self._bzr is None:
            self._bzr = branch.Branch.open(self.bzr_url)
        return self._bzr

    @property
    def push_bzr(self):
        """Return the push branch for this branch."""
        if self._push_bzr is None:
            self._push_bzr = branch.Branch.open(self.lp.bzr_identity)
        return self._push_bzr

    @staticmethod
    def plausible_launchpad_url(url):
        """Is 'url' something that could conceivably be pushed to LP?

        :param url: A URL that may refer to a Launchpad branch.
        :return: A boolean.
        """
        if url is None:
            return False
        if url.startswith('lp:'):
            return True
        regex = re.compile('([a-z]*\+)*(bzr\+ssh|http)'
                           '://bazaar.*.launchpad.net')
        return bool(regex.match(url))

    @staticmethod
    def candidate_urls(bzr_branch):
        """Iterate through related URLs that might be Launchpad URLs.

        :param bzr_branch: A Bazaar branch to find URLs from.
        :return: a generator of URL strings.
        """
        url = bzr_branch.get_public_branch()
        if url is not None:
            yield url
        url = bzr_branch.get_push_location()
        if url is not None:
            yield url
        yield bzr_branch.base

    @staticmethod
    def tweak_url(url, launchpad):
        """Adjust a URL to work with staging, if needed."""
        if str(launchpad._root_uri) != STAGING_SERVICE_ROOT:
            return url
        if url is None:
            return None
        return url.replace('bazaar.launchpad.net',
                           'bazaar.staging.launchpad.net')

    @classmethod
    def from_bzr(cls, launchpad, bzr_branch, create_missing=True):
        """Find a Launchpad branch from a bzr branch."""
        check_update = True
        for url in cls.candidate_urls(bzr_branch):
            url = cls.tweak_url(url, launchpad)
            if not cls.plausible_launchpad_url(url):
                continue
            lp_branch = launchpad.branches.getByUrl(url=url)
            if lp_branch is not None:
                break
        else:
            if not create_missing:
                raise NoLaunchpadBranch(bzr_branch)
            lp_branch = cls.create_now(launchpad, bzr_branch)
            check_update = False
        return cls(lp_branch, bzr_branch.base, bzr_branch, check_update)

    @classmethod
    def create_now(cls, launchpad, bzr_branch):
        """Create a Bazaar branch on Launchpad for the supplied branch."""
        url = cls.tweak_url(bzr_branch.get_push_location(), launchpad)
        if not cls.plausible_launchpad_url(url):
            raise errors.BzrError('%s is not registered on Launchpad' %
                                  bzr_branch.base)
        bzr_branch.create_clone_on_transport(transport.get_transport(url))
        lp_branch = launchpad.branches.getByUrl(url=url)
        if lp_branch is None:
            raise errors.BzrError('%s is not registered on Launchpad' % url)
        return lp_branch

    def get_dev_focus(self):
        """Return the 'LaunchpadBranch' for the dev focus of this one."""
        lp_branch = self.lp
        if lp_branch.project is None:
            raise errors.BzrError('%s has no product.' %
                                  lp_branch.bzr_identity)
        dev_focus = lp_branch.project.development_focus.branch
        if dev_focus is None:
            raise errors.BzrError('%s has no development focus.' %
                                  lp_branch.bzr_identity)
        return LaunchpadBranch(dev_focus, dev_focus.bzr_identity)

    def update_lp(self):
        """Update the Launchpad copy of this branch."""
        if not self._check_update:
            return
        self.bzr.lock_read()
        try:
            if self.lp.last_scanned_id is not None:
                if self.bzr.last_revision() == self.lp.last_scanned_id:
                    trace.note('%s is already up-to-date.' %
                               self.lp.bzr_identity)
                    return
                graph = self.bzr.repository.get_graph()
                if not graph.is_ancestor(self.lp.last_scanned_id,
                                         self.bzr.last_revision()):
                    raise errors.DivergedBranches(self.bzr, self.push_bzr)
                trace.note('Pushing to %s' % self.lp.bzr_identity)
            self.bzr.push(self.push_bzr)
        finally:
            self.bzr.unlock()

    def find_lca_tree(self, other):
        """Find the revision tree for the LCA of this branch and other.

        :param other: Another LaunchpadBranch
        :return: The RevisionTree of the LCA of this branch and other.
        """
        graph = self.bzr.repository.get_graph(other.bzr.repository)
        lca = graph.find_unique_lca(self.bzr.last_revision(),
                                    other.bzr.last_revision())
        return self.bzr.repository.revision_tree(lca)


def load_branch(launchpad, branch):
    """Return the launchpadlib Branch object corresponding to 'branch'.

    :param launchpad: The root `Launchpad` object from launchpadlib.
    :param branch: A `bzrlib.branch.Branch`.
    :raise NotLaunchpadBranch: If we cannot determine the Launchpad URL of
        `branch`.
    :return: A launchpadlib Branch object.
    """
    # XXX: This duplicates the "What are possible URLs for the branch that
    # Launchpad might recognize" logic found in cmd_lp_open.

    # XXX: This makes multiple roundtrips to Launchpad for what is
    # conceptually a single operation -- get me the branches that match these
    # URLs. Unfortunately, Launchpad's support for such operations is poor, so
    # we have to allow multiple roundtrips.
    for url in branch.get_public_branch(), branch.get_push_location():
        lp_branch = launchpad.branches.getByUrl(url=url)
        if lp_branch:
            return lp_branch
    raise NotLaunchpadBranch(url)


def canonical_url(object):
    """Return the canonical URL for a branch."""
    scheme, netloc, path, params, query, fragment = urlparse.urlparse(
        str(object.self_link))
    path = '/'.join(path.split('/')[2:])
    netloc = netloc.replace('api.', 'code.')
    return urlparse.urlunparse((scheme, netloc, path, params, query,
                                fragment))<|MERGE_RESOLUTION|>--- conflicted
+++ resolved
@@ -47,10 +47,6 @@
     STAGING_SERVICE_ROOT,
     Launchpad,
     )
-try:
-    from launchpadlib.uris import LPNET_SERVICE_ROOT
-except ImportError:
-    LPNET_SERVICE_ROOT = 'https://api.launchpad.net/beta/'
 
 
 # Declare the minimum version of launchpadlib that we need in order to work.
@@ -92,12 +88,8 @@
 # bzr's local knowledge of individual Launchpad instances with use of the
 # launchpadlib.uris module.
 LAUNCHPAD_API_URLS = {
-<<<<<<< HEAD
-    'production': LPNET_SERVICE_ROOT,
-=======
     'production': STAGING_SERVICE_ROOT.replace('api.staging.launchpad.net',
         'api.launchpad.net'),
->>>>>>> 959885fd
     'staging': STAGING_SERVICE_ROOT,
     'dev': STAGING_SERVICE_ROOT.replace('api.staging.launchpad.net',
         'api.launchpad.dev'),
