--- conflicted
+++ resolved
@@ -43,10 +43,6 @@
 from bzrlib.lazy_import import lazy_import
 lazy_import(globals(), """
 from bzrlib import (
-<<<<<<< HEAD
-=======
-    errors,
->>>>>>> e7ffc3c9
     ui,
     trace,
     )
@@ -60,19 +56,8 @@
     version_info,
     )
 from bzrlib.commands import (
-<<<<<<< HEAD
     Command,
     register_command,
-=======
-        Command,
-        register_command,
-)
-from bzrlib import (
-    branch as _mod_branch,
-    lazy_regex,
-    # Since we are a built-in plugin we share the bzrlib version
-    version_info,
->>>>>>> e7ffc3c9
     )
 from bzrlib.directory_service import directories
 from bzrlib.errors import (
@@ -118,7 +103,7 @@
                 'Launchpad project short name to associate with the branch.',
                 unicode),
          Option('product',
-                'Launchpad product short name to associate with the branch.', 
+                'Launchpad product short name to associate with the branch.',
                 unicode,
                 hidden=True),
          Option('branch-name',
