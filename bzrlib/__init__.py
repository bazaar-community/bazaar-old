--- conflicted
+++ resolved
@@ -50,11 +50,7 @@
 # Python version 2.0 is (2, 0, 0, 'final', 0)."  Additionally we use a
 # releaselevel of 'dev' for unreleased under-development code.
 
-<<<<<<< HEAD
-version_info = (1, 18, 0, 'final', 0)
-=======
 version_info = (2, 0, 0, 'dev', 0)
->>>>>>> 8a855342
 
 # API compatibility version: bzrlib is currently API compatible with 1.15.
 api_minimum_version = (1, 17, 0)
