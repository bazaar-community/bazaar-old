--- conflicted
+++ resolved
@@ -35,11 +35,7 @@
 IGNORE_FILENAME = ".bzrignore"
 
 
-<<<<<<< HEAD
-__copyright__ = "Copyright 2005, 2006, 2007, 2008, 2009 Canonical Ltd."
-=======
 __copyright__ = "Copyright 2005-2010 Canonical Ltd."
->>>>>>> 60e3a275
 
 # same format as sys.version_info: "A tuple containing the five components of
 # the version number: major, minor, micro, releaselevel, and serial. All
@@ -50,13 +46,8 @@
 
 version_info = (2, 2, 0, 'dev', 1)
 
-<<<<<<< HEAD
-# API compatibility version: bzrlib is currently API compatible with 1.15.
-api_minimum_version = (2, 1, 0)
-=======
 # API compatibility version
 api_minimum_version = (2, 2, 0)
->>>>>>> 60e3a275
 
 
 def _format_version_tuple(version_info):
