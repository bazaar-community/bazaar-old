# Copyright (C) 2005-2010 Canonical Ltd
#
# This program is free software; you can redistribute it and/or modify
# it under the terms of the GNU General Public License as published by
# the Free Software Foundation; either version 2 of the License, or
# (at your option) any later version.
#
# This program is distributed in the hope that it will be useful,
# but WITHOUT ANY WARRANTY; without even the implied warranty of
# MERCHANTABILITY or FITNESS FOR A PARTICULAR PURPOSE.  See the
# GNU General Public License for more details.
#
# You should have received a copy of the GNU General Public License
# along with this program; if not, write to the Free Software
# Foundation, Inc., 51 Franklin Street, Fifth Floor, Boston, MA 02110-1301 USA

"""bzr library"""

import time

# Keep track of when bzrlib was first imported, so that we can give rough
# timestamps relative to program start in the log file kept by bzrlib.trace.
_start_time = time.time()

import sys
if getattr(sys, '_bzr_lazy_regex', False):
    # The 'bzr' executable sets _bzr_lazy_regex.  We install the lazy regex
    # hack as soon as possible so that as much of the standard library can
    # benefit, including the 'string' module.
    del sys._bzr_lazy_regex
    import bzrlib.lazy_regex
    bzrlib.lazy_regex.install_lazy_compile()


IGNORE_FILENAME = ".bzrignore"


__copyright__ = "Copyright 2005-2010 Canonical Ltd."

# same format as sys.version_info: "A tuple containing the five components of
# the version number: major, minor, micro, releaselevel, and serial. All
# values except releaselevel are integers; the release level is 'alpha',
# 'beta', 'candidate', or 'final'. The version_info value corresponding to the
# Python version 2.0 is (2, 0, 0, 'final', 0)."  Additionally we use a
# releaselevel of 'dev' for unreleased under-development code.

<<<<<<< HEAD
version_info = (2, 2, 0, 'dev', 1)
=======
version_info = (2, 1, 2, 'final', 0)
>>>>>>> 50b299a3

# API compatibility version
api_minimum_version = (2, 2, 0)


def _format_version_tuple(version_info):
    """Turn a version number 2, 3 or 5-tuple into a short string.

    This format matches <http://docs.python.org/dist/meta-data.html>
    and the typical presentation used in Python output.

    This also checks that the version is reasonable: the sub-release must be
    zero for final releases.

    >>> print _format_version_tuple((1, 0, 0, 'final', 0))
    1.0.0
    >>> print _format_version_tuple((1, 2, 0, 'dev', 0))
    1.2.0dev
    >>> print bzrlib._format_version_tuple((1, 2, 0, 'dev', 1))
    1.2.0dev1
    >>> print _format_version_tuple((1, 1, 1, 'candidate', 2))
    1.1.1rc2
    >>> print bzrlib._format_version_tuple((2, 1, 0, 'beta', 1))
    2.1b1
    >>> print _format_version_tuple((1, 4, 0))
    1.4.0
    >>> print _format_version_tuple((1, 4))
    1.4
    >>> print bzrlib._format_version_tuple((2, 1, 0, 'final', 1))
    Traceback (most recent call last):
    ...
    ValueError: version_info (2, 1, 0, 'final', 1) not valid
    >>> print _format_version_tuple((1, 4, 0, 'wibble', 0))
    Traceback (most recent call last):
    ...
    ValueError: version_info (1, 4, 0, 'wibble', 0) not valid
    """
    if len(version_info) == 2:
        main_version = '%d.%d' % version_info[:2]
    else:
        main_version = '%d.%d.%d' % version_info[:3]
    if len(version_info) <= 3:
        return main_version

    release_type = version_info[3]
    sub = version_info[4]

    # check they're consistent
    if release_type == 'final' and sub == 0:
        sub_string = ''
    elif release_type == 'dev' and sub == 0:
        sub_string = 'dev'
    elif release_type == 'dev':
        sub_string = 'dev' + str(sub)
    elif release_type in ('alpha', 'beta'):
        if version_info[2] == 0:
            main_version = '%d.%d' % version_info[:2]
        sub_string = release_type[0] + str(sub)
    elif release_type == 'candidate':
        sub_string = 'rc' + str(sub)
    else:
        raise ValueError("version_info %r not valid" % (version_info,))

    return main_version + sub_string


__version__ = _format_version_tuple(version_info)
version_string = __version__


def test_suite():
    import tests
    return tests.test_suite()


def initialize(
    setup_ui=True,
    stdin=None, stdout=None, stderr=None):
    """Set up everything needed for normal use of bzrlib.

    Most applications that embed bzrlib, including bzr itself, should call
    this function to initialize various subsystems.  

    More options may be added in future so callers should use named arguments.

    :param setup_ui: If true (default) use a terminal UI; otherwise 
        something else must be put into `bzrlib.ui.ui_factory`.
    :param stdin, stdout, stderr: If provided, use these for terminal IO;
        otherwise use the files in `sys`.
    """
    # TODO: mention this in a guide to embedding bzrlib
    #
    # NB: This function tweaks so much global state it's hard to test it in
    # isolation within the same interpreter.  It's not reached on normal
    # in-process run_bzr calls.  If it's broken, we expect that
    # TestRunBzrSubprocess may fail.
    
    import atexit
    import bzrlib.trace

    bzrlib.trace.enable_default_logging()
    atexit.register(bzrlib.trace._flush_stdout_stderr)
    atexit.register(bzrlib.trace._flush_trace)

    import bzrlib.ui
    if stdin is None:
        stdin = sys.stdin
    if stdout is None:
        stdout = sys.stdout
    if stderr is None:
        stderr = sys.stderr

    if setup_ui:
        bzrlib.ui.ui_factory = bzrlib.ui.make_ui_for_terminal(
            stdin, stdout, stderr)

    if bzrlib.version_info[3] == 'final':
        from bzrlib.symbol_versioning import suppress_deprecation_warnings
        suppress_deprecation_warnings(override=True)

    import bzrlib.osutils
    atexit.register(osutils.report_extension_load_failures)<|MERGE_RESOLUTION|>--- conflicted
+++ resolved
@@ -44,11 +44,7 @@
 # Python version 2.0 is (2, 0, 0, 'final', 0)."  Additionally we use a
 # releaselevel of 'dev' for unreleased under-development code.
 
-<<<<<<< HEAD
-version_info = (2, 2, 0, 'dev', 1)
-=======
-version_info = (2, 1, 2, 'final', 0)
->>>>>>> 50b299a3
+version_info = (2, 2, 0, 'beta', 3)
 
 # API compatibility version
 api_minimum_version = (2, 2, 0)
