# Copyright (C) 2006-2011 Canonical Ltd
#
# This program is free software; you can redistribute it and/or modify
# it under the terms of the GNU General Public License as published by
# the Free Software Foundation; either version 2 of the License, or
# (at your option) any later version.
#
# This program is distributed in the hope that it will be useful,
# but WITHOUT ANY WARRANTY; without even the implied warranty of
# MERCHANTABILITY or FITNESS FOR A PARTICULAR PURPOSE.  See the
# GNU General Public License for more details.
#
# You should have received a copy of the GNU General Public License
# along with this program; if not, write to the Free Software
# Foundation, Inc., 51 Franklin Street, Fifth Floor, Boston, MA 02110-1301 USA

"""BzrDir logic. The BzrDir is the basic control directory used by bzr.

At format 7 this was split out into Branch, Repository and Checkout control
directories.

Note: This module has a lot of ``open`` functions/methods that return
references to in-memory objects. As a rule, there are no matching ``close``
methods. To free any associated resources, simply stop referencing the
objects returned.
"""

from __future__ import absolute_import

import sys

from bzrlib.lazy_import import lazy_import
lazy_import(globals(), """
import bzrlib
from bzrlib import (
    branch as _mod_branch,
    cleanup,
    errors,
    fetch,
    graph,
    lockable_files,
    lockdir,
    osutils,
    pyutils,
    remote,
    repository,
    revision as _mod_revision,
    transport as _mod_transport,
    ui,
    urlutils,
    vf_search,
    win32utils,
    workingtree_3,
    workingtree_4,
    )
from bzrlib.repofmt import knitpack_repo
from bzrlib.transport import (
    do_catching_redirections,
    local,
    )
from bzrlib.i18n import gettext
""")

from bzrlib.trace import (
    mutter,
    note,
    )

from bzrlib import (
    config,
    controldir,
    registry,
    )
from bzrlib.symbol_versioning import (
    deprecated_in,
    deprecated_method,
    )


class BzrDir(controldir.ControlDir):
    """A .bzr control diretory.

    BzrDir instances let you create or open any of the things that can be
    found within .bzr - checkouts, branches and repositories.

    :ivar transport:
        the transport which this bzr dir is rooted at (i.e. file:///.../.bzr/)
    :ivar root_transport:
        a transport connected to the directory this bzr was opened from
        (i.e. the parent directory holding the .bzr directory).

    Everything in the bzrdir should have the same file permissions.

    :cvar hooks: An instance of BzrDirHooks.
    """

    def break_lock(self):
        """Invoke break_lock on the first object in the bzrdir.

        If there is a tree, the tree is opened and break_lock() called.
        Otherwise, branch is tried, and finally repository.
        """
        # XXX: This seems more like a UI function than something that really
        # belongs in this class.
        try:
            thing_to_unlock = self.open_workingtree()
        except (errors.NotLocalUrl, errors.NoWorkingTree):
            try:
                thing_to_unlock = self.open_branch()
            except errors.NotBranchError:
                try:
                    thing_to_unlock = self.open_repository()
                except errors.NoRepositoryPresent:
                    return
        thing_to_unlock.break_lock()

    def check_conversion_target(self, target_format):
        """Check that a bzrdir as a whole can be converted to a new format."""
        # The only current restriction is that the repository content can be 
        # fetched compatibly with the target.
        target_repo_format = target_format.repository_format
        try:
            self.open_repository()._format.check_conversion_target(
                target_repo_format)
        except errors.NoRepositoryPresent:
            # No repo, no problem.
            pass

    def clone_on_transport(self, transport, revision_id=None,
        force_new_repo=False, preserve_stacking=False, stacked_on=None,
        create_prefix=False, use_existing_dir=True, no_tree=False):
        """Clone this bzrdir and its contents to transport verbatim.

        :param transport: The transport for the location to produce the clone
            at.  If the target directory does not exist, it will be created.
        :param revision_id: The tip revision-id to use for any branch or
            working tree.  If not None, then the clone operation may tune
            itself to download less data.
        :param force_new_repo: Do not use a shared repository for the target,
                               even if one is available.
        :param preserve_stacking: When cloning a stacked branch, stack the
            new branch on top of the other branch's stacked-on branch.
        :param create_prefix: Create any missing directories leading up to
            to_transport.
        :param use_existing_dir: Use an existing directory if one exists.
        :param no_tree: If set to true prevents creation of a working tree.
        """
        # Overview: put together a broad description of what we want to end up
        # with; then make as few api calls as possible to do it.

        # We may want to create a repo/branch/tree, if we do so what format
        # would we want for each:
        require_stacking = (stacked_on is not None)
        format = self.cloning_metadir(require_stacking)

        # Figure out what objects we want:
        try:
            local_repo = self.find_repository()
        except errors.NoRepositoryPresent:
            local_repo = None
        try:
            local_branch = self.open_branch()
        except errors.NotBranchError:
            local_branch = None
        else:
            # enable fallbacks when branch is not a branch reference
            if local_branch.repository.has_same_location(local_repo):
                local_repo = local_branch.repository
            if preserve_stacking:
                try:
                    stacked_on = local_branch.get_stacked_on_url()
                except (errors.UnstackableBranchFormat,
                        errors.UnstackableRepositoryFormat,
                        errors.NotStacked):
                    pass
        # Bug: We create a metadir without knowing if it can support stacking,
        # we should look up the policy needs first, or just use it as a hint,
        # or something.
        if local_repo:
            make_working_trees = local_repo.make_working_trees() and not no_tree
            want_shared = local_repo.is_shared()
            repo_format_name = format.repository_format.network_name()
        else:
            make_working_trees = False
            want_shared = False
            repo_format_name = None

        result_repo, result, require_stacking, repository_policy = \
            format.initialize_on_transport_ex(transport,
            use_existing_dir=use_existing_dir, create_prefix=create_prefix,
            force_new_repo=force_new_repo, stacked_on=stacked_on,
            stack_on_pwd=self.root_transport.base,
            repo_format_name=repo_format_name,
            make_working_trees=make_working_trees, shared_repo=want_shared)
        if repo_format_name:
            try:
                # If the result repository is in the same place as the
                # resulting bzr dir, it will have no content, further if the
                # result is not stacked then we know all content should be
                # copied, and finally if we are copying up to a specific
                # revision_id then we can use the pending-ancestry-result which
                # does not require traversing all of history to describe it.
                if (result_repo.user_url == result.user_url
                    and not require_stacking and
                    revision_id is not None):
                    fetch_spec = vf_search.PendingAncestryResult(
                        [revision_id], local_repo)
                    result_repo.fetch(local_repo, fetch_spec=fetch_spec)
                else:
                    result_repo.fetch(local_repo, revision_id=revision_id)
            finally:
                result_repo.unlock()
        else:
            if result_repo is not None:
                raise AssertionError('result_repo not None(%r)' % result_repo)
        # 1 if there is a branch present
        #   make sure its content is available in the target repository
        #   clone it.
        if local_branch is not None:
            result_branch = local_branch.clone(result, revision_id=revision_id,
                repository_policy=repository_policy)
        try:
            # Cheaper to check if the target is not local, than to try making
            # the tree and fail.
            result.root_transport.local_abspath('.')
            if result_repo is None or result_repo.make_working_trees():
                self.open_workingtree().clone(result, revision_id=revision_id)
        except (errors.NoWorkingTree, errors.NotLocalUrl):
            pass
        return result

    # TODO: This should be given a Transport, and should chdir up; otherwise
    # this will open a new connection.
    def _make_tail(self, url):
        t = _mod_transport.get_transport(url)
        t.ensure_base()

    def determine_repository_policy(self, force_new_repo=False, stack_on=None,
                                    stack_on_pwd=None, require_stacking=False):
        """Return an object representing a policy to use.

        This controls whether a new repository is created, and the format of
        that repository, or some existing shared repository used instead.

        If stack_on is supplied, will not seek a containing shared repo.

        :param force_new_repo: If True, require a new repository to be created.
        :param stack_on: If supplied, the location to stack on.  If not
            supplied, a default_stack_on location may be used.
        :param stack_on_pwd: If stack_on is relative, the location it is
            relative to.
        """
        def repository_policy(found_bzrdir):
            stack_on = None
            stack_on_pwd = None
            config = found_bzrdir.get_config()
            stop = False
            stack_on = config.get_default_stack_on()
            if stack_on is not None:
                stack_on_pwd = found_bzrdir.user_url
                stop = True
            # does it have a repository ?
            try:
                repository = found_bzrdir.open_repository()
            except errors.NoRepositoryPresent:
                repository = None
            else:
                if (found_bzrdir.user_url != self.user_url 
                    and not repository.is_shared()):
                    # Don't look higher, can't use a higher shared repo.
                    repository = None
                    stop = True
                else:
                    stop = True
            if not stop:
                return None, False
            if repository:
                return UseExistingRepository(repository, stack_on,
                    stack_on_pwd, require_stacking=require_stacking), True
            else:
                return CreateRepository(self, stack_on, stack_on_pwd,
                    require_stacking=require_stacking), True

        if not force_new_repo:
            if stack_on is None:
                policy = self._find_containing(repository_policy)
                if policy is not None:
                    return policy
            else:
                try:
                    return UseExistingRepository(self.open_repository(),
                        stack_on, stack_on_pwd,
                        require_stacking=require_stacking)
                except errors.NoRepositoryPresent:
                    pass
        return CreateRepository(self, stack_on, stack_on_pwd,
                                require_stacking=require_stacking)

    def _find_or_create_repository(self, force_new_repo):
        """Create a new repository if needed, returning the repository."""
        policy = self.determine_repository_policy(force_new_repo)
        return policy.acquire_repository()[0]

    def _find_source_repo(self, add_cleanup, source_branch):
        """Find the source branch and repo for a sprout operation.
        
        This is helper intended for use by _sprout.

        :returns: (source_branch, source_repository).  Either or both may be
            None.  If not None, they will be read-locked (and their unlock(s)
            scheduled via the add_cleanup param).
        """
        if source_branch is not None:
            add_cleanup(source_branch.lock_read().unlock)
            return source_branch, source_branch.repository
        try:
            source_branch = self.open_branch()
            source_repository = source_branch.repository
        except errors.NotBranchError:
            source_branch = None
            try:
                source_repository = self.open_repository()
            except errors.NoRepositoryPresent:
                source_repository = None
            else:
                add_cleanup(source_repository.lock_read().unlock)
        else:
            add_cleanup(source_branch.lock_read().unlock)
        return source_branch, source_repository

    def sprout(self, url, revision_id=None, force_new_repo=False,
               recurse='down', possible_transports=None,
               accelerator_tree=None, hardlink=False, stacked=False,
               source_branch=None, create_tree_if_local=True):
        """Create a copy of this controldir prepared for use as a new line of
        development.

        If url's last component does not exist, it will be created.

        Attributes related to the identity of the source branch like
        branch nickname will be cleaned, a working tree is created
        whether one existed before or not; and a local branch is always
        created.

        if revision_id is not None, then the clone operation may tune
            itself to download less data.

        :param accelerator_tree: A tree which can be used for retrieving file
            contents more quickly than the revision tree, i.e. a workingtree.
            The revision tree will be used for cases where accelerator_tree's
            content is different.
        :param hardlink: If true, hard-link files from accelerator_tree,
            where possible.
        :param stacked: If true, create a stacked branch referring to the
            location of this control directory.
        :param create_tree_if_local: If true, a working-tree will be created
            when working locally.
        :return: The created control directory
        """
        operation = cleanup.OperationWithCleanups(self._sprout)
        return operation.run(url, revision_id=revision_id,
            force_new_repo=force_new_repo, recurse=recurse,
            possible_transports=possible_transports,
            accelerator_tree=accelerator_tree, hardlink=hardlink,
            stacked=stacked, source_branch=source_branch,
            create_tree_if_local=create_tree_if_local)

    def _sprout(self, op, url, revision_id=None, force_new_repo=False,
               recurse='down', possible_transports=None,
               accelerator_tree=None, hardlink=False, stacked=False,
               source_branch=None, create_tree_if_local=True):
        add_cleanup = op.add_cleanup
        fetch_spec_factory = fetch.FetchSpecFactory()
        if revision_id is not None:
            fetch_spec_factory.add_revision_ids([revision_id])
            fetch_spec_factory.source_branch_stop_revision_id = revision_id
        if possible_transports is None:
            possible_transports = []
        else:
            possible_transports = list(possible_transports) + [
                self.root_transport]
        target_transport = _mod_transport.get_transport(url,
            possible_transports)
        target_transport.ensure_base()
        cloning_format = self.cloning_metadir(stacked)
        # Create/update the result branch
        try:
            result = controldir.ControlDir.open_from_transport(target_transport)
        except errors.NotBranchError:
            result = cloning_format.initialize_on_transport(target_transport)
        source_branch, source_repository = self._find_source_repo(
            add_cleanup, source_branch)
        fetch_spec_factory.source_branch = source_branch
        # if a stacked branch wasn't requested, we don't create one
        # even if the origin was stacked
        if stacked and source_branch is not None:
            stacked_branch_url = self.root_transport.base
        else:
            stacked_branch_url = None
        repository_policy = result.determine_repository_policy(
            force_new_repo, stacked_branch_url, require_stacking=stacked)
        result_repo, is_new_repo = repository_policy.acquire_repository(
            possible_transports=possible_transports)
        add_cleanup(result_repo.lock_write().unlock)
        fetch_spec_factory.source_repo = source_repository
        fetch_spec_factory.target_repo = result_repo
        if stacked or (len(result_repo._fallback_repositories) != 0):
            target_repo_kind = fetch.TargetRepoKinds.STACKED
        elif is_new_repo:
            target_repo_kind = fetch.TargetRepoKinds.EMPTY
        else:
            target_repo_kind = fetch.TargetRepoKinds.PREEXISTING
        fetch_spec_factory.target_repo_kind = target_repo_kind
        if source_repository is not None:
            fetch_spec = fetch_spec_factory.make_fetch_spec()
            result_repo.fetch(source_repository, fetch_spec=fetch_spec)

        if source_branch is None:
            # this is for sprouting a controldir without a branch; is that
            # actually useful?
            # Not especially, but it's part of the contract.
            result_branch = result.create_branch()
        else:
            result_branch = source_branch.sprout(result,
                revision_id=revision_id, repository_policy=repository_policy,
                repository=result_repo)
        mutter("created new branch %r" % (result_branch,))

        # Create/update the result working tree
        if (create_tree_if_local and not result.has_workingtree() and
            isinstance(target_transport, local.LocalTransport) and
            (result_repo is None or result_repo.make_working_trees())):
            wt = result.create_workingtree(accelerator_tree=accelerator_tree,
                hardlink=hardlink, from_branch=result_branch)
            wt.lock_write()
            try:
                if wt.path2id('') is None:
                    try:
                        wt.set_root_id(self.open_workingtree.get_root_id())
                    except errors.NoWorkingTree:
                        pass
            finally:
                wt.unlock()
        else:
            wt = None
        if recurse == 'down':
            basis = None
            if wt is not None:
                basis = wt.basis_tree()
            elif result_branch is not None:
                basis = result_branch.basis_tree()
            elif source_branch is not None:
                basis = source_branch.basis_tree()
            if basis is not None:
                add_cleanup(basis.lock_read().unlock)
                subtrees = basis.iter_references()
            else:
                subtrees = []
            for path, file_id in subtrees:
                target = urlutils.join(url, urlutils.escape(path))
                sublocation = source_branch.reference_parent(file_id, path)
                sublocation.bzrdir.sprout(target,
                    basis.get_reference_revision(file_id, path),
                    force_new_repo=force_new_repo, recurse=recurse,
                    stacked=stacked)
        return result

    @deprecated_method(deprecated_in((2, 3, 0)))
    def generate_backup_name(self, base):
        return self._available_backup_name(base)

    def _available_backup_name(self, base):
        """Find a non-existing backup file name based on base.

        See bzrlib.osutils.available_backup_name about race conditions.
        """
        return osutils.available_backup_name(base, self.root_transport.has)

    def backup_bzrdir(self):
        """Backup this bzr control directory.

        :return: Tuple with old path name and new path name
        """

        pb = ui.ui_factory.nested_progress_bar()
        try:
            old_path = self.root_transport.abspath('.bzr')
            backup_dir = self._available_backup_name('backup.bzr')
            new_path = self.root_transport.abspath(backup_dir)
            ui.ui_factory.note(gettext('making backup of {0}\n  to {1}').format(
                urlutils.unescape_for_display(old_path, 'utf-8'),
                urlutils.unescape_for_display(new_path, 'utf-8')))
            self.root_transport.copy_tree('.bzr', backup_dir)
            return (old_path, new_path)
        finally:
            pb.finished()

    def retire_bzrdir(self, limit=10000):
        """Permanently disable the bzrdir.

        This is done by renaming it to give the user some ability to recover
        if there was a problem.

        This will have horrible consequences if anyone has anything locked or
        in use.
        :param limit: number of times to retry
        """
        i  = 0
        while True:
            try:
                to_path = '.bzr.retired.%d' % i
                self.root_transport.rename('.bzr', to_path)
                note(gettext("renamed {0} to {1}").format(
                    self.root_transport.abspath('.bzr'), to_path))
                return
            except (errors.TransportError, IOError, errors.PathError):
                i += 1
                if i > limit:
                    raise
                else:
                    pass

    def _find_containing(self, evaluate):
        """Find something in a containing control directory.

        This method will scan containing control dirs, until it finds what
        it is looking for, decides that it will never find it, or runs out
        of containing control directories to check.

        It is used to implement find_repository and
        determine_repository_policy.

        :param evaluate: A function returning (value, stop).  If stop is True,
            the value will be returned.
        """
        found_bzrdir = self
        while True:
            result, stop = evaluate(found_bzrdir)
            if stop:
                return result
            next_transport = found_bzrdir.root_transport.clone('..')
            if (found_bzrdir.user_url == next_transport.base):
                # top of the file system
                return None
            # find the next containing bzrdir
            try:
                found_bzrdir = self.open_containing_from_transport(
                    next_transport)[0]
            except errors.NotBranchError:
                return None

    def find_repository(self):
        """Find the repository that should be used.

        This does not require a branch as we use it to find the repo for
        new branches as well as to hook existing branches up to their
        repository.
        """
        def usable_repository(found_bzrdir):
            # does it have a repository ?
            try:
                repository = found_bzrdir.open_repository()
            except errors.NoRepositoryPresent:
                return None, False
            if found_bzrdir.user_url == self.user_url:
                return repository, True
            elif repository.is_shared():
                return repository, True
            else:
                return None, True

        found_repo = self._find_containing(usable_repository)
        if found_repo is None:
            raise errors.NoRepositoryPresent(self)
        return found_repo

    def _find_creation_modes(self):
        """Determine the appropriate modes for files and directories.

        They're always set to be consistent with the base directory,
        assuming that this transport allows setting modes.
        """
        # TODO: Do we need or want an option (maybe a config setting) to turn
        # this off or override it for particular locations? -- mbp 20080512
        if self._mode_check_done:
            return
        self._mode_check_done = True
        try:
            st = self.transport.stat('.')
        except errors.TransportNotPossible:
            self._dir_mode = None
            self._file_mode = None
        else:
            # Check the directory mode, but also make sure the created
            # directories and files are read-write for this user. This is
            # mostly a workaround for filesystems which lie about being able to
            # write to a directory (cygwin & win32)
            if (st.st_mode & 07777 == 00000):
                # FTP allows stat but does not return dir/file modes
                self._dir_mode = None
                self._file_mode = None
            else:
                self._dir_mode = (st.st_mode & 07777) | 00700
                # Remove the sticky and execute bits for files
                self._file_mode = self._dir_mode & ~07111

    def _get_file_mode(self):
        """Return Unix mode for newly created files, or None.
        """
        if not self._mode_check_done:
            self._find_creation_modes()
        return self._file_mode

    def _get_dir_mode(self):
        """Return Unix mode for newly created directories, or None.
        """
        if not self._mode_check_done:
            self._find_creation_modes()
        return self._dir_mode

    def get_config(self):
        """Get configuration for this BzrDir."""
        return config.BzrDirConfig(self)

    def _get_config(self):
        """By default, no configuration is available."""
        return None

    def __init__(self, _transport, _format):
        """Initialize a Bzr control dir object.

        Only really common logic should reside here, concrete classes should be
        made with varying behaviours.

        :param _format: the format that is creating this BzrDir instance.
        :param _transport: the transport this dir is based at.
        """
        self._format = _format
        # these are also under the more standard names of 
        # control_transport and user_transport
        self.transport = _transport.clone('.bzr')
        self.root_transport = _transport
        self._mode_check_done = False

    @property 
    def user_transport(self):
        return self.root_transport

    @property
    def control_transport(self):
        return self.transport

    def is_control_filename(self, filename):
        """True if filename is the name of a path which is reserved for bzrdir's.

        :param filename: A filename within the root transport of this bzrdir.

        This is true IF and ONLY IF the filename is part of the namespace reserved
        for bzr control dirs. Currently this is the '.bzr' directory in the root
        of the root_transport. 
        """
        # this might be better on the BzrDirFormat class because it refers to
        # all the possible bzrdir disk formats.
        # This method is tested via the workingtree is_control_filename tests-
        # it was extracted from WorkingTree.is_control_filename. If the method's
        # contract is extended beyond the current trivial implementation, please
        # add new tests for it to the appropriate place.
        return filename == '.bzr' or filename.startswith('.bzr/')

    def _cloning_metadir(self):
        """Produce a metadir suitable for cloning with.

        :returns: (destination_bzrdir_format, source_repository)
        """
        result_format = self._format.__class__()
        try:
            try:
                branch = self.open_branch(ignore_fallbacks=True)
                source_repository = branch.repository
                result_format._branch_format = branch._format
            except errors.NotBranchError:
                source_branch = None
                source_repository = self.open_repository()
        except errors.NoRepositoryPresent:
            source_repository = None
        else:
            # XXX TODO: This isinstance is here because we have not implemented
            # the fix recommended in bug # 103195 - to delegate this choice the
            # repository itself.
            repo_format = source_repository._format
            if isinstance(repo_format, remote.RemoteRepositoryFormat):
                source_repository._ensure_real()
                repo_format = source_repository._real_repository._format
            result_format.repository_format = repo_format
        try:
            # TODO: Couldn't we just probe for the format in these cases,
            # rather than opening the whole tree?  It would be a little
            # faster. mbp 20070401
            tree = self.open_workingtree(recommend_upgrade=False)
        except (errors.NoWorkingTree, errors.NotLocalUrl):
            result_format.workingtree_format = None
        else:
            result_format.workingtree_format = tree._format.__class__()
        return result_format, source_repository

    def cloning_metadir(self, require_stacking=False):
        """Produce a metadir suitable for cloning or sprouting with.

        These operations may produce workingtrees (yes, even though they're
        "cloning" something that doesn't have a tree), so a viable workingtree
        format must be selected.

        :require_stacking: If True, non-stackable formats will be upgraded
            to similar stackable formats.
        :returns: a ControlDirFormat with all component formats either set
            appropriately or set to None if that component should not be
            created.
        """
        format, repository = self._cloning_metadir()
        if format._workingtree_format is None:
            # No tree in self.
            if repository is None:
                # No repository either
                return format
            # We have a repository, so set a working tree? (Why? This seems to
            # contradict the stated return value in the docstring).
            tree_format = repository._format._matchingbzrdir.workingtree_format
            format.workingtree_format = tree_format.__class__()
        if require_stacking:
            format.require_stacking()
        return format

    def get_branch_transport(self, branch_format, name=None):
        """Get the transport for use by branch format in this BzrDir.

        Note that bzr dirs that do not support format strings will raise
        IncompatibleFormat if the branch format they are given has
        a format string, and vice versa.

        If branch_format is None, the transport is returned with no
        checking. If it is not None, then the returned transport is
        guaranteed to point to an existing directory ready for use.
        """
        raise NotImplementedError(self.get_branch_transport)

    def get_repository_transport(self, repository_format):
        """Get the transport for use by repository format in this BzrDir.

        Note that bzr dirs that do not support format strings will raise
        IncompatibleFormat if the repository format they are given has
        a format string, and vice versa.

        If repository_format is None, the transport is returned with no
        checking. If it is not None, then the returned transport is
        guaranteed to point to an existing directory ready for use.
        """
        raise NotImplementedError(self.get_repository_transport)

    def get_workingtree_transport(self, tree_format):
        """Get the transport for use by workingtree format in this BzrDir.

        Note that bzr dirs that do not support format strings will raise
        IncompatibleFormat if the workingtree format they are given has a
        format string, and vice versa.

        If workingtree_format is None, the transport is returned with no
        checking. If it is not None, then the returned transport is
        guaranteed to point to an existing directory ready for use.
        """
        raise NotImplementedError(self.get_workingtree_transport)

    @classmethod
    def create(cls, base, format=None, possible_transports=None):
        """Create a new BzrDir at the url 'base'.

        :param format: If supplied, the format of branch to create.  If not
            supplied, the default is used.
        :param possible_transports: If supplied, a list of transports that
            can be reused to share a remote connection.
        """
        if cls is not BzrDir:
            raise AssertionError("BzrDir.create always creates the "
                "default format, not one of %r" % cls)
        return controldir.ControlDir.create(base, format=format,
                possible_transports=possible_transports)

    def __repr__(self):
        return "<%s at %r>" % (self.__class__.__name__, self.user_url)

    def update_feature_flags(self, updated_flags):
        """Update the features required by this bzrdir.

        :param updated_flags: Dictionary mapping feature names to necessities
            A necessity can be None to indicate the feature should be removed
        """
        self.control_files.lock_write()
        try:
            self._format._update_feature_flags(updated_flags)
            self.transport.put_bytes('branch-format', self._format.as_string())
        finally:
            self.control_files.unlock()


class BzrDirMeta1(BzrDir):
    """A .bzr meta version 1 control object.

    This is the first control object where the
    individual aspects are really split out: there are separate repository,
    workingtree and branch subdirectories and any subset of the three can be
    present within a BzrDir.
    """

    def _get_branch_path(self, name):
        """Obtain the branch path to use.

        This uses the API specified branch name first, and then falls back to
        the branch name specified in the URL. If neither of those is specified,
        it uses the default branch.

        :param name: Optional branch name to use
        :return: Relative path to branch
        """
        if name == "":
            return 'branch'
        return urlutils.join('branches', name.encode("utf-8"))

    def _read_branch_list(self):
        """Read the branch list.

        :return: List of utf-8 encoded branch names.
        """
        try:
            f = self.control_transport.get('branch-list')
        except errors.NoSuchFile:
            return []

        ret = []
        try:
            for name in f:
                ret.append(name.rstrip("\n"))
        finally:
            f.close()
        return ret

    def _write_branch_list(self, branches):
        """Write out the branch list.

        :param branches: List of utf-8 branch names to write
        """
        self.transport.put_bytes('branch-list',
            "".join([name+"\n" for name in branches]))

    def __init__(self, _transport, _format):
        super(BzrDirMeta1, self).__init__(_transport, _format)
        self.control_files = lockable_files.LockableFiles(
            self.control_transport, self._format._lock_file_name,
            self._format._lock_class)

    def can_convert_format(self):
        """See BzrDir.can_convert_format()."""
        return True

    def create_branch(self, name=None, repository=None,
            append_revisions_only=None):
        """See ControlDir.create_branch."""
        if name is None:
            name = self._get_selected_branch()
        return self._format.get_branch_format().initialize(self, name=name,
                repository=repository,
                append_revisions_only=append_revisions_only)

    def destroy_branch(self, name=None):
        """See ControlDir.destroy_branch."""
        if name is None:
            name = self._get_selected_branch()
        path = self._get_branch_path(name)
        if name != "":
<<<<<<< HEAD
            raise errors.NoColocatedBranchSupport(self)
        try:
            self.transport.delete_tree('branch')
        except errors.NoSuchFile:
            raise errors.NotBranchError(path=urlutils.join(self.transport.base,
                'branch'), bzrdir=self)
=======
            self.control_files.lock_write()
            try:
                branches = self._read_branch_list()
                try:
                    branches.remove(name.encode("utf-8"))
                except ValueError:
                    raise errors.NotBranchError(name)
                self._write_branch_list(branches)
            finally:
                self.control_files.unlock()
        self.transport.delete_tree(path)
>>>>>>> 30e10b9c

    def create_repository(self, shared=False):
        """See BzrDir.create_repository."""
        return self._format.repository_format.initialize(self, shared)

    def destroy_repository(self):
        """See BzrDir.destroy_repository."""
        try:
            self.transport.delete_tree('repository')
        except errors.NoSuchFile:
            raise errors.NoRepositoryPresent(self)

    def create_workingtree(self, revision_id=None, from_branch=None,
                           accelerator_tree=None, hardlink=False):
        """See BzrDir.create_workingtree."""
        return self._format.workingtree_format.initialize(
            self, revision_id, from_branch=from_branch,
            accelerator_tree=accelerator_tree, hardlink=hardlink)

    def destroy_workingtree(self):
        """See BzrDir.destroy_workingtree."""
        wt = self.open_workingtree(recommend_upgrade=False)
        repository = wt.branch.repository
        empty = repository.revision_tree(_mod_revision.NULL_REVISION)
        # We ignore the conflicts returned by wt.revert since we're about to
        # delete the wt metadata anyway, all that should be left here are
        # detritus. But see bug #634470 about subtree .bzr dirs.
        conflicts = wt.revert(old_tree=empty)
        self.destroy_workingtree_metadata()

    def destroy_workingtree_metadata(self):
        self.transport.delete_tree('checkout')

    def find_branch_format(self, name=None):
        """Find the branch 'format' for this bzrdir.

        This might be a synthetic object for e.g. RemoteBranch and SVN.
        """
        from bzrlib.branch import BranchFormatMetadir
        return BranchFormatMetadir.find_format(self, name=name)

    def _get_mkdir_mode(self):
        """Figure out the mode to use when creating a bzrdir subdir."""
        temp_control = lockable_files.LockableFiles(self.transport, '',
                                     lockable_files.TransportLock)
        return temp_control._dir_mode

    def get_branch_reference(self, name=None):
        """See BzrDir.get_branch_reference()."""
        from bzrlib.branch import BranchFormatMetadir
        format = BranchFormatMetadir.find_format(self, name=name)
        return format.get_reference(self, name=name)

    def set_branch_reference(self, target_branch, name=None):
        format = _mod_branch.BranchReferenceFormat()
        return format.initialize(self, target_branch=target_branch, name=name)

    def get_branch_transport(self, branch_format, name=None):
        """See BzrDir.get_branch_transport()."""
        if name is None:
            name = self._get_selected_branch()
        path = self._get_branch_path(name)
        # XXX: this shouldn't implicitly create the directory if it's just
        # promising to get a transport -- mbp 20090727
        if branch_format is None:
            return self.transport.clone(path)
        try:
            branch_format.get_format_string()
        except NotImplementedError:
            raise errors.IncompatibleFormat(branch_format, self._format)
        if name != "":
            branches = self._read_branch_list()
            utf8_name = name.encode("utf-8")
            if not utf8_name in branches:
                self.control_files.lock_write()
                try:
                    branches = self._read_branch_list()
                    dirname = urlutils.dirname(utf8_name)
                    if dirname != "" and dirname in branches:
                        raise errors.ParentBranchExists(name)
                    child_branches = [
                        b.startswith(utf8_name+"/") for b in branches]
                    if any(child_branches):
                        raise errors.AlreadyBranchError(name)
                    branches.append(utf8_name)
                    self._write_branch_list(branches)
                finally:
                    self.control_files.unlock()
        branch_transport = self.transport.clone(path)
        mode = self._get_mkdir_mode()
        branch_transport.create_prefix(mode=mode)
        try:
            self.transport.mkdir(path, mode=mode)
        except errors.FileExists:
            pass
        return self.transport.clone(path)

    def get_repository_transport(self, repository_format):
        """See BzrDir.get_repository_transport()."""
        if repository_format is None:
            return self.transport.clone('repository')
        try:
            repository_format.get_format_string()
        except NotImplementedError:
            raise errors.IncompatibleFormat(repository_format, self._format)
        try:
            self.transport.mkdir('repository', mode=self._get_mkdir_mode())
        except errors.FileExists:
            pass
        return self.transport.clone('repository')

    def get_workingtree_transport(self, workingtree_format):
        """See BzrDir.get_workingtree_transport()."""
        if workingtree_format is None:
            return self.transport.clone('checkout')
        try:
            workingtree_format.get_format_string()
        except NotImplementedError:
            raise errors.IncompatibleFormat(workingtree_format, self._format)
        try:
            self.transport.mkdir('checkout', mode=self._get_mkdir_mode())
        except errors.FileExists:
            pass
        return self.transport.clone('checkout')

    def get_branches(self):
        """See ControlDir.get_branches."""
        ret = {}
        try:
            ret[""] = self.open_branch(name="")
        except (errors.NotBranchError, errors.NoRepositoryPresent):
            pass

        for name in self._read_branch_list():
            ret[name] = self.open_branch(name=name.decode('utf-8'))

        return ret

    def has_workingtree(self):
        """Tell if this bzrdir contains a working tree.

        Note: if you're going to open the working tree, you should just go
        ahead and try, and not ask permission first.
        """
        from bzrlib.workingtree import WorkingTreeFormatMetaDir
        try:
            WorkingTreeFormatMetaDir.find_format_string(self)
        except errors.NoWorkingTree:
            return False
        return True

    def needs_format_conversion(self, format):
        """See BzrDir.needs_format_conversion()."""
        if (not isinstance(self._format, format.__class__) or
            self._format.get_format_string() != format.get_format_string()):
            # it is not a meta dir format, conversion is needed.
            return True
        # we might want to push this down to the repository?
        try:
            if not isinstance(self.open_repository()._format,
                              format.repository_format.__class__):
                # the repository needs an upgrade.
                return True
        except errors.NoRepositoryPresent:
            pass
        for branch in self.list_branches():
            if not isinstance(branch._format,
                              format.get_branch_format().__class__):
                # the branch needs an upgrade.
                return True
        try:
            my_wt = self.open_workingtree(recommend_upgrade=False)
            if not isinstance(my_wt._format,
                              format.workingtree_format.__class__):
                # the workingtree needs an upgrade.
                return True
        except (errors.NoWorkingTree, errors.NotLocalUrl):
            pass
        return False

    def open_branch(self, name=None, unsupported=False,
                    ignore_fallbacks=False, possible_transports=None):
        """See ControlDir.open_branch."""
        if name is None:
            name = self._get_selected_branch()
        format = self.find_branch_format(name=name)
        format.check_support_status(unsupported)
        return format.open(self, name=name,
            _found=True, ignore_fallbacks=ignore_fallbacks,
            possible_transports=possible_transports)

    def open_repository(self, unsupported=False):
        """See BzrDir.open_repository."""
        from bzrlib.repository import RepositoryFormatMetaDir
        format = RepositoryFormatMetaDir.find_format(self)
        format.check_support_status(unsupported)
        return format.open(self, _found=True)

    def open_workingtree(self, unsupported=False,
            recommend_upgrade=True):
        """See BzrDir.open_workingtree."""
        from bzrlib.workingtree import WorkingTreeFormatMetaDir
        format = WorkingTreeFormatMetaDir.find_format(self)
        format.check_support_status(unsupported, recommend_upgrade,
            basedir=self.root_transport.base)
        return format.open(self, _found=True)

    def _get_config(self):
        return config.TransportConfig(self.transport, 'control.conf')


<<<<<<< HEAD
class BzrDirMeta1Colo(BzrDirMeta1):
    """BzrDirMeta1 with support for colocated branches.

    This format is experimental, and will eventually be merged back into
    BzrDirMeta1.
    """

    def _get_branch_path(self, name):
        """Obtain the branch path to use.

        This uses the API specified branch name first, and then falls back to
        the branch name specified in the URL. If neither of those is specified,
        it uses the default branch.

        :param name: Optional branch name to use
        :return: Relative path to branch
        """
        if name == "":
            return 'branch'
        return urlutils.join('branches', name.encode("utf-8"))

    def _read_branch_list(self):
        """Read the branch list.

        :return: List of utf-8 encoded branch names.
        """
        try:
            f = self.control_transport.get('branch-list')
        except errors.NoSuchFile:
            return []

        ret = []
        try:
            for name in f:
                ret.append(name.rstrip("\n"))
        finally:
            f.close()
        return ret

    def _write_branch_list(self, branches):
        """Write out the branch list.

        :param branches: List of utf-8 branch names to write
        """
        self.transport.put_bytes('branch-list',
            "".join([name+"\n" for name in branches]))

    def destroy_branch(self, name=None):
        """See BzrDir.create_branch."""
        if name is None:
            name = self._get_selected_branch()
        path = self._get_branch_path(name)
        if name != "":
            self.control_files.lock_write()
            try:
                branches = self._read_branch_list()
                try:
                    branches.remove(name.encode("utf-8"))
                except ValueError:
                    raise errors.NotBranchError(name)
                self._write_branch_list(branches)
            finally:
                self.control_files.unlock()
        try:
            self.transport.delete_tree(path)
        except errors.NoSuchFile:
            raise errors.NotBranchError(path=path, bzrdir=self)

    def get_branches(self):
        """See ControlDir.get_branches."""
        ret = {}
        try:
            ret[""] = self.open_branch(name="")
        except (errors.NotBranchError, errors.NoRepositoryPresent):
            pass

        for name in self._read_branch_list():
            ret[name] = self.open_branch(name=name.decode('utf-8'))

        return ret

    def get_branch_transport(self, branch_format, name=None):
        """See BzrDir.get_branch_transport()."""
        if name is None:
            name = self._get_selected_branch()
        path = self._get_branch_path(name)
        # XXX: this shouldn't implicitly create the directory if it's just
        # promising to get a transport -- mbp 20090727
        if branch_format is None:
            return self.transport.clone(path)
        try:
            branch_format.get_format_string()
        except NotImplementedError:
            raise errors.IncompatibleFormat(branch_format, self._format)
        if name != "":
            try:
                self.transport.mkdir('branches', mode=self._get_mkdir_mode())
            except errors.FileExists:
                pass
            branches = self._read_branch_list()
            utf8_name = name.encode("utf-8")
            if not utf8_name in branches:
                self.control_files.lock_write()
                try:
                    branches = self._read_branch_list()
                    branches.append(utf8_name)
                    self._write_branch_list(branches)
                finally:
                    self.control_files.unlock()
        try:
            self.transport.mkdir(path, mode=self._get_mkdir_mode())
        except errors.FileExists:
            pass
        return self.transport.clone(path)


=======
>>>>>>> 30e10b9c
class BzrFormat(object):
    """Base class for all formats of things living in metadirs.

    This class manages the format string that is stored in the 'format'
    or 'branch-format' file.

    All classes for (branch-, repository-, workingtree-) formats that
    live in meta directories and have their own 'format' file
    (i.e. different from .bzr/branch-format) derive from this class,
    as well as the relevant base class for their kind
    (BranchFormat, WorkingTreeFormat, RepositoryFormat).

    Each format is identified by a "format" or "branch-format" file with a
    single line containing the base format name and then an optional list of
    feature flags.

    Feature flags are supported as of bzr 2.5. Setting feature flags on formats
    will render them inaccessible to older versions of bzr.

    :ivar features: Dictionary mapping feature names to their necessity
    """

    _present_features = set()

    def __init__(self):
        self.features = {}

    @classmethod
    def register_feature(cls, name):
        """Register a feature as being present.

        :param name: Name of the feature
        """
        if " " in name:
            raise ValueError("spaces are not allowed in feature names")
        if name in cls._present_features:
            raise errors.FeatureAlreadyRegistered(name)
        cls._present_features.add(name)

    @classmethod
    def unregister_feature(cls, name):
        """Unregister a feature."""
        cls._present_features.remove(name)

    def check_support_status(self, allow_unsupported, recommend_upgrade=True,
            basedir=None):
        for name, necessity in self.features.iteritems():
            if name in self._present_features:
                continue
            if necessity == "optional":
                mutter("ignoring optional missing feature %s", name)
                continue
            elif necessity == "required":
                raise errors.MissingFeature(name)
            else:
                mutter("treating unknown necessity as require for %s",
                       name)
                raise errors.MissingFeature(name)

    @classmethod
    def get_format_string(cls):
        """Return the ASCII format string that identifies this format."""
        raise NotImplementedError(cls.get_format_string)

    @classmethod
    def from_string(cls, text):
        format_string = cls.get_format_string()
        if not text.startswith(format_string):
            raise AssertionError("Invalid format header %r for %r" % (text, cls))
        lines = text[len(format_string):].splitlines()
        ret = cls()
        for lineno, line in enumerate(lines):
            try:
                (necessity, feature) = line.split(" ", 1)
            except ValueError:
                raise errors.ParseFormatError(format=cls, lineno=lineno+2,
                    line=line, text=text)
            ret.features[feature] = necessity
        return ret

    def as_string(self):
        """Return the string representation of this format.
        """
        lines = [self.get_format_string()]
        lines.extend([("%s %s\n" % (item[1], item[0])) for item in
            self.features.iteritems()])
        return "".join(lines)

    @classmethod
    def _find_format(klass, registry, kind, format_string):
        try:
            first_line = format_string[:format_string.index("\n")+1]
        except ValueError:
            first_line = format_string
        try:
            cls = registry.get(first_line)
        except KeyError:
            raise errors.UnknownFormatError(format=first_line, kind=kind)
        return cls.from_string(format_string)

    def network_name(self):
        """A simple byte string uniquely identifying this format for RPC calls.

        Metadir branch formats use their format string.
        """
        return self.as_string()

    def __eq__(self, other):
        return (self.__class__ is other.__class__ and
                self.features == other.features)

    def _update_feature_flags(self, updated_flags):
        """Update the feature flags in this format.

        :param updated_flags: Updated feature flags
        """
        for name, necessity in updated_flags.iteritems():
            if necessity is None:
                try:
                    del self.features[name]
                except KeyError:
                    pass
            else:
                self.features[name] = necessity


class BzrProber(controldir.Prober):
    """Prober for formats that use a .bzr/ control directory."""

    formats = registry.FormatRegistry(controldir.network_format_registry)
    """The known .bzr formats."""

    @classmethod
    @deprecated_method(deprecated_in((2, 4, 0)))
    def register_bzrdir_format(klass, format):
        klass.formats.register(format.get_format_string(), format)

    @classmethod
    @deprecated_method(deprecated_in((2, 4, 0)))
    def unregister_bzrdir_format(klass, format):
        klass.formats.remove(format.get_format_string())

    @classmethod
    def probe_transport(klass, transport):
        """Return the .bzrdir style format present in a directory."""
        try:
            format_string = transport.get_bytes(".bzr/branch-format")
        except errors.NoSuchFile:
            raise errors.NotBranchError(path=transport.base)
        try:
            first_line = format_string[:format_string.index("\n")+1]
        except ValueError:
            first_line = format_string
        try:
            cls = klass.formats.get(first_line)
        except KeyError:
            raise errors.UnknownFormatError(format=first_line, kind='bzrdir')
        return cls.from_string(format_string)

    @classmethod
    def known_formats(cls):
        result = set()
        for name, format in cls.formats.iteritems():
            if callable(format):
                format = format()
            result.add(format)
        return result


controldir.ControlDirFormat.register_prober(BzrProber)


class RemoteBzrProber(controldir.Prober):
    """Prober for remote servers that provide a Bazaar smart server."""

    @classmethod
    def probe_transport(klass, transport):
        """Return a RemoteBzrDirFormat object if it looks possible."""
        try:
            medium = transport.get_smart_medium()
        except (NotImplementedError, AttributeError,
                errors.TransportNotPossible, errors.NoSmartMedium,
                errors.SmartProtocolError):
            # no smart server, so not a branch for this format type.
            raise errors.NotBranchError(path=transport.base)
        else:
            # Decline to open it if the server doesn't support our required
            # version (3) so that the VFS-based transport will do it.
            if medium.should_probe():
                try:
                    server_version = medium.protocol_version()
                except errors.SmartProtocolError:
                    # Apparently there's no usable smart server there, even though
                    # the medium supports the smart protocol.
                    raise errors.NotBranchError(path=transport.base)
                if server_version != '2':
                    raise errors.NotBranchError(path=transport.base)
            from bzrlib.remote import RemoteBzrDirFormat
            return RemoteBzrDirFormat()

    @classmethod
    def known_formats(cls):
        from bzrlib.remote import RemoteBzrDirFormat
        return set([RemoteBzrDirFormat()])


class BzrDirFormat(BzrFormat, controldir.ControlDirFormat):
    """ControlDirFormat base class for .bzr/ directories.

    Formats are placed in a dict by their format string for reference
    during bzrdir opening. These should be subclasses of BzrDirFormat
    for consistency.

    Once a format is deprecated, just deprecate the initialize and open
    methods on the format class. Do not deprecate the object, as the
    object will be created every system load.
    """

    _lock_file_name = 'branch-lock'

    # _lock_class must be set in subclasses to the lock type, typ.
    # TransportLock or LockDir

    def initialize_on_transport(self, transport):
        """Initialize a new bzrdir in the base directory of a Transport."""
        try:
            # can we hand off the request to the smart server rather than using
            # vfs calls?
            client_medium = transport.get_smart_medium()
        except errors.NoSmartMedium:
            return self._initialize_on_transport_vfs(transport)
        else:
            # Current RPC's only know how to create bzr metadir1 instances, so
            # we still delegate to vfs methods if the requested format is not a
            # metadir1
            if type(self) != BzrDirMetaFormat1:
                return self._initialize_on_transport_vfs(transport)
            from bzrlib.remote import RemoteBzrDirFormat
            remote_format = RemoteBzrDirFormat()
            self._supply_sub_formats_to(remote_format)
            return remote_format.initialize_on_transport(transport)

    def initialize_on_transport_ex(self, transport, use_existing_dir=False,
        create_prefix=False, force_new_repo=False, stacked_on=None,
        stack_on_pwd=None, repo_format_name=None, make_working_trees=None,
        shared_repo=False, vfs_only=False):
        """Create this format on transport.

        The directory to initialize will be created.

        :param force_new_repo: Do not use a shared repository for the target,
                               even if one is available.
        :param create_prefix: Create any missing directories leading up to
            to_transport.
        :param use_existing_dir: Use an existing directory if one exists.
        :param stacked_on: A url to stack any created branch on, None to follow
            any target stacking policy.
        :param stack_on_pwd: If stack_on is relative, the location it is
            relative to.
        :param repo_format_name: If non-None, a repository will be
            made-or-found. Should none be found, or if force_new_repo is True
            the repo_format_name is used to select the format of repository to
            create.
        :param make_working_trees: Control the setting of make_working_trees
            for a new shared repository when one is made. None to use whatever
            default the format has.
        :param shared_repo: Control whether made repositories are shared or
            not.
        :param vfs_only: If True do not attempt to use a smart server
        :return: repo, bzrdir, require_stacking, repository_policy. repo is
            None if none was created or found, bzrdir is always valid.
            require_stacking is the result of examining the stacked_on
            parameter and any stacking policy found for the target.
        """
        if not vfs_only:
            # Try to hand off to a smart server 
            try:
                client_medium = transport.get_smart_medium()
            except errors.NoSmartMedium:
                pass
            else:
                from bzrlib.remote import RemoteBzrDirFormat
                # TODO: lookup the local format from a server hint.
                remote_dir_format = RemoteBzrDirFormat()
                remote_dir_format._network_name = self.network_name()
                self._supply_sub_formats_to(remote_dir_format)
                return remote_dir_format.initialize_on_transport_ex(transport,
                    use_existing_dir=use_existing_dir, create_prefix=create_prefix,
                    force_new_repo=force_new_repo, stacked_on=stacked_on,
                    stack_on_pwd=stack_on_pwd, repo_format_name=repo_format_name,
                    make_working_trees=make_working_trees, shared_repo=shared_repo)
        # XXX: Refactor the create_prefix/no_create_prefix code into a
        #      common helper function
        # The destination may not exist - if so make it according to policy.
        def make_directory(transport):
            transport.mkdir('.')
            return transport
        def redirected(transport, e, redirection_notice):
            note(redirection_notice)
            return transport._redirected_to(e.source, e.target)
        try:
            transport = do_catching_redirections(make_directory, transport,
                redirected)
        except errors.FileExists:
            if not use_existing_dir:
                raise
        except errors.NoSuchFile:
            if not create_prefix:
                raise
            transport.create_prefix()

        require_stacking = (stacked_on is not None)
        # Now the target directory exists, but doesn't have a .bzr
        # directory. So we need to create it, along with any work to create
        # all of the dependent branches, etc.

        result = self.initialize_on_transport(transport)
        if repo_format_name:
            try:
                # use a custom format
                result._format.repository_format = \
                    repository.network_format_registry.get(repo_format_name)
            except AttributeError:
                # The format didn't permit it to be set.
                pass
            # A repository is desired, either in-place or shared.
            repository_policy = result.determine_repository_policy(
                force_new_repo, stacked_on, stack_on_pwd,
                require_stacking=require_stacking)
            result_repo, is_new_repo = repository_policy.acquire_repository(
                make_working_trees, shared_repo)
            if not require_stacking and repository_policy._require_stacking:
                require_stacking = True
                result._format.require_stacking()
            result_repo.lock_write()
        else:
            result_repo = None
            repository_policy = None
        return result_repo, result, require_stacking, repository_policy

    def _initialize_on_transport_vfs(self, transport):
        """Initialize a new bzrdir using VFS calls.

        :param transport: The transport to create the .bzr directory in.
        :return: A
        """
        # Since we are creating a .bzr directory, inherit the
        # mode from the root directory
        temp_control = lockable_files.LockableFiles(transport,
                            '', lockable_files.TransportLock)
        try:
            temp_control._transport.mkdir('.bzr',
                # FIXME: RBC 20060121 don't peek under
                # the covers
                mode=temp_control._dir_mode)
        except errors.FileExists:
            raise errors.AlreadyControlDirError(transport.base)
        if sys.platform == 'win32' and isinstance(transport, local.LocalTransport):
            win32utils.set_file_attr_hidden(transport._abspath('.bzr'))
        file_mode = temp_control._file_mode
        del temp_control
        bzrdir_transport = transport.clone('.bzr')
        utf8_files = [('README',
                       "This is a Bazaar control directory.\n"
                       "Do not change any files in this directory.\n"
                       "See http://bazaar.canonical.com/ for more information about Bazaar.\n"),
                      ('branch-format', self.as_string()),
                      ]
        # NB: no need to escape relative paths that are url safe.
        control_files = lockable_files.LockableFiles(bzrdir_transport,
            self._lock_file_name, self._lock_class)
        control_files.create_lock()
        control_files.lock_write()
        try:
            for (filename, content) in utf8_files:
                bzrdir_transport.put_bytes(filename, content,
                    mode=file_mode)
        finally:
            control_files.unlock()
        return self.open(transport, _found=True)

    def open(self, transport, _found=False):
        """Return an instance of this format for the dir transport points at.

        _found is a private parameter, do not use it.
        """
        if not _found:
            found_format = controldir.ControlDirFormat.find_format(transport)
            if not isinstance(found_format, self.__class__):
                raise AssertionError("%s was asked to open %s, but it seems to need "
                        "format %s"
                        % (self, transport, found_format))
            # Allow subclasses - use the found format.
            self._supply_sub_formats_to(found_format)
            return found_format._open(transport)
        return self._open(transport)

    def _open(self, transport):
        """Template method helper for opening BzrDirectories.

        This performs the actual open and any additional logic or parameter
        passing.
        """
        raise NotImplementedError(self._open)

    def _supply_sub_formats_to(self, other_format):
        """Give other_format the same values for sub formats as this has.

        This method is expected to be used when parameterising a
        RemoteBzrDirFormat instance with the parameters from a
        BzrDirMetaFormat1 instance.

        :param other_format: other_format is a format which should be
            compatible with whatever sub formats are supported by self.
        :return: None.
        """
        other_format.features = dict(self.features)

    def supports_transport(self, transport):
        # bzr formats can be opened over all known transports
        return True

    def check_support_status(self, allow_unsupported, recommend_upgrade=True,
            basedir=None):
        controldir.ControlDirFormat.check_support_status(self,
            allow_unsupported=allow_unsupported, recommend_upgrade=recommend_upgrade,
            basedir=basedir)
        BzrFormat.check_support_status(self, allow_unsupported=allow_unsupported,
            recommend_upgrade=recommend_upgrade, basedir=basedir)


class BzrDirMetaFormat1(BzrDirFormat):
    """Bzr meta control format 1

    This is the first format with split out working tree, branch and repository
    disk storage.

    It has:

    - Format 3 working trees [optional]
    - Format 5 branches [optional]
    - Format 7 repositories [optional]
    """

    _lock_class = lockdir.LockDir

    fixed_components = False

    colocated_branches = True

    def __init__(self):
        BzrDirFormat.__init__(self)
        self._workingtree_format = None
        self._branch_format = None
        self._repository_format = None

    def __eq__(self, other):
        if other.__class__ is not self.__class__:
            return False
        if other.repository_format != self.repository_format:
            return False
        if other.workingtree_format != self.workingtree_format:
            return False
        if other.features != self.features:
            return False
        return True

    def __ne__(self, other):
        return not self == other

    def get_branch_format(self):
        if self._branch_format is None:
            from bzrlib.branch import format_registry as branch_format_registry
            self._branch_format = branch_format_registry.get_default()
        return self._branch_format

    def set_branch_format(self, format):
        self._branch_format = format

    def require_stacking(self, stack_on=None, possible_transports=None,
            _skip_repo=False):
        """We have a request to stack, try to ensure the formats support it.

        :param stack_on: If supplied, it is the URL to a branch that we want to
            stack on. Check to see if that format supports stacking before
            forcing an upgrade.
        """
        # Stacking is desired. requested by the target, but does the place it
        # points at support stacking? If it doesn't then we should
        # not implicitly upgrade. We check this here.
        new_repo_format = None
        new_branch_format = None

        # a bit of state for get_target_branch so that we don't try to open it
        # 2 times, for both repo *and* branch
        target = [None, False, None] # target_branch, checked, upgrade anyway
        def get_target_branch():
            if target[1]:
                # We've checked, don't check again
                return target
            if stack_on is None:
                # No target format, that means we want to force upgrading
                target[:] = [None, True, True]
                return target
            try:
                target_dir = BzrDir.open(stack_on,
                    possible_transports=possible_transports)
            except errors.NotBranchError:
                # Nothing there, don't change formats
                target[:] = [None, True, False]
                return target
            except errors.JailBreak:
                # JailBreak, JFDI and upgrade anyway
                target[:] = [None, True, True]
                return target
            try:
                target_branch = target_dir.open_branch()
            except errors.NotBranchError:
                # No branch, don't upgrade formats
                target[:] = [None, True, False]
                return target
            target[:] = [target_branch, True, False]
            return target

        if (not _skip_repo and
                 not self.repository_format.supports_external_lookups):
            # We need to upgrade the Repository.
            target_branch, _, do_upgrade = get_target_branch()
            if target_branch is None:
                # We don't have a target branch, should we upgrade anyway?
                if do_upgrade:
                    # stack_on is inaccessible, JFDI.
                    # TODO: bad monkey, hard-coded formats...
                    if self.repository_format.rich_root_data:
                        new_repo_format = knitpack_repo.RepositoryFormatKnitPack5RichRoot()
                    else:
                        new_repo_format = knitpack_repo.RepositoryFormatKnitPack5()
            else:
                # If the target already supports stacking, then we know the
                # project is already able to use stacking, so auto-upgrade
                # for them
                new_repo_format = target_branch.repository._format
                if not new_repo_format.supports_external_lookups:
                    # target doesn't, source doesn't, so don't auto upgrade
                    # repo
                    new_repo_format = None
            if new_repo_format is not None:
                self.repository_format = new_repo_format
                note(gettext('Source repository format does not support stacking,'
                     ' using format:\n  %s'),
                     new_repo_format.get_format_description())

        if not self.get_branch_format().supports_stacking():
            # We just checked the repo, now lets check if we need to
            # upgrade the branch format
            target_branch, _, do_upgrade = get_target_branch()
            if target_branch is None:
                if do_upgrade:
                    # TODO: bad monkey, hard-coded formats...
                    from bzrlib.branch import BzrBranchFormat7
                    new_branch_format = BzrBranchFormat7()
            else:
                new_branch_format = target_branch._format
                if not new_branch_format.supports_stacking():
                    new_branch_format = None
            if new_branch_format is not None:
                # Does support stacking, use its format.
                self.set_branch_format(new_branch_format)
                note(gettext('Source branch format does not support stacking,'
                     ' using format:\n  %s'),
                     new_branch_format.get_format_description())

    def get_converter(self, format=None):
        """See BzrDirFormat.get_converter()."""
        if format is None:
            format = BzrDirFormat.get_default_format()
        if (type(self) is BzrDirMetaFormat1 and
            type(format) is BzrDirMetaFormat1Colo):
            return ConvertMetaToColo(format)
        if (type(self) is BzrDirMetaFormat1Colo and
            type(format) is BzrDirMetaFormat1):
            return ConvertMetaToColo(format)
        if not isinstance(self, format.__class__):
            # converting away from metadir is not implemented
            raise NotImplementedError(self.get_converter)
        return ConvertMetaToMeta(format)

    @classmethod
    def get_format_string(cls):
        """See BzrDirFormat.get_format_string()."""
        return "Bazaar-NG meta directory, format 1\n"

    def get_format_description(self):
        """See BzrDirFormat.get_format_description()."""
        return "Meta directory format 1"

    def _open(self, transport):
        """See BzrDirFormat._open."""
        # Create a new format instance because otherwise initialisation of new
        # metadirs share the global default format object leading to alias
        # problems.
        format = BzrDirMetaFormat1()
        self._supply_sub_formats_to(format)
        return BzrDirMeta1(transport, format)

    def __return_repository_format(self):
        """Circular import protection."""
        if self._repository_format:
            return self._repository_format
        from bzrlib.repository import format_registry
        return format_registry.get_default()

    def _set_repository_format(self, value):
        """Allow changing the repository format for metadir formats."""
        self._repository_format = value

    repository_format = property(__return_repository_format,
        _set_repository_format)

    def _supply_sub_formats_to(self, other_format):
        """Give other_format the same values for sub formats as this has.

        This method is expected to be used when parameterising a
        RemoteBzrDirFormat instance with the parameters from a
        BzrDirMetaFormat1 instance.

        :param other_format: other_format is a format which should be
            compatible with whatever sub formats are supported by self.
        :return: None.
        """
        super(BzrDirMetaFormat1, self)._supply_sub_formats_to(other_format)
        if getattr(self, '_repository_format', None) is not None:
            other_format.repository_format = self.repository_format
        if self._branch_format is not None:
            other_format._branch_format = self._branch_format
        if self._workingtree_format is not None:
            other_format.workingtree_format = self.workingtree_format

    def __get_workingtree_format(self):
        if self._workingtree_format is None:
            from bzrlib.workingtree import (
                format_registry as wt_format_registry,
                )
            self._workingtree_format = wt_format_registry.get_default()
        return self._workingtree_format

    def __set_workingtree_format(self, wt_format):
        self._workingtree_format = wt_format

    def __repr__(self):
        return "<%r>" % (self.__class__.__name__,)

    workingtree_format = property(__get_workingtree_format,
                                  __set_workingtree_format)


# Register bzr formats
BzrProber.formats.register(BzrDirMetaFormat1.get_format_string(),
    BzrDirMetaFormat1)
controldir.ControlDirFormat._default_format = BzrDirMetaFormat1()


class BzrDirMetaFormat1Colo(BzrDirMetaFormat1):
    """BzrDirMeta1 format with support for colocated branches."""

    colocated_branches = True

    @classmethod
    def get_format_string(cls):
        """See BzrDirFormat.get_format_string()."""
        return "Bazaar meta directory, format 1 (with colocated branches)\n"

    def get_format_description(self):
        """See BzrDirFormat.get_format_description()."""
        return "Meta directory format 1 with support for colocated branches"

    def _open(self, transport):
        """See BzrDirFormat._open."""
        # Create a new format instance because otherwise initialisation of new
        # metadirs share the global default format object leading to alias
        # problems.
        format = BzrDirMetaFormat1Colo()
        self._supply_sub_formats_to(format)
        return BzrDirMeta1(transport, format)


BzrProber.formats.register(BzrDirMetaFormat1Colo.get_format_string(),
    BzrDirMetaFormat1Colo)


class ConvertMetaToMeta(controldir.Converter):
    """Converts the components of metadirs."""

    def __init__(self, target_format):
        """Create a metadir to metadir converter.

        :param target_format: The final metadir format that is desired.
        """
        self.target_format = target_format

    def convert(self, to_convert, pb):
        """See Converter.convert()."""
        self.bzrdir = to_convert
        self.pb = ui.ui_factory.nested_progress_bar()
        self.count = 0
        self.total = 1
        self.step('checking repository format')
        try:
            repo = self.bzrdir.open_repository()
        except errors.NoRepositoryPresent:
            pass
        else:
            if not isinstance(repo._format, self.target_format.repository_format.__class__):
                from bzrlib.repository import CopyConverter
                ui.ui_factory.note(gettext('starting repository conversion'))
                converter = CopyConverter(self.target_format.repository_format)
                converter.convert(repo, pb)
        for branch in self.bzrdir.list_branches():
            # TODO: conversions of Branch and Tree should be done by
            # InterXFormat lookups/some sort of registry.
            # Avoid circular imports
            old = branch._format.__class__
            new = self.target_format.get_branch_format().__class__
            while old != new:
                if (old == _mod_branch.BzrBranchFormat5 and
                    new in (_mod_branch.BzrBranchFormat6,
                        _mod_branch.BzrBranchFormat7,
                        _mod_branch.BzrBranchFormat8)):
                    branch_converter = _mod_branch.Converter5to6()
                elif (old == _mod_branch.BzrBranchFormat6 and
                    new in (_mod_branch.BzrBranchFormat7,
                            _mod_branch.BzrBranchFormat8)):
                    branch_converter = _mod_branch.Converter6to7()
                elif (old == _mod_branch.BzrBranchFormat7 and
                      new is _mod_branch.BzrBranchFormat8):
                    branch_converter = _mod_branch.Converter7to8()
                else:
                    raise errors.BadConversionTarget("No converter", new,
                        branch._format)
                branch_converter.convert(branch)
                branch = self.bzrdir.open_branch()
                old = branch._format.__class__
        try:
            tree = self.bzrdir.open_workingtree(recommend_upgrade=False)
        except (errors.NoWorkingTree, errors.NotLocalUrl):
            pass
        else:
            # TODO: conversions of Branch and Tree should be done by
            # InterXFormat lookups
            if (isinstance(tree, workingtree_3.WorkingTree3) and
                not isinstance(tree, workingtree_4.DirStateWorkingTree) and
                isinstance(self.target_format.workingtree_format,
                    workingtree_4.DirStateWorkingTreeFormat)):
                workingtree_4.Converter3to4().convert(tree)
            if (isinstance(tree, workingtree_4.DirStateWorkingTree) and
                not isinstance(tree, workingtree_4.WorkingTree5) and
                isinstance(self.target_format.workingtree_format,
                    workingtree_4.WorkingTreeFormat5)):
                workingtree_4.Converter4to5().convert(tree)
            if (isinstance(tree, workingtree_4.DirStateWorkingTree) and
                not isinstance(tree, workingtree_4.WorkingTree6) and
                isinstance(self.target_format.workingtree_format,
                    workingtree_4.WorkingTreeFormat6)):
                workingtree_4.Converter4or5to6().convert(tree)
        self.pb.finished()
        return to_convert


class ConvertMetaToColo(controldir.Converter):
    """Add colocated branch support."""

    def __init__(self, target_format):
        """Create a converter.that upgrades a metadir to the colo format.

        :param target_format: The final metadir format that is desired.
        """
        self.target_format = target_format

    def convert(self, to_convert, pb):
        """See Converter.convert()."""
        to_convert.transport.put_bytes('branch-format',
            self.target_format.as_string())
        return BzrDir.open_from_transport(to_convert.root_transport)


class ConvertMetaToColo(controldir.Converter):
    """Convert a 'development-colo' bzrdir to a '2a' bzrdir."""

    def __init__(self, target_format):
        """Create a converter that converts a 'development-colo' metadir
        to a '2a' metadir.

        :param target_format: The final metadir format that is desired.
        """
        self.target_format = target_format

    def convert(self, to_convert, pb):
        """See Converter.convert()."""
        to_convert.transport.put_bytes('branch-format',
            self.target_format.as_string())
        return BzrDir.open_from_transport(to_convert.root_transport)


controldir.ControlDirFormat.register_server_prober(RemoteBzrProber)


class RepositoryAcquisitionPolicy(object):
    """Abstract base class for repository acquisition policies.

    A repository acquisition policy decides how a BzrDir acquires a repository
    for a branch that is being created.  The most basic policy decision is
    whether to create a new repository or use an existing one.
    """
    def __init__(self, stack_on, stack_on_pwd, require_stacking):
        """Constructor.

        :param stack_on: A location to stack on
        :param stack_on_pwd: If stack_on is relative, the location it is
            relative to.
        :param require_stacking: If True, it is a failure to not stack.
        """
        self._stack_on = stack_on
        self._stack_on_pwd = stack_on_pwd
        self._require_stacking = require_stacking

    def configure_branch(self, branch):
        """Apply any configuration data from this policy to the branch.

        Default implementation sets repository stacking.
        """
        if self._stack_on is None:
            return
        if self._stack_on_pwd is None:
            stack_on = self._stack_on
        else:
            try:
                stack_on = urlutils.rebase_url(self._stack_on,
                    self._stack_on_pwd,
                    branch.user_url)
            except errors.InvalidRebaseURLs:
                stack_on = self._get_full_stack_on()
        try:
            branch.set_stacked_on_url(stack_on)
        except (errors.UnstackableBranchFormat,
                errors.UnstackableRepositoryFormat):
            if self._require_stacking:
                raise

    def requires_stacking(self):
        """Return True if this policy requires stacking."""
        return self._stack_on is not None and self._require_stacking

    def _get_full_stack_on(self):
        """Get a fully-qualified URL for the stack_on location."""
        if self._stack_on is None:
            return None
        if self._stack_on_pwd is None:
            return self._stack_on
        else:
            return urlutils.join(self._stack_on_pwd, self._stack_on)

    def _add_fallback(self, repository, possible_transports=None):
        """Add a fallback to the supplied repository, if stacking is set."""
        stack_on = self._get_full_stack_on()
        if stack_on is None:
            return
        try:
            stacked_dir = BzrDir.open(stack_on,
                                      possible_transports=possible_transports)
        except errors.JailBreak:
            # We keep the stacking details, but we are in the server code so
            # actually stacking is not needed.
            return
        try:
            stacked_repo = stacked_dir.open_branch().repository
        except errors.NotBranchError:
            stacked_repo = stacked_dir.open_repository()
        try:
            repository.add_fallback_repository(stacked_repo)
        except errors.UnstackableRepositoryFormat:
            if self._require_stacking:
                raise
        else:
            self._require_stacking = True

    def acquire_repository(self, make_working_trees=None, shared=False,
            possible_transports=None):
        """Acquire a repository for this bzrdir.

        Implementations may create a new repository or use a pre-exising
        repository.

        :param make_working_trees: If creating a repository, set
            make_working_trees to this value (if non-None)
        :param shared: If creating a repository, make it shared if True
        :return: A repository, is_new_flag (True if the repository was
            created).
        """
        raise NotImplementedError(RepositoryAcquisitionPolicy.acquire_repository)


class CreateRepository(RepositoryAcquisitionPolicy):
    """A policy of creating a new repository"""

    def __init__(self, bzrdir, stack_on=None, stack_on_pwd=None,
                 require_stacking=False):
        """Constructor.

        :param bzrdir: The bzrdir to create the repository on.
        :param stack_on: A location to stack on
        :param stack_on_pwd: If stack_on is relative, the location it is
            relative to.
        """
        RepositoryAcquisitionPolicy.__init__(self, stack_on, stack_on_pwd,
                                             require_stacking)
        self._bzrdir = bzrdir

    def acquire_repository(self, make_working_trees=None, shared=False,
            possible_transports=None):
        """Implementation of RepositoryAcquisitionPolicy.acquire_repository

        Creates the desired repository in the bzrdir we already have.
        """
        if possible_transports is None:
            possible_transports = []
        else:
            possible_transports = list(possible_transports)
        possible_transports.append(self._bzrdir.root_transport)
        stack_on = self._get_full_stack_on()
        if stack_on:
            format = self._bzrdir._format
            format.require_stacking(stack_on=stack_on,
                                    possible_transports=possible_transports)
            if not self._require_stacking:
                # We have picked up automatic stacking somewhere.
                note(gettext('Using default stacking branch {0} at {1}').format(
                    self._stack_on, self._stack_on_pwd))
        repository = self._bzrdir.create_repository(shared=shared)
        self._add_fallback(repository,
                           possible_transports=possible_transports)
        if make_working_trees is not None:
            repository.set_make_working_trees(make_working_trees)
        return repository, True


class UseExistingRepository(RepositoryAcquisitionPolicy):
    """A policy of reusing an existing repository"""

    def __init__(self, repository, stack_on=None, stack_on_pwd=None,
                 require_stacking=False):
        """Constructor.

        :param repository: The repository to use.
        :param stack_on: A location to stack on
        :param stack_on_pwd: If stack_on is relative, the location it is
            relative to.
        """
        RepositoryAcquisitionPolicy.__init__(self, stack_on, stack_on_pwd,
                                             require_stacking)
        self._repository = repository

    def acquire_repository(self, make_working_trees=None, shared=False,
            possible_transports=None):
        """Implementation of RepositoryAcquisitionPolicy.acquire_repository

        Returns an existing repository to use.
        """
        if possible_transports is None:
            possible_transports = []
        else:
            possible_transports = list(possible_transports)
        possible_transports.append(self._repository.bzrdir.transport)
        self._add_fallback(self._repository,
                       possible_transports=possible_transports)
        return self._repository, False


def register_metadir(registry, key,
         repository_format, help, native=True, deprecated=False,
         branch_format=None,
         tree_format=None,
         hidden=False,
         experimental=False,
         alias=False, bzrdir_format=None):
    """Register a metadir subformat.

    These all use a meta bzrdir, but can be parameterized by the
    Repository/Branch/WorkingTreeformats.

    :param repository_format: The fully-qualified repository format class
        name as a string.
    :param branch_format: Fully-qualified branch format class name as
        a string.
    :param tree_format: Fully-qualified tree format class name as
        a string.
    """
    if bzrdir_format is None:
        bzrdir_format = BzrDirMetaFormat1
    # This should be expanded to support setting WorkingTree and Branch
    # formats, once the API supports that.
    def _load(full_name):
        mod_name, factory_name = full_name.rsplit('.', 1)
        try:
            factory = pyutils.get_named_object(mod_name, factory_name)
        except ImportError, e:
            raise ImportError('failed to load %s: %s' % (full_name, e))
        except AttributeError:
            raise AttributeError('no factory %s in module %r'
                % (full_name, sys.modules[mod_name]))
        return factory()

    def helper():
        bd = bzrdir_format()
        if branch_format is not None:
            bd.set_branch_format(_load(branch_format))
        if tree_format is not None:
            bd.workingtree_format = _load(tree_format)
        if repository_format is not None:
            bd.repository_format = _load(repository_format)
        return bd
    registry.register(key, helper, help, native, deprecated, hidden,
        experimental, alias)

register_metadir(controldir.format_registry, 'knit',
    'bzrlib.repofmt.knitrepo.RepositoryFormatKnit1',
    'Format using knits.  Recommended for interoperation with bzr <= 0.14.',
    branch_format='bzrlib.branch.BzrBranchFormat5',
    tree_format='bzrlib.workingtree_3.WorkingTreeFormat3',
    hidden=True,
    deprecated=True)
register_metadir(controldir.format_registry, 'dirstate',
    'bzrlib.repofmt.knitrepo.RepositoryFormatKnit1',
    help='Format using dirstate for working trees. '
        'Compatible with bzr 0.8 and '
        'above when accessed over the network. Introduced in bzr 0.15.',
    branch_format='bzrlib.branch.BzrBranchFormat5',
    tree_format='bzrlib.workingtree_4.WorkingTreeFormat4',
    hidden=True,
    deprecated=True)
register_metadir(controldir.format_registry, 'dirstate-tags',
    'bzrlib.repofmt.knitrepo.RepositoryFormatKnit1',
    help='Variant of dirstate with support for tags. '
        'Introduced in bzr 0.15.',
    branch_format='bzrlib.branch.BzrBranchFormat6',
    tree_format='bzrlib.workingtree_4.WorkingTreeFormat4',
    hidden=True,
    deprecated=True)
register_metadir(controldir.format_registry, 'rich-root',
    'bzrlib.repofmt.knitrepo.RepositoryFormatKnit4',
    help='Variant of dirstate with better handling of tree roots. '
        'Introduced in bzr 1.0',
    branch_format='bzrlib.branch.BzrBranchFormat6',
    tree_format='bzrlib.workingtree_4.WorkingTreeFormat4',
    hidden=True,
    deprecated=True)
register_metadir(controldir.format_registry, 'dirstate-with-subtree',
    'bzrlib.repofmt.knitrepo.RepositoryFormatKnit3',
    help='Variant of dirstate with support for nested trees. '
         'Introduced in 0.15.',
    branch_format='bzrlib.branch.BzrBranchFormat6',
    tree_format='bzrlib.workingtree_4.WorkingTreeFormat4',
    experimental=True,
    hidden=True,
    )
register_metadir(controldir.format_registry, 'pack-0.92',
    'bzrlib.repofmt.knitpack_repo.RepositoryFormatKnitPack1',
    help='Pack-based format used in 1.x series. Introduced in 0.92. '
        'Interoperates with bzr repositories before 0.92 but cannot be '
        'read by bzr < 0.92. '
        ,
    branch_format='bzrlib.branch.BzrBranchFormat6',
    tree_format='bzrlib.workingtree_4.WorkingTreeFormat4',
    deprecated=True,
    )
register_metadir(controldir.format_registry, 'pack-0.92-subtree',
    'bzrlib.repofmt.knitpack_repo.RepositoryFormatKnitPack3',
    help='Pack-based format used in 1.x series, with subtree support. '
        'Introduced in 0.92. Interoperates with '
        'bzr repositories before 0.92 but cannot be read by bzr < 0.92. '
        ,
    branch_format='bzrlib.branch.BzrBranchFormat6',
    tree_format='bzrlib.workingtree_4.WorkingTreeFormat4',
    hidden=True,
    deprecated=True,
    experimental=True,
    )
register_metadir(controldir.format_registry, 'rich-root-pack',
    'bzrlib.repofmt.knitpack_repo.RepositoryFormatKnitPack4',
    help='A variant of pack-0.92 that supports rich-root data '
         '(needed for bzr-svn and bzr-git). Introduced in 1.0.',
    branch_format='bzrlib.branch.BzrBranchFormat6',
    tree_format='bzrlib.workingtree_4.WorkingTreeFormat4',
    hidden=True,
    deprecated=True,
    )
register_metadir(controldir.format_registry, '1.6',
    'bzrlib.repofmt.knitpack_repo.RepositoryFormatKnitPack5',
    help='A format that allows a branch to indicate that there is another '
         '(stacked) repository that should be used to access data that is '
         'not present locally.',
    branch_format='bzrlib.branch.BzrBranchFormat7',
    tree_format='bzrlib.workingtree_4.WorkingTreeFormat4',
    hidden=True,
    deprecated=True,
    )
register_metadir(controldir.format_registry, '1.6.1-rich-root',
    'bzrlib.repofmt.knitpack_repo.RepositoryFormatKnitPack5RichRoot',
    help='A variant of 1.6 that supports rich-root data '
         '(needed for bzr-svn and bzr-git).',
    branch_format='bzrlib.branch.BzrBranchFormat7',
    tree_format='bzrlib.workingtree_4.WorkingTreeFormat4',
    hidden=True,
    deprecated=True,
    )
register_metadir(controldir.format_registry, '1.9',
    'bzrlib.repofmt.knitpack_repo.RepositoryFormatKnitPack6',
    help='A repository format using B+tree indexes. These indexes '
         'are smaller in size, have smarter caching and provide faster '
         'performance for most operations.',
    branch_format='bzrlib.branch.BzrBranchFormat7',
    tree_format='bzrlib.workingtree_4.WorkingTreeFormat4',
    hidden=True,
    deprecated=True,
    )
register_metadir(controldir.format_registry, '1.9-rich-root',
    'bzrlib.repofmt.knitpack_repo.RepositoryFormatKnitPack6RichRoot',
    help='A variant of 1.9 that supports rich-root data '
         '(needed for bzr-svn and bzr-git).',
    branch_format='bzrlib.branch.BzrBranchFormat7',
    tree_format='bzrlib.workingtree_4.WorkingTreeFormat4',
    hidden=True,
    deprecated=True,
    )
register_metadir(controldir.format_registry, '1.14',
    'bzrlib.repofmt.knitpack_repo.RepositoryFormatKnitPack6',
    help='A working-tree format that supports content filtering.',
    branch_format='bzrlib.branch.BzrBranchFormat7',
    tree_format='bzrlib.workingtree_4.WorkingTreeFormat5',
    hidden=True,
    deprecated=True,
    )
register_metadir(controldir.format_registry, '1.14-rich-root',
    'bzrlib.repofmt.knitpack_repo.RepositoryFormatKnitPack6RichRoot',
    help='A variant of 1.14 that supports rich-root data '
         '(needed for bzr-svn and bzr-git).',
    branch_format='bzrlib.branch.BzrBranchFormat7',
    tree_format='bzrlib.workingtree_4.WorkingTreeFormat5',
    hidden=True,
    deprecated=True,
    )
# The following un-numbered 'development' formats should always just be aliases.
register_metadir(controldir.format_registry, 'development-subtree',
    'bzrlib.repofmt.groupcompress_repo.RepositoryFormat2aSubtree',
    help='Current development format, subtree variant. Can convert data to and '
        'from pack-0.92-subtree (and anything compatible with '
        'pack-0.92-subtree) format repositories. Repositories and branches in '
        'this format can only be read by bzr.dev. Please read '
        'http://doc.bazaar.canonical.com/latest/developers/development-repo.html '
        'before use.',
    branch_format='bzrlib.branch.BzrBranchFormat7',
    tree_format='bzrlib.workingtree_4.WorkingTreeFormat6',
    experimental=True,
    hidden=True,
    alias=False, # Restore to being an alias when an actual development subtree format is added
                 # This current non-alias status is simply because we did not introduce a
                 # chk based subtree format.
    )
register_metadir(controldir.format_registry, 'development5-subtree',
    'bzrlib.repofmt.knitpack_repo.RepositoryFormatPackDevelopment2Subtree',
    help='Development format, subtree variant. Can convert data to and '
        'from pack-0.92-subtree (and anything compatible with '
        'pack-0.92-subtree) format repositories. Repositories and branches in '
        'this format can only be read by bzr.dev. Please read '
        'http://doc.bazaar.canonical.com/latest/developers/development-repo.html '
        'before use.',
    branch_format='bzrlib.branch.BzrBranchFormat7',
    tree_format='bzrlib.workingtree_4.WorkingTreeFormat6',
    experimental=True,
    hidden=True,
    alias=False,
    )

register_metadir(controldir.format_registry, 'development-colo',
    'bzrlib.repofmt.groupcompress_repo.RepositoryFormat2a',
    help='The 2a format with experimental support for colocated branches.\n',
    branch_format='bzrlib.branch.BzrBranchFormat7',
    tree_format='bzrlib.workingtree_4.WorkingTreeFormat6',
    experimental=True,
    bzrdir_format=BzrDirMetaFormat1Colo,
    )


# And the development formats above will have aliased one of the following:

# Finally, the current format.
register_metadir(controldir.format_registry, '2a',
    'bzrlib.repofmt.groupcompress_repo.RepositoryFormat2a',
    help='Format for the bzr 2.0 series.\n'
        'Uses group-compress storage.\n'
        'Provides rich roots which are a one-way transition.\n',
        # 'storage in packs, 255-way hashed CHK inventory, bencode revision, group compress, '
        # 'rich roots. Supported by bzr 1.16 and later.',
    branch_format='bzrlib.branch.BzrBranchFormat7',
    tree_format='bzrlib.workingtree_4.WorkingTreeFormat6',
    experimental=False,
    )

# The following format should be an alias for the rich root equivalent 
# of the default format
register_metadir(controldir.format_registry, 'default-rich-root',
    'bzrlib.repofmt.groupcompress_repo.RepositoryFormat2a',
    branch_format='bzrlib.branch.BzrBranchFormat7',
    tree_format='bzrlib.workingtree_4.WorkingTreeFormat6',
    alias=True,
    hidden=True,
    help='Same as 2a.')

# The current format that is made on 'bzr init'.
format_name = config.GlobalStack().get('default_format')
controldir.format_registry.set_default(format_name)

# XXX 2010-08-20 JRV: There is still a lot of code relying on
# bzrlib.bzrdir.format_registry existing. When BzrDir.create/BzrDir.open/etc
# get changed to ControlDir.create/ControlDir.open/etc this should be removed.
format_registry = controldir.format_registry<|MERGE_RESOLUTION|>--- conflicted
+++ resolved
@@ -875,14 +875,6 @@
             name = self._get_selected_branch()
         path = self._get_branch_path(name)
         if name != "":
-<<<<<<< HEAD
-            raise errors.NoColocatedBranchSupport(self)
-        try:
-            self.transport.delete_tree('branch')
-        except errors.NoSuchFile:
-            raise errors.NotBranchError(path=urlutils.join(self.transport.base,
-                'branch'), bzrdir=self)
-=======
             self.control_files.lock_write()
             try:
                 branches = self._read_branch_list()
@@ -893,8 +885,11 @@
                 self._write_branch_list(branches)
             finally:
                 self.control_files.unlock()
-        self.transport.delete_tree(path)
->>>>>>> 30e10b9c
+        try:
+            self.transport.delete_tree(path)
+        except errors.NoSuchFile:
+            raise errors.NotBranchError(path=urlutils.join(self.transport.base,
+                path), bzrdir=self)
 
     def create_repository(self, shared=False):
         """See BzrDir.create_repository."""
@@ -1106,125 +1101,6 @@
         return config.TransportConfig(self.transport, 'control.conf')
 
 
-<<<<<<< HEAD
-class BzrDirMeta1Colo(BzrDirMeta1):
-    """BzrDirMeta1 with support for colocated branches.
-
-    This format is experimental, and will eventually be merged back into
-    BzrDirMeta1.
-    """
-
-    def _get_branch_path(self, name):
-        """Obtain the branch path to use.
-
-        This uses the API specified branch name first, and then falls back to
-        the branch name specified in the URL. If neither of those is specified,
-        it uses the default branch.
-
-        :param name: Optional branch name to use
-        :return: Relative path to branch
-        """
-        if name == "":
-            return 'branch'
-        return urlutils.join('branches', name.encode("utf-8"))
-
-    def _read_branch_list(self):
-        """Read the branch list.
-
-        :return: List of utf-8 encoded branch names.
-        """
-        try:
-            f = self.control_transport.get('branch-list')
-        except errors.NoSuchFile:
-            return []
-
-        ret = []
-        try:
-            for name in f:
-                ret.append(name.rstrip("\n"))
-        finally:
-            f.close()
-        return ret
-
-    def _write_branch_list(self, branches):
-        """Write out the branch list.
-
-        :param branches: List of utf-8 branch names to write
-        """
-        self.transport.put_bytes('branch-list',
-            "".join([name+"\n" for name in branches]))
-
-    def destroy_branch(self, name=None):
-        """See BzrDir.create_branch."""
-        if name is None:
-            name = self._get_selected_branch()
-        path = self._get_branch_path(name)
-        if name != "":
-            self.control_files.lock_write()
-            try:
-                branches = self._read_branch_list()
-                try:
-                    branches.remove(name.encode("utf-8"))
-                except ValueError:
-                    raise errors.NotBranchError(name)
-                self._write_branch_list(branches)
-            finally:
-                self.control_files.unlock()
-        try:
-            self.transport.delete_tree(path)
-        except errors.NoSuchFile:
-            raise errors.NotBranchError(path=path, bzrdir=self)
-
-    def get_branches(self):
-        """See ControlDir.get_branches."""
-        ret = {}
-        try:
-            ret[""] = self.open_branch(name="")
-        except (errors.NotBranchError, errors.NoRepositoryPresent):
-            pass
-
-        for name in self._read_branch_list():
-            ret[name] = self.open_branch(name=name.decode('utf-8'))
-
-        return ret
-
-    def get_branch_transport(self, branch_format, name=None):
-        """See BzrDir.get_branch_transport()."""
-        if name is None:
-            name = self._get_selected_branch()
-        path = self._get_branch_path(name)
-        # XXX: this shouldn't implicitly create the directory if it's just
-        # promising to get a transport -- mbp 20090727
-        if branch_format is None:
-            return self.transport.clone(path)
-        try:
-            branch_format.get_format_string()
-        except NotImplementedError:
-            raise errors.IncompatibleFormat(branch_format, self._format)
-        if name != "":
-            try:
-                self.transport.mkdir('branches', mode=self._get_mkdir_mode())
-            except errors.FileExists:
-                pass
-            branches = self._read_branch_list()
-            utf8_name = name.encode("utf-8")
-            if not utf8_name in branches:
-                self.control_files.lock_write()
-                try:
-                    branches = self._read_branch_list()
-                    branches.append(utf8_name)
-                    self._write_branch_list(branches)
-                finally:
-                    self.control_files.unlock()
-        try:
-            self.transport.mkdir(path, mode=self._get_mkdir_mode())
-        except errors.FileExists:
-            pass
-        return self.transport.clone(path)
-
-
-=======
->>>>>>> 30e10b9c
 class BzrFormat(object):
     """Base class for all formats of things living in metadirs.
 
