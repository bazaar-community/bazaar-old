# Copyright (C) 2005, 2006, 2007 Canonical Ltd
#
# This program is free software; you can redistribute it and/or modify
# it under the terms of the GNU General Public License as published by
# the Free Software Foundation; either version 2 of the License, or
# (at your option) any later version.
#
# This program is distributed in the hope that it will be useful,
# but WITHOUT ANY WARRANTY; without even the implied warranty of
# MERCHANTABILITY or FITNESS FOR A PARTICULAR PURPOSE.  See the
# GNU General Public License for more details.
#
# You should have received a copy of the GNU General Public License
# along with this program; if not, write to the Free Software
# Foundation, Inc., 59 Temple Place, Suite 330, Boston, MA  02111-1307  USA

"""BzrDir logic. The BzrDir is the basic control directory used by bzr.

At format 7 this was split out into Branch, Repository and Checkout control
directories.
"""

# TODO: Can we move specific formats into separate modules to make this file
# smaller?

from cStringIO import StringIO
import os

from bzrlib.lazy_import import lazy_import
lazy_import(globals(), """
from stat import S_ISDIR
import textwrap
from warnings import warn

import bzrlib
from bzrlib import (
    errors,
    lockable_files,
    lockdir,
    registry,
    remote,
    revision as _mod_revision,
    symbol_versioning,
    ui,
    urlutils,
    xml4,
    xml5,
    workingtree,
    workingtree_4,
    )
from bzrlib.osutils import (
    sha_strings,
    sha_string,
    )
from bzrlib.smart.client import _SmartClient
from bzrlib.smart import protocol
from bzrlib.store.revision.text import TextRevisionStore
from bzrlib.store.text import TextStore
from bzrlib.store.versioned import WeaveStore
from bzrlib.transactions import WriteTransaction
from bzrlib.transport import (
    do_catching_redirections,
    get_transport,
    )
from bzrlib.weave import Weave
""")

from bzrlib.trace import (
    mutter,
    note,
    )
from bzrlib.transport.local import LocalTransport
from bzrlib.symbol_versioning import (
    deprecated_function,
    deprecated_method,
    zero_ninetyone,
    )


class BzrDir(object):
    """A .bzr control diretory.
    
    BzrDir instances let you create or open any of the things that can be
    found within .bzr - checkouts, branches and repositories.
    
    transport
        the transport which this bzr dir is rooted at (i.e. file:///.../.bzr/)
    root_transport
        a transport connected to the directory this bzr was opened from.
    """

    def break_lock(self):
        """Invoke break_lock on the first object in the bzrdir.

        If there is a tree, the tree is opened and break_lock() called.
        Otherwise, branch is tried, and finally repository.
        """
        # XXX: This seems more like a UI function than something that really
        # belongs in this class.
        try:
            thing_to_unlock = self.open_workingtree()
        except (errors.NotLocalUrl, errors.NoWorkingTree):
            try:
                thing_to_unlock = self.open_branch()
            except errors.NotBranchError:
                try:
                    thing_to_unlock = self.open_repository()
                except errors.NoRepositoryPresent:
                    return
        thing_to_unlock.break_lock()

    def can_convert_format(self):
        """Return true if this bzrdir is one whose format we can convert from."""
        return True

    def check_conversion_target(self, target_format):
        target_repo_format = target_format.repository_format
        source_repo_format = self._format.repository_format
        source_repo_format.check_conversion_target(target_repo_format)

    @staticmethod
    def _check_supported(format, allow_unsupported,
        recommend_upgrade=True,
        basedir=None):
        """Give an error or warning on old formats.

        :param format: may be any kind of format - workingtree, branch, 
        or repository.

        :param allow_unsupported: If true, allow opening 
        formats that are strongly deprecated, and which may 
        have limited functionality.

        :param recommend_upgrade: If true (default), warn
        the user through the ui object that they may wish
        to upgrade the object.
        """
        # TODO: perhaps move this into a base Format class; it's not BzrDir
        # specific. mbp 20070323
        if not allow_unsupported and not format.is_supported():
            # see open_downlevel to open legacy branches.
            raise errors.UnsupportedFormatError(format=format)
        if recommend_upgrade \
            and getattr(format, 'upgrade_recommended', False):
            ui.ui_factory.recommend_upgrade(
                format.get_format_description(),
                basedir)

    def clone(self, url, revision_id=None, force_new_repo=False):
        """Clone this bzrdir and its contents to url verbatim.

        If urls last component does not exist, it will be created.

        if revision_id is not None, then the clone operation may tune
            itself to download less data.
        :param force_new_repo: Do not use a shared repository for the target 
                               even if one is available.
        """
        return self.clone_on_transport(get_transport(url),
                                       revision_id=revision_id,
                                       force_new_repo=force_new_repo)

    def clone_on_transport(self, transport, revision_id=None,
                           force_new_repo=False):
        """Clone this bzrdir and its contents to transport verbatim.

        If the target directory does not exist, it will be created.

        if revision_id is not None, then the clone operation may tune
            itself to download less data.
        :param force_new_repo: Do not use a shared repository for the target 
                               even if one is available.
        """
        transport.ensure_base()
        result = self._format.initialize_on_transport(transport)
        try:
            local_repo = self.find_repository()
        except errors.NoRepositoryPresent:
            local_repo = None
        if local_repo:
            # may need to copy content in
            if force_new_repo:
                result_repo = local_repo.clone(
                    result,
                    revision_id=revision_id)
                result_repo.set_make_working_trees(local_repo.make_working_trees())
            else:
                try:
                    result_repo = result.find_repository()
                    # fetch content this dir needs.
                    result_repo.fetch(local_repo, revision_id=revision_id)
                except errors.NoRepositoryPresent:
                    # needed to make one anyway.
                    result_repo = local_repo.clone(
                        result,
                        revision_id=revision_id)
                    result_repo.set_make_working_trees(local_repo.make_working_trees())
        # 1 if there is a branch present
        #   make sure its content is available in the target repository
        #   clone it.
        try:
            self.open_branch().clone(result, revision_id=revision_id)
        except errors.NotBranchError:
            pass
        try:
            self.open_workingtree().clone(result)
        except (errors.NoWorkingTree, errors.NotLocalUrl):
            pass
        return result

    # TODO: This should be given a Transport, and should chdir up; otherwise
    # this will open a new connection.
    def _make_tail(self, url):
        t = get_transport(url)
        t.ensure_base()

    @classmethod
    def create(cls, base, format=None, possible_transports=None):
        """Create a new BzrDir at the url 'base'.
        
        This will call the current default formats initialize with base
        as the only parameter.

        :param format: If supplied, the format of branch to create.  If not
            supplied, the default is used.
        :param possible_transports: If supplied, a list of transports that 
            can be reused to share a remote connection.
        """
        if cls is not BzrDir:
            raise AssertionError("BzrDir.create always creates the default"
                " format, not one of %r" % cls)
        t = get_transport(base, possible_transports)
        t.ensure_base()
        if format is None:
            format = BzrDirFormat.get_default_format()
        return format.initialize(base, possible_transports)

    def create_branch(self):
        """Create a branch in this BzrDir.

        The bzrdirs format will control what branch format is created.
        For more control see BranchFormatXX.create(a_bzrdir).
        """
        raise NotImplementedError(self.create_branch)

    @staticmethod
    def create_branch_and_repo(base, force_new_repo=False, format=None):
        """Create a new BzrDir, Branch and Repository at the url 'base'.

        This will use the current default BzrDirFormat, and use whatever 
        repository format that that uses via bzrdir.create_branch and
        create_repository. If a shared repository is available that is used
        preferentially.

        The created Branch object is returned.

        :param base: The URL to create the branch at.
        :param force_new_repo: If True a new repository is always created.
        """
        bzrdir = BzrDir.create(base, format)
        bzrdir._find_or_create_repository(force_new_repo)
        return bzrdir.create_branch()

    def _find_or_create_repository(self, force_new_repo):
        """Create a new repository if needed, returning the repository."""
        if force_new_repo:
            return self.create_repository()
        try:
            return self.find_repository()
        except errors.NoRepositoryPresent:
            return self.create_repository()
        
    @staticmethod
    def create_branch_convenience(base, force_new_repo=False,
                                  force_new_tree=None, format=None,
                                  possible_transports=None):
        """Create a new BzrDir, Branch and Repository at the url 'base'.

        This is a convenience function - it will use an existing repository
        if possible, can be told explicitly whether to create a working tree or
        not.

        This will use the current default BzrDirFormat, and use whatever 
        repository format that that uses via bzrdir.create_branch and
        create_repository. If a shared repository is available that is used
        preferentially. Whatever repository is used, its tree creation policy
        is followed.

        The created Branch object is returned.
        If a working tree cannot be made due to base not being a file:// url,
        no error is raised unless force_new_tree is True, in which case no 
        data is created on disk and NotLocalUrl is raised.

        :param base: The URL to create the branch at.
        :param force_new_repo: If True a new repository is always created.
        :param force_new_tree: If True or False force creation of a tree or 
                               prevent such creation respectively.
        :param format: Override for the for the bzrdir format to create.
        :param possible_transports: An optional reusable transports list.
        """
        if force_new_tree:
            # check for non local urls
            t = get_transport(base, possible_transports)
            if not isinstance(t, LocalTransport):
                raise errors.NotLocalUrl(base)
        bzrdir = BzrDir.create(base, format, possible_transports)
        repo = bzrdir._find_or_create_repository(force_new_repo)
        result = bzrdir.create_branch()
        if force_new_tree or (repo.make_working_trees() and
                              force_new_tree is None):
            try:
                bzrdir.create_workingtree()
            except errors.NotLocalUrl:
                pass
        return result

    @staticmethod
    @deprecated_function(zero_ninetyone)
    def create_repository(base, shared=False, format=None):
        """Create a new BzrDir and Repository at the url 'base'.

        If no format is supplied, this will default to the current default
        BzrDirFormat by default, and use whatever repository format that that
        uses for bzrdirformat.create_repository.

        :param shared: Create a shared repository rather than a standalone
                       repository.
        The Repository object is returned.

        This must be overridden as an instance method in child classes, where
        it should take no parameters and construct whatever repository format
        that child class desires.

        This method is deprecated, please call create_repository on a bzrdir
        instance instead.
        """
        bzrdir = BzrDir.create(base, format)
        return bzrdir.create_repository(shared)

    @staticmethod
    def create_standalone_workingtree(base, format=None):
        """Create a new BzrDir, WorkingTree, Branch and Repository at 'base'.

        'base' must be a local path or a file:// url.

        This will use the current default BzrDirFormat, and use whatever 
        repository format that that uses for bzrdirformat.create_workingtree,
        create_branch and create_repository.

        :return: The WorkingTree object.
        """
        t = get_transport(base)
        if not isinstance(t, LocalTransport):
            raise errors.NotLocalUrl(base)
        bzrdir = BzrDir.create_branch_and_repo(base,
                                               force_new_repo=True,
                                               format=format).bzrdir
        return bzrdir.create_workingtree()

    def create_workingtree(self, revision_id=None):
        """Create a working tree at this BzrDir.
        
        revision_id: create it as of this revision id.
        """
        raise NotImplementedError(self.create_workingtree)

    def retire_bzrdir(self):
        """Permanently disable the bzrdir.

        This is done by renaming it to give the user some ability to recover
        if there was a problem.

        This will have horrible consequences if anyone has anything locked or
        in use.
        """
        for i in xrange(10000):
            try:
                to_path = '.bzr.retired.%d' % i
                self.root_transport.rename('.bzr', to_path)
                note("renamed %s to %s"
                    % (self.root_transport.abspath('.bzr'), to_path))
                break
            except (errors.TransportError, IOError, errors.PathError):
                pass

    def destroy_workingtree(self):
        """Destroy the working tree at this BzrDir.

        Formats that do not support this may raise UnsupportedOperation.
        """
        raise NotImplementedError(self.destroy_workingtree)

    def destroy_workingtree_metadata(self):
        """Destroy the control files for the working tree at this BzrDir.

        The contents of working tree files are not affected.
        Formats that do not support this may raise UnsupportedOperation.
        """
        raise NotImplementedError(self.destroy_workingtree_metadata)

    def find_repository(self):
        """Find the repository that should be used for a_bzrdir.

        This does not require a branch as we use it to find the repo for
        new branches as well as to hook existing branches up to their
        repository.
        """
        try:
            return self.open_repository()
        except errors.NoRepositoryPresent:
            pass
        next_transport = self.root_transport.clone('..')
        while True:
            # find the next containing bzrdir
            try:
                found_bzrdir = BzrDir.open_containing_from_transport(
                    next_transport)[0]
            except errors.NotBranchError:
                # none found
                raise errors.NoRepositoryPresent(self)
            # does it have a repository ?
            try:
                repository = found_bzrdir.open_repository()
            except errors.NoRepositoryPresent:
                next_transport = found_bzrdir.root_transport.clone('..')
                if (found_bzrdir.root_transport.base == next_transport.base):
                    # top of the file system
                    break
                else:
                    continue
            if ((found_bzrdir.root_transport.base ==
                 self.root_transport.base) or repository.is_shared()):
                return repository
            else:
                raise errors.NoRepositoryPresent(self)
        raise errors.NoRepositoryPresent(self)

    def get_branch_reference(self):
        """Return the referenced URL for the branch in this bzrdir.

        :raises NotBranchError: If there is no Branch.
        :return: The URL the branch in this bzrdir references if it is a
            reference branch, or None for regular branches.
        """
        return None

    def get_branch_transport(self, branch_format):
        """Get the transport for use by branch format in this BzrDir.

        Note that bzr dirs that do not support format strings will raise
        IncompatibleFormat if the branch format they are given has
        a format string, and vice versa.

        If branch_format is None, the transport is returned with no 
        checking. if it is not None, then the returned transport is
        guaranteed to point to an existing directory ready for use.
        """
        raise NotImplementedError(self.get_branch_transport)
        
    def get_repository_transport(self, repository_format):
        """Get the transport for use by repository format in this BzrDir.

        Note that bzr dirs that do not support format strings will raise
        IncompatibleFormat if the repository format they are given has
        a format string, and vice versa.

        If repository_format is None, the transport is returned with no 
        checking. if it is not None, then the returned transport is
        guaranteed to point to an existing directory ready for use.
        """
        raise NotImplementedError(self.get_repository_transport)
        
    def get_workingtree_transport(self, tree_format):
        """Get the transport for use by workingtree format in this BzrDir.

        Note that bzr dirs that do not support format strings will raise
        IncompatibleFormat if the workingtree format they are given has a
        format string, and vice versa.

        If workingtree_format is None, the transport is returned with no 
        checking. if it is not None, then the returned transport is
        guaranteed to point to an existing directory ready for use.
        """
        raise NotImplementedError(self.get_workingtree_transport)
        
    def __init__(self, _transport, _format):
        """Initialize a Bzr control dir object.
        
        Only really common logic should reside here, concrete classes should be
        made with varying behaviours.

        :param _format: the format that is creating this BzrDir instance.
        :param _transport: the transport this dir is based at.
        """
        self._format = _format
        self.transport = _transport.clone('.bzr')
        self.root_transport = _transport

    def is_control_filename(self, filename):
        """True if filename is the name of a path which is reserved for bzrdir's.
        
        :param filename: A filename within the root transport of this bzrdir.

        This is true IF and ONLY IF the filename is part of the namespace reserved
        for bzr control dirs. Currently this is the '.bzr' directory in the root
        of the root_transport. it is expected that plugins will need to extend
        this in the future - for instance to make bzr talk with svn working
        trees.
        """
        # this might be better on the BzrDirFormat class because it refers to 
        # all the possible bzrdir disk formats. 
        # This method is tested via the workingtree is_control_filename tests- 
        # it was extracted from WorkingTree.is_control_filename. If the methods
        # contract is extended beyond the current trivial  implementation please
        # add new tests for it to the appropriate place.
        return filename == '.bzr' or filename.startswith('.bzr/')

    def needs_format_conversion(self, format=None):
        """Return true if this bzrdir needs convert_format run on it.
        
        For instance, if the repository format is out of date but the 
        branch and working tree are not, this should return True.

        :param format: Optional parameter indicating a specific desired
                       format we plan to arrive at.
        """
        raise NotImplementedError(self.needs_format_conversion)

    @staticmethod
    def open_unsupported(base):
        """Open a branch which is not supported."""
        return BzrDir.open(base, _unsupported=True)
        
    @staticmethod
    def open(base, _unsupported=False):
        """Open an existing bzrdir, rooted at 'base' (url)
        
        _unsupported is a private parameter to the BzrDir class.
        """
        t = get_transport(base)
        return BzrDir.open_from_transport(t, _unsupported=_unsupported)

    @staticmethod
    def open_from_transport(transport, _unsupported=False,
                            _server_formats=True):
        """Open a bzrdir within a particular directory.

        :param transport: Transport containing the bzrdir.
        :param _unsupported: private.
        """
        base = transport.base

        def find_format(transport):
            return transport, BzrDirFormat.find_format(
                transport, _server_formats=_server_formats)

        def redirected(transport, e, redirection_notice):
            qualified_source = e.get_source_url()
            relpath = transport.relpath(qualified_source)
            if not e.target.endswith(relpath):
                # Not redirected to a branch-format, not a branch
                raise errors.NotBranchError(path=e.target)
            target = e.target[:-len(relpath)]
            note('%s is%s redirected to %s',
                 transport.base, e.permanently, target)
            # Let's try with a new transport
            qualified_target = e.get_target_url()[:-len(relpath)]
            # FIXME: If 'transport' has a qualifier, this should
            # be applied again to the new transport *iff* the
            # schemes used are the same. It's a bit tricky to
            # verify, so I'll punt for now
            # -- vila20070212
            return get_transport(target)

        try:
            transport, format = do_catching_redirections(find_format,
                                                         transport,
                                                         redirected)
        except errors.TooManyRedirections:
            raise errors.NotBranchError(base)

        BzrDir._check_supported(format, _unsupported)
        return format.open(transport, _found=True)

    def open_branch(self, unsupported=False):
        """Open the branch object at this BzrDir if one is present.

        If unsupported is True, then no longer supported branch formats can
        still be opened.
        
        TODO: static convenience version of this?
        """
        raise NotImplementedError(self.open_branch)

    @staticmethod
    def open_containing(url, possible_transports=None):
        """Open an existing branch which contains url.
        
        :param url: url to search from.
        See open_containing_from_transport for more detail.
        """
        transport = get_transport(url, possible_transports)
        return BzrDir.open_containing_from_transport(transport)
    
    @staticmethod
    def open_containing_from_transport(a_transport):
        """Open an existing branch which contains a_transport.base

        This probes for a branch at a_transport, and searches upwards from there.

        Basically we keep looking up until we find the control directory or
        run into the root.  If there isn't one, raises NotBranchError.
        If there is one and it is either an unrecognised format or an unsupported 
        format, UnknownFormatError or UnsupportedFormatError are raised.
        If there is one, it is returned, along with the unused portion of url.

        :return: The BzrDir that contains the path, and a Unicode path 
                for the rest of the URL.
        """
        # this gets the normalised url back. I.e. '.' -> the full path.
        url = a_transport.base
        while True:
            try:
                result = BzrDir.open_from_transport(a_transport)
                return result, urlutils.unescape(a_transport.relpath(url))
            except errors.NotBranchError, e:
                pass
            try:
                new_t = a_transport.clone('..')
            except errors.InvalidURLJoin:
                # reached the root, whatever that may be
                raise errors.NotBranchError(path=url)
            if new_t.base == a_transport.base:
                # reached the root, whatever that may be
                raise errors.NotBranchError(path=url)
            a_transport = new_t

    @classmethod
    def open_containing_tree_or_branch(klass, location):
        """Return the branch and working tree contained by a location.

        Returns (tree, branch, relpath).
        If there is no tree at containing the location, tree will be None.
        If there is no branch containing the location, an exception will be
        raised
        relpath is the portion of the path that is contained by the branch.
        """
        bzrdir, relpath = klass.open_containing(location)
        try:
            tree = bzrdir.open_workingtree()
        except (errors.NoWorkingTree, errors.NotLocalUrl):
            tree = None
            branch = bzrdir.open_branch()
        else:
            branch = tree.branch
        return tree, branch, relpath

    def open_repository(self, _unsupported=False):
        """Open the repository object at this BzrDir if one is present.

        This will not follow the Branch object pointer - its strictly a direct
        open facility. Most client code should use open_branch().repository to
        get at a repository.

        _unsupported is a private parameter, not part of the api.
        TODO: static convenience version of this?
        """
        raise NotImplementedError(self.open_repository)

    def open_workingtree(self, _unsupported=False,
            recommend_upgrade=True):
        """Open the workingtree object at this BzrDir if one is present.

        :param recommend_upgrade: Optional keyword parameter, when True (the
            default), emit through the ui module a recommendation that the user
            upgrade the working tree when the workingtree being opened is old
            (but still fully supported).
        """
        raise NotImplementedError(self.open_workingtree)

    def has_branch(self):
        """Tell if this bzrdir contains a branch.
        
        Note: if you're going to open the branch, you should just go ahead
        and try, and not ask permission first.  (This method just opens the 
        branch and discards it, and that's somewhat expensive.) 
        """
        try:
            self.open_branch()
            return True
        except errors.NotBranchError:
            return False

    def has_workingtree(self):
        """Tell if this bzrdir contains a working tree.

        This will still raise an exception if the bzrdir has a workingtree that
        is remote & inaccessible.
        
        Note: if you're going to open the working tree, you should just go ahead
        and try, and not ask permission first.  (This method just opens the 
        workingtree and discards it, and that's somewhat expensive.) 
        """
        try:
            self.open_workingtree(recommend_upgrade=False)
            return True
        except errors.NoWorkingTree:
            return False

    def _cloning_metadir(self):
        """Produce a metadir suitable for cloning with"""
        result_format = self._format.__class__()
        try:
            try:
                branch = self.open_branch()
                source_repository = branch.repository
            except errors.NotBranchError:
                source_branch = None
                source_repository = self.open_repository()
        except errors.NoRepositoryPresent:
            source_repository = None
        else:
            # XXX TODO: This isinstance is here because we have not implemented
            # the fix recommended in bug # 103195 - to delegate this choice the
            # repository itself.
            repo_format = source_repository._format
            if not isinstance(repo_format, remote.RemoteRepositoryFormat):
                result_format.repository_format = repo_format
        try:
            # TODO: Couldn't we just probe for the format in these cases,
            # rather than opening the whole tree?  It would be a little
            # faster. mbp 20070401
            tree = self.open_workingtree(recommend_upgrade=False)
        except (errors.NoWorkingTree, errors.NotLocalUrl):
            result_format.workingtree_format = None
        else:
            result_format.workingtree_format = tree._format.__class__()
        return result_format, source_repository

    def cloning_metadir(self):
        """Produce a metadir suitable for cloning or sprouting with.

        These operations may produce workingtrees (yes, even though they're
        "cloning" something that doesn't have a tree, so a viable workingtree
        format must be selected.
        """
        format, repository = self._cloning_metadir()
        if format._workingtree_format is None:
            if repository is None:
                return format
            tree_format = repository._format._matchingbzrdir.workingtree_format
            format.workingtree_format = tree_format.__class__()
        return format

    def checkout_metadir(self):
        return self.cloning_metadir()

    def sprout(self, url, revision_id=None, force_new_repo=False,
               recurse='down', possible_transports=None):
        """Create a copy of this bzrdir prepared for use as a new line of
        development.

        If urls last component does not exist, it will be created.

        Attributes related to the identity of the source branch like
        branch nickname will be cleaned, a working tree is created
        whether one existed before or not; and a local branch is always
        created.

        if revision_id is not None, then the clone operation may tune
            itself to download less data.
        """
        target_transport = get_transport(url, possible_transports)
        target_transport.ensure_base()
        cloning_format = self.cloning_metadir()
        result = cloning_format.initialize_on_transport(target_transport)
        try:
            source_branch = self.open_branch()
            source_repository = source_branch.repository
        except errors.NotBranchError:
            source_branch = None
            try:
                source_repository = self.open_repository()
            except errors.NoRepositoryPresent:
                source_repository = None
        if force_new_repo:
            result_repo = None
        else:
            try:
                result_repo = result.find_repository()
            except errors.NoRepositoryPresent:
                result_repo = None
        if source_repository is None and result_repo is not None:
            pass
        elif source_repository is None and result_repo is None:
            # no repo available, make a new one
            result.create_repository()
        elif source_repository is not None and result_repo is None:
            # have source, and want to make a new target repo
            result_repo = source_repository.sprout(result,
                                                   revision_id=revision_id)
        else:
            # fetch needed content into target.
            if source_repository is not None:
                # would rather do 
                # source_repository.copy_content_into(result_repo,
                #                                     revision_id=revision_id)
                # so we can override the copy method
                result_repo.fetch(source_repository, revision_id=revision_id)
        if source_branch is not None:
            source_branch.sprout(result, revision_id=revision_id)
        else:
            result.create_branch()
        if isinstance(target_transport, LocalTransport) and (
            result_repo is None or result_repo.make_working_trees()):
            wt = result.create_workingtree()
            wt.lock_write()
            try:
                if wt.path2id('') is None:
                    try:
                        wt.set_root_id(self.open_workingtree.get_root_id())
                    except errors.NoWorkingTree:
                        pass
            finally:
                wt.unlock()
        else:
            wt = None
        if recurse == 'down':
            if wt is not None:
                basis = wt.basis_tree()
                basis.lock_read()
                subtrees = basis.iter_references()
                recurse_branch = wt.branch
            elif source_branch is not None:
                basis = source_branch.basis_tree()
                basis.lock_read()
                subtrees = basis.iter_references()
                recurse_branch = source_branch
            else:
                subtrees = []
                basis = None
            try:
                for path, file_id in subtrees:
                    target = urlutils.join(url, urlutils.escape(path))
                    sublocation = source_branch.reference_parent(file_id, path)
                    sublocation.bzrdir.sprout(target,
                        basis.get_reference_revision(file_id, path),
                        force_new_repo=force_new_repo, recurse=recurse)
            finally:
                if basis is not None:
                    basis.unlock()
        return result


class BzrDirPreSplitOut(BzrDir):
    """A common class for the all-in-one formats."""

    def __init__(self, _transport, _format):
        """See BzrDir.__init__."""
        super(BzrDirPreSplitOut, self).__init__(_transport, _format)
        assert self._format._lock_class == lockable_files.TransportLock
        assert self._format._lock_file_name == 'branch-lock'
        self._control_files = lockable_files.LockableFiles(
                                            self.get_branch_transport(None),
                                            self._format._lock_file_name,
                                            self._format._lock_class)

    def break_lock(self):
        """Pre-splitout bzrdirs do not suffer from stale locks."""
        raise NotImplementedError(self.break_lock)

    def clone(self, url, revision_id=None, force_new_repo=False):
        """See BzrDir.clone()."""
        from bzrlib.workingtree import WorkingTreeFormat2
        self._make_tail(url)
        result = self._format._initialize_for_clone(url)
        self.open_repository().clone(result, revision_id=revision_id)
        from_branch = self.open_branch()
        from_branch.clone(result, revision_id=revision_id)
        try:
            self.open_workingtree().clone(result)
        except errors.NotLocalUrl:
            # make a new one, this format always has to have one.
            try:
                WorkingTreeFormat2().initialize(result)
            except errors.NotLocalUrl:
                # but we cannot do it for remote trees.
                to_branch = result.open_branch()
                WorkingTreeFormat2().stub_initialize_remote(to_branch.control_files)
        return result

    def create_branch(self):
        """See BzrDir.create_branch."""
        return self.open_branch()

    def create_repository(self, shared=False):
        """See BzrDir.create_repository."""
        if shared:
            raise errors.IncompatibleFormat('shared repository', self._format)
        return self.open_repository()

    def create_workingtree(self, revision_id=None):
        """See BzrDir.create_workingtree."""
        # this looks buggy but is not -really-
        # because this format creates the workingtree when the bzrdir is
        # created
        # clone and sprout will have set the revision_id
        # and that will have set it for us, its only
        # specific uses of create_workingtree in isolation
        # that can do wonky stuff here, and that only
        # happens for creating checkouts, which cannot be 
        # done on this format anyway. So - acceptable wart.
        result = self.open_workingtree(recommend_upgrade=False)
        if revision_id is not None:
            if revision_id == _mod_revision.NULL_REVISION:
                result.set_parent_ids([])
            else:
                result.set_parent_ids([revision_id])
        return result

    def destroy_workingtree(self):
        """See BzrDir.destroy_workingtree."""
        raise errors.UnsupportedOperation(self.destroy_workingtree, self)

    def destroy_workingtree_metadata(self):
        """See BzrDir.destroy_workingtree_metadata."""
        raise errors.UnsupportedOperation(self.destroy_workingtree_metadata, 
                                          self)

    def get_branch_transport(self, branch_format):
        """See BzrDir.get_branch_transport()."""
        if branch_format is None:
            return self.transport
        try:
            branch_format.get_format_string()
        except NotImplementedError:
            return self.transport
        raise errors.IncompatibleFormat(branch_format, self._format)

    def get_repository_transport(self, repository_format):
        """See BzrDir.get_repository_transport()."""
        if repository_format is None:
            return self.transport
        try:
            repository_format.get_format_string()
        except NotImplementedError:
            return self.transport
        raise errors.IncompatibleFormat(repository_format, self._format)

    def get_workingtree_transport(self, workingtree_format):
        """See BzrDir.get_workingtree_transport()."""
        if workingtree_format is None:
            return self.transport
        try:
            workingtree_format.get_format_string()
        except NotImplementedError:
            return self.transport
        raise errors.IncompatibleFormat(workingtree_format, self._format)

    def needs_format_conversion(self, format=None):
        """See BzrDir.needs_format_conversion()."""
        # if the format is not the same as the system default,
        # an upgrade is needed.
        if format is None:
            format = BzrDirFormat.get_default_format()
        return not isinstance(self._format, format.__class__)

    def open_branch(self, unsupported=False):
        """See BzrDir.open_branch."""
        from bzrlib.branch import BzrBranchFormat4
        format = BzrBranchFormat4()
        self._check_supported(format, unsupported)
        return format.open(self, _found=True)

    def sprout(self, url, revision_id=None, force_new_repo=False,
               possible_transports=None):
        """See BzrDir.sprout()."""
        from bzrlib.workingtree import WorkingTreeFormat2
        self._make_tail(url)
        result = self._format._initialize_for_clone(url)
        try:
            self.open_repository().clone(result, revision_id=revision_id)
        except errors.NoRepositoryPresent:
            pass
        try:
            self.open_branch().sprout(result, revision_id=revision_id)
        except errors.NotBranchError:
            pass
        # we always want a working tree
        WorkingTreeFormat2().initialize(result)
        return result


class BzrDir4(BzrDirPreSplitOut):
    """A .bzr version 4 control object.
    
    This is a deprecated format and may be removed after sept 2006.
    """

    def create_repository(self, shared=False):
        """See BzrDir.create_repository."""
        return self._format.repository_format.initialize(self, shared)

    def needs_format_conversion(self, format=None):
        """Format 4 dirs are always in need of conversion."""
        return True

    def open_repository(self):
        """See BzrDir.open_repository."""
        from bzrlib.repofmt.weaverepo import RepositoryFormat4
        return RepositoryFormat4().open(self, _found=True)


class BzrDir5(BzrDirPreSplitOut):
    """A .bzr version 5 control object.

    This is a deprecated format and may be removed after sept 2006.
    """

    def open_repository(self):
        """See BzrDir.open_repository."""
        from bzrlib.repofmt.weaverepo import RepositoryFormat5
        return RepositoryFormat5().open(self, _found=True)

    def open_workingtree(self, _unsupported=False,
            recommend_upgrade=True):
        """See BzrDir.create_workingtree."""
        from bzrlib.workingtree import WorkingTreeFormat2
        wt_format = WorkingTreeFormat2()
        # we don't warn here about upgrades; that ought to be handled for the
        # bzrdir as a whole
        return wt_format.open(self, _found=True)


class BzrDir6(BzrDirPreSplitOut):
    """A .bzr version 6 control object.

    This is a deprecated format and may be removed after sept 2006.
    """

    def open_repository(self):
        """See BzrDir.open_repository."""
        from bzrlib.repofmt.weaverepo import RepositoryFormat6
        return RepositoryFormat6().open(self, _found=True)

    def open_workingtree(self, _unsupported=False,
        recommend_upgrade=True):
        """See BzrDir.create_workingtree."""
        # we don't warn here about upgrades; that ought to be handled for the
        # bzrdir as a whole
        from bzrlib.workingtree import WorkingTreeFormat2
        return WorkingTreeFormat2().open(self, _found=True)


class BzrDirMeta1(BzrDir):
    """A .bzr meta version 1 control object.
    
    This is the first control object where the 
    individual aspects are really split out: there are separate repository,
    workingtree and branch subdirectories and any subset of the three can be
    present within a BzrDir.
    """

    def can_convert_format(self):
        """See BzrDir.can_convert_format()."""
        return True

    def create_branch(self):
        """See BzrDir.create_branch."""
        return self._format.get_branch_format().initialize(self)

    def create_repository(self, shared=False):
        """See BzrDir.create_repository."""
        return self._format.repository_format.initialize(self, shared)

    def create_workingtree(self, revision_id=None):
        """See BzrDir.create_workingtree."""
        from bzrlib.workingtree import WorkingTreeFormat
        return self._format.workingtree_format.initialize(self, revision_id)

    def destroy_workingtree(self):
        """See BzrDir.destroy_workingtree."""
        wt = self.open_workingtree(recommend_upgrade=False)
        repository = wt.branch.repository
        empty = repository.revision_tree(_mod_revision.NULL_REVISION)
        wt.revert([], old_tree=empty)
        self.destroy_workingtree_metadata()

    def destroy_workingtree_metadata(self):
        self.transport.delete_tree('checkout')

    def find_branch_format(self):
        """Find the branch 'format' for this bzrdir.

        This might be a synthetic object for e.g. RemoteBranch and SVN.
        """
        from bzrlib.branch import BranchFormat
        return BranchFormat.find_format(self)

    def _get_mkdir_mode(self):
        """Figure out the mode to use when creating a bzrdir subdir."""
        temp_control = lockable_files.LockableFiles(self.transport, '',
                                     lockable_files.TransportLock)
        return temp_control._dir_mode

    def get_branch_reference(self):
        """See BzrDir.get_branch_reference()."""
        from bzrlib.branch import BranchFormat
        format = BranchFormat.find_format(self)
        return format.get_reference(self)

    def get_branch_transport(self, branch_format):
        """See BzrDir.get_branch_transport()."""
        if branch_format is None:
            return self.transport.clone('branch')
        try:
            branch_format.get_format_string()
        except NotImplementedError:
            raise errors.IncompatibleFormat(branch_format, self._format)
        try:
            self.transport.mkdir('branch', mode=self._get_mkdir_mode())
        except errors.FileExists:
            pass
        return self.transport.clone('branch')

    def get_repository_transport(self, repository_format):
        """See BzrDir.get_repository_transport()."""
        if repository_format is None:
            return self.transport.clone('repository')
        try:
            repository_format.get_format_string()
        except NotImplementedError:
            raise errors.IncompatibleFormat(repository_format, self._format)
        try:
            self.transport.mkdir('repository', mode=self._get_mkdir_mode())
        except errors.FileExists:
            pass
        return self.transport.clone('repository')

    def get_workingtree_transport(self, workingtree_format):
        """See BzrDir.get_workingtree_transport()."""
        if workingtree_format is None:
            return self.transport.clone('checkout')
        try:
            workingtree_format.get_format_string()
        except NotImplementedError:
            raise errors.IncompatibleFormat(workingtree_format, self._format)
        try:
            self.transport.mkdir('checkout', mode=self._get_mkdir_mode())
        except errors.FileExists:
            pass
        return self.transport.clone('checkout')

    def needs_format_conversion(self, format=None):
        """See BzrDir.needs_format_conversion()."""
        if format is None:
            format = BzrDirFormat.get_default_format()
        if not isinstance(self._format, format.__class__):
            # it is not a meta dir format, conversion is needed.
            return True
        # we might want to push this down to the repository?
        try:
            if not isinstance(self.open_repository()._format,
                              format.repository_format.__class__):
                # the repository needs an upgrade.
                return True
        except errors.NoRepositoryPresent:
            pass
        try:
            if not isinstance(self.open_branch()._format,
                              format.get_branch_format().__class__):
                # the branch needs an upgrade.
                return True
        except errors.NotBranchError:
            pass
        try:
            my_wt = self.open_workingtree(recommend_upgrade=False)
            if not isinstance(my_wt._format,
                              format.workingtree_format.__class__):
                # the workingtree needs an upgrade.
                return True
        except (errors.NoWorkingTree, errors.NotLocalUrl):
            pass
        return False

    def open_branch(self, unsupported=False):
        """See BzrDir.open_branch."""
        format = self.find_branch_format()
        self._check_supported(format, unsupported)
        return format.open(self, _found=True)

    def open_repository(self, unsupported=False):
        """See BzrDir.open_repository."""
        from bzrlib.repository import RepositoryFormat
        format = RepositoryFormat.find_format(self)
        self._check_supported(format, unsupported)
        return format.open(self, _found=True)

    def open_workingtree(self, unsupported=False,
            recommend_upgrade=True):
        """See BzrDir.open_workingtree."""
        from bzrlib.workingtree import WorkingTreeFormat
        format = WorkingTreeFormat.find_format(self)
        self._check_supported(format, unsupported,
            recommend_upgrade,
            basedir=self.root_transport.base)
        return format.open(self, _found=True)


class BzrDirFormat(object):
    """An encapsulation of the initialization and open routines for a format.

    Formats provide three things:
     * An initialization routine,
     * a format string,
     * an open routine.

    Formats are placed in an dict by their format string for reference 
    during bzrdir opening. These should be subclasses of BzrDirFormat
    for consistency.

    Once a format is deprecated, just deprecate the initialize and open
    methods on the format class. Do not deprecate the object, as the 
    object will be created every system load.
    """

    _default_format = None
    """The default format used for new .bzr dirs."""

    _formats = {}
    """The known formats."""

    _control_formats = []
    """The registered control formats - .bzr, ....
    
    This is a list of BzrDirFormat objects.
    """

    _control_server_formats = []
    """The registered control server formats, e.g. RemoteBzrDirs.

    This is a list of BzrDirFormat objects.
    """

    _lock_file_name = 'branch-lock'

    # _lock_class must be set in subclasses to the lock type, typ.
    # TransportLock or LockDir

    @classmethod
    def find_format(klass, transport, _server_formats=True):
        """Return the format present at transport."""
        if _server_formats:
            formats = klass._control_server_formats + klass._control_formats
        else:
            formats = klass._control_formats
        for format in formats:
            try:
                return format.probe_transport(transport)
            except errors.NotBranchError:
                # this format does not find a control dir here.
                pass
        raise errors.NotBranchError(path=transport.base)

    @classmethod
    def probe_transport(klass, transport):
        """Return the .bzrdir style format present in a directory."""
        try:
            format_string = transport.get(".bzr/branch-format").read()
        except errors.NoSuchFile:
            raise errors.NotBranchError(path=transport.base)

        try:
            return klass._formats[format_string]
        except KeyError:
            raise errors.UnknownFormatError(format=format_string)

    @classmethod
    def get_default_format(klass):
        """Return the current default format."""
        return klass._default_format

    def get_format_string(self):
        """Return the ASCII format string that identifies this format."""
        raise NotImplementedError(self.get_format_string)

    def get_format_description(self):
        """Return the short description for this format."""
        raise NotImplementedError(self.get_format_description)

    def get_converter(self, format=None):
        """Return the converter to use to convert bzrdirs needing converts.

        This returns a bzrlib.bzrdir.Converter object.

        This should return the best upgrader to step this format towards the
        current default format. In the case of plugins we can/should provide
        some means for them to extend the range of returnable converters.

        :param format: Optional format to override the default format of the 
                       library.
        """
        raise NotImplementedError(self.get_converter)

    def initialize(self, url, possible_transports=None):
        """Create a bzr control dir at this url and return an opened copy.
        
        Subclasses should typically override initialize_on_transport
        instead of this method.
        """
        return self.initialize_on_transport(get_transport(url,
                                                          possible_transports))

    def initialize_on_transport(self, transport):
        """Initialize a new bzrdir in the base directory of a Transport."""
        # Since we don't have a .bzr directory, inherit the
        # mode from the root directory
        temp_control = lockable_files.LockableFiles(transport,
                            '', lockable_files.TransportLock)
        temp_control._transport.mkdir('.bzr',
                                      # FIXME: RBC 20060121 don't peek under
                                      # the covers
                                      mode=temp_control._dir_mode)
        file_mode = temp_control._file_mode
        del temp_control
        mutter('created control directory in ' + transport.base)
        control = transport.clone('.bzr')
        utf8_files = [('README', 
                       "This is a Bazaar-NG control directory.\n"
                       "Do not change any files in this directory.\n"),
                      ('branch-format', self.get_format_string()),
                      ]
        # NB: no need to escape relative paths that are url safe.
        control_files = lockable_files.LockableFiles(control,
                            self._lock_file_name, self._lock_class)
        control_files.create_lock()
        control_files.lock_write()
        try:
            for file, content in utf8_files:
                control_files.put_utf8(file, content)
        finally:
            control_files.unlock()
        return self.open(transport, _found=True)

    def is_supported(self):
        """Is this format supported?

        Supported formats must be initializable and openable.
        Unsupported formats may not support initialization or committing or 
        some other features depending on the reason for not being supported.
        """
        return True

    def same_model(self, target_format):
        return (self.repository_format.rich_root_data == 
            target_format.rich_root_data)

    @classmethod
    def known_formats(klass):
        """Return all the known formats.
        
        Concrete formats should override _known_formats.
        """
        # There is double indirection here to make sure that control 
        # formats used by more than one dir format will only be probed 
        # once. This can otherwise be quite expensive for remote connections.
        result = set()
        for format in klass._control_formats:
            result.update(format._known_formats())
        return result
    
    @classmethod
    def _known_formats(klass):
        """Return the known format instances for this control format."""
        return set(klass._formats.values())

    def open(self, transport, _found=False):
        """Return an instance of this format for the dir transport points at.
        
        _found is a private parameter, do not use it.
        """
        if not _found:
            found_format = BzrDirFormat.find_format(transport)
            if not isinstance(found_format, self.__class__):
                raise AssertionError("%s was asked to open %s, but it seems to need "
                        "format %s" 
                        % (self, transport, found_format))
        return self._open(transport)

    def _open(self, transport):
        """Template method helper for opening BzrDirectories.

        This performs the actual open and any additional logic or parameter
        passing.
        """
        raise NotImplementedError(self._open)

    @classmethod
    def register_format(klass, format):
        klass._formats[format.get_format_string()] = format

    @classmethod
    def register_control_format(klass, format):
        """Register a format that does not use '.bzr' for its control dir.

        TODO: This should be pulled up into a 'ControlDirFormat' base class
        which BzrDirFormat can inherit from, and renamed to register_format 
        there. It has been done without that for now for simplicity of
        implementation.
        """
        klass._control_formats.append(format)

    @classmethod
    def register_control_server_format(klass, format):
        """Register a control format for client-server environments.

        These formats will be tried before ones registered with
        register_control_format.  This gives implementations that decide to the
        chance to grab it before anything looks at the contents of the format
        file.
        """
        klass._control_server_formats.append(format)

    @classmethod
    @symbol_versioning.deprecated_method(symbol_versioning.zero_fourteen)
    def set_default_format(klass, format):
        klass._set_default_format(format)

    @classmethod
    def _set_default_format(klass, format):
        """Set default format (for testing behavior of defaults only)"""
        klass._default_format = format

    def __str__(self):
        return self.get_format_string()[:-1]

    @classmethod
    def unregister_format(klass, format):
        assert klass._formats[format.get_format_string()] is format
        del klass._formats[format.get_format_string()]

    @classmethod
    def unregister_control_format(klass, format):
        klass._control_formats.remove(format)


class BzrDirFormat4(BzrDirFormat):
    """Bzr dir format 4.

    This format is a combined format for working tree, branch and repository.
    It has:
     - Format 1 working trees [always]
     - Format 4 branches [always]
     - Format 4 repositories [always]

    This format is deprecated: it indexes texts using a text it which is
    removed in format 5; write support for this format has been removed.
    """

    _lock_class = lockable_files.TransportLock

    def get_format_string(self):
        """See BzrDirFormat.get_format_string()."""
        return "Bazaar-NG branch, format 0.0.4\n"

    def get_format_description(self):
        """See BzrDirFormat.get_format_description()."""
        return "All-in-one format 4"

    def get_converter(self, format=None):
        """See BzrDirFormat.get_converter()."""
        # there is one and only one upgrade path here.
        return ConvertBzrDir4To5()
        
    def initialize_on_transport(self, transport):
        """Format 4 branches cannot be created."""
        raise errors.UninitializableFormat(self)

    def is_supported(self):
        """Format 4 is not supported.

        It is not supported because the model changed from 4 to 5 and the
        conversion logic is expensive - so doing it on the fly was not 
        feasible.
        """
        return False

    def _open(self, transport):
        """See BzrDirFormat._open."""
        return BzrDir4(transport, self)

    def __return_repository_format(self):
        """Circular import protection."""
        from bzrlib.repofmt.weaverepo import RepositoryFormat4
        return RepositoryFormat4()
    repository_format = property(__return_repository_format)


class BzrDirFormat5(BzrDirFormat):
    """Bzr control format 5.

    This format is a combined format for working tree, branch and repository.
    It has:
     - Format 2 working trees [always] 
     - Format 4 branches [always] 
     - Format 5 repositories [always]
       Unhashed stores in the repository.
    """

    _lock_class = lockable_files.TransportLock

    def get_format_string(self):
        """See BzrDirFormat.get_format_string()."""
        return "Bazaar-NG branch, format 5\n"

    def get_format_description(self):
        """See BzrDirFormat.get_format_description()."""
        return "All-in-one format 5"

    def get_converter(self, format=None):
        """See BzrDirFormat.get_converter()."""
        # there is one and only one upgrade path here.
        return ConvertBzrDir5To6()

    def _initialize_for_clone(self, url):
        return self.initialize_on_transport(get_transport(url), _cloning=True)
        
    def initialize_on_transport(self, transport, _cloning=False):
        """Format 5 dirs always have working tree, branch and repository.
        
        Except when they are being cloned.
        """
        from bzrlib.branch import BzrBranchFormat4
        from bzrlib.repofmt.weaverepo import RepositoryFormat5
        from bzrlib.workingtree import WorkingTreeFormat2
        result = (super(BzrDirFormat5, self).initialize_on_transport(transport))
        RepositoryFormat5().initialize(result, _internal=True)
        if not _cloning:
            branch = BzrBranchFormat4().initialize(result)
            try:
                WorkingTreeFormat2().initialize(result)
            except errors.NotLocalUrl:
                # Even though we can't access the working tree, we need to
                # create its control files.
                WorkingTreeFormat2().stub_initialize_remote(branch.control_files)
        return result

    def _open(self, transport):
        """See BzrDirFormat._open."""
        return BzrDir5(transport, self)

    def __return_repository_format(self):
        """Circular import protection."""
        from bzrlib.repofmt.weaverepo import RepositoryFormat5
        return RepositoryFormat5()
    repository_format = property(__return_repository_format)


class BzrDirFormat6(BzrDirFormat):
    """Bzr control format 6.

    This format is a combined format for working tree, branch and repository.
    It has:
     - Format 2 working trees [always] 
     - Format 4 branches [always] 
     - Format 6 repositories [always]
    """

    _lock_class = lockable_files.TransportLock

    def get_format_string(self):
        """See BzrDirFormat.get_format_string()."""
        return "Bazaar-NG branch, format 6\n"

    def get_format_description(self):
        """See BzrDirFormat.get_format_description()."""
        return "All-in-one format 6"

    def get_converter(self, format=None):
        """See BzrDirFormat.get_converter()."""
        # there is one and only one upgrade path here.
        return ConvertBzrDir6ToMeta()
        
    def _initialize_for_clone(self, url):
        return self.initialize_on_transport(get_transport(url), _cloning=True)

    def initialize_on_transport(self, transport, _cloning=False):
        """Format 6 dirs always have working tree, branch and repository.
        
        Except when they are being cloned.
        """
        from bzrlib.branch import BzrBranchFormat4
        from bzrlib.repofmt.weaverepo import RepositoryFormat6
        from bzrlib.workingtree import WorkingTreeFormat2
        result = super(BzrDirFormat6, self).initialize_on_transport(transport)
        RepositoryFormat6().initialize(result, _internal=True)
        if not _cloning:
            branch = BzrBranchFormat4().initialize(result)
            try:
                WorkingTreeFormat2().initialize(result)
            except errors.NotLocalUrl:
                # Even though we can't access the working tree, we need to
                # create its control files.
                WorkingTreeFormat2().stub_initialize_remote(branch.control_files)
        return result

    def _open(self, transport):
        """See BzrDirFormat._open."""
        return BzrDir6(transport, self)

    def __return_repository_format(self):
        """Circular import protection."""
        from bzrlib.repofmt.weaverepo import RepositoryFormat6
        return RepositoryFormat6()
    repository_format = property(__return_repository_format)


class BzrDirMetaFormat1(BzrDirFormat):
    """Bzr meta control format 1

    This is the first format with split out working tree, branch and repository
    disk storage.
    It has:
     - Format 3 working trees [optional]
     - Format 5 branches [optional]
     - Format 7 repositories [optional]
    """

    _lock_class = lockdir.LockDir

    def __init__(self):
        self._workingtree_format = None
        self._branch_format = None

    def __eq__(self, other):
        if other.__class__ is not self.__class__:
            return False
        if other.repository_format != self.repository_format:
            return False
        if other.workingtree_format != self.workingtree_format:
            return False
        return True

    def __ne__(self, other):
        return not self == other

    def get_branch_format(self):
        if self._branch_format is None:
            from bzrlib.branch import BranchFormat
            self._branch_format = BranchFormat.get_default_format()
        return self._branch_format

    def set_branch_format(self, format):
        self._branch_format = format

    def get_converter(self, format=None):
        """See BzrDirFormat.get_converter()."""
        if format is None:
            format = BzrDirFormat.get_default_format()
        if not isinstance(self, format.__class__):
            # converting away from metadir is not implemented
            raise NotImplementedError(self.get_converter)
        return ConvertMetaToMeta(format)

    def get_format_string(self):
        """See BzrDirFormat.get_format_string()."""
        return "Bazaar-NG meta directory, format 1\n"

    def get_format_description(self):
        """See BzrDirFormat.get_format_description()."""
        return "Meta directory format 1"

    def _open(self, transport):
        """See BzrDirFormat._open."""
        return BzrDirMeta1(transport, self)

    def __return_repository_format(self):
        """Circular import protection."""
        if getattr(self, '_repository_format', None):
            return self._repository_format
        from bzrlib.repository import RepositoryFormat
        return RepositoryFormat.get_default_format()

    def __set_repository_format(self, value):
        """Allow changint the repository format for metadir formats."""
        self._repository_format = value

    repository_format = property(__return_repository_format, __set_repository_format)

    def __get_workingtree_format(self):
        if self._workingtree_format is None:
            from bzrlib.workingtree import WorkingTreeFormat
            self._workingtree_format = WorkingTreeFormat.get_default_format()
        return self._workingtree_format

    def __set_workingtree_format(self, wt_format):
        self._workingtree_format = wt_format

    workingtree_format = property(__get_workingtree_format,
                                  __set_workingtree_format)


# Register bzr control format
BzrDirFormat.register_control_format(BzrDirFormat)

# Register bzr formats
BzrDirFormat.register_format(BzrDirFormat4())
BzrDirFormat.register_format(BzrDirFormat5())
BzrDirFormat.register_format(BzrDirFormat6())
__default_format = BzrDirMetaFormat1()
BzrDirFormat.register_format(__default_format)
BzrDirFormat._default_format = __default_format


class Converter(object):
    """Converts a disk format object from one format to another."""

    def convert(self, to_convert, pb):
        """Perform the conversion of to_convert, giving feedback via pb.

        :param to_convert: The disk object to convert.
        :param pb: a progress bar to use for progress information.
        """

    def step(self, message):
        """Update the pb by a step."""
        self.count +=1
        self.pb.update(message, self.count, self.total)


class ConvertBzrDir4To5(Converter):
    """Converts format 4 bzr dirs to format 5."""

    def __init__(self):
        super(ConvertBzrDir4To5, self).__init__()
        self.converted_revs = set()
        self.absent_revisions = set()
        self.text_count = 0
        self.revisions = {}
        
    def convert(self, to_convert, pb):
        """See Converter.convert()."""
        self.bzrdir = to_convert
        self.pb = pb
        self.pb.note('starting upgrade from format 4 to 5')
        if isinstance(self.bzrdir.transport, LocalTransport):
            self.bzrdir.get_workingtree_transport(None).delete('stat-cache')
        self._convert_to_weaves()
        return BzrDir.open(self.bzrdir.root_transport.base)

    def _convert_to_weaves(self):
        self.pb.note('note: upgrade may be faster if all store files are ungzipped first')
        try:
            # TODO permissions
            stat = self.bzrdir.transport.stat('weaves')
            if not S_ISDIR(stat.st_mode):
                self.bzrdir.transport.delete('weaves')
                self.bzrdir.transport.mkdir('weaves')
        except errors.NoSuchFile:
            self.bzrdir.transport.mkdir('weaves')
        # deliberately not a WeaveFile as we want to build it up slowly.
        self.inv_weave = Weave('inventory')
        # holds in-memory weaves for all files
        self.text_weaves = {}
        self.bzrdir.transport.delete('branch-format')
        self.branch = self.bzrdir.open_branch()
        self._convert_working_inv()
        rev_history = self.branch.revision_history()
        # to_read is a stack holding the revisions we still need to process;
        # appending to it adds new highest-priority revisions
        self.known_revisions = set(rev_history)
        self.to_read = rev_history[-1:]
        while self.to_read:
            rev_id = self.to_read.pop()
            if (rev_id not in self.revisions
                and rev_id not in self.absent_revisions):
                self._load_one_rev(rev_id)
        self.pb.clear()
        to_import = self._make_order()
        for i, rev_id in enumerate(to_import):
            self.pb.update('converting revision', i, len(to_import))
            self._convert_one_rev(rev_id)
        self.pb.clear()
        self._write_all_weaves()
        self._write_all_revs()
        self.pb.note('upgraded to weaves:')
        self.pb.note('  %6d revisions and inventories', len(self.revisions))
        self.pb.note('  %6d revisions not present', len(self.absent_revisions))
        self.pb.note('  %6d texts', self.text_count)
        self._cleanup_spare_files_after_format4()
        self.branch.control_files.put_utf8('branch-format', BzrDirFormat5().get_format_string())

    def _cleanup_spare_files_after_format4(self):
        # FIXME working tree upgrade foo.
        for n in 'merged-patches', 'pending-merged-patches':
            try:
                ## assert os.path.getsize(p) == 0
                self.bzrdir.transport.delete(n)
            except errors.NoSuchFile:
                pass
        self.bzrdir.transport.delete_tree('inventory-store')
        self.bzrdir.transport.delete_tree('text-store')

    def _convert_working_inv(self):
        inv = xml4.serializer_v4.read_inventory(
                    self.branch.control_files.get('inventory'))
        new_inv_xml = xml5.serializer_v5.write_inventory_to_string(inv)
        # FIXME inventory is a working tree change.
        self.branch.control_files.put('inventory', StringIO(new_inv_xml))

    def _write_all_weaves(self):
        controlweaves = WeaveStore(self.bzrdir.transport, prefixed=False)
        weave_transport = self.bzrdir.transport.clone('weaves')
        weaves = WeaveStore(weave_transport, prefixed=False)
        transaction = WriteTransaction()

        try:
            i = 0
            for file_id, file_weave in self.text_weaves.items():
                self.pb.update('writing weave', i, len(self.text_weaves))
                weaves._put_weave(file_id, file_weave, transaction)
                i += 1
            self.pb.update('inventory', 0, 1)
            controlweaves._put_weave('inventory', self.inv_weave, transaction)
            self.pb.update('inventory', 1, 1)
        finally:
            self.pb.clear()

    def _write_all_revs(self):
        """Write all revisions out in new form."""
        self.bzrdir.transport.delete_tree('revision-store')
        self.bzrdir.transport.mkdir('revision-store')
        revision_transport = self.bzrdir.transport.clone('revision-store')
        # TODO permissions
        _revision_store = TextRevisionStore(TextStore(revision_transport,
                                                      prefixed=False,
                                                      compressed=True))
        try:
            transaction = WriteTransaction()
            for i, rev_id in enumerate(self.converted_revs):
                self.pb.update('write revision', i, len(self.converted_revs))
                _revision_store.add_revision(self.revisions[rev_id], transaction)
        finally:
            self.pb.clear()
            
    def _load_one_rev(self, rev_id):
        """Load a revision object into memory.

        Any parents not either loaded or abandoned get queued to be
        loaded."""
        self.pb.update('loading revision',
                       len(self.revisions),
                       len(self.known_revisions))
        if not self.branch.repository.has_revision(rev_id):
            self.pb.clear()
            self.pb.note('revision {%s} not present in branch; '
                         'will be converted as a ghost',
                         rev_id)
            self.absent_revisions.add(rev_id)
        else:
            rev = self.branch.repository._revision_store.get_revision(rev_id,
                self.branch.repository.get_transaction())
            for parent_id in rev.parent_ids:
                self.known_revisions.add(parent_id)
                self.to_read.append(parent_id)
            self.revisions[rev_id] = rev

    def _load_old_inventory(self, rev_id):
        assert rev_id not in self.converted_revs
        old_inv_xml = self.branch.repository.inventory_store.get(rev_id).read()
        inv = xml4.serializer_v4.read_inventory_from_string(old_inv_xml)
        inv.revision_id = rev_id
        rev = self.revisions[rev_id]
        if rev.inventory_sha1:
            assert rev.inventory_sha1 == sha_string(old_inv_xml), \
                'inventory sha mismatch for {%s}' % rev_id
        return inv

    def _load_updated_inventory(self, rev_id):
        assert rev_id in self.converted_revs
        inv_xml = self.inv_weave.get_text(rev_id)
        inv = xml5.serializer_v5.read_inventory_from_string(inv_xml)
        return inv

    def _convert_one_rev(self, rev_id):
        """Convert revision and all referenced objects to new format."""
        rev = self.revisions[rev_id]
        inv = self._load_old_inventory(rev_id)
        present_parents = [p for p in rev.parent_ids
                           if p not in self.absent_revisions]
        self._convert_revision_contents(rev, inv, present_parents)
        self._store_new_weave(rev, inv, present_parents)
        self.converted_revs.add(rev_id)

    def _store_new_weave(self, rev, inv, present_parents):
        # the XML is now updated with text versions
        if __debug__:
            entries = inv.iter_entries()
            entries.next()
            for path, ie in entries:
                assert getattr(ie, 'revision', None) is not None, \
                    'no revision on {%s} in {%s}' % \
                    (file_id, rev.revision_id)
        new_inv_xml = xml5.serializer_v5.write_inventory_to_string(inv)
        new_inv_sha1 = sha_string(new_inv_xml)
        self.inv_weave.add_lines(rev.revision_id, 
                                 present_parents,
                                 new_inv_xml.splitlines(True))
        rev.inventory_sha1 = new_inv_sha1

    def _convert_revision_contents(self, rev, inv, present_parents):
        """Convert all the files within a revision.

        Also upgrade the inventory to refer to the text revision ids."""
        rev_id = rev.revision_id
        mutter('converting texts of revision {%s}',
               rev_id)
        parent_invs = map(self._load_updated_inventory, present_parents)
        entries = inv.iter_entries()
        entries.next()
        for path, ie in entries:
            self._convert_file_version(rev, ie, parent_invs)

    def _convert_file_version(self, rev, ie, parent_invs):
        """Convert one version of one file.

        The file needs to be added into the weave if it is a merge
        of >=2 parents or if it's changed from its parent.
        """
        file_id = ie.file_id
        rev_id = rev.revision_id
        w = self.text_weaves.get(file_id)
        if w is None:
            w = Weave(file_id)
            self.text_weaves[file_id] = w
        text_changed = False
        previous_entries = ie.find_previous_heads(parent_invs,
                                                  None,
                                                  None,
                                                  entry_vf=w)
        for old_revision in previous_entries:
                # if this fails, its a ghost ?
                assert old_revision in self.converted_revs, \
                    "Revision {%s} not in converted_revs" % old_revision
        self.snapshot_ie(previous_entries, ie, w, rev_id)
        del ie.text_id
        assert getattr(ie, 'revision', None) is not None

    def snapshot_ie(self, previous_revisions, ie, w, rev_id):
        # TODO: convert this logic, which is ~= snapshot to
        # a call to:. This needs the path figured out. rather than a work_tree
        # a v4 revision_tree can be given, or something that looks enough like
        # one to give the file content to the entry if it needs it.
        # and we need something that looks like a weave store for snapshot to 
        # save against.
        #ie.snapshot(rev, PATH, previous_revisions, REVISION_TREE, InMemoryWeaveStore(self.text_weaves))
        if len(previous_revisions) == 1:
            previous_ie = previous_revisions.values()[0]
            if ie._unchanged(previous_ie):
                ie.revision = previous_ie.revision
                return
        if ie.has_text():
            text = self.branch.repository.weave_store.get(ie.text_id)
            file_lines = text.readlines()
            assert sha_strings(file_lines) == ie.text_sha1
            assert sum(map(len, file_lines)) == ie.text_size
            w.add_lines(rev_id, previous_revisions, file_lines)
            self.text_count += 1
        else:
            w.add_lines(rev_id, previous_revisions, [])
        ie.revision = rev_id

    def _make_order(self):
        """Return a suitable order for importing revisions.

        The order must be such that an revision is imported after all
        its (present) parents.
        """
        todo = set(self.revisions.keys())
        done = self.absent_revisions.copy()
        order = []
        while todo:
            # scan through looking for a revision whose parents
            # are all done
            for rev_id in sorted(list(todo)):
                rev = self.revisions[rev_id]
                parent_ids = set(rev.parent_ids)
                if parent_ids.issubset(done):
                    # can take this one now
                    order.append(rev_id)
                    todo.remove(rev_id)
                    done.add(rev_id)
        return order


class ConvertBzrDir5To6(Converter):
    """Converts format 5 bzr dirs to format 6."""

    def convert(self, to_convert, pb):
        """See Converter.convert()."""
        self.bzrdir = to_convert
        self.pb = pb
        self.pb.note('starting upgrade from format 5 to 6')
        self._convert_to_prefixed()
        return BzrDir.open(self.bzrdir.root_transport.base)

    def _convert_to_prefixed(self):
        from bzrlib.store import TransportStore
        self.bzrdir.transport.delete('branch-format')
        for store_name in ["weaves", "revision-store"]:
            self.pb.note("adding prefixes to %s" % store_name)
            store_transport = self.bzrdir.transport.clone(store_name)
            store = TransportStore(store_transport, prefixed=True)
            for urlfilename in store_transport.list_dir('.'):
                filename = urlutils.unescape(urlfilename)
                if (filename.endswith(".weave") or
                    filename.endswith(".gz") or
                    filename.endswith(".sig")):
                    file_id = os.path.splitext(filename)[0]
                else:
                    file_id = filename
                prefix_dir = store.hash_prefix(file_id)
                # FIXME keep track of the dirs made RBC 20060121
                try:
                    store_transport.move(filename, prefix_dir + '/' + filename)
                except errors.NoSuchFile: # catches missing dirs strangely enough
                    store_transport.mkdir(prefix_dir)
                    store_transport.move(filename, prefix_dir + '/' + filename)
        self.bzrdir._control_files.put_utf8('branch-format', BzrDirFormat6().get_format_string())


class ConvertBzrDir6ToMeta(Converter):
    """Converts format 6 bzr dirs to metadirs."""

    def convert(self, to_convert, pb):
        """See Converter.convert()."""
        from bzrlib.repofmt.weaverepo import RepositoryFormat7
        from bzrlib.branch import BzrBranchFormat5
        self.bzrdir = to_convert
        self.pb = pb
        self.count = 0
        self.total = 20 # the steps we know about
        self.garbage_inventories = []

        self.pb.note('starting upgrade from format 6 to metadir')
        self.bzrdir._control_files.put_utf8('branch-format', "Converting to format 6")
        # its faster to move specific files around than to open and use the apis...
        # first off, nuke ancestry.weave, it was never used.
        try:
            self.step('Removing ancestry.weave')
            self.bzrdir.transport.delete('ancestry.weave')
        except errors.NoSuchFile:
            pass
        # find out whats there
        self.step('Finding branch files')
        last_revision = self.bzrdir.open_branch().last_revision()
        bzrcontents = self.bzrdir.transport.list_dir('.')
        for name in bzrcontents:
            if name.startswith('basis-inventory.'):
                self.garbage_inventories.append(name)
        # create new directories for repository, working tree and branch
        self.dir_mode = self.bzrdir._control_files._dir_mode
        self.file_mode = self.bzrdir._control_files._file_mode
        repository_names = [('inventory.weave', True),
                            ('revision-store', True),
                            ('weaves', True)]
        self.step('Upgrading repository  ')
        self.bzrdir.transport.mkdir('repository', mode=self.dir_mode)
        self.make_lock('repository')
        # we hard code the formats here because we are converting into
        # the meta format. The meta format upgrader can take this to a 
        # future format within each component.
        self.put_format('repository', RepositoryFormat7())
        for entry in repository_names:
            self.move_entry('repository', entry)

        self.step('Upgrading branch      ')
        self.bzrdir.transport.mkdir('branch', mode=self.dir_mode)
        self.make_lock('branch')
        self.put_format('branch', BzrBranchFormat5())
        branch_files = [('revision-history', True),
                        ('branch-name', True),
                        ('parent', False)]
        for entry in branch_files:
            self.move_entry('branch', entry)

        checkout_files = [('pending-merges', True),
                          ('inventory', True),
                          ('stat-cache', False)]
        # If a mandatory checkout file is not present, the branch does not have
        # a functional checkout. Do not create a checkout in the converted
        # branch.
        for name, mandatory in checkout_files:
            if mandatory and name not in bzrcontents:
                has_checkout = False
                break
        else:
            has_checkout = True
        if not has_checkout:
            self.pb.note('No working tree.')
            # If some checkout files are there, we may as well get rid of them.
            for name, mandatory in checkout_files:
                if name in bzrcontents:
                    self.bzrdir.transport.delete(name)
        else:
            from bzrlib.workingtree import WorkingTreeFormat3
            self.step('Upgrading working tree')
            self.bzrdir.transport.mkdir('checkout', mode=self.dir_mode)
            self.make_lock('checkout')
            self.put_format(
                'checkout', WorkingTreeFormat3())
            self.bzrdir.transport.delete_multi(
                self.garbage_inventories, self.pb)
            for entry in checkout_files:
                self.move_entry('checkout', entry)
            if last_revision is not None:
                self.bzrdir._control_files.put_utf8(
                    'checkout/last-revision', last_revision)
        self.bzrdir._control_files.put_utf8(
            'branch-format', BzrDirMetaFormat1().get_format_string())
        return BzrDir.open(self.bzrdir.root_transport.base)

    def make_lock(self, name):
        """Make a lock for the new control dir name."""
        self.step('Make %s lock' % name)
        ld = lockdir.LockDir(self.bzrdir.transport,
                             '%s/lock' % name,
                             file_modebits=self.file_mode,
                             dir_modebits=self.dir_mode)
        ld.create()

    def move_entry(self, new_dir, entry):
        """Move then entry name into new_dir."""
        name = entry[0]
        mandatory = entry[1]
        self.step('Moving %s' % name)
        try:
            self.bzrdir.transport.move(name, '%s/%s' % (new_dir, name))
        except errors.NoSuchFile:
            if mandatory:
                raise

    def put_format(self, dirname, format):
        self.bzrdir._control_files.put_utf8('%s/format' % dirname, format.get_format_string())


class ConvertMetaToMeta(Converter):
    """Converts the components of metadirs."""

    def __init__(self, target_format):
        """Create a metadir to metadir converter.

        :param target_format: The final metadir format that is desired.
        """
        self.target_format = target_format

    def convert(self, to_convert, pb):
        """See Converter.convert()."""
        self.bzrdir = to_convert
        self.pb = pb
        self.count = 0
        self.total = 1
        self.step('checking repository format')
        try:
            repo = self.bzrdir.open_repository()
        except errors.NoRepositoryPresent:
            pass
        else:
            if not isinstance(repo._format, self.target_format.repository_format.__class__):
                from bzrlib.repository import CopyConverter
                self.pb.note('starting repository conversion')
                converter = CopyConverter(self.target_format.repository_format)
                converter.convert(repo, pb)
        try:
            branch = self.bzrdir.open_branch()
        except errors.NotBranchError:
            pass
        else:
            # TODO: conversions of Branch and Tree should be done by
            # InterXFormat lookups
            # Avoid circular imports
            from bzrlib import branch as _mod_branch
            if (branch._format.__class__ is _mod_branch.BzrBranchFormat5 and
                self.target_format.get_branch_format().__class__ is
                _mod_branch.BzrBranchFormat6):
                branch_converter = _mod_branch.Converter5to6()
                branch_converter.convert(branch)
        try:
            tree = self.bzrdir.open_workingtree(recommend_upgrade=False)
        except (errors.NoWorkingTree, errors.NotLocalUrl):
            pass
        else:
            # TODO: conversions of Branch and Tree should be done by
            # InterXFormat lookups
            if (isinstance(tree, workingtree.WorkingTree3) and
                not isinstance(tree, workingtree_4.WorkingTree4) and
                isinstance(self.target_format.workingtree_format,
                    workingtree_4.WorkingTreeFormat4)):
                workingtree_4.Converter3to4().convert(tree)
        return to_convert


# This is not in remote.py because it's small, and needs to be registered.
# Putting it in remote.py creates a circular import problem.
# we can make it a lazy object if the control formats is turned into something
# like a registry.
class RemoteBzrDirFormat(BzrDirMetaFormat1):
    """Format representing bzrdirs accessed via a smart server"""

    def get_format_description(self):
        return 'bzr remote bzrdir'
    
    @classmethod
    def probe_transport(klass, transport):
        """Return a RemoteBzrDirFormat object if it looks possible."""
        try:
            client = transport.get_smart_client()
        except (NotImplementedError, AttributeError,
                errors.TransportNotPossible):
            # no smart server, so not a branch for this format type.
            raise errors.NotBranchError(path=transport.base)
        else:
            # Send a 'hello' request in protocol version one, and decline to
            # open it if the server doesn't support our required version (2) so
            # that the VFS-based transport will do it.
            request = client.get_request()
            smart_protocol = protocol.SmartClientRequestProtocolOne(request)
            server_version = smart_protocol.query_version()
            if server_version != 2:
                raise errors.NotBranchError(path=transport.base)
            return klass()

    def initialize_on_transport(self, transport):
        try:
            # hand off the request to the smart server
            shared_medium = transport.get_shared_medium()
        except errors.NoSmartMedium:
            # TODO: lookup the local format from a server hint.
            local_dir_format = BzrDirMetaFormat1()
            return local_dir_format.initialize_on_transport(transport)
        client = _SmartClient(shared_medium)
        path = client.remote_path_from_transport(transport)
        response = _SmartClient(shared_medium).call('BzrDirFormat.initialize',
                                                    path)
        assert response[0] in ('ok', ), 'unexpected response code %s' % (response,)
        return remote.RemoteBzrDir(transport)

    def _open(self, transport):
        return remote.RemoteBzrDir(transport)

    def __eq__(self, other):
        if not isinstance(other, RemoteBzrDirFormat):
            return False
        return self.get_format_description() == other.get_format_description()


BzrDirFormat.register_control_server_format(RemoteBzrDirFormat)


class BzrDirFormatInfo(object):

    def __init__(self, native, deprecated, hidden):
        self.deprecated = deprecated
        self.native = native
        self.hidden = hidden


class BzrDirFormatRegistry(registry.Registry):
    """Registry of user-selectable BzrDir subformats.
    
    Differs from BzrDirFormat._control_formats in that it provides sub-formats,
    e.g. BzrDirMeta1 with weave repository.  Also, it's more user-oriented.
    """

    def register_metadir(self, key,
             repository_format, help, native=True, deprecated=False,
             branch_format=None,
             tree_format=None,
             hidden=False):
        """Register a metadir subformat.

        These all use a BzrDirMetaFormat1 bzrdir, but can be parameterized
        by the Repository format.

        :param repository_format: The fully-qualified repository format class
            name as a string.
        :param branch_format: Fully-qualified branch format class name as
            a string.
        :param tree_format: Fully-qualified tree format class name as
            a string.
        """
        # This should be expanded to support setting WorkingTree and Branch
        # formats, once BzrDirMetaFormat1 supports that.
        def _load(full_name):
            mod_name, factory_name = full_name.rsplit('.', 1)
            try:
                mod = __import__(mod_name, globals(), locals(),
                        [factory_name])
            except ImportError, e:
                raise ImportError('failed to load %s: %s' % (full_name, e))
            try:
                factory = getattr(mod, factory_name)
            except AttributeError:
                raise AttributeError('no factory %s in module %r'
                    % (full_name, mod))
            return factory()

        def helper():
            bd = BzrDirMetaFormat1()
            if branch_format is not None:
                bd.set_branch_format(_load(branch_format))
            if tree_format is not None:
                bd.workingtree_format = _load(tree_format)
            if repository_format is not None:
                bd.repository_format = _load(repository_format)
            return bd
        self.register(key, helper, help, native, deprecated, hidden)

    def register(self, key, factory, help, native=True, deprecated=False,
                 hidden=False):
        """Register a BzrDirFormat factory.
        
        The factory must be a callable that takes one parameter: the key.
        It must produce an instance of the BzrDirFormat when called.

        This function mainly exists to prevent the info object from being
        supplied directly.
        """
        registry.Registry.register(self, key, factory, help, 
            BzrDirFormatInfo(native, deprecated, hidden))

    def register_lazy(self, key, module_name, member_name, help, native=True,
                      deprecated=False, hidden=False):
        registry.Registry.register_lazy(self, key, module_name, member_name, 
            help, BzrDirFormatInfo(native, deprecated, hidden))

    def set_default(self, key):
        """Set the 'default' key to be a clone of the supplied key.
        
        This method must be called once and only once.
        """
        registry.Registry.register(self, 'default', self.get(key), 
            self.get_help(key), info=self.get_info(key))

    def set_default_repository(self, key):
        """Set the FormatRegistry default and Repository default.
        
        This is a transitional method while Repository.set_default_format
        is deprecated.
        """
        if 'default' in self:
            self.remove('default')
        self.set_default(key)
        format = self.get('default')()
        assert isinstance(format, BzrDirMetaFormat1)

    def make_bzrdir(self, key):
        return self.get(key)()

    def help_topic(self, topic):
        output = textwrap.dedent("""\
            These formats can be used for creating branches, working trees, and
            repositories.

            """)
        default_realkey = None
        default_help = self.get_help('default')
        help_pairs = []
        for key in self.keys():
            if key == 'default':
                continue
            help = self.get_help(key)
            if help == default_help:
                default_realkey = key
            else:
                help_pairs.append((key, help))

        def wrapped(key, help, info):
            if info.native:
                help = '(native) ' + help
            return ':%s:\n%s\n\n' % (key, 
                    textwrap.fill(help, initial_indent='    ', 
                    subsequent_indent='    '))
        if default_realkey is not None:
            output += wrapped(default_realkey, '(default) %s' % default_help,
                              self.get_info('default'))
        deprecated_pairs = []
        for key, help in help_pairs:
            info = self.get_info(key)
            if info.hidden:
                continue
            elif info.deprecated:
                deprecated_pairs.append((key, help))
            else:
                output += wrapped(key, help, info)
        if len(deprecated_pairs) > 0:
            output += "Deprecated formats are shown below.\n\n"
            for key, help in deprecated_pairs:
                info = self.get_info(key)
                output += wrapped(key, help, info)

        return output


format_registry = BzrDirFormatRegistry()
format_registry.register('weave', BzrDirFormat6,
    'Pre-0.8 format.  Slower than knit and does not'
    ' support checkouts or shared repositories.',
    deprecated=True)
format_registry.register_metadir('knit',
    'bzrlib.repofmt.knitrepo.RepositoryFormatKnit1',
    'Format using knits.  Recommended for interoperation with bzr <= 0.14.',
    branch_format='bzrlib.branch.BzrBranchFormat5',
    tree_format='bzrlib.workingtree.WorkingTreeFormat3')
format_registry.register_metadir('metaweave',
    'bzrlib.repofmt.weaverepo.RepositoryFormat7',
    'Transitional format in 0.8.  Slower than knit.',
    branch_format='bzrlib.branch.BzrBranchFormat5',
    tree_format='bzrlib.workingtree.WorkingTreeFormat3',
    deprecated=True)
format_registry.register_metadir('dirstate',
    'bzrlib.repofmt.knitrepo.RepositoryFormatKnit1',
    help='New in 0.15: Fast local operations. Compatible with bzr 0.8 and '
        'above when accessed over the network.',
    branch_format='bzrlib.branch.BzrBranchFormat5',
    # this uses bzrlib.workingtree.WorkingTreeFormat4 because importing
    # directly from workingtree_4 triggers a circular import.
    tree_format='bzrlib.workingtree.WorkingTreeFormat4',
    )
format_registry.register_metadir('dirstate-tags',
    'bzrlib.repofmt.knitrepo.RepositoryFormatKnit1',
    help='New in 0.15: Fast local operations and improved scaling for '
        'network operations. Additionally adds support for tags.'
        ' Incompatible with bzr < 0.15.',
    branch_format='bzrlib.branch.BzrBranchFormat6',
    tree_format='bzrlib.workingtree.WorkingTreeFormat4',
    )
format_registry.register_metadir('dirstate-with-subtree',
    'bzrlib.repofmt.knitrepo.RepositoryFormatKnit3',
    help='New in 0.15: Fast local operations and improved scaling for '
        'network operations. Additionally adds support for versioning nested '
        'bzr branches. Incompatible with bzr < 0.15.',
    branch_format='bzrlib.branch.BzrBranchFormat6',
    tree_format='bzrlib.workingtree.WorkingTreeFormat4',
    hidden=True,
    )
<<<<<<< HEAD
format_registry.register_metadir('experimental',
    'bzrlib.repofmt.pack_repo.RepositoryFormatGraphKnit1',
    help='New in XXX: Experimental format with data compatible with dirstate '
        'format repositories. Cannot be read except with bzr.dev. '
        'WARNING: This format is unstable and data in it will not be upgradable'
        ' to release formats of bzr.',
    branch_format='bzrlib.branch.BzrBranchFormat6',
    tree_format='bzrlib.workingtree.WorkingTreeFormat4',
    hidden=True,
    )
format_registry.register_metadir('experimental-subtree',
    'bzrlib.repofmt.pack_repo.RepositoryFormatGraphKnit3',
    help='New in XXX: Experimental format with data compatible with '
        'dirstate-with-subtree format repositories. Cannot be read except with'
        ' bzr.dev. WARNING: This format is unstable and data in it will not be'
        ' upgradable to release formats of bzr.',
    branch_format='bzrlib.branch.BzrBranchFormat6',
    tree_format='bzrlib.workingtree.WorkingTreeFormat4',
    hidden=True,
    )
format_registry.set_default('dirstate')
=======
format_registry.set_default('dirstate-tags')
>>>>>>> b21babf4
<|MERGE_RESOLUTION|>--- conflicted
+++ resolved
@@ -2444,7 +2444,6 @@
     tree_format='bzrlib.workingtree.WorkingTreeFormat4',
     hidden=True,
     )
-<<<<<<< HEAD
 format_registry.register_metadir('experimental',
     'bzrlib.repofmt.pack_repo.RepositoryFormatGraphKnit1',
     help='New in XXX: Experimental format with data compatible with dirstate '
@@ -2465,7 +2464,4 @@
     tree_format='bzrlib.workingtree.WorkingTreeFormat4',
     hidden=True,
     )
-format_registry.set_default('dirstate')
-=======
-format_registry.set_default('dirstate-tags')
->>>>>>> b21babf4
+format_registry.set_default('dirstate-tags')