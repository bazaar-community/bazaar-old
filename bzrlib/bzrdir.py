# Copyright (C) 2005, 2006, 2007 Canonical Ltd
#
# This program is free software; you can redistribute it and/or modify
# it under the terms of the GNU General Public License as published by
# the Free Software Foundation; either version 2 of the License, or
# (at your option) any later version.
#
# This program is distributed in the hope that it will be useful,
# but WITHOUT ANY WARRANTY; without even the implied warranty of
# MERCHANTABILITY or FITNESS FOR A PARTICULAR PURPOSE.  See the
# GNU General Public License for more details.
#
# You should have received a copy of the GNU General Public License
# along with this program; if not, write to the Free Software
# Foundation, Inc., 59 Temple Place, Suite 330, Boston, MA  02111-1307  USA

"""BzrDir logic. The BzrDir is the basic control directory used by bzr.

At format 7 this was split out into Branch, Repository and Checkout control
directories.
"""

# TODO: remove unittest dependency; put that stuff inside the test suite

# TODO: Can we move specific formats into separate modules to make this file
# smaller?

from cStringIO import StringIO
import os
import textwrap

from bzrlib.lazy_import import lazy_import
lazy_import(globals(), """
from copy import deepcopy
from stat import S_ISDIR
import unittest

import bzrlib
from bzrlib import (
    errors,
    lockable_files,
    lockdir,
    registry,
    remote,
    revision as _mod_revision,
    symbol_versioning,
    urlutils,
    xml4,
    xml5,
    workingtree,
    workingtree_4,
    )
from bzrlib.osutils import (
    safe_unicode,
    sha_strings,
    sha_string,
    )
from bzrlib.smart.client import SmartClient
from bzrlib.store.revision.text import TextRevisionStore
from bzrlib.store.text import TextStore
from bzrlib.store.versioned import WeaveStore
from bzrlib.transactions import WriteTransaction
from bzrlib.transport import get_transport
from bzrlib.weave import Weave
""")

from bzrlib.trace import mutter, note
from bzrlib.transport.local import LocalTransport


class BzrDir(object):
    """A .bzr control diretory.
    
    BzrDir instances let you create or open any of the things that can be
    found within .bzr - checkouts, branches and repositories.
    
    transport
        the transport which this bzr dir is rooted at (i.e. file:///.../.bzr/)
    root_transport
        a transport connected to the directory this bzr was opened from.
    """

    def break_lock(self):
        """Invoke break_lock on the first object in the bzrdir.

        If there is a tree, the tree is opened and break_lock() called.
        Otherwise, branch is tried, and finally repository.
        """
        # XXX: This seems more like a UI function than something that really
        # belongs in this class.
        try:
            thing_to_unlock = self.open_workingtree()
        except (errors.NotLocalUrl, errors.NoWorkingTree):
            try:
                thing_to_unlock = self.open_branch()
            except errors.NotBranchError:
                try:
                    thing_to_unlock = self.open_repository()
                except errors.NoRepositoryPresent:
                    return
        thing_to_unlock.break_lock()

    def can_convert_format(self):
        """Return true if this bzrdir is one whose format we can convert from."""
        return True

    def check_conversion_target(self, target_format):
        target_repo_format = target_format.repository_format
        source_repo_format = self._format.repository_format
        source_repo_format.check_conversion_target(target_repo_format)

    @staticmethod
    def _check_supported(format, allow_unsupported):
        """Check whether format is a supported format.

        If allow_unsupported is True, this is a no-op.
        """
        if not allow_unsupported and not format.is_supported():
            # see open_downlevel to open legacy branches.
            raise errors.UnsupportedFormatError(format=format)

    def clone(self, url, revision_id=None, basis=None, force_new_repo=False):
        """Clone this bzrdir and its contents to url verbatim.

        If urls last component does not exist, it will be created.

        if revision_id is not None, then the clone operation may tune
            itself to download less data.
        :param force_new_repo: Do not use a shared repository for the target 
                               even if one is available.
        """
        self._make_tail(url)
        basis_repo, basis_branch, basis_tree = self._get_basis_components(basis)
        result = self._format.initialize(url)
        try:
            local_repo = self.find_repository()
        except errors.NoRepositoryPresent:
            local_repo = None
        if local_repo:
            # may need to copy content in
            if force_new_repo:
                result_repo = local_repo.clone(
                    result,
                    revision_id=revision_id,
                    basis=basis_repo)
                result_repo.set_make_working_trees(local_repo.make_working_trees())
            else:
                try:
                    result_repo = result.find_repository()
                    # fetch content this dir needs.
                    if basis_repo:
                        # XXX FIXME RBC 20060214 need tests for this when the basis
                        # is incomplete
                        result_repo.fetch(basis_repo, revision_id=revision_id)
                    result_repo.fetch(local_repo, revision_id=revision_id)
                except errors.NoRepositoryPresent:
                    # needed to make one anyway.
                    result_repo = local_repo.clone(
                        result,
                        revision_id=revision_id,
                        basis=basis_repo)
                    result_repo.set_make_working_trees(local_repo.make_working_trees())
        # 1 if there is a branch present
        #   make sure its content is available in the target repository
        #   clone it.
        try:
            self.open_branch().clone(result, revision_id=revision_id)
        except errors.NotBranchError:
            pass
        try:
            self.open_workingtree().clone(result, basis=basis_tree)
        except (errors.NoWorkingTree, errors.NotLocalUrl):
            pass
        return result

    def _get_basis_components(self, basis):
        """Retrieve the basis components that are available at basis."""
        if basis is None:
            return None, None, None
        try:
            basis_tree = basis.open_workingtree()
            basis_branch = basis_tree.branch
            basis_repo = basis_branch.repository
        except (errors.NoWorkingTree, errors.NotLocalUrl):
            basis_tree = None
            try:
                basis_branch = basis.open_branch()
                basis_repo = basis_branch.repository
            except errors.NotBranchError:
                basis_branch = None
                try:
                    basis_repo = basis.open_repository()
                except errors.NoRepositoryPresent:
                    basis_repo = None
        return basis_repo, basis_branch, basis_tree

    # TODO: This should be given a Transport, and should chdir up; otherwise
    # this will open a new connection.
    def _make_tail(self, url):
        head, tail = urlutils.split(url)
        if tail and tail != '.':
            t = get_transport(head)
            try:
                t.mkdir(tail)
            except errors.FileExists:
                pass

    # TODO: Should take a Transport
    @classmethod
    def create(cls, base, format=None):
        """Create a new BzrDir at the url 'base'.
        
        This will call the current default formats initialize with base
        as the only parameter.

        :param format: If supplied, the format of branch to create.  If not
            supplied, the default is used.
        """
        if cls is not BzrDir:
            raise AssertionError("BzrDir.create always creates the default"
                " format, not one of %r" % cls)
        head, tail = urlutils.split(base)
        if tail and tail != '.':
            t = get_transport(head)
            try:
                t.mkdir(tail)
            except errors.FileExists:
                pass
        if format is None:
            format = BzrDirFormat.get_default_format()
        return format.initialize(safe_unicode(base))

    def create_branch(self):
        """Create a branch in this BzrDir.

        The bzrdirs format will control what branch format is created.
        For more control see BranchFormatXX.create(a_bzrdir).
        """
        raise NotImplementedError(self.create_branch)

    @staticmethod
    def create_branch_and_repo(base, force_new_repo=False, format=None):
        """Create a new BzrDir, Branch and Repository at the url 'base'.

        This will use the current default BzrDirFormat, and use whatever 
        repository format that that uses via bzrdir.create_branch and
        create_repository. If a shared repository is available that is used
        preferentially.

        The created Branch object is returned.

        :param base: The URL to create the branch at.
        :param force_new_repo: If True a new repository is always created.
        """
        bzrdir = BzrDir.create(base, format)
        bzrdir._find_or_create_repository(force_new_repo)
        return bzrdir.create_branch()

    def _find_or_create_repository(self, force_new_repo):
        """Create a new repository if needed, returning the repository."""
        if force_new_repo:
            return self.create_repository()
        try:
            return self.find_repository()
        except errors.NoRepositoryPresent:
            return self.create_repository()
        
    @staticmethod
    def create_branch_convenience(base, force_new_repo=False,
                                  force_new_tree=None, format=None):
        """Create a new BzrDir, Branch and Repository at the url 'base'.

        This is a convenience function - it will use an existing repository
        if possible, can be told explicitly whether to create a working tree or
        not.

        This will use the current default BzrDirFormat, and use whatever 
        repository format that that uses via bzrdir.create_branch and
        create_repository. If a shared repository is available that is used
        preferentially. Whatever repository is used, its tree creation policy
        is followed.

        The created Branch object is returned.
        If a working tree cannot be made due to base not being a file:// url,
        no error is raised unless force_new_tree is True, in which case no 
        data is created on disk and NotLocalUrl is raised.

        :param base: The URL to create the branch at.
        :param force_new_repo: If True a new repository is always created.
        :param force_new_tree: If True or False force creation of a tree or 
                               prevent such creation respectively.
        :param format: Override for the for the bzrdir format to create
        """
        if force_new_tree:
            # check for non local urls
            t = get_transport(safe_unicode(base))
            if not isinstance(t, LocalTransport):
                raise errors.NotLocalUrl(base)
        bzrdir = BzrDir.create(base, format)
        repo = bzrdir._find_or_create_repository(force_new_repo)
        result = bzrdir.create_branch()
        if force_new_tree or (repo.make_working_trees() and 
                              force_new_tree is None):
            try:
                bzrdir.create_workingtree()
            except errors.NotLocalUrl:
                pass
        return result
        
    @staticmethod
    def create_repository(base, shared=False, format=None):
        """Create a new BzrDir and Repository at the url 'base'.

        If no format is supplied, this will default to the current default
        BzrDirFormat by default, and use whatever repository format that that
        uses for bzrdirformat.create_repository.

        :param shared: Create a shared repository rather than a standalone
                       repository.
        The Repository object is returned.

        This must be overridden as an instance method in child classes, where
        it should take no parameters and construct whatever repository format
        that child class desires.
        """
        bzrdir = BzrDir.create(base, format)
        return bzrdir.create_repository(shared)

    @staticmethod
    def create_standalone_workingtree(base, format=None):
        """Create a new BzrDir, WorkingTree, Branch and Repository at 'base'.

        'base' must be a local path or a file:// url.

        This will use the current default BzrDirFormat, and use whatever 
        repository format that that uses for bzrdirformat.create_workingtree,
        create_branch and create_repository.

        :return: The WorkingTree object.
        """
        t = get_transport(safe_unicode(base))
        if not isinstance(t, LocalTransport):
            raise errors.NotLocalUrl(base)
        bzrdir = BzrDir.create_branch_and_repo(safe_unicode(base),
                                               force_new_repo=True,
                                               format=format).bzrdir
        return bzrdir.create_workingtree()

    def create_workingtree(self, revision_id=None):
        """Create a working tree at this BzrDir.
        
        revision_id: create it as of this revision id.
        """
        raise NotImplementedError(self.create_workingtree)

    def retire_bzrdir(self):
        """Permanently disable the bzrdir.

        This is done by renaming it to give the user some ability to recover
        if there was a problem.

        This will have horrible consequences if anyone has anything locked or
        in use.
        """
        for i in xrange(10000):
            try:
                to_path = '.bzr.retired.%d' % i
                self.root_transport.rename('.bzr', to_path)
                note("renamed %s to %s"
                    % (self.root_transport.abspath('.bzr'), to_path))
                break
            except (errors.TransportError, IOError, errors.PathError):
                pass

    def destroy_workingtree(self):
        """Destroy the working tree at this BzrDir.

        Formats that do not support this may raise UnsupportedOperation.
        """
        raise NotImplementedError(self.destroy_workingtree)

    def destroy_workingtree_metadata(self):
        """Destroy the control files for the working tree at this BzrDir.

        The contents of working tree files are not affected.
        Formats that do not support this may raise UnsupportedOperation.
        """
        raise NotImplementedError(self.destroy_workingtree_metadata)

    def find_repository(self):
        """Find the repository that should be used for a_bzrdir.

        This does not require a branch as we use it to find the repo for
        new branches as well as to hook existing branches up to their
        repository.
        """
        try:
            return self.open_repository()
        except errors.NoRepositoryPresent:
            pass
        next_transport = self.root_transport.clone('..')
        while True:
            # find the next containing bzrdir
            try:
                found_bzrdir = BzrDir.open_containing_from_transport(
                    next_transport)[0]
            except errors.NotBranchError:
                # none found
                raise errors.NoRepositoryPresent(self)
            # does it have a repository ?
            try:
                repository = found_bzrdir.open_repository()
            except errors.NoRepositoryPresent:
                next_transport = found_bzrdir.root_transport.clone('..')
                if (found_bzrdir.root_transport.base == next_transport.base):
                    # top of the file system
                    break
                else:
                    continue
            if ((found_bzrdir.root_transport.base ==
                 self.root_transport.base) or repository.is_shared()):
                return repository
            else:
                raise errors.NoRepositoryPresent(self)
        raise errors.NoRepositoryPresent(self)

    def get_branch_reference(self):
        """Return the referenced URL for the branch in this bzrdir.

        :raises NotBranchError: If there is no Branch.
        :return: The URL the branch in this bzrdir references if it is a
            reference branch, or None for regular branches.
        """
        return None

    def get_branch_transport(self, branch_format):
        """Get the transport for use by branch format in this BzrDir.

        Note that bzr dirs that do not support format strings will raise
        IncompatibleFormat if the branch format they are given has
        a format string, and vice versa.

        If branch_format is None, the transport is returned with no 
        checking. if it is not None, then the returned transport is
        guaranteed to point to an existing directory ready for use.
        """
        raise NotImplementedError(self.get_branch_transport)
        
    def get_repository_transport(self, repository_format):
        """Get the transport for use by repository format in this BzrDir.

        Note that bzr dirs that do not support format strings will raise
        IncompatibleFormat if the repository format they are given has
        a format string, and vice versa.

        If repository_format is None, the transport is returned with no 
        checking. if it is not None, then the returned transport is
        guaranteed to point to an existing directory ready for use.
        """
        raise NotImplementedError(self.get_repository_transport)
        
    def get_workingtree_transport(self, tree_format):
        """Get the transport for use by workingtree format in this BzrDir.

        Note that bzr dirs that do not support format strings will raise
        IncompatibleFormat if the workingtree format they are given has a
        format string, and vice versa.

        If workingtree_format is None, the transport is returned with no 
        checking. if it is not None, then the returned transport is
        guaranteed to point to an existing directory ready for use.
        """
        raise NotImplementedError(self.get_workingtree_transport)
        
    def __init__(self, _transport, _format):
        """Initialize a Bzr control dir object.
        
        Only really common logic should reside here, concrete classes should be
        made with varying behaviours.

        :param _format: the format that is creating this BzrDir instance.
        :param _transport: the transport this dir is based at.
        """
        self._format = _format
        self.transport = _transport.clone('.bzr')
        self.root_transport = _transport

    def is_control_filename(self, filename):
        """True if filename is the name of a path which is reserved for bzrdir's.
        
        :param filename: A filename within the root transport of this bzrdir.

        This is true IF and ONLY IF the filename is part of the namespace reserved
        for bzr control dirs. Currently this is the '.bzr' directory in the root
        of the root_transport. it is expected that plugins will need to extend
        this in the future - for instance to make bzr talk with svn working
        trees.
        """
        # this might be better on the BzrDirFormat class because it refers to 
        # all the possible bzrdir disk formats. 
        # This method is tested via the workingtree is_control_filename tests- 
        # it was extracted from WorkingTree.is_control_filename. If the methods
        # contract is extended beyond the current trivial  implementation please
        # add new tests for it to the appropriate place.
        return filename == '.bzr' or filename.startswith('.bzr/')

    def needs_format_conversion(self, format=None):
        """Return true if this bzrdir needs convert_format run on it.
        
        For instance, if the repository format is out of date but the 
        branch and working tree are not, this should return True.

        :param format: Optional parameter indicating a specific desired
                       format we plan to arrive at.
        """
        raise NotImplementedError(self.needs_format_conversion)

    @staticmethod
    def open_unsupported(base):
        """Open a branch which is not supported."""
        return BzrDir.open(base, _unsupported=True)
        
    @staticmethod
    def open(base, _unsupported=False):
        """Open an existing bzrdir, rooted at 'base' (url)
        
        _unsupported is a private parameter to the BzrDir class.
        """
        t = get_transport(base)
        return BzrDir.open_from_transport(t, _unsupported=_unsupported)

    @staticmethod
    def open_from_transport(transport, _unsupported=False):
        """Open a bzrdir within a particular directory.

        :param transport: Transport containing the bzrdir.
        :param _unsupported: private.
        """
        format = BzrDirFormat.find_format(transport)
        BzrDir._check_supported(format, _unsupported)
        return format.open(transport, _found=True)

    def open_branch(self, unsupported=False):
        """Open the branch object at this BzrDir if one is present.

        If unsupported is True, then no longer supported branch formats can
        still be opened.
        
        TODO: static convenience version of this?
        """
        raise NotImplementedError(self.open_branch)

    @staticmethod
    def open_containing(url):
        """Open an existing branch which contains url.
        
        :param url: url to search from.
        See open_containing_from_transport for more detail.
        """
        return BzrDir.open_containing_from_transport(get_transport(url))
    
    @staticmethod
    def open_containing_from_transport(a_transport):
        """Open an existing branch which contains a_transport.base

        This probes for a branch at a_transport, and searches upwards from there.

        Basically we keep looking up until we find the control directory or
        run into the root.  If there isn't one, raises NotBranchError.
        If there is one and it is either an unrecognised format or an unsupported 
        format, UnknownFormatError or UnsupportedFormatError are raised.
        If there is one, it is returned, along with the unused portion of url.

        :return: The BzrDir that contains the path, and a Unicode path 
                for the rest of the URL.
        """
        # this gets the normalised url back. I.e. '.' -> the full path.
        url = a_transport.base
        while True:
            try:
                result = BzrDir.open_from_transport(a_transport)
                return result, urlutils.unescape(a_transport.relpath(url))
            except errors.NotBranchError, e:
                pass
            try:
                new_t = a_transport.clone('..')
            except errors.InvalidURLJoin:
                # reached the root, whatever that may be
                raise errors.NotBranchError(path=url)
            if new_t.base == a_transport.base:
                # reached the root, whatever that may be
                raise errors.NotBranchError(path=url)
            a_transport = new_t

    @classmethod
    def open_containing_tree_or_branch(klass, location):
        """Return the branch and working tree contained by a location.

        Returns (tree, branch, relpath).
        If there is no tree at containing the location, tree will be None.
        If there is no branch containing the location, an exception will be
        raised
        relpath is the portion of the path that is contained by the branch.
        """
        bzrdir, relpath = klass.open_containing(location)
        try:
            tree = bzrdir.open_workingtree()
        except (errors.NoWorkingTree, errors.NotLocalUrl):
            tree = None
            branch = bzrdir.open_branch()
        else:
            branch = tree.branch
        return tree, branch, relpath

    def open_repository(self, _unsupported=False):
        """Open the repository object at this BzrDir if one is present.

        This will not follow the Branch object pointer - its strictly a direct
        open facility. Most client code should use open_branch().repository to
        get at a repository.

        _unsupported is a private parameter, not part of the api.
        TODO: static convenience version of this?
        """
        raise NotImplementedError(self.open_repository)

    def open_workingtree(self, _unsupported=False):
        """Open the workingtree object at this BzrDir if one is present.
        
        TODO: static convenience version of this?
        """
        raise NotImplementedError(self.open_workingtree)

    def has_branch(self):
        """Tell if this bzrdir contains a branch.
        
        Note: if you're going to open the branch, you should just go ahead
        and try, and not ask permission first.  (This method just opens the 
        branch and discards it, and that's somewhat expensive.) 
        """
        try:
            self.open_branch()
            return True
        except errors.NotBranchError:
            return False

    def has_workingtree(self):
        """Tell if this bzrdir contains a working tree.

        This will still raise an exception if the bzrdir has a workingtree that
        is remote & inaccessible.
        
        Note: if you're going to open the working tree, you should just go ahead
        and try, and not ask permission first.  (This method just opens the 
        workingtree and discards it, and that's somewhat expensive.) 
        """
        try:
            self.open_workingtree()
            return True
        except errors.NoWorkingTree:
            return False

<<<<<<< HEAD
    def cloning_metadir(self):
        """Produce a metadir suitable for cloning with"""
=======
    def _cloning_metadir(self, basis=None):
>>>>>>> 8473bd4b
        def related_repository(bzrdir):
            try:
                branch = bzrdir.open_branch()
                return branch.repository
            except errors.NotBranchError:
                source_branch = None
                return bzrdir.open_repository()
        result_format = self._format.__class__()
        try:
            source_repository = related_repository(self)
        except errors.NoRepositoryPresent:
<<<<<<< HEAD
            pass
        else:
            repo_format = source_repository._format
            if not isinstance(repo_format, remote.RemoteRepositoryFormat):
                result_format.repository_format = repo_format
        return result_format
=======
            source_repository = None
        try:
            tree = self.open_workingtree()
        except (errors.NoWorkingTree, errors.NotLocalUrl):
            result_format.workingtree_format = None
        else:
            result_format.workingtree_format = tree._format.__class__()
        return result_format, source_repository
>>>>>>> 8473bd4b

    def cloning_metadir(self, basis=None):
        """Produce a metadir suitable for cloning or sprouting with.

        These operations may produce workingtrees (yes, even though they're
        "cloning" something that doesn't have a tree, so a viable workingtree
        format must be selected.
        """
        format, repository = self._cloning_metadir()
        if format._workingtree_format is None:
            if repository is None:
                return format
            tree_format = repository._format._matchingbzrdir.workingtree_format
            format.workingtree_format = tree_format.__class__()
        return format

    def checkout_metadir(self):
        return self.cloning_metadir()

    def sprout(self, url, revision_id=None, basis=None, force_new_repo=False,
               recurse='down'):
        """Create a copy of this bzrdir prepared for use as a new line of
        development.

        If urls last component does not exist, it will be created.

        Attributes related to the identity of the source branch like
        branch nickname will be cleaned, a working tree is created
        whether one existed before or not; and a local branch is always
        created.

        if revision_id is not None, then the clone operation may tune
            itself to download less data.
        """
        self._make_tail(url)
        cloning_format = self.cloning_metadir()
        result = cloning_format.initialize(url)
        basis_repo, basis_branch, basis_tree = self._get_basis_components(basis)
        try:
            source_branch = self.open_branch()
            source_repository = source_branch.repository
        except errors.NotBranchError:
            source_branch = None
            try:
                source_repository = self.open_repository()
            except errors.NoRepositoryPresent:
                # copy the entire basis one if there is one
                # but there is no repository.
                source_repository = basis_repo
        if force_new_repo:
            result_repo = None
        else:
            try:
                result_repo = result.find_repository()
            except errors.NoRepositoryPresent:
                result_repo = None
        if source_repository is None and result_repo is not None:
            pass
        elif source_repository is None and result_repo is None:
            # no repo available, make a new one
            result.create_repository()
        elif source_repository is not None and result_repo is None:
            # have source, and want to make a new target repo
            # we don't clone the repo because that preserves attributes
            # like is_shared(), and we have not yet implemented a 
            # repository sprout().
            result_repo = result.create_repository()
        if result_repo is not None:
            # fetch needed content into target.
            if basis_repo:
                # XXX FIXME RBC 20060214 need tests for this when the basis
                # is incomplete
                result_repo.fetch(basis_repo, revision_id=revision_id)
            if source_repository is not None:
                result_repo.fetch(source_repository, revision_id=revision_id)
        if source_branch is not None:
            source_branch.sprout(result, revision_id=revision_id)
        else:
            result.create_branch()
        # TODO: jam 20060426 we probably need a test in here in the
        #       case that the newly sprouted branch is a remote one
        if result_repo is None or result_repo.make_working_trees():
            wt = result.create_workingtree()
            wt.lock_write()
            try:
                if wt.path2id('') is None:
                    try:
                        wt.set_root_id(self.open_workingtree.get_root_id())
                    except errors.NoWorkingTree:
                        pass
            finally:
                wt.unlock()
        else:
            wt = None
        if recurse == 'down':
            if wt is not None:
                basis = wt.basis_tree()
                basis.lock_read()
                subtrees = basis.iter_references()
                recurse_branch = wt.branch
            elif source_branch is not None:
                basis = source_branch.basis_tree()
                basis.lock_read()
                subtrees = basis.iter_references()
                recurse_branch = source_branch
            else:
                subtrees = []
                basis = None
            try:
                for path, file_id in subtrees:
                    target = urlutils.join(url, urlutils.escape(path))
                    sublocation = source_branch.reference_parent(file_id, path)
                    sublocation.bzrdir.sprout(target,
                        basis.get_reference_revision(file_id, path),
                        force_new_repo=force_new_repo, recurse=recurse)
            finally:
                if basis is not None:
                    basis.unlock()
        return result


class BzrDirPreSplitOut(BzrDir):
    """A common class for the all-in-one formats."""

    def __init__(self, _transport, _format):
        """See BzrDir.__init__."""
        super(BzrDirPreSplitOut, self).__init__(_transport, _format)
        assert self._format._lock_class == lockable_files.TransportLock
        assert self._format._lock_file_name == 'branch-lock'
        self._control_files = lockable_files.LockableFiles(
                                            self.get_branch_transport(None),
                                            self._format._lock_file_name,
                                            self._format._lock_class)

    def break_lock(self):
        """Pre-splitout bzrdirs do not suffer from stale locks."""
        raise NotImplementedError(self.break_lock)

    def clone(self, url, revision_id=None, basis=None, force_new_repo=False):
        """See BzrDir.clone()."""
        from bzrlib.workingtree import WorkingTreeFormat2
        self._make_tail(url)
        result = self._format._initialize_for_clone(url)
        basis_repo, basis_branch, basis_tree = self._get_basis_components(basis)
        self.open_repository().clone(result, revision_id=revision_id, basis=basis_repo)
        from_branch = self.open_branch()
        from_branch.clone(result, revision_id=revision_id)
        try:
            self.open_workingtree().clone(result, basis=basis_tree)
        except errors.NotLocalUrl:
            # make a new one, this format always has to have one.
            try:
                WorkingTreeFormat2().initialize(result)
            except errors.NotLocalUrl:
                # but we cannot do it for remote trees.
                to_branch = result.open_branch()
                WorkingTreeFormat2().stub_initialize_remote(to_branch.control_files)
        return result

    def create_branch(self):
        """See BzrDir.create_branch."""
        return self.open_branch()

    def create_repository(self, shared=False):
        """See BzrDir.create_repository."""
        if shared:
            raise errors.IncompatibleFormat('shared repository', self._format)
        return self.open_repository()

    def create_workingtree(self, revision_id=None):
        """See BzrDir.create_workingtree."""
        # this looks buggy but is not -really-
        # clone and sprout will have set the revision_id
        # and that will have set it for us, its only
        # specific uses of create_workingtree in isolation
        # that can do wonky stuff here, and that only
        # happens for creating checkouts, which cannot be 
        # done on this format anyway. So - acceptable wart.
        result = self.open_workingtree()
        if revision_id is not None:
            if revision_id == _mod_revision.NULL_REVISION:
                result.set_parent_ids([])
            else:
                result.set_parent_ids([revision_id])
        return result

    def destroy_workingtree(self):
        """See BzrDir.destroy_workingtree."""
        raise errors.UnsupportedOperation(self.destroy_workingtree, self)

    def destroy_workingtree_metadata(self):
        """See BzrDir.destroy_workingtree_metadata."""
        raise errors.UnsupportedOperation(self.destroy_workingtree_metadata, 
                                          self)

    def get_branch_transport(self, branch_format):
        """See BzrDir.get_branch_transport()."""
        if branch_format is None:
            return self.transport
        try:
            branch_format.get_format_string()
        except NotImplementedError:
            return self.transport
        raise errors.IncompatibleFormat(branch_format, self._format)

    def get_repository_transport(self, repository_format):
        """See BzrDir.get_repository_transport()."""
        if repository_format is None:
            return self.transport
        try:
            repository_format.get_format_string()
        except NotImplementedError:
            return self.transport
        raise errors.IncompatibleFormat(repository_format, self._format)

    def get_workingtree_transport(self, workingtree_format):
        """See BzrDir.get_workingtree_transport()."""
        if workingtree_format is None:
            return self.transport
        try:
            workingtree_format.get_format_string()
        except NotImplementedError:
            return self.transport
        raise errors.IncompatibleFormat(workingtree_format, self._format)

    def needs_format_conversion(self, format=None):
        """See BzrDir.needs_format_conversion()."""
        # if the format is not the same as the system default,
        # an upgrade is needed.
        if format is None:
            format = BzrDirFormat.get_default_format()
        return not isinstance(self._format, format.__class__)

    def open_branch(self, unsupported=False):
        """See BzrDir.open_branch."""
        from bzrlib.branch import BzrBranchFormat4
        format = BzrBranchFormat4()
        self._check_supported(format, unsupported)
        return format.open(self, _found=True)

    def sprout(self, url, revision_id=None, basis=None, force_new_repo=False):
        """See BzrDir.sprout()."""
        from bzrlib.workingtree import WorkingTreeFormat2
        self._make_tail(url)
        result = self._format._initialize_for_clone(url)
        basis_repo, basis_branch, basis_tree = self._get_basis_components(basis)
        try:
            self.open_repository().clone(result, revision_id=revision_id, basis=basis_repo)
        except errors.NoRepositoryPresent:
            pass
        try:
            self.open_branch().sprout(result, revision_id=revision_id)
        except errors.NotBranchError:
            pass
        # we always want a working tree
        WorkingTreeFormat2().initialize(result)
        return result


class BzrDir4(BzrDirPreSplitOut):
    """A .bzr version 4 control object.
    
    This is a deprecated format and may be removed after sept 2006.
    """

    def create_repository(self, shared=False):
        """See BzrDir.create_repository."""
        return self._format.repository_format.initialize(self, shared)

    def needs_format_conversion(self, format=None):
        """Format 4 dirs are always in need of conversion."""
        return True

    def open_repository(self):
        """See BzrDir.open_repository."""
        from bzrlib.repofmt.weaverepo import RepositoryFormat4
        return RepositoryFormat4().open(self, _found=True)


class BzrDir5(BzrDirPreSplitOut):
    """A .bzr version 5 control object.

    This is a deprecated format and may be removed after sept 2006.
    """

    def open_repository(self):
        """See BzrDir.open_repository."""
        from bzrlib.repofmt.weaverepo import RepositoryFormat5
        return RepositoryFormat5().open(self, _found=True)

    def open_workingtree(self, _unsupported=False):
        """See BzrDir.create_workingtree."""
        from bzrlib.workingtree import WorkingTreeFormat2
        return WorkingTreeFormat2().open(self, _found=True)


class BzrDir6(BzrDirPreSplitOut):
    """A .bzr version 6 control object.

    This is a deprecated format and may be removed after sept 2006.
    """

    def open_repository(self):
        """See BzrDir.open_repository."""
        from bzrlib.repofmt.weaverepo import RepositoryFormat6
        return RepositoryFormat6().open(self, _found=True)

    def open_workingtree(self, _unsupported=False):
        """See BzrDir.create_workingtree."""
        from bzrlib.workingtree import WorkingTreeFormat2
        return WorkingTreeFormat2().open(self, _found=True)


class BzrDirMeta1(BzrDir):
    """A .bzr meta version 1 control object.
    
    This is the first control object where the 
    individual aspects are really split out: there are separate repository,
    workingtree and branch subdirectories and any subset of the three can be
    present within a BzrDir.
    """

    def can_convert_format(self):
        """See BzrDir.can_convert_format()."""
        return True

    def create_branch(self):
        """See BzrDir.create_branch."""
        return self._format.get_branch_format().initialize(self)

    def create_repository(self, shared=False):
        """See BzrDir.create_repository."""
        return self._format.repository_format.initialize(self, shared)

    def create_workingtree(self, revision_id=None):
        """See BzrDir.create_workingtree."""
        from bzrlib.workingtree import WorkingTreeFormat
        return self._format.workingtree_format.initialize(self, revision_id)

    def destroy_workingtree(self):
        """See BzrDir.destroy_workingtree."""
        wt = self.open_workingtree()
        repository = wt.branch.repository
        empty = repository.revision_tree(_mod_revision.NULL_REVISION)
        wt.revert([], old_tree=empty)
        self.destroy_workingtree_metadata()

    def destroy_workingtree_metadata(self):
        self.transport.delete_tree('checkout')

    def _get_mkdir_mode(self):
        """Figure out the mode to use when creating a bzrdir subdir."""
        temp_control = lockable_files.LockableFiles(self.transport, '',
                                     lockable_files.TransportLock)
        return temp_control._dir_mode

    def get_branch_reference(self):
        """See BzrDir.get_branch_reference()."""
        from bzrlib.branch import BranchFormat
        format = BranchFormat.find_format(self)
        return format.get_reference(self)

    def get_branch_transport(self, branch_format):
        """See BzrDir.get_branch_transport()."""
        if branch_format is None:
            return self.transport.clone('branch')
        try:
            branch_format.get_format_string()
        except NotImplementedError:
            raise errors.IncompatibleFormat(branch_format, self._format)
        try:
            self.transport.mkdir('branch', mode=self._get_mkdir_mode())
        except errors.FileExists:
            pass
        return self.transport.clone('branch')

    def get_repository_transport(self, repository_format):
        """See BzrDir.get_repository_transport()."""
        if repository_format is None:
            return self.transport.clone('repository')
        try:
            repository_format.get_format_string()
        except NotImplementedError:
            raise errors.IncompatibleFormat(repository_format, self._format)
        try:
            self.transport.mkdir('repository', mode=self._get_mkdir_mode())
        except errors.FileExists:
            pass
        return self.transport.clone('repository')

    def get_workingtree_transport(self, workingtree_format):
        """See BzrDir.get_workingtree_transport()."""
        if workingtree_format is None:
            return self.transport.clone('checkout')
        try:
            workingtree_format.get_format_string()
        except NotImplementedError:
            raise errors.IncompatibleFormat(workingtree_format, self._format)
        try:
            self.transport.mkdir('checkout', mode=self._get_mkdir_mode())
        except errors.FileExists:
            pass
        return self.transport.clone('checkout')

    def needs_format_conversion(self, format=None):
        """See BzrDir.needs_format_conversion()."""
        if format is None:
            format = BzrDirFormat.get_default_format()
        if not isinstance(self._format, format.__class__):
            # it is not a meta dir format, conversion is needed.
            return True
        # we might want to push this down to the repository?
        try:
            if not isinstance(self.open_repository()._format,
                              format.repository_format.__class__):
                # the repository needs an upgrade.
                return True
        except errors.NoRepositoryPresent:
            pass
        try:
            if not isinstance(self.open_branch()._format,
                              format.get_branch_format().__class__):
                # the branch needs an upgrade.
                return True
        except errors.NotBranchError:
            pass
        try:
            if not isinstance(self.open_workingtree()._format,
                              format.workingtree_format.__class__):
                # the workingtree needs an upgrade.
                return True
        except (errors.NoWorkingTree, errors.NotLocalUrl):
            pass
        return False

    def open_branch(self, unsupported=False):
        """See BzrDir.open_branch."""
        from bzrlib.branch import BranchFormat
        format = BranchFormat.find_format(self)
        self._check_supported(format, unsupported)
        return format.open(self, _found=True)

    def open_repository(self, unsupported=False):
        """See BzrDir.open_repository."""
        from bzrlib.repository import RepositoryFormat
        format = RepositoryFormat.find_format(self)
        self._check_supported(format, unsupported)
        return format.open(self, _found=True)

    def open_workingtree(self, unsupported=False):
        """See BzrDir.open_workingtree."""
        from bzrlib.workingtree import WorkingTreeFormat
        format = WorkingTreeFormat.find_format(self)
        self._check_supported(format, unsupported)
        return format.open(self, _found=True)


class BzrDirFormat(object):
    """An encapsulation of the initialization and open routines for a format.

    Formats provide three things:
     * An initialization routine,
     * a format string,
     * an open routine.

    Formats are placed in an dict by their format string for reference 
    during bzrdir opening. These should be subclasses of BzrDirFormat
    for consistency.

    Once a format is deprecated, just deprecate the initialize and open
    methods on the format class. Do not deprecate the object, as the 
    object will be created every system load.
    """

    _default_format = None
    """The default format used for new .bzr dirs."""

    _formats = {}
    """The known formats."""

    _control_formats = []
    """The registered control formats - .bzr, ....
    
    This is a list of BzrDirFormat objects.
    """

    _lock_file_name = 'branch-lock'

    # _lock_class must be set in subclasses to the lock type, typ.
    # TransportLock or LockDir

    @classmethod
    def find_format(klass, transport):
        """Return the format present at transport."""
        for format in klass._control_formats:
            try:
                return format.probe_transport(transport)
            except errors.NotBranchError:
                # this format does not find a control dir here.
                pass
        raise errors.NotBranchError(path=transport.base)

    @classmethod
    def probe_transport(klass, transport):
        """Return the .bzrdir style format present in a directory."""
        try:
            format_string = transport.get(".bzr/branch-format").read()
        except errors.NoSuchFile:
            raise errors.NotBranchError(path=transport.base)

        try:
            return klass._formats[format_string]
        except KeyError:
            raise errors.UnknownFormatError(format=format_string)

    @classmethod
    def get_default_format(klass):
        """Return the current default format."""
        return klass._default_format

    def get_format_string(self):
        """Return the ASCII format string that identifies this format."""
        raise NotImplementedError(self.get_format_string)

    def get_format_description(self):
        """Return the short description for this format."""
        raise NotImplementedError(self.get_format_description)

    def get_converter(self, format=None):
        """Return the converter to use to convert bzrdirs needing converts.

        This returns a bzrlib.bzrdir.Converter object.

        This should return the best upgrader to step this format towards the
        current default format. In the case of plugins we can/should provide
        some means for them to extend the range of returnable converters.

        :param format: Optional format to override the default format of the 
                       library.
        """
        raise NotImplementedError(self.get_converter)

    def initialize(self, url):
        """Create a bzr control dir at this url and return an opened copy.
        
        Subclasses should typically override initialize_on_transport
        instead of this method.
        """
        return self.initialize_on_transport(get_transport(url))

    def initialize_on_transport(self, transport):
        """Initialize a new bzrdir in the base directory of a Transport."""
        # Since we don't have a .bzr directory, inherit the
        # mode from the root directory
        temp_control = lockable_files.LockableFiles(transport,
                            '', lockable_files.TransportLock)
        temp_control._transport.mkdir('.bzr',
                                      # FIXME: RBC 20060121 don't peek under
                                      # the covers
                                      mode=temp_control._dir_mode)
        file_mode = temp_control._file_mode
        del temp_control
        mutter('created control directory in ' + transport.base)
        control = transport.clone('.bzr')
        utf8_files = [('README', 
                       "This is a Bazaar-NG control directory.\n"
                       "Do not change any files in this directory.\n"),
                      ('branch-format', self.get_format_string()),
                      ]
        # NB: no need to escape relative paths that are url safe.
        control_files = lockable_files.LockableFiles(control,
                            self._lock_file_name, self._lock_class)
        control_files.create_lock()
        control_files.lock_write()
        try:
            for file, content in utf8_files:
                control_files.put_utf8(file, content)
        finally:
            control_files.unlock()
        return self.open(transport, _found=True)

    def is_supported(self):
        """Is this format supported?

        Supported formats must be initializable and openable.
        Unsupported formats may not support initialization or committing or 
        some other features depending on the reason for not being supported.
        """
        return True

    def same_model(self, target_format):
        return (self.repository_format.rich_root_data == 
            target_format.rich_root_data)

    @classmethod
    def known_formats(klass):
        """Return all the known formats.
        
        Concrete formats should override _known_formats.
        """
        # There is double indirection here to make sure that control 
        # formats used by more than one dir format will only be probed 
        # once. This can otherwise be quite expensive for remote connections.
        result = set()
        for format in klass._control_formats:
            result.update(format._known_formats())
        return result
    
    @classmethod
    def _known_formats(klass):
        """Return the known format instances for this control format."""
        return set(klass._formats.values())

    def open(self, transport, _found=False):
        """Return an instance of this format for the dir transport points at.
        
        _found is a private parameter, do not use it.
        """
        if not _found:
            found_format = BzrDirFormat.find_format(transport)
            if not isinstance(found_format, self.__class__):
                raise AssertionError("%s was asked to open %s, but it seems to need "
                        "format %s" 
                        % (self, transport, found_format))
        return self._open(transport)

    def _open(self, transport):
        """Template method helper for opening BzrDirectories.

        This performs the actual open and any additional logic or parameter
        passing.
        """
        raise NotImplementedError(self._open)

    @classmethod
    def register_format(klass, format):
        klass._formats[format.get_format_string()] = format

    @classmethod
    def register_control_format(klass, format):
        """Register a format that does not use '.bzrdir' for its control dir.

        TODO: This should be pulled up into a 'ControlDirFormat' base class
        which BzrDirFormat can inherit from, and renamed to register_format 
        there. It has been done without that for now for simplicity of
        implementation.
        """
        klass._control_formats.append(format)

    @classmethod
    @symbol_versioning.deprecated_method(symbol_versioning.zero_fourteen)
    def set_default_format(klass, format):
        klass._set_default_format(format)

    @classmethod
    def _set_default_format(klass, format):
        """Set default format (for testing behavior of defaults only)"""
        klass._default_format = format

    def __str__(self):
        return self.get_format_string()[:-1]

    @classmethod
    def unregister_format(klass, format):
        assert klass._formats[format.get_format_string()] is format
        del klass._formats[format.get_format_string()]

    @classmethod
    def unregister_control_format(klass, format):
        klass._control_formats.remove(format)


# register BzrDirFormat as a control format
BzrDirFormat.register_control_format(BzrDirFormat)


class BzrDirFormat4(BzrDirFormat):
    """Bzr dir format 4.

    This format is a combined format for working tree, branch and repository.
    It has:
     - Format 1 working trees [always]
     - Format 4 branches [always]
     - Format 4 repositories [always]

    This format is deprecated: it indexes texts using a text it which is
    removed in format 5; write support for this format has been removed.
    """

    _lock_class = lockable_files.TransportLock

    def get_format_string(self):
        """See BzrDirFormat.get_format_string()."""
        return "Bazaar-NG branch, format 0.0.4\n"

    def get_format_description(self):
        """See BzrDirFormat.get_format_description()."""
        return "All-in-one format 4"

    def get_converter(self, format=None):
        """See BzrDirFormat.get_converter()."""
        # there is one and only one upgrade path here.
        return ConvertBzrDir4To5()
        
    def initialize_on_transport(self, transport):
        """Format 4 branches cannot be created."""
        raise errors.UninitializableFormat(self)

    def is_supported(self):
        """Format 4 is not supported.

        It is not supported because the model changed from 4 to 5 and the
        conversion logic is expensive - so doing it on the fly was not 
        feasible.
        """
        return False

    def _open(self, transport):
        """See BzrDirFormat._open."""
        return BzrDir4(transport, self)

    def __return_repository_format(self):
        """Circular import protection."""
        from bzrlib.repofmt.weaverepo import RepositoryFormat4
        return RepositoryFormat4()
    repository_format = property(__return_repository_format)


class BzrDirFormat5(BzrDirFormat):
    """Bzr control format 5.

    This format is a combined format for working tree, branch and repository.
    It has:
     - Format 2 working trees [always] 
     - Format 4 branches [always] 
     - Format 5 repositories [always]
       Unhashed stores in the repository.
    """

    _lock_class = lockable_files.TransportLock

    def get_format_string(self):
        """See BzrDirFormat.get_format_string()."""
        return "Bazaar-NG branch, format 5\n"

    def get_format_description(self):
        """See BzrDirFormat.get_format_description()."""
        return "All-in-one format 5"

    def get_converter(self, format=None):
        """See BzrDirFormat.get_converter()."""
        # there is one and only one upgrade path here.
        return ConvertBzrDir5To6()

    def _initialize_for_clone(self, url):
        return self.initialize_on_transport(get_transport(url), _cloning=True)
        
    def initialize_on_transport(self, transport, _cloning=False):
        """Format 5 dirs always have working tree, branch and repository.
        
        Except when they are being cloned.
        """
        from bzrlib.branch import BzrBranchFormat4
        from bzrlib.repofmt.weaverepo import RepositoryFormat5
        from bzrlib.workingtree import WorkingTreeFormat2
        result = (super(BzrDirFormat5, self).initialize_on_transport(transport))
        RepositoryFormat5().initialize(result, _internal=True)
        if not _cloning:
            branch = BzrBranchFormat4().initialize(result)
            try:
                WorkingTreeFormat2().initialize(result)
            except errors.NotLocalUrl:
                # Even though we can't access the working tree, we need to
                # create its control files.
                WorkingTreeFormat2().stub_initialize_remote(branch.control_files)
        return result

    def _open(self, transport):
        """See BzrDirFormat._open."""
        return BzrDir5(transport, self)

    def __return_repository_format(self):
        """Circular import protection."""
        from bzrlib.repofmt.weaverepo import RepositoryFormat5
        return RepositoryFormat5()
    repository_format = property(__return_repository_format)


class BzrDirFormat6(BzrDirFormat):
    """Bzr control format 6.

    This format is a combined format for working tree, branch and repository.
    It has:
     - Format 2 working trees [always] 
     - Format 4 branches [always] 
     - Format 6 repositories [always]
    """

    _lock_class = lockable_files.TransportLock

    def get_format_string(self):
        """See BzrDirFormat.get_format_string()."""
        return "Bazaar-NG branch, format 6\n"

    def get_format_description(self):
        """See BzrDirFormat.get_format_description()."""
        return "All-in-one format 6"

    def get_converter(self, format=None):
        """See BzrDirFormat.get_converter()."""
        # there is one and only one upgrade path here.
        return ConvertBzrDir6ToMeta()
        
    def _initialize_for_clone(self, url):
        return self.initialize_on_transport(get_transport(url), _cloning=True)

    def initialize_on_transport(self, transport, _cloning=False):
        """Format 6 dirs always have working tree, branch and repository.
        
        Except when they are being cloned.
        """
        from bzrlib.branch import BzrBranchFormat4
        from bzrlib.repofmt.weaverepo import RepositoryFormat6
        from bzrlib.workingtree import WorkingTreeFormat2
        result = super(BzrDirFormat6, self).initialize_on_transport(transport)
        RepositoryFormat6().initialize(result, _internal=True)
        if not _cloning:
            branch = BzrBranchFormat4().initialize(result)
            try:
                WorkingTreeFormat2().initialize(result)
            except errors.NotLocalUrl:
                # Even though we can't access the working tree, we need to
                # create its control files.
                WorkingTreeFormat2().stub_initialize_remote(branch.control_files)
        return result

    def _open(self, transport):
        """See BzrDirFormat._open."""
        return BzrDir6(transport, self)

    def __return_repository_format(self):
        """Circular import protection."""
        from bzrlib.repofmt.weaverepo import RepositoryFormat6
        return RepositoryFormat6()
    repository_format = property(__return_repository_format)


class BzrDirMetaFormat1(BzrDirFormat):
    """Bzr meta control format 1

    This is the first format with split out working tree, branch and repository
    disk storage.
    It has:
     - Format 3 working trees [optional]
     - Format 5 branches [optional]
     - Format 7 repositories [optional]
    """

    _lock_class = lockdir.LockDir

    def __init__(self):
        self._workingtree_format = None
        self._branch_format = None

    def __eq__(self, other):
        if other.__class__ is not self.__class__:
            return False
        if other.repository_format != self.repository_format:
            return False
        if other.workingtree_format != self.workingtree_format:
            return False
        return True

    def __ne__(self, other):
        return not self == other

    def get_branch_format(self):
        if self._branch_format is None:
            from bzrlib.branch import BranchFormat
            self._branch_format = BranchFormat.get_default_format()
        return self._branch_format

    def set_branch_format(self, format):
        self._branch_format = format

    def get_converter(self, format=None):
        """See BzrDirFormat.get_converter()."""
        if format is None:
            format = BzrDirFormat.get_default_format()
        if not isinstance(self, format.__class__):
            # converting away from metadir is not implemented
            raise NotImplementedError(self.get_converter)
        return ConvertMetaToMeta(format)

    def get_format_string(self):
        """See BzrDirFormat.get_format_string()."""
        return "Bazaar-NG meta directory, format 1\n"

    def get_format_description(self):
        """See BzrDirFormat.get_format_description()."""
        return "Meta directory format 1"

    def _open(self, transport):
        """See BzrDirFormat._open."""
        return BzrDirMeta1(transport, self)

    def __return_repository_format(self):
        """Circular import protection."""
        if getattr(self, '_repository_format', None):
            return self._repository_format
        from bzrlib.repository import RepositoryFormat
        return RepositoryFormat.get_default_format()

    def __set_repository_format(self, value):
        """Allow changint the repository format for metadir formats."""
        self._repository_format = value

    repository_format = property(__return_repository_format, __set_repository_format)

    def __get_workingtree_format(self):
        if self._workingtree_format is None:
            from bzrlib.workingtree import WorkingTreeFormat
            self._workingtree_format = WorkingTreeFormat.get_default_format()
        return self._workingtree_format

    def __set_workingtree_format(self, wt_format):
        self._workingtree_format = wt_format

    workingtree_format = property(__get_workingtree_format,
                                  __set_workingtree_format)


BzrDirFormat.register_format(BzrDirFormat4())
BzrDirFormat.register_format(BzrDirFormat5())
BzrDirFormat.register_format(BzrDirFormat6())
__default_format = BzrDirMetaFormat1()
BzrDirFormat.register_format(__default_format)
BzrDirFormat._default_format = __default_format


class BzrDirTestProviderAdapter(object):
    """A tool to generate a suite testing multiple bzrdir formats at once.

    This is done by copying the test once for each transport and injecting
    the transport_server, transport_readonly_server, and bzrdir_format
    classes into each copy. Each copy is also given a new id() to make it
    easy to identify.
    """

    def __init__(self, vfs_factory, transport_server, transport_readonly_server,
        formats):
        """Create an object to adapt tests.

        :param vfs_server: A factory to create a Transport Server which has
            all the VFS methods working, and is writable.
        """
        self._vfs_factory = vfs_factory
        self._transport_server = transport_server
        self._transport_readonly_server = transport_readonly_server
        self._formats = formats
    
    def adapt(self, test):
        result = unittest.TestSuite()
        for format in self._formats:
            new_test = deepcopy(test)
            new_test.vfs_transport_factory = self._vfs_factory
            new_test.transport_server = self._transport_server
            new_test.transport_readonly_server = self._transport_readonly_server
            new_test.bzrdir_format = format
            def make_new_test_id():
                new_id = "%s(%s)" % (new_test.id(), format.__class__.__name__)
                return lambda: new_id
            new_test.id = make_new_test_id()
            result.addTest(new_test)
        return result


class Converter(object):
    """Converts a disk format object from one format to another."""

    def convert(self, to_convert, pb):
        """Perform the conversion of to_convert, giving feedback via pb.

        :param to_convert: The disk object to convert.
        :param pb: a progress bar to use for progress information.
        """

    def step(self, message):
        """Update the pb by a step."""
        self.count +=1
        self.pb.update(message, self.count, self.total)


class ConvertBzrDir4To5(Converter):
    """Converts format 4 bzr dirs to format 5."""

    def __init__(self):
        super(ConvertBzrDir4To5, self).__init__()
        self.converted_revs = set()
        self.absent_revisions = set()
        self.text_count = 0
        self.revisions = {}
        
    def convert(self, to_convert, pb):
        """See Converter.convert()."""
        self.bzrdir = to_convert
        self.pb = pb
        self.pb.note('starting upgrade from format 4 to 5')
        if isinstance(self.bzrdir.transport, LocalTransport):
            self.bzrdir.get_workingtree_transport(None).delete('stat-cache')
        self._convert_to_weaves()
        return BzrDir.open(self.bzrdir.root_transport.base)

    def _convert_to_weaves(self):
        self.pb.note('note: upgrade may be faster if all store files are ungzipped first')
        try:
            # TODO permissions
            stat = self.bzrdir.transport.stat('weaves')
            if not S_ISDIR(stat.st_mode):
                self.bzrdir.transport.delete('weaves')
                self.bzrdir.transport.mkdir('weaves')
        except errors.NoSuchFile:
            self.bzrdir.transport.mkdir('weaves')
        # deliberately not a WeaveFile as we want to build it up slowly.
        self.inv_weave = Weave('inventory')
        # holds in-memory weaves for all files
        self.text_weaves = {}
        self.bzrdir.transport.delete('branch-format')
        self.branch = self.bzrdir.open_branch()
        self._convert_working_inv()
        rev_history = self.branch.revision_history()
        # to_read is a stack holding the revisions we still need to process;
        # appending to it adds new highest-priority revisions
        self.known_revisions = set(rev_history)
        self.to_read = rev_history[-1:]
        while self.to_read:
            rev_id = self.to_read.pop()
            if (rev_id not in self.revisions
                and rev_id not in self.absent_revisions):
                self._load_one_rev(rev_id)
        self.pb.clear()
        to_import = self._make_order()
        for i, rev_id in enumerate(to_import):
            self.pb.update('converting revision', i, len(to_import))
            self._convert_one_rev(rev_id)
        self.pb.clear()
        self._write_all_weaves()
        self._write_all_revs()
        self.pb.note('upgraded to weaves:')
        self.pb.note('  %6d revisions and inventories', len(self.revisions))
        self.pb.note('  %6d revisions not present', len(self.absent_revisions))
        self.pb.note('  %6d texts', self.text_count)
        self._cleanup_spare_files_after_format4()
        self.branch.control_files.put_utf8('branch-format', BzrDirFormat5().get_format_string())

    def _cleanup_spare_files_after_format4(self):
        # FIXME working tree upgrade foo.
        for n in 'merged-patches', 'pending-merged-patches':
            try:
                ## assert os.path.getsize(p) == 0
                self.bzrdir.transport.delete(n)
            except errors.NoSuchFile:
                pass
        self.bzrdir.transport.delete_tree('inventory-store')
        self.bzrdir.transport.delete_tree('text-store')

    def _convert_working_inv(self):
        inv = xml4.serializer_v4.read_inventory(
                    self.branch.control_files.get('inventory'))
        new_inv_xml = xml5.serializer_v5.write_inventory_to_string(inv)
        # FIXME inventory is a working tree change.
        self.branch.control_files.put('inventory', StringIO(new_inv_xml))

    def _write_all_weaves(self):
        controlweaves = WeaveStore(self.bzrdir.transport, prefixed=False)
        weave_transport = self.bzrdir.transport.clone('weaves')
        weaves = WeaveStore(weave_transport, prefixed=False)
        transaction = WriteTransaction()

        try:
            i = 0
            for file_id, file_weave in self.text_weaves.items():
                self.pb.update('writing weave', i, len(self.text_weaves))
                weaves._put_weave(file_id, file_weave, transaction)
                i += 1
            self.pb.update('inventory', 0, 1)
            controlweaves._put_weave('inventory', self.inv_weave, transaction)
            self.pb.update('inventory', 1, 1)
        finally:
            self.pb.clear()

    def _write_all_revs(self):
        """Write all revisions out in new form."""
        self.bzrdir.transport.delete_tree('revision-store')
        self.bzrdir.transport.mkdir('revision-store')
        revision_transport = self.bzrdir.transport.clone('revision-store')
        # TODO permissions
        _revision_store = TextRevisionStore(TextStore(revision_transport,
                                                      prefixed=False,
                                                      compressed=True))
        try:
            transaction = WriteTransaction()
            for i, rev_id in enumerate(self.converted_revs):
                self.pb.update('write revision', i, len(self.converted_revs))
                _revision_store.add_revision(self.revisions[rev_id], transaction)
        finally:
            self.pb.clear()
            
    def _load_one_rev(self, rev_id):
        """Load a revision object into memory.

        Any parents not either loaded or abandoned get queued to be
        loaded."""
        self.pb.update('loading revision',
                       len(self.revisions),
                       len(self.known_revisions))
        if not self.branch.repository.has_revision(rev_id):
            self.pb.clear()
            self.pb.note('revision {%s} not present in branch; '
                         'will be converted as a ghost',
                         rev_id)
            self.absent_revisions.add(rev_id)
        else:
            rev = self.branch.repository._revision_store.get_revision(rev_id,
                self.branch.repository.get_transaction())
            for parent_id in rev.parent_ids:
                self.known_revisions.add(parent_id)
                self.to_read.append(parent_id)
            self.revisions[rev_id] = rev

    def _load_old_inventory(self, rev_id):
        assert rev_id not in self.converted_revs
        old_inv_xml = self.branch.repository.inventory_store.get(rev_id).read()
        inv = xml4.serializer_v4.read_inventory_from_string(old_inv_xml)
        inv.revision_id = rev_id
        rev = self.revisions[rev_id]
        if rev.inventory_sha1:
            assert rev.inventory_sha1 == sha_string(old_inv_xml), \
                'inventory sha mismatch for {%s}' % rev_id
        return inv

    def _load_updated_inventory(self, rev_id):
        assert rev_id in self.converted_revs
        inv_xml = self.inv_weave.get_text(rev_id)
        inv = xml5.serializer_v5.read_inventory_from_string(inv_xml)
        return inv

    def _convert_one_rev(self, rev_id):
        """Convert revision and all referenced objects to new format."""
        rev = self.revisions[rev_id]
        inv = self._load_old_inventory(rev_id)
        present_parents = [p for p in rev.parent_ids
                           if p not in self.absent_revisions]
        self._convert_revision_contents(rev, inv, present_parents)
        self._store_new_weave(rev, inv, present_parents)
        self.converted_revs.add(rev_id)

    def _store_new_weave(self, rev, inv, present_parents):
        # the XML is now updated with text versions
        if __debug__:
            entries = inv.iter_entries()
            entries.next()
            for path, ie in entries:
                assert getattr(ie, 'revision', None) is not None, \
                    'no revision on {%s} in {%s}' % \
                    (file_id, rev.revision_id)
        new_inv_xml = xml5.serializer_v5.write_inventory_to_string(inv)
        new_inv_sha1 = sha_string(new_inv_xml)
        self.inv_weave.add_lines(rev.revision_id, 
                                 present_parents,
                                 new_inv_xml.splitlines(True))
        rev.inventory_sha1 = new_inv_sha1

    def _convert_revision_contents(self, rev, inv, present_parents):
        """Convert all the files within a revision.

        Also upgrade the inventory to refer to the text revision ids."""
        rev_id = rev.revision_id
        mutter('converting texts of revision {%s}',
               rev_id)
        parent_invs = map(self._load_updated_inventory, present_parents)
        entries = inv.iter_entries()
        entries.next()
        for path, ie in entries:
            self._convert_file_version(rev, ie, parent_invs)

    def _convert_file_version(self, rev, ie, parent_invs):
        """Convert one version of one file.

        The file needs to be added into the weave if it is a merge
        of >=2 parents or if it's changed from its parent.
        """
        file_id = ie.file_id
        rev_id = rev.revision_id
        w = self.text_weaves.get(file_id)
        if w is None:
            w = Weave(file_id)
            self.text_weaves[file_id] = w
        text_changed = False
        previous_entries = ie.find_previous_heads(parent_invs,
                                                  None,
                                                  None,
                                                  entry_vf=w)
        for old_revision in previous_entries:
                # if this fails, its a ghost ?
                assert old_revision in self.converted_revs, \
                    "Revision {%s} not in converted_revs" % old_revision
        self.snapshot_ie(previous_entries, ie, w, rev_id)
        del ie.text_id
        assert getattr(ie, 'revision', None) is not None

    def snapshot_ie(self, previous_revisions, ie, w, rev_id):
        # TODO: convert this logic, which is ~= snapshot to
        # a call to:. This needs the path figured out. rather than a work_tree
        # a v4 revision_tree can be given, or something that looks enough like
        # one to give the file content to the entry if it needs it.
        # and we need something that looks like a weave store for snapshot to 
        # save against.
        #ie.snapshot(rev, PATH, previous_revisions, REVISION_TREE, InMemoryWeaveStore(self.text_weaves))
        if len(previous_revisions) == 1:
            previous_ie = previous_revisions.values()[0]
            if ie._unchanged(previous_ie):
                ie.revision = previous_ie.revision
                return
        if ie.has_text():
            text = self.branch.repository.text_store.get(ie.text_id)
            file_lines = text.readlines()
            assert sha_strings(file_lines) == ie.text_sha1
            assert sum(map(len, file_lines)) == ie.text_size
            w.add_lines(rev_id, previous_revisions, file_lines)
            self.text_count += 1
        else:
            w.add_lines(rev_id, previous_revisions, [])
        ie.revision = rev_id

    def _make_order(self):
        """Return a suitable order for importing revisions.

        The order must be such that an revision is imported after all
        its (present) parents.
        """
        todo = set(self.revisions.keys())
        done = self.absent_revisions.copy()
        order = []
        while todo:
            # scan through looking for a revision whose parents
            # are all done
            for rev_id in sorted(list(todo)):
                rev = self.revisions[rev_id]
                parent_ids = set(rev.parent_ids)
                if parent_ids.issubset(done):
                    # can take this one now
                    order.append(rev_id)
                    todo.remove(rev_id)
                    done.add(rev_id)
        return order


class ConvertBzrDir5To6(Converter):
    """Converts format 5 bzr dirs to format 6."""

    def convert(self, to_convert, pb):
        """See Converter.convert()."""
        self.bzrdir = to_convert
        self.pb = pb
        self.pb.note('starting upgrade from format 5 to 6')
        self._convert_to_prefixed()
        return BzrDir.open(self.bzrdir.root_transport.base)

    def _convert_to_prefixed(self):
        from bzrlib.store import TransportStore
        self.bzrdir.transport.delete('branch-format')
        for store_name in ["weaves", "revision-store"]:
            self.pb.note("adding prefixes to %s" % store_name)
            store_transport = self.bzrdir.transport.clone(store_name)
            store = TransportStore(store_transport, prefixed=True)
            for urlfilename in store_transport.list_dir('.'):
                filename = urlutils.unescape(urlfilename)
                if (filename.endswith(".weave") or
                    filename.endswith(".gz") or
                    filename.endswith(".sig")):
                    file_id = os.path.splitext(filename)[0]
                else:
                    file_id = filename
                prefix_dir = store.hash_prefix(file_id)
                # FIXME keep track of the dirs made RBC 20060121
                try:
                    store_transport.move(filename, prefix_dir + '/' + filename)
                except errors.NoSuchFile: # catches missing dirs strangely enough
                    store_transport.mkdir(prefix_dir)
                    store_transport.move(filename, prefix_dir + '/' + filename)
        self.bzrdir._control_files.put_utf8('branch-format', BzrDirFormat6().get_format_string())


class ConvertBzrDir6ToMeta(Converter):
    """Converts format 6 bzr dirs to metadirs."""

    def convert(self, to_convert, pb):
        """See Converter.convert()."""
        from bzrlib.repofmt.weaverepo import RepositoryFormat7
        from bzrlib.branch import BzrBranchFormat5
        self.bzrdir = to_convert
        self.pb = pb
        self.count = 0
        self.total = 20 # the steps we know about
        self.garbage_inventories = []

        self.pb.note('starting upgrade from format 6 to metadir')
        self.bzrdir._control_files.put_utf8('branch-format', "Converting to format 6")
        # its faster to move specific files around than to open and use the apis...
        # first off, nuke ancestry.weave, it was never used.
        try:
            self.step('Removing ancestry.weave')
            self.bzrdir.transport.delete('ancestry.weave')
        except errors.NoSuchFile:
            pass
        # find out whats there
        self.step('Finding branch files')
        last_revision = self.bzrdir.open_branch().last_revision()
        bzrcontents = self.bzrdir.transport.list_dir('.')
        for name in bzrcontents:
            if name.startswith('basis-inventory.'):
                self.garbage_inventories.append(name)
        # create new directories for repository, working tree and branch
        self.dir_mode = self.bzrdir._control_files._dir_mode
        self.file_mode = self.bzrdir._control_files._file_mode
        repository_names = [('inventory.weave', True),
                            ('revision-store', True),
                            ('weaves', True)]
        self.step('Upgrading repository  ')
        self.bzrdir.transport.mkdir('repository', mode=self.dir_mode)
        self.make_lock('repository')
        # we hard code the formats here because we are converting into
        # the meta format. The meta format upgrader can take this to a 
        # future format within each component.
        self.put_format('repository', RepositoryFormat7())
        for entry in repository_names:
            self.move_entry('repository', entry)

        self.step('Upgrading branch      ')
        self.bzrdir.transport.mkdir('branch', mode=self.dir_mode)
        self.make_lock('branch')
        self.put_format('branch', BzrBranchFormat5())
        branch_files = [('revision-history', True),
                        ('branch-name', True),
                        ('parent', False)]
        for entry in branch_files:
            self.move_entry('branch', entry)

        checkout_files = [('pending-merges', True),
                          ('inventory', True),
                          ('stat-cache', False)]
        # If a mandatory checkout file is not present, the branch does not have
        # a functional checkout. Do not create a checkout in the converted
        # branch.
        for name, mandatory in checkout_files:
            if mandatory and name not in bzrcontents:
                has_checkout = False
                break
        else:
            has_checkout = True
        if not has_checkout:
            self.pb.note('No working tree.')
            # If some checkout files are there, we may as well get rid of them.
            for name, mandatory in checkout_files:
                if name in bzrcontents:
                    self.bzrdir.transport.delete(name)
        else:
            from bzrlib.workingtree import WorkingTreeFormat3
            self.step('Upgrading working tree')
            self.bzrdir.transport.mkdir('checkout', mode=self.dir_mode)
            self.make_lock('checkout')
            self.put_format(
                'checkout', WorkingTreeFormat3())
            self.bzrdir.transport.delete_multi(
                self.garbage_inventories, self.pb)
            for entry in checkout_files:
                self.move_entry('checkout', entry)
            if last_revision is not None:
                self.bzrdir._control_files.put_utf8(
                    'checkout/last-revision', last_revision)
        self.bzrdir._control_files.put_utf8(
            'branch-format', BzrDirMetaFormat1().get_format_string())
        return BzrDir.open(self.bzrdir.root_transport.base)

    def make_lock(self, name):
        """Make a lock for the new control dir name."""
        self.step('Make %s lock' % name)
        ld = lockdir.LockDir(self.bzrdir.transport,
                             '%s/lock' % name,
                             file_modebits=self.file_mode,
                             dir_modebits=self.dir_mode)
        ld.create()

    def move_entry(self, new_dir, entry):
        """Move then entry name into new_dir."""
        name = entry[0]
        mandatory = entry[1]
        self.step('Moving %s' % name)
        try:
            self.bzrdir.transport.move(name, '%s/%s' % (new_dir, name))
        except errors.NoSuchFile:
            if mandatory:
                raise

    def put_format(self, dirname, format):
        self.bzrdir._control_files.put_utf8('%s/format' % dirname, format.get_format_string())


class ConvertMetaToMeta(Converter):
    """Converts the components of metadirs."""

    def __init__(self, target_format):
        """Create a metadir to metadir converter.

        :param target_format: The final metadir format that is desired.
        """
        self.target_format = target_format

    def convert(self, to_convert, pb):
        """See Converter.convert()."""
        self.bzrdir = to_convert
        self.pb = pb
        self.count = 0
        self.total = 1
        self.step('checking repository format')
        try:
            repo = self.bzrdir.open_repository()
        except errors.NoRepositoryPresent:
            pass
        else:
            if not isinstance(repo._format, self.target_format.repository_format.__class__):
                from bzrlib.repository import CopyConverter
                self.pb.note('starting repository conversion')
                converter = CopyConverter(self.target_format.repository_format)
                converter.convert(repo, pb)
        try:
            branch = self.bzrdir.open_branch()
        except errors.NotBranchError:
            pass
        else:
            # TODO: conversions of Branch and Tree should be done by
            # InterXFormat lookups
            # Avoid circular imports
            from bzrlib import branch as _mod_branch
            if (branch._format.__class__ is _mod_branch.BzrBranchFormat5 and
                self.target_format.get_branch_format().__class__ is
                _mod_branch.BzrBranchFormat6):
                branch_converter = _mod_branch.Converter5to6()
                branch_converter.convert(branch)
        try:
            tree = self.bzrdir.open_workingtree()
        except (errors.NoWorkingTree, errors.NotLocalUrl):
            pass
        else:
            # TODO: conversions of Branch and Tree should be done by
            # InterXFormat lookups
            if (isinstance(tree, workingtree.WorkingTree3) and
                not isinstance(tree, workingtree_4.WorkingTree4) and
                isinstance(self.target_format.workingtree_format,
                    workingtree_4.WorkingTreeFormat4)):
                workingtree_4.Converter3to4().convert(tree)
        return to_convert


# This is not in remote.py because it's small, and needs to be registered.
# Putting it in remote.py creates a circular import problem.
# we can make it a lazy object if the control formats is turned into something
# like a registry.
class RemoteBzrDirFormat(BzrDirMetaFormat1):
    """Format representing bzrdirs accessed via a smart server"""

    def get_format_description(self):
        return 'bzr remote bzrdir'
    
    @classmethod
    def probe_transport(klass, transport):
        """Return a RemoteBzrDirFormat object if it looks possible."""
        try:
            transport.get_smart_client()
        except (NotImplementedError, AttributeError,
                errors.TransportNotPossible):
            # no smart server, so not a branch for this format type.
            raise errors.NotBranchError(path=transport.base)
        else:
            return klass()

    def initialize_on_transport(self, transport):
        # hand off the request to the smart server
        medium = transport.get_smart_medium()
        client = SmartClient(medium)
        path = client.remote_path_from_transport(transport)
        response = SmartClient(medium).call('BzrDirFormat.initialize', path)
        assert response[0] in ('ok', ), 'unexpected response code %s' % (response,)
        return remote.RemoteBzrDir(transport)

    def _open(self, transport):
        return remote.RemoteBzrDir(transport)

    def __eq__(self, other):
        if not isinstance(other, RemoteBzrDirFormat):
            return False
        return self.get_format_description() == other.get_format_description()


# We can't use register_control_format because it adds it at a lower priority
# than the existing branches, whereas this should take priority.
BzrDirFormat._control_formats.insert(0, RemoteBzrDirFormat)


class BzrDirFormatInfo(object):

    def __init__(self, native, deprecated):
        self.deprecated = deprecated
        self.native = native


class BzrDirFormatRegistry(registry.Registry):
    """Registry of user-selectable BzrDir subformats.
    
    Differs from BzrDirFormat._control_formats in that it provides sub-formats,
    e.g. BzrDirMeta1 with weave repository.  Also, it's more user-oriented.
    """

    def register_metadir(self, key,
             repository_format, help, native=True, deprecated=False,
             branch_format=None,
             tree_format=None):
        """Register a metadir subformat.

        These all use a BzrDirMetaFormat1 bzrdir, but can be parameterized
        by the Repository format.

        :param repository_format: The fully-qualified repository format class
            name as a string.
        :param branch_format: Fully-qualified branch format class name as
            a string.
        :param tree_format: Fully-qualified tree format class name as
            a string.
        """
        # This should be expanded to support setting WorkingTree and Branch
        # formats, once BzrDirMetaFormat1 supports that.
        def _load(full_name):
            mod_name, factory_name = full_name.rsplit('.', 1)
            try:
                mod = __import__(mod_name, globals(), locals(),
                        [factory_name])
            except ImportError, e:
                raise ImportError('failed to load %s: %s' % (full_name, e))
            try:
                factory = getattr(mod, factory_name)
            except AttributeError:
                raise AttributeError('no factory %s in module %r'
                    % (full_name, mod))
            return factory()

        def helper():
            bd = BzrDirMetaFormat1()
            if branch_format is not None:
                bd.set_branch_format(_load(branch_format))
            if tree_format is not None:
                bd.workingtree_format = _load(tree_format)
            if repository_format is not None:
                bd.repository_format = _load(repository_format)
            return bd
        self.register(key, helper, help, native, deprecated)

    def register(self, key, factory, help, native=True, deprecated=False):
        """Register a BzrDirFormat factory.
        
        The factory must be a callable that takes one parameter: the key.
        It must produce an instance of the BzrDirFormat when called.

        This function mainly exists to prevent the info object from being
        supplied directly.
        """
        registry.Registry.register(self, key, factory, help, 
            BzrDirFormatInfo(native, deprecated))

    def register_lazy(self, key, module_name, member_name, help, native=True,
                      deprecated=False):
        registry.Registry.register_lazy(self, key, module_name, member_name, 
            help, BzrDirFormatInfo(native, deprecated))

    def set_default(self, key):
        """Set the 'default' key to be a clone of the supplied key.
        
        This method must be called once and only once.
        """
        registry.Registry.register(self, 'default', self.get(key), 
            self.get_help(key), info=self.get_info(key))

    def set_default_repository(self, key):
        """Set the FormatRegistry default and Repository default.
        
        This is a transitional method while Repository.set_default_format
        is deprecated.
        """
        if 'default' in self:
            self.remove('default')
        self.set_default(key)
        format = self.get('default')()
        assert isinstance(format, BzrDirMetaFormat1)

    def make_bzrdir(self, key):
        return self.get(key)()

    def help_topic(self, topic):
        output = textwrap.dedent("""\
            Bazaar directory formats
            ------------------------

            These formats can be used for creating branches, working trees, and
            repositories.

            """)
        default_help = self.get_help('default')
        help_pairs = []
        for key in self.keys():
            if key == 'default':
                continue
            help = self.get_help(key)
            if help == default_help:
                default_realkey = key
            else:
                help_pairs.append((key, help))

        def wrapped(key, help, info):
            if info.native:
                help = '(native) ' + help
            return '  %s:\n%s\n\n' % (key, 
                    textwrap.fill(help, initial_indent='    ', 
                    subsequent_indent='    '))
        output += wrapped('%s/default' % default_realkey, default_help,
                          self.get_info('default'))
        deprecated_pairs = []
        for key, help in help_pairs:
            info = self.get_info(key)
            if info.deprecated:
                deprecated_pairs.append((key, help))
            else:
                output += wrapped(key, help, info)
        if len(deprecated_pairs) > 0:
            output += "Deprecated formats\n------------------\n\n"
            for key, help in deprecated_pairs:
                info = self.get_info(key)
                output += wrapped(key, help, info)

        return output


format_registry = BzrDirFormatRegistry()
format_registry.register('weave', BzrDirFormat6,
    'Pre-0.8 format.  Slower than knit and does not'
    ' support checkouts or shared repositories.',
    deprecated=True)
format_registry.register_metadir('knit',
    'bzrlib.repofmt.knitrepo.RepositoryFormatKnit1',
    'Format using knits.  Recommended for interoperation with bzr <= 0.14.',
    branch_format='bzrlib.branch.BzrBranchFormat5',
    tree_format='bzrlib.workingtree.WorkingTreeFormat3')
format_registry.register_metadir('metaweave',
    'bzrlib.repofmt.weaverepo.RepositoryFormat7',
    'Transitional format in 0.8.  Slower than knit.',
    branch_format='bzrlib.branch.BzrBranchFormat5',
    tree_format='bzrlib.workingtree.WorkingTreeFormat3',
    deprecated=True)
format_registry.register_metadir('dirstate',
    'bzrlib.repofmt.knitrepo.RepositoryFormatKnit1',
    help='New in 0.15: Fast local operations. Compatible with bzr 0.8 and '
        'above when accessed over the network.',
    branch_format='bzrlib.branch.BzrBranchFormat5',
    # this uses bzrlib.workingtree.WorkingTreeFormat4 because importing
    # directly from workingtree_4 triggers a circular import.
    tree_format='bzrlib.workingtree.WorkingTreeFormat4',
    )
format_registry.register_metadir('dirstate-with-subtree',
    'bzrlib.repofmt.knitrepo.RepositoryFormatKnit3',
    help='New in 0.15: Fast local operations and improved scaling for '
        'network operations. Additionally adds support for versioning nested '
        'bzr branches. Incompatible with bzr < 0.15.',
    branch_format='bzrlib.branch.BzrBranchFormat6',
    tree_format='bzrlib.workingtree.WorkingTreeFormat4',
    )
format_registry.set_default('dirstate')<|MERGE_RESOLUTION|>--- conflicted
+++ resolved
@@ -660,12 +660,8 @@
         except errors.NoWorkingTree:
             return False
 
-<<<<<<< HEAD
-    def cloning_metadir(self):
+    def _cloning_metadir(self):
         """Produce a metadir suitable for cloning with"""
-=======
-    def _cloning_metadir(self, basis=None):
->>>>>>> 8473bd4b
         def related_repository(bzrdir):
             try:
                 branch = bzrdir.open_branch()
@@ -677,15 +673,11 @@
         try:
             source_repository = related_repository(self)
         except errors.NoRepositoryPresent:
-<<<<<<< HEAD
-            pass
+            source_repository = None
         else:
             repo_format = source_repository._format
             if not isinstance(repo_format, remote.RemoteRepositoryFormat):
                 result_format.repository_format = repo_format
-        return result_format
-=======
-            source_repository = None
         try:
             tree = self.open_workingtree()
         except (errors.NoWorkingTree, errors.NotLocalUrl):
@@ -693,9 +685,8 @@
         else:
             result_format.workingtree_format = tree._format.__class__()
         return result_format, source_repository
->>>>>>> 8473bd4b
-
-    def cloning_metadir(self, basis=None):
+
+    def cloning_metadir(self):
         """Produce a metadir suitable for cloning or sprouting with.
 
         These operations may produce workingtrees (yes, even though they're
