--- conflicted
+++ resolved
@@ -38,11 +38,6 @@
 from warnings import warn
 
 import bzrlib
-<<<<<<< HEAD
-import bzrlib.errors as errors
-from bzrlib.lockable_files import LockableFiles, TransportLock
-from bzrlib.lockdir import LockDir
-=======
 from bzrlib import (
     config,
     errors,
@@ -63,7 +58,6 @@
     xml4,
     xml5,
     )
->>>>>>> 4e97e3fb
 from bzrlib.osutils import (
     sha_strings,
     sha_string,
@@ -73,16 +67,10 @@
 from bzrlib.smart import protocol
 from bzrlib.store.versioned import WeaveStore
 from bzrlib.transactions import WriteTransaction
-<<<<<<< HEAD
-from bzrlib.transport import get_transport
-from bzrlib.transport.local import LocalTransport
-import bzrlib.urlutils as urlutils
-=======
 from bzrlib.transport import (
     do_catching_redirections,
     get_transport,
     )
->>>>>>> 4e97e3fb
 from bzrlib.weave import Weave
 """)
 
@@ -253,20 +241,9 @@
     # TODO: This should be given a Transport, and should chdir up; otherwise
     # this will open a new connection.
     def _make_tail(self, url):
-<<<<<<< HEAD
-        head, tail = urlutils.split(url)
-        if tail and tail != '.':
-            t = bzrlib.transport.get_transport(head)
-            try:
-                t.mkdir(tail)
-            except errors.FileExists:
-                pass
-=======
         t = get_transport(url)
         t.ensure_base()
->>>>>>> 4e97e3fb
-
-    # TODO: Should take a Transport
+
     @classmethod
     def create(cls, base, format=None, possible_transports=None):
         """Create a new BzrDir at the url 'base'.
@@ -277,16 +254,6 @@
             can be reused to share a remote connection.
         """
         if cls is not BzrDir:
-<<<<<<< HEAD
-            raise AssertionError("BzrDir.create always creates the default format, "
-                    "not one of %r" % cls)
-        head, tail = urlutils.split(base)
-        if tail and tail != '.':
-            t = bzrlib.transport.get_transport(head)
-            try:
-                t.mkdir(tail)
-            except errors.FileExists:
-=======
             raise AssertionError("BzrDir.create always creates the default"
                 " format, not one of %r" % cls)
         t = get_transport(base, possible_transports)
@@ -351,7 +318,6 @@
             try:
                 repository = bzrdir.open_repository()
             except errors.NoRepositoryPresent:
->>>>>>> 4e97e3fb
                 pass
             else:
                 return False, (None, repository)
@@ -608,8 +574,6 @@
         """
         found_bzrdir = self
         while True:
-<<<<<<< HEAD
-=======
             result, stop = evaluate(found_bzrdir)
             if stop:
                 return result
@@ -617,16 +581,11 @@
             if (found_bzrdir.root_transport.base == next_transport.base):
                 # top of the file system
                 return None
->>>>>>> 4e97e3fb
             # find the next containing bzrdir
             try:
                 found_bzrdir = BzrDir.open_containing_from_transport(
                     next_transport)[0]
             except errors.NotBranchError:
-<<<<<<< HEAD
-                # none found
-                raise errors.NoRepositoryPresent(self)
-=======
                 return None
 
     def find_repository(self):
@@ -637,28 +596,15 @@
         repository.
         """
         def usable_repository(found_bzrdir):
->>>>>>> 4e97e3fb
             # does it have a repository ?
             try:
                 repository = found_bzrdir.open_repository()
             except errors.NoRepositoryPresent:
-<<<<<<< HEAD
-                next_transport = found_bzrdir.root_transport.clone('..')
-                if (found_bzrdir.root_transport.base == next_transport.base):
-                    # top of the file system
-                    break
-                else:
-                    continue
-            if ((found_bzrdir.root_transport.base == 
-                 self.root_transport.base) or repository.is_shared()):
-                return repository
-=======
                 return None, False
             if found_bzrdir.root_transport.base == self.root_transport.base:
                 return repository, True
             elif repository.is_shared():
                 return repository, True
->>>>>>> 4e97e3fb
             else:
                 return None, True
 
@@ -898,15 +844,6 @@
         url = a_transport.base
         while True:
             try:
-<<<<<<< HEAD
-                format = BzrDirFormat.find_format(a_transport)
-                BzrDir._check_supported(format, False)
-                return format.open(a_transport), urlutils.unescape(a_transport.relpath(url))
-            except errors.NotBranchError, e:
-                ## mutter('not a branch in: %r %s', a_transport.base, e)
-                pass
-            new_t = a_transport.clone('..')
-=======
                 result = BzrDir.open_from_transport(a_transport)
                 return result, urlutils.unescape(a_transport.relpath(url))
             except errors.NotBranchError, e:
@@ -916,7 +853,6 @@
             except errors.InvalidURLJoin:
                 # reached the root, whatever that may be
                 raise errors.NotBranchError(path=url)
->>>>>>> 4e97e3fb
             if new_t.base == a_transport.base:
                 # reached the root, whatever that may be
                 raise errors.NotBranchError(path=url)
@@ -1194,13 +1130,6 @@
             finally:
                 wt.unlock()
         else:
-<<<<<<< HEAD
-            result.create_branch()
-        # TODO: jam 20060426 we probably need a test in here in the
-        #       case that the newly sprouted branch is a remote one
-        if result_repo is None or result_repo.make_working_trees():
-            result.create_workingtree()
-=======
             wt = None
         if recurse == 'down':
             if wt is not None:
@@ -1225,7 +1154,6 @@
             finally:
                 if basis is not None:
                     basis.unlock()
->>>>>>> 4e97e3fb
         return result
 
 
