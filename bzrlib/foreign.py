--- conflicted
+++ resolved
@@ -122,7 +122,8 @@
 class ForeignVcs(object):
     """A foreign version control system."""
 
-<<<<<<< HEAD
+    branch_format = None
+
     def __init__(self, mapping_registry, abbreviation=None):
         """Create a new foreign vcs instance.
 
@@ -130,11 +131,6 @@
         :param abbreviation: Optional abbreviation ('bzr', 'svn', 'git', etc)
         """
         self.abbreviation = abbreviation
-=======
-    branch_format = None
-
-    def __init__(self, mapping_registry):
->>>>>>> 72330e6e
         self.mapping_registry = mapping_registry
 
     def show_foreign_revid(self, foreign_revid):
