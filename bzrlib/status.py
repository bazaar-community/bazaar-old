# Copyright (C) 2005, 2006, 2007 Canonical Ltd
#
# This program is free software; you can redistribute it and/or modify
# it under the terms of the GNU General Public License as published by
# the Free Software Foundation; either version 2 of the License, or
# (at your option) any later version.
#
# This program is distributed in the hope that it will be useful,
# but WITHOUT ANY WARRANTY; without even the implied warranty of
# MERCHANTABILITY or FITNESS FOR A PARTICULAR PURPOSE.  See the
# GNU General Public License for more details.
#
# You should have received a copy of the GNU General Public License
# along with this program; if not, write to the Free Software
# Foundation, Inc., 59 Temple Place, Suite 330, Boston, MA  02111-1307  USA

import sys

from bzrlib import (
    delta as _mod_delta,
    log,
    osutils,
    tree,
    tsort,
    revision as _mod_revision,
    )
import bzrlib.errors as errors
from bzrlib.osutils import is_inside_any
from bzrlib.symbol_versioning import (deprecated_function,
        )
from bzrlib.trace import mutter, warning

# TODO: when showing single-line logs, truncate to the width of the terminal
# if known, but only if really going to the terminal (not into a file)


def show_tree_status(wt, show_unchanged=None,
                     specific_files=None,
                     show_ids=False,
                     to_file=None,
                     show_pending=True,
                     revision=None,
                     short=False,
                     verbose=False,
                     versioned=False):
    """Display summary of changes.

    By default this compares the working tree to a previous revision.
    If the revision argument is given, summarizes changes between the
    working tree and another, or between two revisions.

    The result is written out as Unicode and to_file should be able
    to encode that.

    If showing the status of a working tree, extra information is included
    about unknown files, conflicts, and pending merges.

    :param show_unchanged: Deprecated parameter. If set, includes unchanged
        files.
    :param specific_files: If set, a list of filenames whose status should be
        shown.  It is an error to give a filename that is not in the working
        tree, or in the working inventory or in the basis inventory.
    :param show_ids: If set, includes each file's id.
    :param to_file: If set, write to this file (default stdout.)
    :param show_pending: If set, write pending merges.
    :param revision: If None, compare latest revision with working tree
        If not None, it must be a RevisionSpec list.
        If one revision, compare with working tree.
        If two revisions, show status between first and second.
    :param short: If True, gives short SVN-style status lines.
    :param verbose: If True, show all merged revisions, not just
        the merge tips
    :param versioned: If True, only shows versioned files.
    """
    if show_unchanged is not None:
        warn("show_tree_status with show_unchanged has been deprecated "
             "since bzrlib 0.9", DeprecationWarning, stacklevel=2)

    if to_file is None:
        to_file = sys.stdout

    wt.lock_read()
    try:
        new_is_working_tree = True
        if revision is None:
            if wt.last_revision() != wt.branch.last_revision():
                warning("working tree is out of date, run 'bzr update'")
            new = wt
            old = new.basis_tree()
        elif len(revision) > 0:
            try:
                old = revision[0].as_tree(wt.branch)
            except errors.NoSuchRevision, e:
                raise errors.BzrCommandError(str(e))
            if (len(revision) > 1) and (revision[1].spec is not None):
                try:
                    new = revision[1].as_tree(wt.branch)
                    new_is_working_tree = False
                except errors.NoSuchRevision, e:
                    raise errors.BzrCommandError(str(e))
            else:
                new = wt
        old.lock_read()
        new.lock_read()
        try:
            specific_files, nonexistents \
                = _filter_nonexistent(specific_files, old, new)
            want_unversioned = not versioned
            if short:
                changes = new.iter_changes(old, show_unchanged, specific_files,
                    require_versioned=False, want_unversioned=want_unversioned)
                reporter = _mod_delta._ChangeReporter(output_file=to_file,
                    unversioned_filter=new.is_ignored)
                _mod_delta.report_changes(changes, reporter)
            else:
                delta = new.changes_from(old, want_unchanged=show_unchanged,
                                      specific_files=specific_files,
                                      want_unversioned=want_unversioned)
                # filter out unknown files. We may want a tree method for
                # this
                delta.unversioned = [unversioned for unversioned in
                    delta.unversioned if not new.is_ignored(unversioned[0])]
                delta.show(to_file,
                           show_ids=show_ids,
                           show_unchanged=show_unchanged,
                           short_status=False)
            # show the new conflicts only for now. XXX: get them from the
            # delta.
            conflicts = new.conflicts()
            if specific_files is not None:
                conflicts = conflicts.select_conflicts(new, specific_files,
                    ignore_misses=True, recurse=True)[1]
            if len(conflicts) > 0 and not short:
                to_file.write("conflicts:\n")
            for conflict in conflicts:
                if short:
                    prefix = 'C  '
                else:
                    prefix = ' '
                to_file.write("%s %s\n" % (prefix, conflict))
            # Show files that were requested but don't exist (and are
            # not versioned).  We don't involve delta in this; these
            # paths are really the province of just the status
            # command, since they have more to do with how it was
            # invoked than with the tree it's operating on.
            if nonexistents and not short:
                to_file.write("nonexistent:\n")
            for nonexistent in nonexistents:
                # We could calculate prefix outside the loop but, given
                # how rarely this ought to happen, it's OK and arguably
                # slightly faster to do it here (ala conflicts above)
                if short:
                    prefix = 'X  '
                else:
                    prefix = ' '
                to_file.write("%s %s\n" % (prefix, nonexistent))
            if (new_is_working_tree and show_pending):
                show_pending_merges(new, to_file, short, verbose=verbose)
        finally:
            old.unlock()
            new.unlock()
            if nonexistents:
              raise errors.PathsDoNotExist(nonexistents)
    finally:
        wt.unlock()


def _get_sorted_revisions(tip_revision, revision_ids, parent_map):
    """Get an iterator which will return the revisions in merge sorted order.

    This will build up a list of all nodes, such that only nodes in the list
    are referenced. It then uses MergeSorter to return them in 'merge-sorted'
    order.

    :param revision_ids: A set of revision_ids
    :param parent_map: The parent information for each node. Revisions which
        are considered ghosts should not be present in the map.
    :return: iterator from MergeSorter.iter_topo_order()
    """
    # MergeSorter requires that all nodes be present in the graph, so get rid
    # of any references pointing outside of this graph.
    parent_graph = {}
    for revision_id in revision_ids:
        if revision_id not in parent_map: # ghost
            parent_graph[revision_id] = []
        else:
            # Only include parents which are in this sub-graph
            parent_graph[revision_id] = [p for p in parent_map[revision_id]
                                            if p in revision_ids]
    sorter = tsort.MergeSorter(parent_graph, tip_revision)
    return sorter.iter_topo_order()


def show_pending_merges(new, to_file, short=False, verbose=False):
    """Write out a display of pending merges in a working tree."""
    parents = new.get_parent_ids()
    if len(parents) < 2:
        return

    # we need one extra space for terminals that wrap on last char
    term_width = osutils.terminal_width() - 1
    if short:
        first_prefix = 'P   '
        sub_prefix = 'P.   '
    else:
        first_prefix = '  '
        sub_prefix = '    '

    pending = parents[1:]
    branch = new.branch
    last_revision = parents[0]
    if not short:
        if verbose:
            to_file.write('pending merges:\n')
        else:
            to_file.write('pending merge tips: (use -v to see all merge revisions)\n')
    graph = branch.repository.get_graph()
    other_revisions = [last_revision]
    log_formatter = log.LineLogFormatter(to_file)
    for merge in pending:
        try:
            rev = branch.repository.get_revisions([merge])[0]
        except errors.NoSuchRevision:
            # If we are missing a revision, just print out the revision id
            to_file.write(first_prefix + '(ghost) ' + merge + '\n')
            other_revisions.append(merge)
            continue

        # Log the merge, as it gets a slightly different formatting
        log_message = log_formatter.log_string(None, rev,
                        term_width - len(first_prefix))
        to_file.write(first_prefix + log_message + '\n')
        if not verbose:
            continue

        # Find all of the revisions in the merge source, which are not in the
        # last committed revision.
        merge_extra = graph.find_unique_ancestors(merge, other_revisions)
        other_revisions.append(merge)
        merge_extra.discard(_mod_revision.NULL_REVISION)

        # Get a handle to all of the revisions we will need
        try:
            revisions = dict((rev.revision_id, rev) for rev in
                             branch.repository.get_revisions(merge_extra))
        except errors.NoSuchRevision:
            # One of the sub nodes is a ghost, check each one
            revisions = {}
            for revision_id in merge_extra:
                try:
                    rev = branch.repository.get_revisions([revision_id])[0]
                except errors.NoSuchRevision:
                    revisions[revision_id] = None
                else:
                    revisions[revision_id] = rev

        # Display the revisions brought in by this merge.
        rev_id_iterator = _get_sorted_revisions(merge, merge_extra,
                            branch.repository.get_parent_map(merge_extra))
        # Skip the first node
        num, first, depth, eom = rev_id_iterator.next()
        if first != merge:
            raise AssertionError('Somehow we misunderstood how'
                ' iter_topo_order works %s != %s' % (first, merge))
        for num, sub_merge, depth, eom in rev_id_iterator:
            rev = revisions[sub_merge]
            if rev is None:
                to_file.write(sub_prefix + '(ghost) ' + sub_merge + '\n')
                continue
            log_message = log_formatter.log_string(None,
                            revisions[sub_merge],
                            term_width - len(sub_prefix))
            to_file.write(sub_prefix + log_message + '\n')


def _filter_nonexistent(orig_paths, old_tree, new_tree):
    """Convert orig_paths to two sorted lists and return them.

    The first is orig_paths paths minus the items in the second list,
    and the second list is paths that are not in either inventory or
    tree (they don't qualify if they exist in the tree's inventory, or
    if they exist in the tree but are not versioned.)

    If either of the two lists is empty, return it as an empty list.

<<<<<<< HEAD
=======
    It's OK with the files exist in either tree's inventory, or
    if they exist in the tree but are not versioned.

>>>>>>> 6d8fdc21
    This can be used by operations such as bzr status that can accept
    unknown or ignored files.
    """
    mutter("check paths: %r", orig_paths)
    if not orig_paths:
        return orig_paths, []
    s = old_tree.filter_unversioned_files(orig_paths)
    s = new_tree.filter_unversioned_files(s)
    nonexistent = [path for path in s if not new_tree.has_filename(path)]
    remaining   = [path for path in orig_paths if not path in nonexistent]
    # Sorting the 'remaining' list doesn't have much effect in
    # practice, since the various status output sections will sort
    # their groups individually.  But for consistency of this
    # function's API, it's better to sort both than just 'nonexistent'.
    return sorted(remaining), sorted(nonexistent)<|MERGE_RESOLUTION|>--- conflicted
+++ resolved
@@ -283,12 +283,6 @@
 
     If either of the two lists is empty, return it as an empty list.
 
-<<<<<<< HEAD
-=======
-    It's OK with the files exist in either tree's inventory, or
-    if they exist in the tree but are not versioned.
-
->>>>>>> 6d8fdc21
     This can be used by operations such as bzr status that can accept
     unknown or ignored files.
     """
