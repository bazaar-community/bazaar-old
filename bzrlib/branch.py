--- conflicted
+++ resolved
@@ -1068,7 +1068,7 @@
         # make a new revision history from the graph
         current_rev_id = revision_id
         new_history = []
-        while current_rev_id not in (None, NULL_REVISION):
+        while current_rev_id not in (None, revision.NULL_REVISION):
             new_history.append(current_rev_id)
             current_rev_id_parents = stop_graph[current_rev_id]
             try:
@@ -1098,27 +1098,8 @@
             if stop_revision in my_ancestry:
                 # last_revision is a descendant of stop_revision
                 return
-<<<<<<< HEAD
-            # stop_revision must be a descendant of last_revision
-            stop_graph = self.repository.get_revision_graph(stop_revision)
-            if last_rev is not None and last_rev not in stop_graph:
-                # our previous tip is not merged into stop_revision
-                raise errors.DivergedBranches(self, other)
-            # make a new revision history from the graph
-            current_rev_id = stop_revision
-            new_history = []
-            while current_rev_id not in (None, revision.NULL_REVISION):
-                new_history.append(current_rev_id)
-                current_rev_id_parents = stop_graph[current_rev_id]
-                try:
-                    current_rev_id = current_rev_id_parents[0]
-                except IndexError:
-                    current_rev_id = None
-            new_history.reverse()
-            self.set_revision_history(new_history)
-=======
-            self.generate_revision_history(stop_revision, last_rev=last_rev)
->>>>>>> ee770972
+            self.generate_revision_history(stop_revision, last_rev=last_rev,
+                other_branch=other)
         finally:
             other.unlock()
 
