# Copyright (C) 2005, 2006, 2007, 2008 Canonical Ltd
#
# This program is free software; you can redistribute it and/or modify
# it under the terms of the GNU General Public License as published by
# the Free Software Foundation; either version 2 of the License, or
# (at your option) any later version.
#
# This program is distributed in the hope that it will be useful,
# but WITHOUT ANY WARRANTY; without even the implied warranty of
# MERCHANTABILITY or FITNESS FOR A PARTICULAR PURPOSE.  See the
# GNU General Public License for more details.
#
# You should have received a copy of the GNU General Public License
# along with this program; if not, write to the Free Software
# Foundation, Inc., 59 Temple Place, Suite 330, Boston, MA  02111-1307  USA


from bzrlib.lazy_import import lazy_import
lazy_import(globals(), """
from bzrlib import (
        bzrdir,
        cache_utf8,
        config as _mod_config,
        debug,
        errors,
        lockdir,
        lockable_files,
        repository,
        revision as _mod_revision,
        transport,
        tsort,
        ui,
        urlutils,
        )
from bzrlib.config import BranchConfig
from bzrlib.tag import (
    BasicTags,
    DisabledTags,
    )
""")

from bzrlib.decorators import needs_read_lock, needs_write_lock
from bzrlib.hooks import Hooks
<<<<<<< HEAD
from bzrlib.symbol_versioning import deprecated_in, deprecated_method
=======
from bzrlib.symbol_versioning import (
    deprecated_in,
    deprecated_method,
    )
>>>>>>> 973fa860
from bzrlib.trace import mutter, mutter_callsite, note, is_quiet


BZR_BRANCH_FORMAT_4 = "Bazaar-NG branch, format 0.0.4\n"
BZR_BRANCH_FORMAT_5 = "Bazaar-NG branch, format 5\n"
BZR_BRANCH_FORMAT_6 = "Bazaar Branch Format 6 (bzr 0.15)\n"


# TODO: Maybe include checks for common corruption of newlines, etc?

# TODO: Some operations like log might retrieve the same revisions
# repeatedly to calculate deltas.  We could perhaps have a weakref
# cache in memory to make this faster.  In general anything can be
# cached in memory between lock and unlock operations. .. nb thats
# what the transaction identity map provides


######################################################################
# branch objects

class Branch(object):
    """Branch holding a history of revisions.

    base
        Base directory/url of the branch.

    hooks: An instance of BranchHooks.
    """
    # this is really an instance variable - FIXME move it there
    # - RBC 20060112
    base = None

    # override this to set the strategy for storing tags
    def _make_tags(self):
        return DisabledTags(self)

    def __init__(self, *ignored, **ignored_too):
        self.tags = self._make_tags()
        self._revision_history_cache = None
        self._revision_id_to_revno_cache = None

    def break_lock(self):
        """Break a lock if one is present from another instance.

        Uses the ui factory to ask for confirmation if the lock may be from
        an active process.

        This will probe the repository for its lock as well.
        """
        self.control_files.break_lock()
        self.repository.break_lock()
        master = self.get_master_branch()
        if master is not None:
            master.break_lock()

    @staticmethod
    def open(base, _unsupported=False, possible_transports=None):
        """Open the branch rooted at base.

        For instance, if the branch is at URL/.bzr/branch,
        Branch.open(URL) -> a Branch instance.
        """
        control = bzrdir.BzrDir.open(base, _unsupported,
                                     possible_transports=possible_transports)
        return control.open_branch(_unsupported)

    @staticmethod
    def open_from_transport(transport, _unsupported=False):
        """Open the branch rooted at transport"""
        control = bzrdir.BzrDir.open_from_transport(transport, _unsupported)
        return control.open_branch(_unsupported)

    @staticmethod
    def open_containing(url, possible_transports=None):
        """Open an existing branch which contains url.
        
        This probes for a branch at url, and searches upwards from there.

        Basically we keep looking up until we find the control directory or
        run into the root.  If there isn't one, raises NotBranchError.
        If there is one and it is either an unrecognised format or an unsupported 
        format, UnknownFormatError or UnsupportedFormatError are raised.
        If there is one, it is returned, along with the unused portion of url.
        """
        control, relpath = bzrdir.BzrDir.open_containing(url,
                                                         possible_transports)
        return control.open_branch(), relpath

    def get_config(self):
        return BranchConfig(self)

    def _get_nick(self):
        return self.get_config().get_nickname()

    def _set_nick(self, nick):
        self.get_config().set_user_option('nickname', nick, warn_masked=True)

    nick = property(_get_nick, _set_nick)

    def is_locked(self):
        raise NotImplementedError(self.is_locked)

    def lock_write(self):
        raise NotImplementedError(self.lock_write)

    def lock_read(self):
        raise NotImplementedError(self.lock_read)

    def unlock(self):
        raise NotImplementedError(self.unlock)

    def peek_lock_mode(self):
        """Return lock mode for the Branch: 'r', 'w' or None"""
        raise NotImplementedError(self.peek_lock_mode)

    def get_physical_lock_status(self):
        raise NotImplementedError(self.get_physical_lock_status)

    @needs_read_lock
    def get_revision_id_to_revno_map(self):
        """Return the revision_id => dotted revno map.

        This will be regenerated on demand, but will be cached.

        :return: A dictionary mapping revision_id => dotted revno.
            This dictionary should not be modified by the caller.
        """
        if self._revision_id_to_revno_cache is not None:
            mapping = self._revision_id_to_revno_cache
        else:
            mapping = self._gen_revno_map()
            self._cache_revision_id_to_revno(mapping)
        # TODO: jam 20070417 Since this is being cached, should we be returning
        #       a copy?
        # I would rather not, and instead just declare that users should not
        # modify the return value.
        return mapping

    def _gen_revno_map(self):
        """Create a new mapping from revision ids to dotted revnos.

        Dotted revnos are generated based on the current tip in the revision
        history.
        This is the worker function for get_revision_id_to_revno_map, which
        just caches the return value.

        :return: A dictionary mapping revision_id => dotted revno.
        """
        last_revision = self.last_revision()
        revision_graph = repository._old_get_graph(self.repository,
            last_revision)
        merge_sorted_revisions = tsort.merge_sort(
            revision_graph,
            last_revision,
            None,
            generate_revno=True)
        revision_id_to_revno = dict((rev_id, revno)
                                    for seq_num, rev_id, depth, revno, end_of_merge
                                     in merge_sorted_revisions)
        return revision_id_to_revno

    def leave_lock_in_place(self):
        """Tell this branch object not to release the physical lock when this
        object is unlocked.
        
        If lock_write doesn't return a token, then this method is not supported.
        """
        self.control_files.leave_in_place()

    def dont_leave_lock_in_place(self):
        """Tell this branch object to release the physical lock when this
        object is unlocked, even if it didn't originally acquire it.

        If lock_write doesn't return a token, then this method is not supported.
        """
        self.control_files.dont_leave_in_place()

    @deprecated_method(deprecated_in((0, 16, 0)))
    def abspath(self, name):
        """Return absolute filename for something in the branch
        
        XXX: Robert Collins 20051017 what is this used for? why is it a branch
        method and not a tree method.
        """
        raise NotImplementedError(self.abspath)

    def bind(self, other):
        """Bind the local branch the other branch.

        :param other: The branch to bind to
        :type other: Branch
        """
        raise errors.UpgradeRequired(self.base)

    @needs_write_lock
    def fetch(self, from_branch, last_revision=None, pb=None):
        """Copy revisions from from_branch into this branch.

        :param from_branch: Where to copy from.
        :param last_revision: What revision to stop at (None for at the end
                              of the branch.
        :param pb: An optional progress bar to use.

        Returns the copied revision count and the failed revisions in a tuple:
        (copied, failures).
        """
        if self.base == from_branch.base:
            return (0, [])
        if pb is None:
            nested_pb = ui.ui_factory.nested_progress_bar()
            pb = nested_pb
        else:
            nested_pb = None

        from_branch.lock_read()
        try:
            if last_revision is None:
                pb.update('get source history')
                last_revision = from_branch.last_revision()
                last_revision = _mod_revision.ensure_null(last_revision)
            return self.repository.fetch(from_branch.repository,
                                         revision_id=last_revision,
                                         pb=nested_pb)
        finally:
            if nested_pb is not None:
                nested_pb.finished()
            from_branch.unlock()

    def get_bound_location(self):
        """Return the URL of the branch we are bound to.

        Older format branches cannot bind, please be sure to use a metadir
        branch.
        """
        return None
    
    def get_old_bound_location(self):
        """Return the URL of the branch we used to be bound to
        """
        raise errors.UpgradeRequired(self.base)

    def get_commit_builder(self, parents, config=None, timestamp=None, 
                           timezone=None, committer=None, revprops=None, 
                           revision_id=None):
        """Obtain a CommitBuilder for this branch.
        
        :param parents: Revision ids of the parents of the new revision.
        :param config: Optional configuration to use.
        :param timestamp: Optional timestamp recorded for commit.
        :param timezone: Optional timezone for timestamp.
        :param committer: Optional committer to set for commit.
        :param revprops: Optional dictionary of revision properties.
        :param revision_id: Optional revision id.
        """

        if config is None:
            config = self.get_config()
        
        return self.repository.get_commit_builder(self, parents, config,
            timestamp, timezone, committer, revprops, revision_id)

    def get_master_branch(self, possible_transports=None):
        """Return the branch we are bound to.
        
        :return: Either a Branch, or None
        """
        return None

    def get_revision_delta(self, revno):
        """Return the delta for one revision.

        The delta is relative to its mainline predecessor, or the
        empty tree for revision 1.
        """
        rh = self.revision_history()
        if not (1 <= revno <= len(rh)):
            raise errors.InvalidRevisionNumber(revno)
        return self.repository.get_revision_delta(rh[revno-1])

    def print_file(self, file, revision_id):
        """Print `file` to stdout."""
        raise NotImplementedError(self.print_file)

    def set_revision_history(self, rev_history):
        raise NotImplementedError(self.set_revision_history)

    def _cache_revision_history(self, rev_history):
        """Set the cached revision history to rev_history.

        The revision_history method will use this cache to avoid regenerating
        the revision history.

        This API is semi-public; it only for use by subclasses, all other code
        should consider it to be private.
        """
        self._revision_history_cache = rev_history

    def _cache_revision_id_to_revno(self, revision_id_to_revno):
        """Set the cached revision_id => revno map to revision_id_to_revno.

        This API is semi-public; it only for use by subclasses, all other code
        should consider it to be private.
        """
        self._revision_id_to_revno_cache = revision_id_to_revno

    def _clear_cached_state(self):
        """Clear any cached data on this branch, e.g. cached revision history.

        This means the next call to revision_history will need to call
        _gen_revision_history.

        This API is semi-public; it only for use by subclasses, all other code
        should consider it to be private.
        """
        self._revision_history_cache = None
        self._revision_id_to_revno_cache = None

    def _gen_revision_history(self):
        """Return sequence of revision hashes on to this branch.
        
        Unlike revision_history, this method always regenerates or rereads the
        revision history, i.e. it does not cache the result, so repeated calls
        may be expensive.

        Concrete subclasses should override this instead of revision_history so
        that subclasses do not need to deal with caching logic.
        
        This API is semi-public; it only for use by subclasses, all other code
        should consider it to be private.
        """
        raise NotImplementedError(self._gen_revision_history)

    @needs_read_lock
    def revision_history(self):
        """Return sequence of revision ids on this branch.
        
        This method will cache the revision history for as long as it is safe to
        do so.
        """
        if 'evil' in debug.debug_flags:
            mutter_callsite(3, "revision_history scales with history.")
        if self._revision_history_cache is not None:
            history = self._revision_history_cache
        else:
            history = self._gen_revision_history()
            self._cache_revision_history(history)
        return list(history)

    def revno(self):
        """Return current revision number for this branch.

        That is equivalent to the number of revisions committed to
        this branch.
        """
        return self.last_revision_info()[0]

    def unbind(self):
        """Older format branches cannot bind or unbind."""
        raise errors.UpgradeRequired(self.base)

    def set_append_revisions_only(self, enabled):
        """Older format branches are never restricted to append-only"""
        raise errors.UpgradeRequired(self.base)

    def last_revision(self):
        """Return last revision id, or NULL_REVISION."""
        return self.last_revision_info()[1]

    def last_revision_info(self):
        """Return information about the last revision.

        :return: A tuple (revno, last_revision_id).
        """
        rh = self.revision_history()
        revno = len(rh)
        if revno:
            return (revno, rh[-1])
        else:
            return (0, _mod_revision.NULL_REVISION)

    @deprecated_method(deprecated_in((1, 6, 0)))
    def missing_revisions(self, other, stop_revision=None):
        """Return a list of new revisions that would perfectly fit.
        
        If self and other have not diverged, return a list of the revisions
        present in other, but missing from self.
        """
        self_history = self.revision_history()
        self_len = len(self_history)
        other_history = other.revision_history()
        other_len = len(other_history)
        common_index = min(self_len, other_len) -1
        if common_index >= 0 and \
            self_history[common_index] != other_history[common_index]:
            raise errors.DivergedBranches(self, other)

        if stop_revision is None:
            stop_revision = other_len
        else:
            if stop_revision > other_len:
                raise errors.NoSuchRevision(self, stop_revision)
        return other_history[self_len:stop_revision]

    def update_revisions(self, other, stop_revision=None):
        """Pull in new perfect-fit revisions.

        :param other: Another Branch to pull from
        :param stop_revision: Updated until the given revision
        :return: None
        """
        raise NotImplementedError(self.update_revisions)

    def revision_id_to_revno(self, revision_id):
        """Given a revision id, return its revno"""
        if _mod_revision.is_null(revision_id):
            return 0
        history = self.revision_history()
        try:
            return history.index(revision_id) + 1
        except ValueError:
            raise errors.NoSuchRevision(self, revision_id)

    def get_rev_id(self, revno, history=None):
        """Find the revision id of the specified revno."""
        if revno == 0:
            return _mod_revision.NULL_REVISION
        if history is None:
            history = self.revision_history()
        if revno <= 0 or revno > len(history):
            raise errors.NoSuchRevision(self, revno)
        return history[revno - 1]

    def pull(self, source, overwrite=False, stop_revision=None,
             possible_transports=None):
        """Mirror source into this branch.

        This branch is considered to be 'local', having low latency.

        :returns: PullResult instance
        """
        raise NotImplementedError(self.pull)

    def push(self, target, overwrite=False, stop_revision=None):
        """Mirror this branch into target.

        This branch is considered to be 'local', having low latency.
        """
        raise NotImplementedError(self.push)

    def basis_tree(self):
        """Return `Tree` object for last revision."""
        return self.repository.revision_tree(self.last_revision())

    def rename_one(self, from_rel, to_rel):
        """Rename one file.

        This can change the directory or the filename or both.
        """
        raise NotImplementedError(self.rename_one)

    def move(self, from_paths, to_name):
        """Rename files.

        to_name must exist as a versioned directory.

        If to_name exists and is a directory, the files are moved into
        it, keeping their old names.  If it is a directory, 

        Note that to_name is only the last component of the new name;
        this doesn't change the directory.

        This returns a list of (from_path, to_path) pairs for each
        entry that is moved.
        """
        raise NotImplementedError(self.move)

    def get_parent(self):
        """Return the parent location of the branch.

        This is the default location for push/pull/missing.  The usual
        pattern is that the user can override it by specifying a
        location.
        """
        raise NotImplementedError(self.get_parent)

    def _set_config_location(self, name, url, config=None,
                             make_relative=False):
        if config is None:
            config = self.get_config()
        if url is None:
            url = ''
        elif make_relative:
            url = urlutils.relative_url(self.base, url)
        config.set_user_option(name, url, warn_masked=True)

    def _get_config_location(self, name, config=None):
        if config is None:
            config = self.get_config()
        location = config.get_user_option(name)
        if location == '':
            location = None
        return location

    def get_submit_branch(self):
        """Return the submit location of the branch.

        This is the default location for bundle.  The usual
        pattern is that the user can override it by specifying a
        location.
        """
        return self.get_config().get_user_option('submit_branch')

    def set_submit_branch(self, location):
        """Return the submit location of the branch.

        This is the default location for bundle.  The usual
        pattern is that the user can override it by specifying a
        location.
        """
        self.get_config().set_user_option('submit_branch', location,
            warn_masked=True)

    def get_public_branch(self):
        """Return the public location of the branch.

        This is is used by merge directives.
        """
        return self._get_config_location('public_branch')

    def set_public_branch(self, location):
        """Return the submit location of the branch.

        This is the default location for bundle.  The usual
        pattern is that the user can override it by specifying a
        location.
        """
        self._set_config_location('public_branch', location)

    def get_push_location(self):
        """Return the None or the location to push this branch to."""
        push_loc = self.get_config().get_user_option('push_location')
        return push_loc

    def set_push_location(self, location):
        """Set a new push location for this branch."""
        raise NotImplementedError(self.set_push_location)

    def set_parent(self, url):
        raise NotImplementedError(self.set_parent)

    @needs_write_lock
    def update(self):
        """Synchronise this branch with the master branch if any. 

        :return: None or the last_revision pivoted out during the update.
        """
        return None

    def check_revno(self, revno):
        """\
        Check whether a revno corresponds to any revision.
        Zero (the NULL revision) is considered valid.
        """
        if revno != 0:
            self.check_real_revno(revno)
            
    def check_real_revno(self, revno):
        """\
        Check whether a revno corresponds to a real revision.
        Zero (the NULL revision) is considered invalid
        """
        if revno < 1 or revno > self.revno():
            raise errors.InvalidRevisionNumber(revno)

    @needs_read_lock
    def clone(self, to_bzrdir, revision_id=None):
        """Clone this branch into to_bzrdir preserving all semantic values.
        
        revision_id: if not None, the revision history in the new branch will
                     be truncated to end with revision_id.
        """
        result = self._format.initialize(to_bzrdir)
        self.copy_content_into(result, revision_id=revision_id)
        return  result

    @needs_read_lock
    def sprout(self, to_bzrdir, revision_id=None):
        """Create a new line of development from the branch, into to_bzrdir.
        
        revision_id: if not None, the revision history in the new branch will
                     be truncated to end with revision_id.
        """
        result = self._format.initialize(to_bzrdir)
        self.copy_content_into(result, revision_id=revision_id)
        result.set_parent(self.bzrdir.root_transport.base)
        return result

    def _synchronize_history(self, destination, revision_id):
        """Synchronize last revision and revision history between branches.

        This version is most efficient when the destination is also a
        BzrBranch5, but works for BzrBranch6 as long as the revision
        history is the true lefthand parent history, and all of the revisions
        are in the destination's repository.  If not, set_revision_history
        will fail.

        :param destination: The branch to copy the history into
        :param revision_id: The revision-id to truncate history at.  May
          be None to copy complete history.
        """
        if revision_id == _mod_revision.NULL_REVISION:
            new_history = []
        new_history = self.revision_history()
        if revision_id is not None and new_history != []:
            try:
                new_history = new_history[:new_history.index(revision_id) + 1]
            except ValueError:
                rev = self.repository.get_revision(revision_id)
                new_history = rev.get_history(self.repository)[1:]
        destination.set_revision_history(new_history)

    @needs_read_lock
    def copy_content_into(self, destination, revision_id=None):
        """Copy the content of self into destination.

        revision_id: if not None, the revision history in the new branch will
                     be truncated to end with revision_id.
        """
        self._synchronize_history(destination, revision_id)
        try:
            parent = self.get_parent()
        except errors.InaccessibleParent, e:
            mutter('parent was not accessible to copy: %s', e)
        else:
            if parent:
                destination.set_parent(parent)
        self.tags.merge_to(destination.tags)

    @needs_read_lock
    def check(self):
        """Check consistency of the branch.

        In particular this checks that revisions given in the revision-history
        do actually match up in the revision graph, and that they're all 
        present in the repository.
        
        Callers will typically also want to check the repository.

        :return: A BranchCheckResult.
        """
        mainline_parent_id = None
        last_revno, last_revision_id = self.last_revision_info()
        real_rev_history = list(self.repository.iter_reverse_revision_history(
                                last_revision_id))
        real_rev_history.reverse()
        if len(real_rev_history) != last_revno:
            raise errors.BzrCheckError('revno does not match len(mainline)'
                ' %s != %s' % (last_revno, len(real_rev_history)))
        # TODO: We should probably also check that real_rev_history actually
        #       matches self.revision_history()
        for revision_id in real_rev_history:
            try:
                revision = self.repository.get_revision(revision_id)
            except errors.NoSuchRevision, e:
                raise errors.BzrCheckError("mainline revision {%s} not in repository"
                            % revision_id)
            # In general the first entry on the revision history has no parents.
            # But it's not illegal for it to have parents listed; this can happen
            # in imports from Arch when the parents weren't reachable.
            if mainline_parent_id is not None:
                if mainline_parent_id not in revision.parent_ids:
                    raise errors.BzrCheckError("previous revision {%s} not listed among "
                                        "parents of {%s}"
                                        % (mainline_parent_id, revision_id))
            mainline_parent_id = revision_id
        return BranchCheckResult(self)

    def _get_checkout_format(self):
        """Return the most suitable metadir for a checkout of this branch.
        Weaves are used if this branch's repository uses weaves.
        """
        if isinstance(self.bzrdir, bzrdir.BzrDirPreSplitOut):
            from bzrlib.repofmt import weaverepo
            format = bzrdir.BzrDirMetaFormat1()
            format.repository_format = weaverepo.RepositoryFormat7()
        else:
            format = self.repository.bzrdir.checkout_metadir()
            format.set_branch_format(self._format)
        return format

    def create_checkout(self, to_location, revision_id=None,
                        lightweight=False, accelerator_tree=None,
                        hardlink=False):
        """Create a checkout of a branch.
        
        :param to_location: The url to produce the checkout at
        :param revision_id: The revision to check out
        :param lightweight: If True, produce a lightweight checkout, otherwise,
        produce a bound branch (heavyweight checkout)
        :param accelerator_tree: A tree which can be used for retrieving file
            contents more quickly than the revision tree, i.e. a workingtree.
            The revision tree will be used for cases where accelerator_tree's
            content is different.
        :param hardlink: If true, hard-link files from accelerator_tree,
            where possible.
        :return: The tree of the created checkout
        """
        t = transport.get_transport(to_location)
        t.ensure_base()
        if lightweight:
            format = self._get_checkout_format()
            checkout = format.initialize_on_transport(t)
            from_branch = BranchReferenceFormat().initialize(checkout, self)
        else:
            format = self._get_checkout_format()
            checkout_branch = bzrdir.BzrDir.create_branch_convenience(
                to_location, force_new_tree=False, format=format)
            checkout = checkout_branch.bzrdir
            checkout_branch.bind(self)
            # pull up to the specified revision_id to set the initial 
            # branch tip correctly, and seed it with history.
            checkout_branch.pull(self, stop_revision=revision_id)
            from_branch=None
        tree = checkout.create_workingtree(revision_id,
                                           from_branch=from_branch,
                                           accelerator_tree=accelerator_tree,
                                           hardlink=hardlink)
        basis_tree = tree.basis_tree()
        basis_tree.lock_read()
        try:
            for path, file_id in basis_tree.iter_references():
                reference_parent = self.reference_parent(file_id, path)
                reference_parent.create_checkout(tree.abspath(path),
                    basis_tree.get_reference_revision(file_id, path),
                    lightweight)
        finally:
            basis_tree.unlock()
        return tree

    @needs_write_lock
    def reconcile(self, thorough=True):
        """Make sure the data stored in this branch is consistent."""
        from bzrlib.reconcile import BranchReconciler
        reconciler = BranchReconciler(self, thorough=thorough)
        reconciler.reconcile()
        return reconciler

    def reference_parent(self, file_id, path):
        """Return the parent branch for a tree-reference file_id
        :param file_id: The file_id of the tree reference
        :param path: The path of the file_id in the tree
        :return: A branch associated with the file_id
        """
        # FIXME should provide multiple branches, based on config
        return Branch.open(self.bzrdir.root_transport.clone(path).base)

    def supports_tags(self):
        return self._format.supports_tags()


class BranchFormat(object):
    """An encapsulation of the initialization and open routines for a format.

    Formats provide three things:
     * An initialization routine,
     * a format string,
     * an open routine.

    Formats are placed in an dict by their format string for reference 
    during branch opening. Its not required that these be instances, they
    can be classes themselves with class methods - it simply depends on 
    whether state is needed for a given format or not.

    Once a format is deprecated, just deprecate the initialize and open
    methods on the format class. Do not deprecate the object, as the 
    object will be created every time regardless.
    """

    _default_format = None
    """The default format used for new branches."""

    _formats = {}
    """The known formats."""

    def __eq__(self, other):
        return self.__class__ is other.__class__

    def __ne__(self, other):
        return not (self == other)

    @classmethod
    def find_format(klass, a_bzrdir):
        """Return the format for the branch object in a_bzrdir."""
        try:
            transport = a_bzrdir.get_branch_transport(None)
            format_string = transport.get("format").read()
            return klass._formats[format_string]
        except errors.NoSuchFile:
            raise errors.NotBranchError(path=transport.base)
        except KeyError:
            raise errors.UnknownFormatError(format=format_string, kind='branch')

    @classmethod
    def get_default_format(klass):
        """Return the current default format."""
        return klass._default_format

    def get_reference(self, a_bzrdir):
        """Get the target reference of the branch in a_bzrdir.

        format probing must have been completed before calling
        this method - it is assumed that the format of the branch
        in a_bzrdir is correct.

        :param a_bzrdir: The bzrdir to get the branch data from.
        :return: None if the branch is not a reference branch.
        """
        return None

    @classmethod
    def set_reference(self, a_bzrdir, to_branch):
        """Set the target reference of the branch in a_bzrdir.

        format probing must have been completed before calling
        this method - it is assumed that the format of the branch
        in a_bzrdir is correct.

        :param a_bzrdir: The bzrdir to set the branch reference for.
        :param to_branch: branch that the checkout is to reference
        """
        raise NotImplementedError(self.set_reference)

    def get_format_string(self):
        """Return the ASCII format string that identifies this format."""
        raise NotImplementedError(self.get_format_string)

    def get_format_description(self):
        """Return the short format description for this format."""
        raise NotImplementedError(self.get_format_description)

    def _initialize_helper(self, a_bzrdir, utf8_files, lock_type='metadir',
                           set_format=True):
        """Initialize a branch in a bzrdir, with specified files

        :param a_bzrdir: The bzrdir to initialize the branch in
        :param utf8_files: The files to create as a list of
            (filename, content) tuples
        :param set_format: If True, set the format with
            self.get_format_string.  (BzrBranch4 has its format set
            elsewhere)
        :return: a branch in this format
        """
        mutter('creating branch %r in %s', self, a_bzrdir.transport.base)
        branch_transport = a_bzrdir.get_branch_transport(self)
        lock_map = {
            'metadir': ('lock', lockdir.LockDir),
            'branch4': ('branch-lock', lockable_files.TransportLock),
        }
        lock_name, lock_class = lock_map[lock_type]
        control_files = lockable_files.LockableFiles(branch_transport,
            lock_name, lock_class)
        control_files.create_lock()
        control_files.lock_write()
        if set_format:
            utf8_files += [('format', self.get_format_string())]
        try:
            for (filename, content) in utf8_files:
                branch_transport.put_bytes(
                    filename, content,
                    mode=control_files._file_mode)
        finally:
            control_files.unlock()
        return self.open(a_bzrdir, _found=True)

    def initialize(self, a_bzrdir):
        """Create a branch of this format in a_bzrdir."""
        raise NotImplementedError(self.initialize)

    def is_supported(self):
        """Is this format supported?

        Supported formats can be initialized and opened.
        Unsupported formats may not support initialization or committing or 
        some other features depending on the reason for not being supported.
        """
        return True

    def open(self, a_bzrdir, _found=False):
        """Return the branch object for a_bzrdir

        _found is a private parameter, do not use it. It is used to indicate
               if format probing has already be done.
        """
        raise NotImplementedError(self.open)

    @classmethod
    def register_format(klass, format):
        klass._formats[format.get_format_string()] = format

    @classmethod
    def set_default_format(klass, format):
        klass._default_format = format

    @classmethod
    def unregister_format(klass, format):
        del klass._formats[format.get_format_string()]

    def __str__(self):
        return self.get_format_string().rstrip()

    def supports_tags(self):
        """True if this format supports tags stored in the branch"""
        return False  # by default


class BranchHooks(Hooks):
    """A dictionary mapping hook name to a list of callables for branch hooks.
    
    e.g. ['set_rh'] Is the list of items to be called when the
    set_revision_history function is invoked.
    """

    def __init__(self):
        """Create the default hooks.

        These are all empty initially, because by default nothing should get
        notified.
        """
        Hooks.__init__(self)
        # Introduced in 0.15:
        # invoked whenever the revision history has been set
        # with set_revision_history. The api signature is
        # (branch, revision_history), and the branch will
        # be write-locked.
        self['set_rh'] = []
        # invoked after a push operation completes.
        # the api signature is
        # (push_result)
        # containing the members
        # (source, local, master, old_revno, old_revid, new_revno, new_revid)
        # where local is the local target branch or None, master is the target 
        # master branch, and the rest should be self explanatory. The source
        # is read locked and the target branches write locked. Source will
        # be the local low-latency branch.
        self['post_push'] = []
        # invoked after a pull operation completes.
        # the api signature is
        # (pull_result)
        # containing the members
        # (source, local, master, old_revno, old_revid, new_revno, new_revid)
        # where local is the local branch or None, master is the target 
        # master branch, and the rest should be self explanatory. The source
        # is read locked and the target branches write locked. The local
        # branch is the low-latency branch.
        self['post_pull'] = []
        # invoked before a commit operation takes place.
        # the api signature is
        # (local, master, old_revno, old_revid, future_revno, future_revid,
        #  tree_delta, future_tree).
        # old_revid is NULL_REVISION for the first commit to a branch
        # tree_delta is a TreeDelta object describing changes from the basis
        # revision, hooks MUST NOT modify this delta
        # future_tree is an in-memory tree obtained from
        # CommitBuilder.revision_tree() and hooks MUST NOT modify this tree
        self['pre_commit'] = []
        # invoked after a commit operation completes.
        # the api signature is 
        # (local, master, old_revno, old_revid, new_revno, new_revid)
        # old_revid is NULL_REVISION for the first commit to a branch.
        self['post_commit'] = []
        # invoked after a uncommit operation completes.
        # the api signature is
        # (local, master, old_revno, old_revid, new_revno, new_revid) where
        # local is the local branch or None, master is the target branch,
        # and an empty branch recieves new_revno of 0, new_revid of None.
        self['post_uncommit'] = []
        # Introduced in 1.4
        # Invoked after the tip of a branch changes.
        # the api signature is
        # (params) where params is a ChangeBranchTipParams with the members
        # (branch, old_revno, new_revno, old_revid, new_revid)
        self['post_change_branch_tip'] = []


# install the default hooks into the Branch class.
Branch.hooks = BranchHooks()


class ChangeBranchTipParams(object):
    """Object holding parameters passed to *_change_branch_tip hooks.

    There are 5 fields that hooks may wish to access:

    :ivar branch: the branch being changed
    :ivar old_revno: revision number before the change
    :ivar new_revno: revision number after the change
    :ivar old_revid: revision id before the change
    :ivar new_revid: revision id after the change

    The revid fields are strings. The revno fields are integers.
    """

    def __init__(self, branch, old_revno, new_revno, old_revid, new_revid):
        """Create a group of ChangeBranchTip parameters.

        :param branch: The branch being changed.
        :param old_revno: Revision number before the change.
        :param new_revno: Revision number after the change.
        :param old_revid: Tip revision id before the change.
        :param new_revid: Tip revision id after the change.
        """
        self.branch = branch
        self.old_revno = old_revno
        self.new_revno = new_revno
        self.old_revid = old_revid
        self.new_revid = new_revid


class BzrBranchFormat4(BranchFormat):
    """Bzr branch format 4.

    This format has:
     - a revision-history file.
     - a branch-lock lock file [ to be shared with the bzrdir ]
    """

    def get_format_description(self):
        """See BranchFormat.get_format_description()."""
        return "Branch format 4"

    def initialize(self, a_bzrdir):
        """Create a branch of this format in a_bzrdir."""
        utf8_files = [('revision-history', ''),
                      ('branch-name', ''),
                      ]
        return self._initialize_helper(a_bzrdir, utf8_files,
                                       lock_type='branch4', set_format=False)

    def __init__(self):
        super(BzrBranchFormat4, self).__init__()
        self._matchingbzrdir = bzrdir.BzrDirFormat6()

    def open(self, a_bzrdir, _found=False):
        """Return the branch object for a_bzrdir

        _found is a private parameter, do not use it. It is used to indicate
               if format probing has already be done.
        """
        if not _found:
            # we are being called directly and must probe.
            raise NotImplementedError
        return BzrBranch(_format=self,
                         _control_files=a_bzrdir._control_files,
                         a_bzrdir=a_bzrdir,
                         _repository=a_bzrdir.open_repository())

    def __str__(self):
        return "Bazaar-NG branch format 4"


class BzrBranchFormat5(BranchFormat):
    """Bzr branch format 5.

    This format has:
     - a revision-history file.
     - a format string
     - a lock dir guarding the branch itself
     - all of this stored in a branch/ subdirectory
     - works with shared repositories.

    This format is new in bzr 0.8.
    """

    def get_format_string(self):
        """See BranchFormat.get_format_string()."""
        return "Bazaar-NG branch format 5\n"

    def get_format_description(self):
        """See BranchFormat.get_format_description()."""
        return "Branch format 5"
        
    def initialize(self, a_bzrdir):
        """Create a branch of this format in a_bzrdir."""
        utf8_files = [('revision-history', ''),
                      ('branch-name', ''),
                      ]
        return self._initialize_helper(a_bzrdir, utf8_files)

    def __init__(self):
        super(BzrBranchFormat5, self).__init__()
        self._matchingbzrdir = bzrdir.BzrDirMetaFormat1()

    def open(self, a_bzrdir, _found=False):
        """Return the branch object for a_bzrdir

        _found is a private parameter, do not use it. It is used to indicate
               if format probing has already be done.
        """
        if not _found:
            format = BranchFormat.find_format(a_bzrdir)
            if format.__class__ != self.__class__:
                raise AssertionError("wrong format %r found for %r" %
                    (format, self))
        try:
            transport = a_bzrdir.get_branch_transport(None)
            control_files = lockable_files.LockableFiles(transport, 'lock',
                                                         lockdir.LockDir)
            return BzrBranch5(_format=self,
                              _control_files=control_files,
                              a_bzrdir=a_bzrdir,
                              _repository=a_bzrdir.find_repository())
        except errors.NoSuchFile:
            raise errors.NotBranchError(path=transport.base)


class BzrBranchFormat6(BzrBranchFormat5):
    """Branch format with last-revision and tags.

    Unlike previous formats, this has no explicit revision history. Instead,
    this just stores the last-revision, and the left-hand history leading
    up to there is the history.

    This format was introduced in bzr 0.15
    and became the default in 0.91.
    """

    def get_format_string(self):
        """See BranchFormat.get_format_string()."""
        return "Bazaar Branch Format 6 (bzr 0.15)\n"

    def get_format_description(self):
        """See BranchFormat.get_format_description()."""
        return "Branch format 6"

    def initialize(self, a_bzrdir):
        """Create a branch of this format in a_bzrdir."""
        utf8_files = [('last-revision', '0 null:\n'),
                      ('branch.conf', ''),
                      ('tags', ''),
                      ]
        return self._initialize_helper(a_bzrdir, utf8_files)

    def open(self, a_bzrdir, _found=False):
        """Return the branch object for a_bzrdir

        _found is a private parameter, do not use it. It is used to indicate
               if format probing has already be done.
        """
        if not _found:
            format = BranchFormat.find_format(a_bzrdir)
            if format.__class__ != self.__class__:
                raise AssertionError("wrong format %r found for %r" %
                    (format, self))
        transport = a_bzrdir.get_branch_transport(None)
        control_files = lockable_files.LockableFiles(transport, 'lock',
                                                     lockdir.LockDir)
        return BzrBranch6(_format=self,
                          _control_files=control_files,
                          a_bzrdir=a_bzrdir,
                          _repository=a_bzrdir.find_repository())

    def supports_tags(self):
        return True


class BranchReferenceFormat(BranchFormat):
    """Bzr branch reference format.

    Branch references are used in implementing checkouts, they
    act as an alias to the real branch which is at some other url.

    This format has:
     - A location file
     - a format string
    """

    def get_format_string(self):
        """See BranchFormat.get_format_string()."""
        return "Bazaar-NG Branch Reference Format 1\n"

    def get_format_description(self):
        """See BranchFormat.get_format_description()."""
        return "Checkout reference format 1"

    def get_reference(self, a_bzrdir):
        """See BranchFormat.get_reference()."""
        transport = a_bzrdir.get_branch_transport(None)
        return transport.get('location').read()

    def set_reference(self, a_bzrdir, to_branch):
        """See BranchFormat.set_reference()."""
        transport = a_bzrdir.get_branch_transport(None)
        location = transport.put_bytes('location', to_branch.base)

    def initialize(self, a_bzrdir, target_branch=None):
        """Create a branch of this format in a_bzrdir."""
        if target_branch is None:
            # this format does not implement branch itself, thus the implicit
            # creation contract must see it as uninitializable
            raise errors.UninitializableFormat(self)
        mutter('creating branch reference in %s', a_bzrdir.transport.base)
        branch_transport = a_bzrdir.get_branch_transport(self)
        branch_transport.put_bytes('location',
            target_branch.bzrdir.root_transport.base)
        branch_transport.put_bytes('format', self.get_format_string())
        return self.open(
            a_bzrdir, _found=True,
            possible_transports=[target_branch.bzrdir.root_transport])

    def __init__(self):
        super(BranchReferenceFormat, self).__init__()
        self._matchingbzrdir = bzrdir.BzrDirMetaFormat1()

    def _make_reference_clone_function(format, a_branch):
        """Create a clone() routine for a branch dynamically."""
        def clone(to_bzrdir, revision_id=None):
            """See Branch.clone()."""
            return format.initialize(to_bzrdir, a_branch)
            # cannot obey revision_id limits when cloning a reference ...
            # FIXME RBC 20060210 either nuke revision_id for clone, or
            # emit some sort of warning/error to the caller ?!
        return clone

    def open(self, a_bzrdir, _found=False, location=None,
             possible_transports=None):
        """Return the branch that the branch reference in a_bzrdir points at.

        _found is a private parameter, do not use it. It is used to indicate
               if format probing has already be done.
        """
        if not _found:
            format = BranchFormat.find_format(a_bzrdir)
            if format.__class__ != self.__class__:
                raise AssertionError("wrong format %r found for %r" %
                    (format, self))
        if location is None:
            location = self.get_reference(a_bzrdir)
        real_bzrdir = bzrdir.BzrDir.open(
            location, possible_transports=possible_transports)
        result = real_bzrdir.open_branch()
        # this changes the behaviour of result.clone to create a new reference
        # rather than a copy of the content of the branch.
        # I did not use a proxy object because that needs much more extensive
        # testing, and we are only changing one behaviour at the moment.
        # If we decide to alter more behaviours - i.e. the implicit nickname
        # then this should be refactored to introduce a tested proxy branch
        # and a subclass of that for use in overriding clone() and ....
        # - RBC 20060210
        result.clone = self._make_reference_clone_function(result)
        return result


# formats which have no format string are not discoverable
# and not independently creatable, so are not registered.
__format5 = BzrBranchFormat5()
__format6 = BzrBranchFormat6()
BranchFormat.register_format(__format5)
BranchFormat.register_format(BranchReferenceFormat())
BranchFormat.register_format(__format6)
BranchFormat.set_default_format(__format6)
_legacy_formats = [BzrBranchFormat4(),
                   ]

class BzrBranch(Branch):
    """A branch stored in the actual filesystem.

    Note that it's "local" in the context of the filesystem; it doesn't
    really matter if it's on an nfs/smb/afs/coda/... share, as long as
    it's writable, and can be accessed via the normal filesystem API.

    :ivar _transport: Transport for file operations on this branch's 
        control files, typically pointing to the .bzr/branch directory.
    :ivar repository: Repository for this branch.
    :ivar base: The url of the base directory for this branch; the one 
        containing the .bzr directory.
    """
    
    def __init__(self, _format=None,
                 _control_files=None, a_bzrdir=None, _repository=None):
        """Create new branch object at a particular location."""
        Branch.__init__(self)
        if a_bzrdir is None:
            raise ValueError('a_bzrdir must be supplied')
        else:
            self.bzrdir = a_bzrdir
        self._base = self.bzrdir.transport.clone('..').base
        # XXX: We should be able to just do
        #   self.base = self.bzrdir.root_transport.base
        # but this does not quite work yet -- mbp 20080522
        self._format = _format
        if _control_files is None:
            raise ValueError('BzrBranch _control_files is None')
        self.control_files = _control_files
        self._transport = _control_files._transport
        self.repository = _repository

    def __str__(self):
        return '%s(%r)' % (self.__class__.__name__, self.base)

    __repr__ = __str__

    def _get_base(self):
        """Returns the directory containing the control directory."""
        return self._base

    base = property(_get_base, doc="The URL for the root of this branch.")

    @deprecated_method(deprecated_in((0, 16, 0)))
    def abspath(self, name):
        """See Branch.abspath."""
        return self._transport.abspath(name)

    def is_locked(self):
        return self.control_files.is_locked()

    def lock_write(self, token=None):
        repo_token = self.repository.lock_write()
        try:
            token = self.control_files.lock_write(token=token)
        except:
            self.repository.unlock()
            raise
        return token

    def lock_read(self):
        self.repository.lock_read()
        try:
            self.control_files.lock_read()
        except:
            self.repository.unlock()
            raise

    def unlock(self):
        # TODO: test for failed two phase locks. This is known broken.
        try:
            self.control_files.unlock()
        finally:
            self.repository.unlock()
        if not self.control_files.is_locked():
            # we just released the lock
            self._clear_cached_state()
        
    def peek_lock_mode(self):
        if self.control_files._lock_count == 0:
            return None
        else:
            return self.control_files._lock_mode

    def get_physical_lock_status(self):
        return self.control_files.get_physical_lock_status()

    @needs_read_lock
    def print_file(self, file, revision_id):
        """See Branch.print_file."""
        return self.repository.print_file(file, revision_id)

    def _write_revision_history(self, history):
        """Factored out of set_revision_history.

        This performs the actual writing to disk.
        It is intended to be called by BzrBranch5.set_revision_history."""
        self._transport.put_bytes(
            'revision-history', '\n'.join(history),
            mode=self.control_files._file_mode)

    @needs_write_lock
    def set_revision_history(self, rev_history):
        """See Branch.set_revision_history."""
        if 'evil' in debug.debug_flags:
            mutter_callsite(3, "set_revision_history scales with history.")
        self._write_revision_history(rev_history)
        self._clear_cached_state()
        self._cache_revision_history(rev_history)
        for hook in Branch.hooks['set_rh']:
            hook(self, rev_history)

    def _run_post_change_branch_tip_hooks(self, old_revno, old_revid):
        """Run the post_change_branch_tip hooks."""
        hooks = Branch.hooks['post_change_branch_tip']
        if not hooks:
            return
        new_revno, new_revid = self.last_revision_info()
        params = ChangeBranchTipParams(
            self, old_revno, new_revno, old_revid, new_revid)
        for hook in hooks:
            hook(params)
 
    @needs_write_lock
    def set_last_revision_info(self, revno, revision_id):
        """Set the last revision of this branch.

        The caller is responsible for checking that the revno is correct
        for this revision id.

        It may be possible to set the branch last revision to an id not
        present in the repository.  However, branches can also be 
        configured to check constraints on history, in which case this may not
        be permitted.
        """
        revision_id = _mod_revision.ensure_null(revision_id)
        old_revno, old_revid = self.last_revision_info()
        # this old format stores the full history, but this api doesn't
        # provide it, so we must generate, and might as well check it's
        # correct
        history = self._lefthand_history(revision_id)
        if len(history) != revno:
            raise AssertionError('%d != %d' % (len(history), revno))
        self.set_revision_history(history)
        self._run_post_change_branch_tip_hooks(old_revno, old_revid)

    def _gen_revision_history(self):
        history = self._transport.get_bytes('revision-history').split('\n')
        if history[-1:] == ['']:
            # There shouldn't be a trailing newline, but just in case.
            history.pop()
        return history

    def _lefthand_history(self, revision_id, last_rev=None,
                          other_branch=None):
        if 'evil' in debug.debug_flags:
            mutter_callsite(4, "_lefthand_history scales with history.")
        # stop_revision must be a descendant of last_revision
        graph = self.repository.get_graph()
        if last_rev is not None:
            if not graph.is_ancestor(last_rev, revision_id):
                # our previous tip is not merged into stop_revision
                raise errors.DivergedBranches(self, other_branch)
        # make a new revision history from the graph
        parents_map = graph.get_parent_map([revision_id])
        if revision_id not in parents_map:
            raise errors.NoSuchRevision(self, revision_id)
        current_rev_id = revision_id
        new_history = []
        # Do not include ghosts or graph origin in revision_history
        while (current_rev_id in parents_map and
               len(parents_map[current_rev_id]) > 0):
            new_history.append(current_rev_id)
            current_rev_id = parents_map[current_rev_id][0]
            parents_map = graph.get_parent_map([current_rev_id])
        new_history.reverse()
        return new_history

    @needs_write_lock
    def generate_revision_history(self, revision_id, last_rev=None,
        other_branch=None):
        """Create a new revision history that will finish with revision_id.

        :param revision_id: the new tip to use.
        :param last_rev: The previous last_revision. If not None, then this
            must be a ancestory of revision_id, or DivergedBranches is raised.
        :param other_branch: The other branch that DivergedBranches should
            raise with respect to.
        """
        self.set_revision_history(self._lefthand_history(revision_id,
            last_rev, other_branch))

    @needs_write_lock
    def update_revisions(self, other, stop_revision=None, overwrite=False):
        """See Branch.update_revisions."""
        other.lock_read()
        try:
            other_last_revno, other_last_revision = other.last_revision_info()
            if stop_revision is None:
                stop_revision = other_last_revision
                if _mod_revision.is_null(stop_revision):
                    # if there are no commits, we're done.
                    return
            # whats the current last revision, before we fetch [and change it
            # possibly]
            last_rev = _mod_revision.ensure_null(self.last_revision())
            # we fetch here so that we don't process data twice in the common
            # case of having something to pull, and so that the check for 
            # already merged can operate on the just fetched graph, which will
            # be cached in memory.
            self.fetch(other, stop_revision)
            # Check to see if one is an ancestor of the other
            if not overwrite:
                heads = self.repository.get_graph().heads([stop_revision,
                                                           last_rev])
                if heads == set([last_rev]):
                    # The current revision is a decendent of the target,
                    # nothing to do
                    return
                elif heads == set([stop_revision, last_rev]):
                    # These branches have diverged
                    raise errors.DivergedBranches(self, other)
                elif heads != set([stop_revision]):
                    raise AssertionError("invalid heads: %r" % heads)
            if other_last_revision == stop_revision:
                self.set_last_revision_info(other_last_revno,
                                            other_last_revision)
            else:
                # TODO: jam 2007-11-29 Is there a way to determine the
                #       revno without searching all of history??
                if overwrite:
                    self.generate_revision_history(stop_revision)
                else:
                    self.generate_revision_history(stop_revision,
                        last_rev=last_rev, other_branch=other)
        finally:
            other.unlock()

    def basis_tree(self):
        """See Branch.basis_tree."""
        return self.repository.revision_tree(self.last_revision())

    @needs_write_lock
    def pull(self, source, overwrite=False, stop_revision=None,
             _hook_master=None, run_hooks=True, possible_transports=None):
        """See Branch.pull.

        :param _hook_master: Private parameter - set the branch to 
            be supplied as the master to push hooks.
        :param run_hooks: Private parameter - if false, this branch
            is being called because it's the master of the primary branch,
            so it should not run its hooks.
        """
        result = PullResult()
        result.source_branch = source
        result.target_branch = self
        source.lock_read()
        try:
            result.old_revno, result.old_revid = self.last_revision_info()
            self.update_revisions(source, stop_revision, overwrite=overwrite)
            result.tag_conflicts = source.tags.merge_to(self.tags, overwrite)
            result.new_revno, result.new_revid = self.last_revision_info()
            if _hook_master:
                result.master_branch = _hook_master
                result.local_branch = self
            else:
                result.master_branch = self
                result.local_branch = None
            if run_hooks:
                for hook in Branch.hooks['post_pull']:
                    hook(result)
        finally:
            source.unlock()
        return result

    def _get_parent_location(self):
        _locs = ['parent', 'pull', 'x-pull']
        for l in _locs:
            try:
                return self._transport.get_bytes(l).strip('\n')
            except errors.NoSuchFile:
                pass
        return None

    @needs_read_lock
    def push(self, target, overwrite=False, stop_revision=None,
             _override_hook_source_branch=None):
        """See Branch.push.

        This is the basic concrete implementation of push()

        :param _override_hook_source_branch: If specified, run
        the hooks passing this Branch as the source, rather than self.  
        This is for use of RemoteBranch, where push is delegated to the
        underlying vfs-based Branch. 
        """
        # TODO: Public option to disable running hooks - should be trivial but
        # needs tests.
        target.lock_write()
        try:
            result = self._push_with_bound_branches(target, overwrite,
                    stop_revision,
                    _override_hook_source_branch=_override_hook_source_branch)
            return result
        finally:
            target.unlock()

    def _push_with_bound_branches(self, target, overwrite,
            stop_revision,
            _override_hook_source_branch=None):
        """Push from self into target, and into target's master if any.
        
        This is on the base BzrBranch class even though it doesn't support 
        bound branches because the *target* might be bound.
        """
        def _run_hooks():
            if _override_hook_source_branch:
                result.source_branch = _override_hook_source_branch
            for hook in Branch.hooks['post_push']:
                hook(result)

        bound_location = target.get_bound_location()
        if bound_location and target.base != bound_location:
            # there is a master branch.
            #
            # XXX: Why the second check?  Is it even supported for a branch to
            # be bound to itself? -- mbp 20070507
            master_branch = target.get_master_branch()
            master_branch.lock_write()
            try:
                # push into the master from this branch.
                self._basic_push(master_branch, overwrite, stop_revision)
                # and push into the target branch from this. Note that we push from
                # this branch again, because its considered the highest bandwidth
                # repository.
                result = self._basic_push(target, overwrite, stop_revision)
                result.master_branch = master_branch
                result.local_branch = target
                _run_hooks()
                return result
            finally:
                master_branch.unlock()
        else:
            # no master branch
            result = self._basic_push(target, overwrite, stop_revision)
            # TODO: Why set master_branch and local_branch if there's no
            # binding?  Maybe cleaner to just leave them unset? -- mbp
            # 20070504
            result.master_branch = target
            result.local_branch = None
            _run_hooks()
            return result

    def _basic_push(self, target, overwrite, stop_revision):
        """Basic implementation of push without bound branches or hooks.

        Must be called with self read locked and target write locked.
        """
        result = PushResult()
        result.source_branch = self
        result.target_branch = target
        result.old_revno, result.old_revid = target.last_revision_info()
        target.update_revisions(self, stop_revision, overwrite)
        result.tag_conflicts = self.tags.merge_to(target.tags, overwrite)
        result.new_revno, result.new_revid = target.last_revision_info()
        return result

    def get_parent(self):
        """See Branch.get_parent."""
        parent = self._get_parent_location()
        if parent is None:
            return parent
        # This is an old-format absolute path to a local branch
        # turn it into a url
        if parent.startswith('/'):
            parent = urlutils.local_path_to_url(parent.decode('utf8'))
        try:
            return urlutils.join(self.base[:-1], parent)
        except errors.InvalidURLJoin, e:
            raise errors.InaccessibleParent(parent, self.base)

    def set_push_location(self, location):
        """See Branch.set_push_location."""
        self.get_config().set_user_option(
            'push_location', location,
            store=_mod_config.STORE_LOCATION_NORECURSE)

    @needs_write_lock
    def set_parent(self, url):
        """See Branch.set_parent."""
        # TODO: Maybe delete old location files?
        # URLs should never be unicode, even on the local fs,
        # FIXUP this and get_parent in a future branch format bump:
        # read and rewrite the file. RBC 20060125
        if url is not None:
            if isinstance(url, unicode):
                try:
                    url = url.encode('ascii')
                except UnicodeEncodeError:
                    raise errors.InvalidURL(url,
                        "Urls must be 7-bit ascii, "
                        "use bzrlib.urlutils.escape")
            url = urlutils.relative_url(self.base, url)
        self._set_parent_location(url)

    def _set_parent_location(self, url):
        if url is None:
            self._transport.delete('parent')
        else:
            self._transport.put_bytes('parent', url + '\n',
                mode=self.control_files._file_mode)


class BzrBranch5(BzrBranch):
    """A format 5 branch. This supports new features over plain branches.

    It has support for a master_branch which is the data for bound branches.
    """

    def __init__(self,
                 _format,
                 _control_files,
                 a_bzrdir,
                 _repository):
        super(BzrBranch5, self).__init__(_format=_format,
                                         _control_files=_control_files,
                                         a_bzrdir=a_bzrdir,
                                         _repository=_repository)
        
    @needs_write_lock
    def pull(self, source, overwrite=False, stop_revision=None,
             run_hooks=True, possible_transports=None):
        """Pull from source into self, updating my master if any.
        
        :param run_hooks: Private parameter - if false, this branch
            is being called because it's the master of the primary branch,
            so it should not run its hooks.
        """
        bound_location = self.get_bound_location()
        master_branch = None
        if bound_location and source.base != bound_location:
            # not pulling from master, so we need to update master.
            master_branch = self.get_master_branch(possible_transports)
            master_branch.lock_write()
        try:
            if master_branch:
                # pull from source into master.
                master_branch.pull(source, overwrite, stop_revision,
                    run_hooks=False)
            return super(BzrBranch5, self).pull(source, overwrite,
                stop_revision, _hook_master=master_branch,
                run_hooks=run_hooks)
        finally:
            if master_branch:
                master_branch.unlock()

    def get_bound_location(self):
        try:
            return self._transport.get_bytes('bound')[:-1]
        except errors.NoSuchFile:
            return None

    @needs_read_lock
    def get_master_branch(self, possible_transports=None):
        """Return the branch we are bound to.
        
        :return: Either a Branch, or None

        This could memoise the branch, but if thats done
        it must be revalidated on each new lock.
        So for now we just don't memoise it.
        # RBC 20060304 review this decision.
        """
        bound_loc = self.get_bound_location()
        if not bound_loc:
            return None
        try:
            return Branch.open(bound_loc,
                               possible_transports=possible_transports)
        except (errors.NotBranchError, errors.ConnectionError), e:
            raise errors.BoundBranchConnectionFailure(
                    self, bound_loc, e)

    @needs_write_lock
    def set_bound_location(self, location):
        """Set the target where this branch is bound to.

        :param location: URL to the target branch
        """
        if location:
            self._transport.put_bytes('bound', location+'\n',
                mode=self.bzrdir._get_file_mode())
        else:
            try:
                self._transport.delete('bound')
            except errors.NoSuchFile:
                return False
            return True

    @needs_write_lock
    def bind(self, other):
        """Bind this branch to the branch other.

        This does not push or pull data between the branches, though it does
        check for divergence to raise an error when the branches are not
        either the same, or one a prefix of the other. That behaviour may not
        be useful, so that check may be removed in future.
        
        :param other: The branch to bind to
        :type other: Branch
        """
        # TODO: jam 20051230 Consider checking if the target is bound
        #       It is debatable whether you should be able to bind to
        #       a branch which is itself bound.
        #       Committing is obviously forbidden,
        #       but binding itself may not be.
        #       Since we *have* to check at commit time, we don't
        #       *need* to check here

        # we want to raise diverged if:
        # last_rev is not in the other_last_rev history, AND
        # other_last_rev is not in our history, and do it without pulling
        # history around
        self.set_bound_location(other.base)

    @needs_write_lock
    def unbind(self):
        """If bound, unbind"""
        return self.set_bound_location(None)

    @needs_write_lock
    def update(self, possible_transports=None):
        """Synchronise this branch with the master branch if any. 

        :return: None or the last_revision that was pivoted out during the
                 update.
        """
        master = self.get_master_branch(possible_transports)
        if master is not None:
            old_tip = _mod_revision.ensure_null(self.last_revision())
            self.pull(master, overwrite=True)
            if self.repository.get_graph().is_ancestor(old_tip,
                _mod_revision.ensure_null(self.last_revision())):
                return None
            return old_tip
        return None


class BzrBranch6(BzrBranch5):

    def __init__(self, *args, **kwargs):
        super(BzrBranch6, self).__init__(*args, **kwargs)
        self._last_revision_info_cache = None
        self._partial_revision_history_cache = []

    def _clear_cached_state(self):
        super(BzrBranch6, self)._clear_cached_state()
        self._last_revision_info_cache = None
        self._partial_revision_history_cache = []

    @needs_read_lock
    def last_revision_info(self):
        """Return information about the last revision.

        :return: A tuple (revno, revision_id).
        """
        if self._last_revision_info_cache is None:
            self._last_revision_info_cache = self._last_revision_info()
        return self._last_revision_info_cache

    def _last_revision_info(self):
        revision_string = self._transport.get_bytes('last-revision')
        revno, revision_id = revision_string.rstrip('\n').split(' ', 1)
        revision_id = cache_utf8.get_cached_utf8(revision_id)
        revno = int(revno)
        return revno, revision_id

    def _write_last_revision_info(self, revno, revision_id):
        """Simply write out the revision id, with no checks.

        Use set_last_revision_info to perform this safely.

        Does not update the revision_history cache.
        Intended to be called by set_last_revision_info and
        _write_revision_history.
        """
        revision_id = _mod_revision.ensure_null(revision_id)
        out_string = '%d %s\n' % (revno, revision_id)
        self._transport.put_bytes('last-revision', out_string,
            mode=self.control_files._file_mode)

    @needs_write_lock
    def set_last_revision_info(self, revno, revision_id):
        revision_id = _mod_revision.ensure_null(revision_id)
        old_revno, old_revid = self.last_revision_info()
        if self._get_append_revisions_only():
            self._check_history_violation(revision_id)
        self._write_last_revision_info(revno, revision_id)
        self._clear_cached_state()
        self._last_revision_info_cache = revno, revision_id
        self._run_post_change_branch_tip_hooks(old_revno, old_revid)

    def _check_history_violation(self, revision_id):
        last_revision = _mod_revision.ensure_null(self.last_revision())
        if _mod_revision.is_null(last_revision):
            return
        if last_revision not in self._lefthand_history(revision_id):
            raise errors.AppendRevisionsOnlyViolation(self.base)

    def _gen_revision_history(self):
        """Generate the revision history from last revision
        """
        self._extend_partial_history()
        return list(reversed(self._partial_revision_history_cache))

    def _extend_partial_history(self, stop_index=None, stop_revision=None):
        """Extend the partial history to include a given index

        If a stop_index is supplied, stop when that index has been reached.
        If a stop_revision is supplied, stop when that revision is
        encountered.  Otherwise, stop when the beginning of history is
        reached.

        :param stop_index: The index which should be present.  When it is
            present, history extension will stop.
        :param revision_id: The revision id which should be present.  When
            it is encountered, history extension will stop.
        """
        repo = self.repository
        if len(self._partial_revision_history_cache) == 0:
            iterator = repo.iter_reverse_revision_history(self.last_revision())
        else:
            start_revision = self._partial_revision_history_cache[-1]
            iterator = repo.iter_reverse_revision_history(start_revision)
            #skip the last revision in the list
            next_revision = iterator.next()
        for revision_id in iterator:
            self._partial_revision_history_cache.append(revision_id)
            if (stop_index is not None and
                len(self._partial_revision_history_cache) > stop_index):
                break
            if revision_id == stop_revision:
                break

    def _write_revision_history(self, history):
        """Factored out of set_revision_history.

        This performs the actual writing to disk, with format-specific checks.
        It is intended to be called by BzrBranch5.set_revision_history.
        """
        if len(history) == 0:
            last_revision = 'null:'
        else:
            if history != self._lefthand_history(history[-1]):
                raise errors.NotLefthandHistory(history)
            last_revision = history[-1]
        if self._get_append_revisions_only():
            self._check_history_violation(last_revision)
        self._write_last_revision_info(len(history), last_revision)

    @needs_write_lock
    def _set_parent_location(self, url):
        """Set the parent branch"""
        self._set_config_location('parent_location', url, make_relative=True)

    @needs_read_lock
    def _get_parent_location(self):
        """Set the parent branch"""
        return self._get_config_location('parent_location')

    def set_push_location(self, location):
        """See Branch.set_push_location."""
        self._set_config_location('push_location', location)

    def set_bound_location(self, location):
        """See Branch.set_push_location."""
        result = None
        config = self.get_config()
        if location is None:
            if config.get_user_option('bound') != 'True':
                return False
            else:
                config.set_user_option('bound', 'False', warn_masked=True)
                return True
        else:
            self._set_config_location('bound_location', location,
                                      config=config)
            config.set_user_option('bound', 'True', warn_masked=True)
        return True

    def _get_bound_location(self, bound):
        """Return the bound location in the config file.

        Return None if the bound parameter does not match"""
        config = self.get_config()
        config_bound = (config.get_user_option('bound') == 'True')
        if config_bound != bound:
            return None
        return self._get_config_location('bound_location', config=config)

    def get_bound_location(self):
        """See Branch.set_push_location."""
        return self._get_bound_location(True)

    def get_old_bound_location(self):
        """See Branch.get_old_bound_location"""
        return self._get_bound_location(False)

    def set_append_revisions_only(self, enabled):
        if enabled:
            value = 'True'
        else:
            value = 'False'
        self.get_config().set_user_option('append_revisions_only', value,
            warn_masked=True)

    def _get_append_revisions_only(self):
        value = self.get_config().get_user_option('append_revisions_only')
        return value == 'True'

    def _synchronize_history(self, destination, revision_id):
        """Synchronize last revision and revision history between branches.

        This version is most efficient when the destination is also a
        BzrBranch6, but works for BzrBranch5, as long as the destination's
        repository contains all the lefthand ancestors of the intended
        last_revision.  If not, set_last_revision_info will fail.

        :param destination: The branch to copy the history into
        :param revision_id: The revision-id to truncate history at.  May
          be None to copy complete history.
        """
        source_revno, source_revision_id = self.last_revision_info()
        if revision_id is None:
            revno, revision_id = source_revno, source_revision_id
        elif source_revision_id == revision_id:
            # we know the revno without needing to walk all of history
            revno = source_revno
        else:
            # To figure out the revno for a random revision, we need to build
            # the revision history, and count its length.
            # We don't care about the order, just how long it is.
            # Alternatively, we could start at the current location, and count
            # backwards. But there is no guarantee that we will find it since
            # it may be a merged revision.
            revno = len(list(self.repository.iter_reverse_revision_history(
                                                                revision_id)))
        destination.set_last_revision_info(revno, revision_id)

    def _make_tags(self):
        return BasicTags(self)

    @needs_write_lock
    def generate_revision_history(self, revision_id, last_rev=None,
                                  other_branch=None):
        """See BzrBranch5.generate_revision_history"""
        history = self._lefthand_history(revision_id, last_rev, other_branch)
        revno = len(history)
        self.set_last_revision_info(revno, revision_id)

    @needs_read_lock
    def get_rev_id(self, revno, history=None):
        """Find the revision id of the specified revno."""
        if revno == 0:
            return _mod_revision.NULL_REVISION

        last_revno, last_revision_id = self.last_revision_info()
        if revno <= 0 or revno > last_revno:
            raise errors.NoSuchRevision(self, revno)

        if history is not None:
            return history[revno - 1]

        index = last_revno - revno
        if len(self._partial_revision_history_cache) <= index:
            self._extend_partial_history(stop_index=index)
        if len(self._partial_revision_history_cache) > index:
            return self._partial_revision_history_cache[index]
        else:
            raise errors.NoSuchRevision(self, revno)

    @needs_read_lock
    def revision_id_to_revno(self, revision_id):
        """Given a revision id, return its revno"""
        if _mod_revision.is_null(revision_id):
            return 0
        try:
            index = self._partial_revision_history_cache.index(revision_id)
        except ValueError:
            self._extend_partial_history(stop_revision=revision_id)
            index = len(self._partial_revision_history_cache) - 1
            if self._partial_revision_history_cache[index] != revision_id:
                raise errors.NoSuchRevision(self, revision_id)
        return self.revno() - index


######################################################################
# results of operations


class _Result(object):

    def _show_tag_conficts(self, to_file):
        if not getattr(self, 'tag_conflicts', None):
            return
        to_file.write('Conflicting tags:\n')
        for name, value1, value2 in self.tag_conflicts:
            to_file.write('    %s\n' % (name, ))


class PullResult(_Result):
    """Result of a Branch.pull operation.

    :ivar old_revno: Revision number before pull.
    :ivar new_revno: Revision number after pull.
    :ivar old_revid: Tip revision id before pull.
    :ivar new_revid: Tip revision id after pull.
    :ivar source_branch: Source (local) branch object.
    :ivar master_branch: Master branch of the target, or None.
    :ivar target_branch: Target/destination branch object.
    """

    def __int__(self):
        # DEPRECATED: pull used to return the change in revno
        return self.new_revno - self.old_revno

    def report(self, to_file):
        if not is_quiet():
            if self.old_revid == self.new_revid:
                to_file.write('No revisions to pull.\n')
            else:
                to_file.write('Now on revision %d.\n' % self.new_revno)
        self._show_tag_conficts(to_file)


class PushResult(_Result):
    """Result of a Branch.push operation.

    :ivar old_revno: Revision number before push.
    :ivar new_revno: Revision number after push.
    :ivar old_revid: Tip revision id before push.
    :ivar new_revid: Tip revision id after push.
    :ivar source_branch: Source branch object.
    :ivar master_branch: Master branch of the target, or None.
    :ivar target_branch: Target/destination branch object.
    """

    def __int__(self):
        # DEPRECATED: push used to return the change in revno
        return self.new_revno - self.old_revno

    def report(self, to_file):
        """Write a human-readable description of the result."""
        if self.old_revid == self.new_revid:
            to_file.write('No new revisions to push.\n')
        else:
            to_file.write('Pushed up to revision %d.\n' % self.new_revno)
        self._show_tag_conficts(to_file)


class BranchCheckResult(object):
    """Results of checking branch consistency.

    :see: Branch.check
    """

    def __init__(self, branch):
        self.branch = branch

    def report_results(self, verbose):
        """Report the check results via trace.note.
        
        :param verbose: Requests more detailed display of what was checked,
            if any.
        """
        note('checked branch %s format %s',
             self.branch.base,
             self.branch._format)


class Converter5to6(object):
    """Perform an in-place upgrade of format 5 to format 6"""

    def convert(self, branch):
        # Data for 5 and 6 can peacefully coexist.
        format = BzrBranchFormat6()
        new_branch = format.open(branch.bzrdir, _found=True)

        # Copy source data into target
        new_branch._write_last_revision_info(*branch.last_revision_info())
        new_branch.set_parent(branch.get_parent())
        new_branch.set_bound_location(branch.get_bound_location())
        new_branch.set_push_location(branch.get_push_location())

        # New branch has no tags by default
        new_branch.tags._set_tag_dict({})

        # Copying done; now update target format
        new_branch._transport.put_bytes('format',
            format.get_format_string(),
            mode=new_branch.control_files._file_mode)

        # Clean up old files
        new_branch._transport.delete('revision-history')
        try:
            branch.set_parent(None)
        except errors.NoSuchFile:
            pass
        branch.set_bound_location(None)<|MERGE_RESOLUTION|>--- conflicted
+++ resolved
@@ -41,14 +41,10 @@
 
 from bzrlib.decorators import needs_read_lock, needs_write_lock
 from bzrlib.hooks import Hooks
-<<<<<<< HEAD
-from bzrlib.symbol_versioning import deprecated_in, deprecated_method
-=======
 from bzrlib.symbol_versioning import (
     deprecated_in,
     deprecated_method,
     )
->>>>>>> 973fa860
 from bzrlib.trace import mutter, mutter_callsite, note, is_quiet
 
 
