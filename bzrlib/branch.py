--- conflicted
+++ resolved
@@ -1591,17 +1591,9 @@
         """Return the format for the branch object in a_bzrdir."""
         try:
             transport = a_bzrdir.get_branch_transport(None, name=name)
-<<<<<<< HEAD
-            format_string = transport.get_bytes("format")
-            return format_registry.get(format_string)
-=======
             format_string = bzrdir.extract_format_string(
                 transport.get_bytes("format"))
-            format = klass._formats[format_string]
-            if isinstance(format, MetaDirBranchFormatFactory):
-                return format()
-            return format
->>>>>>> 0df4dc61
+            return format_registry.get(format_string)
         except errors.NoSuchFile:
             raise errors.NotBranchError(path=transport.base, bzrdir=a_bzrdir)
         except KeyError:
