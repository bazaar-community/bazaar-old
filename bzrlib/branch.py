# Copyright (C) 2005 Canonical Ltd

# This program is free software; you can redistribute it and/or modify
# it under the terms of the GNU General Public License as published by
# the Free Software Foundation; either version 2 of the License, or
# (at your option) any later version.

# This program is distributed in the hope that it will be useful,
# but WITHOUT ANY WARRANTY; without even the implied warranty of
# MERCHANTABILITY or FITNESS FOR A PARTICULAR PURPOSE.  See the
# GNU General Public License for more details.

# You should have received a copy of the GNU General Public License
# along with this program; if not, write to the Free Software
# Foundation, Inc., 59 Temple Place, Suite 330, Boston, MA  02111-1307  USA


import sys
import os
import errno
from warnings import warn
from cStringIO import StringIO


import bzrlib
from bzrlib.inventory import InventoryEntry
import bzrlib.inventory as inventory
from bzrlib.trace import mutter, note
from bzrlib.osutils import (isdir, quotefn, compact_date, rand_bytes, 
                            rename, splitpath, sha_file, appendpath, 
                            file_kind, abspath)
import bzrlib.errors as errors
from bzrlib.errors import (BzrError, InvalidRevisionNumber, InvalidRevisionId,
                           NoSuchRevision, HistoryMissing, NotBranchError,
                           DivergedBranches, LockError, UnlistableStore,
                           UnlistableBranch, NoSuchFile, NotVersionedError)
from bzrlib.textui import show_status
from bzrlib.revision import Revision, is_ancestor, get_intervening_revisions

from bzrlib.delta import compare_trees
from bzrlib.tree import EmptyTree, RevisionTree
from bzrlib.inventory import Inventory
from bzrlib.store import copy_all
from bzrlib.store.compressed_text import CompressedTextStore
from bzrlib.store.text import TextStore
from bzrlib.store.weave import WeaveStore
from bzrlib.testament import Testament
import bzrlib.transactions as transactions
from bzrlib.transport import Transport, get_transport
import bzrlib.xml5
import bzrlib.ui


BZR_BRANCH_FORMAT_4 = "Bazaar-NG branch, format 0.0.4\n"
BZR_BRANCH_FORMAT_5 = "Bazaar-NG branch, format 5\n"
BZR_BRANCH_FORMAT_6 = "Bazaar-NG branch, format 6\n"
## TODO: Maybe include checks for common corruption of newlines, etc?


# TODO: Some operations like log might retrieve the same revisions
# repeatedly to calculate deltas.  We could perhaps have a weakref
# cache in memory to make this faster.  In general anything can be
# cached in memory between lock and unlock operations.

def find_branch(*ignored, **ignored_too):
    # XXX: leave this here for about one release, then remove it
    raise NotImplementedError('find_branch() is not supported anymore, '
                              'please use one of the new branch constructors')


def needs_read_lock(unbound):
    """Decorate unbound to take out and release a read lock."""
    def decorated(self, *args, **kwargs):
        self.lock_read()
        try:
            return unbound(self, *args, **kwargs)
        finally:
            self.unlock()
    return decorated


def needs_write_lock(unbound):
    """Decorate unbound to take out and release a write lock."""
    def decorated(self, *args, **kwargs):
        self.lock_write()
        try:
            return unbound(self, *args, **kwargs)
        finally:
            self.unlock()
    return decorated

######################################################################
# branch objects

class Branch(object):
    """Branch holding a history of revisions.

    base
        Base directory/url of the branch.
    """
    base = None

    def __init__(self, *ignored, **ignored_too):
        raise NotImplementedError('The Branch class is abstract')

    @staticmethod
    def open_downlevel(base):
        """Open a branch which may be of an old format.
        
        Only local branches are supported."""
        return _Branch(get_transport(base), relax_version_check=True)
        
    @staticmethod
    def open(base):
        """Open an existing branch, rooted at 'base' (url)"""
        t = get_transport(base)
        mutter("trying to open %r with transport %r", base, t)
        return _Branch(t)

    @staticmethod
    def open_containing(url):
        """Open an existing branch which contains url.
        
        This probes for a branch at url, and searches upwards from there.

        Basically we keep looking up until we find the control directory or
        run into the root.  If there isn't one, raises NotBranchError.
        If there is one, it is returned, along with the unused portion of url.
        """
        t = get_transport(url)
        while True:
            try:
                return _Branch(t), t.relpath(url)
            except NotBranchError:
                pass
            new_t = t.clone('..')
            if new_t.base == t.base:
                # reached the root, whatever that may be
                raise NotBranchError(path=url)
            t = new_t

    @staticmethod
    def initialize(base):
        """Create a new branch, rooted at 'base' (url)"""
        t = get_transport(base)
        return _Branch(t, init=True)

    def setup_caching(self, cache_root):
        """Subclasses that care about caching should override this, and set
        up cached stores located under cache_root.
        """
        self.cache_root = cache_root


class _Branch(Branch):
    """A branch stored in the actual filesystem.

    Note that it's "local" in the context of the filesystem; it doesn't
    really matter if it's on an nfs/smb/afs/coda/... share, as long as
    it's writable, and can be accessed via the normal filesystem API.

    _lock_mode
        None, or 'r' or 'w'

    _lock_count
        If _lock_mode is true, a positive count of the number of times the
        lock has been taken.

    _lock
        Lock object from bzrlib.lock.
    """
    # We actually expect this class to be somewhat short-lived; part of its
    # purpose is to try to isolate what bits of the branch logic are tied to
    # filesystem access, so that in a later step, we can extricate them to
    # a separarte ("storage") class.
    _lock_mode = None
    _lock_count = None
    _lock = None
    _inventory_weave = None
    
    # Map some sort of prefix into a namespace
    # stuff like "revno:10", "revid:", etc.
    # This should match a prefix with a function which accepts
    REVISION_NAMESPACES = {}

    def push_stores(self, branch_to):
        """Copy the content of this branches store to branch_to."""
        if (self._branch_format != branch_to._branch_format
            or self._branch_format != 4):
            from bzrlib.fetch import greedy_fetch
            mutter("falling back to fetch logic to push between %s(%s) and %s(%s)",
                   self, self._branch_format, branch_to, branch_to._branch_format)
            greedy_fetch(to_branch=branch_to, from_branch=self,
                         revision=self.last_revision())
            return

        store_pairs = ((self.text_store,      branch_to.text_store),
                       (self.inventory_store, branch_to.inventory_store),
                       (self.revision_store,  branch_to.revision_store))
        try:
            for from_store, to_store in store_pairs: 
                copy_all(from_store, to_store)
        except UnlistableStore:
            raise UnlistableBranch(from_store)

    def __init__(self, transport, init=False,
                 relax_version_check=False):
        """Create new branch object at a particular location.

        transport -- A Transport object, defining how to access files.
                (If a string, transport.transport() will be used to
                create a Transport object)
        
        init -- If True, create new control files in a previously
             unversioned directory.  If False, the branch must already
             be versioned.

        relax_version_check -- If true, the usual check for the branch
            version is not applied.  This is intended only for
            upgrade/recovery type use; it's not guaranteed that
            all operations will work on old format branches.

        In the test suite, creation of new trees is tested using the
        `ScratchBranch` class.
        """
        assert isinstance(transport, Transport), \
            "%r is not a Transport" % transport
        self._transport = transport
        if init:
            self._make_control()
        self._check_format(relax_version_check)

        def get_store(name, compressed=True, prefixed=False):
            # FIXME: This approach of assuming stores are all entirely compressed
            # or entirely uncompressed is tidy, but breaks upgrade from 
            # some existing branches where there's a mixture; we probably 
            # still want the option to look for both.
            relpath = self._rel_controlfilename(name)
            if compressed:
                store = CompressedTextStore(self._transport.clone(relpath),
                                            prefixed=prefixed)
            else:
                store = TextStore(self._transport.clone(relpath),
                                  prefixed=prefixed)
            #if self._transport.should_cache():
            #    cache_path = os.path.join(self.cache_root, name)
            #    os.mkdir(cache_path)
            #    store = bzrlib.store.CachedStore(store, cache_path)
            return store
        def get_weave(name, prefixed=False):
            relpath = self._rel_controlfilename(name)
            ws = WeaveStore(self._transport.clone(relpath), prefixed=prefixed)
            if self._transport.should_cache():
                ws.enable_cache = True
            return ws

        if self._branch_format == 4:
            self.inventory_store = get_store('inventory-store')
            self.text_store = get_store('text-store')
            self.revision_store = get_store('revision-store')
        elif self._branch_format == 5:
            self.control_weaves = get_weave([])
            self.weave_store = get_weave('weaves')
            self.revision_store = get_store('revision-store', compressed=False)
        elif self._branch_format == 6:
            self.control_weaves = get_weave([])
            self.weave_store = get_weave('weaves', prefixed=True)
            self.revision_store = get_store('revision-store', compressed=False,
                                            prefixed=True)
        self.revision_store.register_suffix('sig')
        self._transaction = None

    def __str__(self):
        return '%s(%r)' % (self.__class__.__name__, self._transport.base)


    __repr__ = __str__


    def __del__(self):
        if self._lock_mode or self._lock:
            # XXX: This should show something every time, and be suitable for
            # headless operation and embedding
            warn("branch %r was not explicitly unlocked" % self)
            self._lock.unlock()

        # TODO: It might be best to do this somewhere else,
        # but it is nice for a Branch object to automatically
        # cache it's information.
        # Alternatively, we could have the Transport objects cache requests
        # See the earlier discussion about how major objects (like Branch)
        # should never expect their __del__ function to run.
        if hasattr(self, 'cache_root') and self.cache_root is not None:
            try:
                import shutil
                shutil.rmtree(self.cache_root)
            except:
                pass
            self.cache_root = None

    def _get_base(self):
        if self._transport:
            return self._transport.base
        return None

    base = property(_get_base, doc="The URL for the root of this branch.")

    def _finish_transaction(self):
        """Exit the current transaction."""
        if self._transaction is None:
            raise errors.LockError('Branch %s is not in a transaction' %
                                   self)
        transaction = self._transaction
        self._transaction = None
        transaction.finish()

    def get_transaction(self):
        """Return the current active transaction.

        If no transaction is active, this returns a passthrough object
        for which all data is immedaitely flushed and no caching happens.
        """
        if self._transaction is None:
            return transactions.PassThroughTransaction()
        else:
            return self._transaction

    def _set_transaction(self, new_transaction):
        """Set a new active transaction."""
        if self._transaction is not None:
            raise errors.LockError('Branch %s is in a transaction already.' %
                                   self)
        self._transaction = new_transaction

    def lock_write(self):
        mutter("lock write: %s (%s)", self, self._lock_count)
        # TODO: Upgrade locking to support using a Transport,
        # and potentially a remote locking protocol
        if self._lock_mode:
            if self._lock_mode != 'w':
                raise LockError("can't upgrade to a write lock from %r" %
                                self._lock_mode)
            self._lock_count += 1
        else:
            self._lock = self._transport.lock_write(
                    self._rel_controlfilename('branch-lock'))
            self._lock_mode = 'w'
            self._lock_count = 1
            self._set_transaction(transactions.PassThroughTransaction())

    def lock_read(self):
        mutter("lock read: %s (%s)", self, self._lock_count)
        if self._lock_mode:
            assert self._lock_mode in ('r', 'w'), \
                   "invalid lock mode %r" % self._lock_mode
            self._lock_count += 1
        else:
            self._lock = self._transport.lock_read(
                    self._rel_controlfilename('branch-lock'))
            self._lock_mode = 'r'
            self._lock_count = 1
            self._set_transaction(transactions.ReadOnlyTransaction())
            # 5K may be excessive, but hey, its a knob.
            self.get_transaction().set_cache_size(5000)
                        
    def unlock(self):
        mutter("unlock: %s (%s)", self, self._lock_count)
        if not self._lock_mode:
            raise LockError('branch %r is not locked' % (self))

        if self._lock_count > 1:
            self._lock_count -= 1
        else:
            self._finish_transaction()
            self._lock.unlock()
            self._lock = None
            self._lock_mode = self._lock_count = None

    def abspath(self, name):
        """Return absolute filename for something in the branch
        
        XXX: Robert Collins 20051017 what is this used for? why is it a branch
        method and not a tree method.
        """
        return self._transport.abspath(name)

    def _rel_controlfilename(self, file_or_path):
        if isinstance(file_or_path, basestring):
            file_or_path = [file_or_path]
        return [bzrlib.BZRDIR] + file_or_path

    def controlfilename(self, file_or_path):
        """Return location relative to branch."""
        return self._transport.abspath(self._rel_controlfilename(file_or_path))


    def controlfile(self, file_or_path, mode='r'):
        """Open a control file for this branch.

        There are two classes of file in the control directory: text
        and binary.  binary files are untranslated byte streams.  Text
        control files are stored with Unix newlines and in UTF-8, even
        if the platform or locale defaults are different.

        Controlfiles should almost never be opened in write mode but
        rather should be atomically copied and replaced using atomicfile.
        """
        import codecs

        relpath = self._rel_controlfilename(file_or_path)
        #TODO: codecs.open() buffers linewise, so it was overloaded with
        # a much larger buffer, do we need to do the same for getreader/getwriter?
        if mode == 'rb': 
            return self._transport.get(relpath)
        elif mode == 'wb':
            raise BzrError("Branch.controlfile(mode='wb') is not supported, use put_controlfiles")
        elif mode == 'r':
            return codecs.getreader('utf-8')(self._transport.get(relpath), errors='replace')
        elif mode == 'w':
            raise BzrError("Branch.controlfile(mode='w') is not supported, use put_controlfiles")
        else:
            raise BzrError("invalid controlfile mode %r" % mode)

    def put_controlfile(self, path, f, encode=True):
        """Write an entry as a controlfile.

        :param path: The path to put the file, relative to the .bzr control
                     directory
        :param f: A file-like or string object whose contents should be copied.
        :param encode:  If true, encode the contents as utf-8
        """
        self.put_controlfiles([(path, f)], encode=encode)

    def put_controlfiles(self, files, encode=True):
        """Write several entries as controlfiles.

        :param files: A list of [(path, file)] pairs, where the path is the directory
                      underneath the bzr control directory
        :param encode:  If true, encode the contents as utf-8
        """
        import codecs
        ctrl_files = []
        for path, f in files:
            if encode:
                if isinstance(f, basestring):
                    f = f.encode('utf-8', 'replace')
                else:
                    f = codecs.getwriter('utf-8')(f, errors='replace')
            path = self._rel_controlfilename(path)
            ctrl_files.append((path, f))
        self._transport.put_multi(ctrl_files)

    def _make_control(self):
        from bzrlib.inventory import Inventory
        from bzrlib.weavefile import write_weave_v5
        from bzrlib.weave import Weave
        
        # Create an empty inventory
        sio = StringIO()
        # if we want per-tree root ids then this is the place to set
        # them; they're not needed for now and so ommitted for
        # simplicity.
        bzrlib.xml5.serializer_v5.write_inventory(Inventory(), sio)
        empty_inv = sio.getvalue()
        sio = StringIO()
        bzrlib.weavefile.write_weave_v5(Weave(), sio)
        empty_weave = sio.getvalue()

        dirs = [[], 'revision-store', 'weaves']
        files = [('README', 
            "This is a Bazaar-NG control directory.\n"
            "Do not change any files in this directory.\n"),
            ('branch-format', BZR_BRANCH_FORMAT_6),
            ('revision-history', ''),
            ('branch-name', ''),
            ('branch-lock', ''),
            ('pending-merges', ''),
            ('inventory', empty_inv),
            ('inventory.weave', empty_weave),
            ('ancestry.weave', empty_weave)
        ]
        cfn = self._rel_controlfilename
        self._transport.mkdir_multi([cfn(d) for d in dirs])
        self.put_controlfiles(files)
        mutter('created control directory in ' + self._transport.base)

    def _check_format(self, relax_version_check):
        """Check this branch format is supported.

        The format level is stored, as an integer, in
        self._branch_format for code that needs to check it later.

        In the future, we might need different in-memory Branch
        classes to support downlevel branches.  But not yet.
        """
        try:
            fmt = self.controlfile('branch-format', 'r').read()
        except NoSuchFile:
            raise NotBranchError(path=self.base)
        mutter("got branch format %r", fmt)
        if fmt == BZR_BRANCH_FORMAT_6:
            self._branch_format = 6
        elif fmt == BZR_BRANCH_FORMAT_5:
            self._branch_format = 5
        elif fmt == BZR_BRANCH_FORMAT_4:
            self._branch_format = 4

        if (not relax_version_check
            and self._branch_format not in (5, 6)):
            raise errors.UnsupportedFormatError(
                           'sorry, branch format %r not supported' % fmt,
                           ['use a different bzr version',
                            'or remove the .bzr directory'
                            ' and "bzr init" again'])

    def get_root_id(self):
        """Return the id of this branches root"""
        inv = self.read_working_inventory()
        return inv.root.file_id

    def set_root_id(self, file_id):
        inv = self.read_working_inventory()
        orig_root_id = inv.root.file_id
        del inv._byid[inv.root.file_id]
        inv.root.file_id = file_id
        inv._byid[inv.root.file_id] = inv.root
        for fid in inv:
            entry = inv[fid]
            if entry.parent_id in (None, orig_root_id):
                entry.parent_id = inv.root.file_id
        self._write_inventory(inv)

    @needs_read_lock
    def read_working_inventory(self):
        """Read the working inventory."""
        # ElementTree does its own conversion from UTF-8, so open in
        # binary.
        f = self.controlfile('inventory', 'rb')
        return bzrlib.xml5.serializer_v5.read_inventory(f)

    @needs_write_lock
    def _write_inventory(self, inv):
        """Update the working inventory.

        That is to say, the inventory describing changes underway, that
        will be committed to the next revision.
        """
        from cStringIO import StringIO
        sio = StringIO()
        bzrlib.xml5.serializer_v5.write_inventory(inv, sio)
        sio.seek(0)
        # Transport handles atomicity
        self.put_controlfile('inventory', sio)
        
        mutter('wrote working inventory')
            
    inventory = property(read_working_inventory, _write_inventory, None,
                         """Inventory for the working copy.""")

    @needs_write_lock
    def add(self, files, ids=None):
        """Make files versioned.

        Note that the command line normally calls smart_add instead,
        which can automatically recurse.

        This puts the files in the Added state, so that they will be
        recorded by the next commit.

        files
            List of paths to add, relative to the base of the tree.

        ids
            If set, use these instead of automatically generated ids.
            Must be the same length as the list of files, but may
            contain None for ids that are to be autogenerated.

        TODO: Perhaps have an option to add the ids even if the files do
              not (yet) exist.

        TODO: Perhaps yield the ids and paths as they're added.
        """
        # TODO: Re-adding a file that is removed in the working copy
        # should probably put it back with the previous ID.
        if isinstance(files, basestring):
            assert(ids is None or isinstance(ids, basestring))
            files = [files]
            if ids is not None:
                ids = [ids]

        if ids is None:
            ids = [None] * len(files)
        else:
            assert(len(ids) == len(files))

        inv = self.read_working_inventory()
        for f,file_id in zip(files, ids):
            if is_control_file(f):
                raise BzrError("cannot add control file %s" % quotefn(f))

            fp = splitpath(f)

            if len(fp) == 0:
                raise BzrError("cannot add top-level %r" % f)

            fullpath = os.path.normpath(self.abspath(f))

            try:
                kind = file_kind(fullpath)
            except OSError:
                # maybe something better?
                raise BzrError('cannot add: not a regular file, symlink or directory: %s' % quotefn(f))

            if not InventoryEntry.versionable_kind(kind):
                raise BzrError('cannot add: not a versionable file ('
                               'i.e. regular file, symlink or directory): %s' % quotefn(f))

            if file_id is None:
                file_id = gen_file_id(f)
            inv.add_path(f, kind=kind, file_id=file_id)

            mutter("add file %s file_id:{%s} kind=%r" % (f, file_id, kind))

        self._write_inventory(inv)

    @needs_read_lock
    def print_file(self, file, revno):
        """Print `file` to stdout."""
        tree = self.revision_tree(self.get_rev_id(revno))
        # use inventory as it was in that revision
        file_id = tree.inventory.path2id(file)
        if not file_id:
            raise BzrError("%r is not present in revision %s" % (file, revno))
        tree.print_file(file_id)

    # FIXME: this doesn't need to be a branch method
    def set_inventory(self, new_inventory_list):
        from bzrlib.inventory import Inventory, InventoryEntry
        inv = Inventory(self.get_root_id())
        for path, file_id, parent, kind in new_inventory_list:
            name = os.path.basename(path)
            if name == "":
                continue
            # fixme, there should be a factory function inv,add_?? 
            if kind == 'directory':
                inv.add(inventory.InventoryDirectory(file_id, name, parent))
            elif kind == 'file':
                inv.add(inventory.InventoryFile(file_id, name, parent))
            elif kind == 'symlink':
                inv.add(inventory.InventoryLink(file_id, name, parent))
            else:
                raise BzrError("unknown kind %r" % kind)
        self._write_inventory(inv)

    def unknowns(self):
        """Return all unknown files.

        These are files in the working directory that are not versioned or
        control files or ignored.
<<<<<<< HEAD
=======
        
>>>>>>> d3a17588
        >>> from bzrlib.workingtree import WorkingTree
        >>> b = ScratchBranch(files=['foo', 'foo~'])
        >>> map(str, b.unknowns())
        ['foo']
        >>> b.add('foo')
        >>> list(b.unknowns())
        []
        >>> WorkingTree(b.base, b).remove('foo')
        >>> list(b.unknowns())
        ['foo']
        """
        return self.working_tree().unknowns()

    @needs_write_lock
    def append_revision(self, *revision_ids):
        for revision_id in revision_ids:
            mutter("add {%s} to revision-history" % revision_id)
        rev_history = self.revision_history()
        rev_history.extend(revision_ids)
        self.set_revision_history(rev_history)

    @needs_write_lock
    def set_revision_history(self, rev_history):
        self.put_controlfile('revision-history', '\n'.join(rev_history))

    def has_revision(self, revision_id):
        """True if this branch has a copy of the revision.

        This does not necessarily imply the revision is merge
        or on the mainline."""
        return (revision_id is None
                or self.revision_store.has_id(revision_id))

    @needs_read_lock
    def get_revision_xml_file(self, revision_id):
        """Return XML file object for revision object."""
        if not revision_id or not isinstance(revision_id, basestring):
            raise InvalidRevisionId(revision_id)
        try:
            return self.revision_store.get(revision_id)
        except (IndexError, KeyError):
            raise bzrlib.errors.NoSuchRevision(self, revision_id)

    #deprecated
    get_revision_xml = get_revision_xml_file

    def get_revision_xml(self, revision_id):
        return self.get_revision_xml_file(revision_id).read()


    def get_revision(self, revision_id):
        """Return the Revision object for a named revision"""
        xml_file = self.get_revision_xml_file(revision_id)

        try:
            r = bzrlib.xml5.serializer_v5.read_revision(xml_file)
        except SyntaxError, e:
            raise bzrlib.errors.BzrError('failed to unpack revision_xml',
                                         [revision_id,
                                          str(e)])
            
        assert r.revision_id == revision_id
        return r

    def get_revision_delta(self, revno):
        """Return the delta for one revision.

        The delta is relative to its mainline predecessor, or the
        empty tree for revision 1.
        """
        assert isinstance(revno, int)
        rh = self.revision_history()
        if not (1 <= revno <= len(rh)):
            raise InvalidRevisionNumber(revno)

        # revno is 1-based; list is 0-based

        new_tree = self.revision_tree(rh[revno-1])
        if revno == 1:
            old_tree = EmptyTree()
        else:
            old_tree = self.revision_tree(rh[revno-2])

        return compare_trees(old_tree, new_tree)

    def get_revision_sha1(self, revision_id):
        """Hash the stored value of a revision, and return it."""
        # In the future, revision entries will be signed. At that
        # point, it is probably best *not* to include the signature
        # in the revision hash. Because that lets you re-sign
        # the revision, (add signatures/remove signatures) and still
        # have all hash pointers stay consistent.
        # But for now, just hash the contents.
        return bzrlib.osutils.sha_file(self.get_revision_xml_file(revision_id))

    def get_ancestry(self, revision_id):
        """Return a list of revision-ids integrated by a revision.
        
        This currently returns a list, but the ordering is not guaranteed:
        treat it as a set.
        """
        if revision_id is None:
            return [None]
        w = self.get_inventory_weave()
        return [None] + map(w.idx_to_name,
                            w.inclusions([w.lookup(revision_id)]))

    def get_inventory_weave(self):
        return self.control_weaves.get_weave('inventory',
                                             self.get_transaction())

    def get_inventory(self, revision_id):
        """Get Inventory object by hash."""
        xml = self.get_inventory_xml(revision_id)
        return bzrlib.xml5.serializer_v5.read_inventory_from_string(xml)

    def get_inventory_xml(self, revision_id):
        """Get inventory XML as a file object."""
        try:
            assert isinstance(revision_id, basestring), type(revision_id)
            iw = self.get_inventory_weave()
            return iw.get_text(iw.lookup(revision_id))
        except IndexError:
            raise bzrlib.errors.HistoryMissing(self, 'inventory', revision_id)

    def get_inventory_sha1(self, revision_id):
        """Return the sha1 hash of the inventory entry
        """
        return self.get_revision(revision_id).inventory_sha1

    def get_revision_inventory(self, revision_id):
        """Return inventory of a past revision."""
        # TODO: Unify this with get_inventory()
        # bzr 0.0.6 and later imposes the constraint that the inventory_id
        # must be the same as its revision, so this is trivial.
        if revision_id == None:
            return Inventory(self.get_root_id())
        else:
            return self.get_inventory(revision_id)

    @needs_read_lock
    def revision_history(self):
        """Return sequence of revision hashes on to this branch."""
        transaction = self.get_transaction()
        history = transaction.map.find_revision_history()
        if history is not None:
            mutter("cache hit for revision-history in %s", self)
            return list(history)
        history = [l.rstrip('\r\n') for l in
                self.controlfile('revision-history', 'r').readlines()]
        transaction.map.add_revision_history(history)
        # this call is disabled because revision_history is 
        # not really an object yet, and the transaction is for objects.
        # transaction.register_clean(history, precious=True)
        return list(history)

    def revno(self):
        """Return current revision number for this branch.

        That is equivalent to the number of revisions committed to
        this branch.
        """
        return len(self.revision_history())

    def last_revision(self):
        """Return last patch hash, or None if no history.
        """
        ph = self.revision_history()
        if ph:
            return ph[-1]
        else:
            return None

    def missing_revisions(self, other, stop_revision=None, diverged_ok=False):
        """Return a list of new revisions that would perfectly fit.
        
        If self and other have not diverged, return a list of the revisions
        present in other, but missing from self.

        >>> from bzrlib.commit import commit
        >>> bzrlib.trace.silent = True
        >>> br1 = ScratchBranch()
        >>> br2 = ScratchBranch()
        >>> br1.missing_revisions(br2)
        []
        >>> commit(br2, "lala!", rev_id="REVISION-ID-1")
        >>> br1.missing_revisions(br2)
        [u'REVISION-ID-1']
        >>> br2.missing_revisions(br1)
        []
        >>> commit(br1, "lala!", rev_id="REVISION-ID-1")
        >>> br1.missing_revisions(br2)
        []
        >>> commit(br2, "lala!", rev_id="REVISION-ID-2A")
        >>> br1.missing_revisions(br2)
        [u'REVISION-ID-2A']
        >>> commit(br1, "lala!", rev_id="REVISION-ID-2B")
        >>> br1.missing_revisions(br2)
        Traceback (most recent call last):
        DivergedBranches: These branches have diverged.
        """
        self_history = self.revision_history()
        self_len = len(self_history)
        other_history = other.revision_history()
        other_len = len(other_history)
        common_index = min(self_len, other_len) -1
        if common_index >= 0 and \
            self_history[common_index] != other_history[common_index]:
            raise DivergedBranches(self, other)

        if stop_revision is None:
            stop_revision = other_len
        else:
            assert isinstance(stop_revision, int)
            if stop_revision > other_len:
                raise bzrlib.errors.NoSuchRevision(self, stop_revision)
        return other_history[self_len:stop_revision]

    def update_revisions(self, other, stop_revision=None):
        """Pull in new perfect-fit revisions."""
        # FIXME: If the branches have diverged, but the latest
        # revision in this branch is completely merged into the other,
        # then we should still be able to pull.
        from bzrlib.fetch import greedy_fetch
        if stop_revision is None:
            stop_revision = other.last_revision()
        ### Should this be checking is_ancestor instead of revision_history?
        if (stop_revision is not None and 
            stop_revision in self.revision_history()):
            return
        greedy_fetch(to_branch=self, from_branch=other,
                     revision=stop_revision)
        pullable_revs = self.pullable_revisions(other, stop_revision)
        if len(pullable_revs) > 0:
            self.append_revision(*pullable_revs)

    def pullable_revisions(self, other, stop_revision):
        other_revno = other.revision_id_to_revno(stop_revision)
        try:
            return self.missing_revisions(other, other_revno)
        except DivergedBranches, e:
            try:
                pullable_revs = get_intervening_revisions(self.last_revision(),
                                                          stop_revision, self)
                assert self.last_revision() not in pullable_revs
                return pullable_revs
            except bzrlib.errors.NotAncestor:
                if is_ancestor(self.last_revision(), stop_revision, self):
                    return []
                else:
                    raise e
        
    def commit(self, *args, **kw):
        from bzrlib.commit import Commit
        Commit().commit(self, *args, **kw)
    
    def revision_id_to_revno(self, revision_id):
        """Given a revision id, return its revno"""
        if revision_id is None:
            return 0
        history = self.revision_history()
        try:
            return history.index(revision_id) + 1
        except ValueError:
            raise bzrlib.errors.NoSuchRevision(self, revision_id)

    def get_rev_id(self, revno, history=None):
        """Find the revision id of the specified revno."""
        if revno == 0:
            return None
        if history is None:
            history = self.revision_history()
        elif revno <= 0 or revno > len(history):
            raise bzrlib.errors.NoSuchRevision(self, revno)
        return history[revno - 1]

    def revision_tree(self, revision_id):
        """Return Tree for a revision on this branch.

        `revision_id` may be None for the null revision, in which case
        an `EmptyTree` is returned."""
        # TODO: refactor this to use an existing revision object
        # so we don't need to read it in twice.
        if revision_id == None:
            return EmptyTree()
        else:
            inv = self.get_revision_inventory(revision_id)
            return RevisionTree(self.weave_store, inv, revision_id)

    def working_tree(self):
        """Return a `Tree` for the working copy."""
        from bzrlib.workingtree import WorkingTree
        # TODO: In the future, perhaps WorkingTree should utilize Transport
        # RobertCollins 20051003 - I don't think it should - working trees are
        # much more complex to keep consistent than our careful .bzr subset.
        # instead, we should say that working trees are local only, and optimise
        # for that.
        return WorkingTree(self.base, branch=self)


    def basis_tree(self):
        """Return `Tree` object for last revision.

        If there are no revisions yet, return an `EmptyTree`.
        """
        return self.revision_tree(self.last_revision())

    @needs_write_lock
    def rename_one(self, from_rel, to_rel):
        """Rename one file.

        This can change the directory or the filename or both.
        """
        tree = self.working_tree()
        inv = tree.inventory
        if not tree.has_filename(from_rel):
            raise BzrError("can't rename: old working file %r does not exist" % from_rel)
        if tree.has_filename(to_rel):
            raise BzrError("can't rename: new working file %r already exists" % to_rel)

        file_id = inv.path2id(from_rel)
        if file_id == None:
            raise BzrError("can't rename: old name %r is not versioned" % from_rel)

        if inv.path2id(to_rel):
            raise BzrError("can't rename: new name %r is already versioned" % to_rel)

        to_dir, to_tail = os.path.split(to_rel)
        to_dir_id = inv.path2id(to_dir)
        if to_dir_id == None and to_dir != '':
            raise BzrError("can't determine destination directory id for %r" % to_dir)

        mutter("rename_one:")
        mutter("  file_id    {%s}" % file_id)
        mutter("  from_rel   %r" % from_rel)
        mutter("  to_rel     %r" % to_rel)
        mutter("  to_dir     %r" % to_dir)
        mutter("  to_dir_id  {%s}" % to_dir_id)

        inv.rename(file_id, to_dir_id, to_tail)

        from_abs = self.abspath(from_rel)
        to_abs = self.abspath(to_rel)
        try:
            rename(from_abs, to_abs)
        except OSError, e:
            raise BzrError("failed to rename %r to %r: %s"
                    % (from_abs, to_abs, e[1]),
                    ["rename rolled back"])

        self._write_inventory(inv)

    @needs_write_lock
    def move(self, from_paths, to_name):
        """Rename files.

        to_name must exist as a versioned directory.

        If to_name exists and is a directory, the files are moved into
        it, keeping their old names.  If it is a directory, 

        Note that to_name is only the last component of the new name;
        this doesn't change the directory.

        This returns a list of (from_path, to_path) pairs for each
        entry that is moved.
        """
        result = []
        ## TODO: Option to move IDs only
        assert not isinstance(from_paths, basestring)
        tree = self.working_tree()
        inv = tree.inventory
        to_abs = self.abspath(to_name)
        if not isdir(to_abs):
            raise BzrError("destination %r is not a directory" % to_abs)
        if not tree.has_filename(to_name):
            raise BzrError("destination %r not in working directory" % to_abs)
        to_dir_id = inv.path2id(to_name)
        if to_dir_id == None and to_name != '':
            raise BzrError("destination %r is not a versioned directory" % to_name)
        to_dir_ie = inv[to_dir_id]
        if to_dir_ie.kind not in ('directory', 'root_directory'):
            raise BzrError("destination %r is not a directory" % to_abs)

        to_idpath = inv.get_idpath(to_dir_id)

        for f in from_paths:
            if not tree.has_filename(f):
                raise BzrError("%r does not exist in working tree" % f)
            f_id = inv.path2id(f)
            if f_id == None:
                raise BzrError("%r is not versioned" % f)
            name_tail = splitpath(f)[-1]
            dest_path = appendpath(to_name, name_tail)
            if tree.has_filename(dest_path):
                raise BzrError("destination %r already exists" % dest_path)
            if f_id in to_idpath:
                raise BzrError("can't move %r to a subdirectory of itself" % f)

        # OK, so there's a race here, it's possible that someone will
        # create a file in this interval and then the rename might be
        # left half-done.  But we should have caught most problems.

        for f in from_paths:
            name_tail = splitpath(f)[-1]
            dest_path = appendpath(to_name, name_tail)
            result.append((f, dest_path))
            inv.rename(inv.path2id(f), to_dir_id, name_tail)
            try:
                rename(self.abspath(f), self.abspath(dest_path))
            except OSError, e:
                raise BzrError("failed to rename %r to %r: %s" % (f, dest_path, e[1]),
                        ["rename rolled back"])

        self._write_inventory(inv)
        return result


    def revert(self, filenames, old_tree=None, backups=True):
        """Restore selected files to the versions from a previous tree.

        backups
            If true (default) backups are made of files before
            they're renamed.
        """
        from bzrlib.atomicfile import AtomicFile
        from bzrlib.osutils import backup_file
        
        inv = self.read_working_inventory()
        if old_tree is None:
            old_tree = self.basis_tree()
        old_inv = old_tree.inventory

        nids = []
        for fn in filenames:
            file_id = inv.path2id(fn)
            if not file_id:
                raise NotVersionedError(path=fn)
            if not old_inv.has_id(file_id):
                raise BzrError("file not present in old tree", fn, file_id)
            nids.append((fn, file_id))
            
        # TODO: Rename back if it was previously at a different location

        # TODO: If given a directory, restore the entire contents from
        # the previous version.

        # TODO: Make a backup to a temporary file.

        # TODO: If the file previously didn't exist, delete it?
        for fn, file_id in nids:
            backup_file(fn)
            
            f = AtomicFile(fn, 'wb')
            try:
                f.write(old_tree.get_file(file_id).read())
                f.commit()
            finally:
                f.close()


    def pending_merges(self):
        """Return a list of pending merges.

        These are revisions that have been merged into the working
        directory but not yet committed.
        """
        cfn = self._rel_controlfilename('pending-merges')
        if not self._transport.has(cfn):
            return []
        p = []
        for l in self.controlfile('pending-merges', 'r').readlines():
            p.append(l.rstrip('\n'))
        return p


    def add_pending_merge(self, *revision_ids):
        # TODO: Perhaps should check at this point that the
        # history of the revision is actually present?
        p = self.pending_merges()
        updated = False
        for rev_id in revision_ids:
            if rev_id in p:
                continue
            p.append(rev_id)
            updated = True
        if updated:
            self.set_pending_merges(p)

    @needs_write_lock
    def set_pending_merges(self, rev_list):
        self.put_controlfile('pending-merges', '\n'.join(rev_list))

    def get_parent(self):
        """Return the parent location of the branch.

        This is the default location for push/pull/missing.  The usual
        pattern is that the user can override it by specifying a
        location.
        """
        import errno
        _locs = ['parent', 'pull', 'x-pull']
        for l in _locs:
            try:
                return self.controlfile(l, 'r').read().strip('\n')
            except IOError, e:
                if e.errno != errno.ENOENT:
                    raise
        return None

    @needs_write_lock
    def set_parent(self, url):
        # TODO: Maybe delete old location files?
        from bzrlib.atomicfile import AtomicFile
        f = AtomicFile(self.controlfilename('parent'))
        try:
            f.write(url + '\n')
            f.commit()
        finally:
            f.close()

    def check_revno(self, revno):
        """\
        Check whether a revno corresponds to any revision.
        Zero (the NULL revision) is considered valid.
        """
        if revno != 0:
            self.check_real_revno(revno)
            
    def check_real_revno(self, revno):
        """\
        Check whether a revno corresponds to a real revision.
        Zero (the NULL revision) is considered invalid
        """
        if revno < 1 or revno > self.revno():
            raise InvalidRevisionNumber(revno)
        
    def sign_revision(self, revision_id, gpg_strategy):
        plaintext = Testament.from_revision(self, revision_id).as_short_text()
        self.store_revision_signature(gpg_strategy, plaintext, revision_id)

    @needs_write_lock
    def store_revision_signature(self, gpg_strategy, plaintext, revision_id):
        self.revision_store.add(StringIO(gpg_strategy.sign(plaintext)), 
                                revision_id, "sig")


class ScratchBranch(_Branch):
    """Special test class: a branch that cleans up after itself.

    >>> b = ScratchBranch()
    >>> isdir(b.base)
    True
    >>> bd = b.base
    >>> b._transport.__del__()
    >>> isdir(bd)
    False
    """

    def __init__(self, files=[], dirs=[], transport=None):
        """Make a test branch.

        This creates a temporary directory and runs init-tree in it.

        If any files are listed, they are created in the working copy.
        """
        if transport is None:
            transport = bzrlib.transport.local.ScratchTransport()
            super(ScratchBranch, self).__init__(transport, init=True)
        else:
            super(ScratchBranch, self).__init__(transport)

        for d in dirs:
            self._transport.mkdir(d)
            
        for f in files:
            self._transport.put(f, 'content of %s' % f)


    def clone(self):
        """
        >>> orig = ScratchBranch(files=["file1", "file2"])
        >>> clone = orig.clone()
        >>> if os.name != 'nt':
        ...   os.path.samefile(orig.base, clone.base)
        ... else:
        ...   orig.base == clone.base
        ...
        False
        >>> os.path.isfile(os.path.join(clone.base, "file1"))
        True
        """
        from shutil import copytree
        from tempfile import mkdtemp
        base = mkdtemp()
        os.rmdir(base)
        copytree(self.base, base, symlinks=True)
        return ScratchBranch(
            transport=bzrlib.transport.local.ScratchTransport(base))
    

######################################################################
# predicates


def is_control_file(filename):
    ## FIXME: better check
    filename = os.path.normpath(filename)
    while filename != '':
        head, tail = os.path.split(filename)
        ## mutter('check %r for control file' % ((head, tail), ))
        if tail == bzrlib.BZRDIR:
            return True
        if filename == head:
            break
        filename = head
    return False



def gen_file_id(name):
    """Return new file id.

    This should probably generate proper UUIDs, but for the moment we
    cope with just randomness because running uuidgen every time is
    slow."""
    import re
    from binascii import hexlify
    from time import time

    # get last component
    idx = name.rfind('/')
    if idx != -1:
        name = name[idx+1 : ]
    idx = name.rfind('\\')
    if idx != -1:
        name = name[idx+1 : ]

    # make it not a hidden file
    name = name.lstrip('.')

    # remove any wierd characters; we don't escape them but rather
    # just pull them out
    name = re.sub(r'[^\w.]', '', name)

    s = hexlify(rand_bytes(8))
    return '-'.join((name, compact_date(time()), s))


def gen_root_id():
    """Return a new tree-root file id."""
    return gen_file_id('TREE_ROOT')

<|MERGE_RESOLUTION|>--- conflicted
+++ resolved
@@ -657,10 +657,7 @@
 
         These are files in the working directory that are not versioned or
         control files or ignored.
-<<<<<<< HEAD
-=======
         
->>>>>>> d3a17588
         >>> from bzrlib.workingtree import WorkingTree
         >>> b = ScratchBranch(files=['foo', 'foo~'])
         >>> map(str, b.unknowns())
