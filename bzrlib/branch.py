# Copyright (C) 2005 Canonical Ltd

# This program is free software; you can redistribute it and/or modify
# it under the terms of the GNU General Public License as published by
# the Free Software Foundation; either version 2 of the License, or
# (at your option) any later version.

# This program is distributed in the hope that it will be useful,
# but WITHOUT ANY WARRANTY; without even the implied warranty of
# MERCHANTABILITY or FITNESS FOR A PARTICULAR PURPOSE.  See the
# GNU General Public License for more details.

# You should have received a copy of the GNU General Public License
# along with this program; if not, write to the Free Software
# Foundation, Inc., 59 Temple Place, Suite 330, Boston, MA  02111-1307  USA


import sys
import os

import bzrlib
from bzrlib.trace import mutter, note
from bzrlib.osutils import isdir, quotefn, compact_date, rand_bytes, \
     splitpath, \
     sha_file, appendpath, file_kind

from bzrlib.errors import BzrError, InvalidRevisionNumber, InvalidRevisionId
import bzrlib.errors
from bzrlib.textui import show_status
from bzrlib.revision import Revision
from bzrlib.delta import compare_trees
from bzrlib.tree import EmptyTree, RevisionTree
import bzrlib.xml
import bzrlib.ui



BZR_BRANCH_FORMAT = "Bazaar-NG branch, format 0.0.4\n"
## TODO: Maybe include checks for common corruption of newlines, etc?


# TODO: Some operations like log might retrieve the same revisions
# repeatedly to calculate deltas.  We could perhaps have a weakref
# cache in memory to make this faster.

# TODO: please move the revision-string syntax stuff out of the branch
# object; it's clutter


def find_branch(f, **args):
    if f and (f.startswith('http://') or f.startswith('https://')):
        import remotebranch 
        return remotebranch.RemoteBranch(f, **args)
    else:
        return Branch(f, **args)


def find_cached_branch(f, cache_root, **args):
    from remotebranch import RemoteBranch
    br = find_branch(f, **args)
    def cacheify(br, store_name):
        from store import CachedStore
        cache_path = os.path.join(cache_root, store_name)
        os.mkdir(cache_path)
        new_store = CachedStore(getattr(br, store_name), cache_path)
        setattr(br, store_name, new_store)

    if isinstance(br, RemoteBranch):
        cacheify(br, 'inventory_store')
        cacheify(br, 'text_store')
        cacheify(br, 'revision_store')
    return br


def _relpath(base, path):
    """Return path relative to base, or raise exception.

    The path may be either an absolute path or a path relative to the
    current working directory.

    Lifted out of Branch.relpath for ease of testing.

    os.path.commonprefix (python2.4) has a bad bug that it works just
    on string prefixes, assuming that '/u' is a prefix of '/u2'.  This
    avoids that problem."""
    rp = os.path.abspath(path)

    s = []
    head = rp
    while len(head) >= len(base):
        if head == base:
            break
        head, tail = os.path.split(head)
        if tail:
            s.insert(0, tail)
    else:
        from errors import NotBranchError
        raise NotBranchError("path %r is not within branch %r" % (rp, base))

    return os.sep.join(s)
        

def find_branch_root(f=None):
    """Find the branch root enclosing f, or pwd.

    f may be a filename or a URL.

    It is not necessary that f exists.

    Basically we keep looking up until we find the control directory or
    run into the root.  If there isn't one, raises NotBranchError.
    """
    if f == None:
        f = os.getcwd()
    else:
        f = bzrlib.osutils.normalizepath(f)
    if not bzrlib.osutils.lexists(f):
        raise BzrError('%r does not exist' % f)
        

    orig_f = f

    while True:
        if os.path.exists(os.path.join(f, bzrlib.BZRDIR)):
            return f
        head, tail = os.path.split(f)
        if head == f:
            # reached the root, whatever that may be
            raise bzrlib.errors.NotBranchError('%s is not in a branch' % orig_f)
        f = head



# XXX: move into bzrlib.errors; subclass BzrError    
class DivergedBranches(Exception):
    def __init__(self, branch1, branch2):
        self.branch1 = branch1
        self.branch2 = branch2
        Exception.__init__(self, "These branches have diverged.")


######################################################################
# branch objects

class Branch(object):
    """Branch holding a history of revisions.

    base
        Base directory of the branch.

    _lock_mode
        None, or 'r' or 'w'

    _lock_count
        If _lock_mode is true, a positive count of the number of times the
        lock has been taken.

    _lock
        Lock object from bzrlib.lock.
    """
    base = None
    _lock_mode = None
    _lock_count = None
    _lock = None
    
    # Map some sort of prefix into a namespace
    # stuff like "revno:10", "revid:", etc.
    # This should match a prefix with a function which accepts
    REVISION_NAMESPACES = {}

    def __init__(self, base, init=False, find_root=True):
        """Create new branch object at a particular location.

        base -- Base directory for the branch. May be a file:// url.
        
        init -- If True, create new control files in a previously
             unversioned directory.  If False, the branch must already
             be versioned.

        find_root -- If true and init is false, find the root of the
             existing branch containing base.

        In the test suite, creation of new trees is tested using the
        `ScratchBranch` class.
        """
        from bzrlib.store import ImmutableStore
        if init:
            self.base = os.path.realpath(base)
            self._make_control()
        elif find_root:
            self.base = find_branch_root(base)
        else:
            if base.startswith("file://"):
                base = base[7:]
            self.base = os.path.realpath(base)
            if not isdir(self.controlfilename('.')):
                from errors import NotBranchError
                raise NotBranchError("not a bzr branch: %s" % quotefn(base),
                                     ['use "bzr init" to initialize a new working tree',
                                      'current bzr can only operate from top-of-tree'])
        self._check_format()

        self.text_store = ImmutableStore(self.controlfilename('text-store'))
        self.revision_store = ImmutableStore(self.controlfilename('revision-store'))
        self.inventory_store = ImmutableStore(self.controlfilename('inventory-store'))


    def __str__(self):
        return '%s(%r)' % (self.__class__.__name__, self.base)


    __repr__ = __str__


    def __del__(self):
        if self._lock_mode or self._lock:
            from warnings import warn
            warn("branch %r was not explicitly unlocked" % self)
            self._lock.unlock()

    def lock_write(self):
        if self._lock_mode:
            if self._lock_mode != 'w':
                from errors import LockError
                raise LockError("can't upgrade to a write lock from %r" %
                                self._lock_mode)
            self._lock_count += 1
        else:
            from bzrlib.lock import WriteLock

            self._lock = WriteLock(self.controlfilename('branch-lock'))
            self._lock_mode = 'w'
            self._lock_count = 1


    def lock_read(self):
        if self._lock_mode:
            assert self._lock_mode in ('r', 'w'), \
                   "invalid lock mode %r" % self._lock_mode
            self._lock_count += 1
        else:
            from bzrlib.lock import ReadLock

            self._lock = ReadLock(self.controlfilename('branch-lock'))
            self._lock_mode = 'r'
            self._lock_count = 1
                        
    def unlock(self):
        if not self._lock_mode:
            from errors import LockError
            raise LockError('branch %r is not locked' % (self))

        if self._lock_count > 1:
            self._lock_count -= 1
        else:
            self._lock.unlock()
            self._lock = None
            self._lock_mode = self._lock_count = None

    def abspath(self, name):
        """Return absolute filename for something in the branch"""
        return os.path.join(self.base, name)

    def relpath(self, path):
        """Return path relative to this branch of something inside it.

        Raises an error if path is not in this branch."""
        return _relpath(self.base, path)

    def controlfilename(self, file_or_path):
        """Return location relative to branch."""
        if isinstance(file_or_path, basestring):
            file_or_path = [file_or_path]
        return os.path.join(self.base, bzrlib.BZRDIR, *file_or_path)


    def controlfile(self, file_or_path, mode='r'):
        """Open a control file for this branch.

        There are two classes of file in the control directory: text
        and binary.  binary files are untranslated byte streams.  Text
        control files are stored with Unix newlines and in UTF-8, even
        if the platform or locale defaults are different.

        Controlfiles should almost never be opened in write mode but
        rather should be atomically copied and replaced using atomicfile.
        """

        fn = self.controlfilename(file_or_path)

        if mode == 'rb' or mode == 'wb':
            return file(fn, mode)
        elif mode == 'r' or mode == 'w':
            # open in binary mode anyhow so there's no newline translation;
            # codecs uses line buffering by default; don't want that.
            import codecs
            return codecs.open(fn, mode + 'b', 'utf-8',
                               buffering=60000)
        else:
            raise BzrError("invalid controlfile mode %r" % mode)

    def _make_control(self):
        from bzrlib.inventory import Inventory
        
        os.mkdir(self.controlfilename([]))
        self.controlfile('README', 'w').write(
            "This is a Bazaar-NG control directory.\n"
            "Do not change any files in this directory.\n")
        self.controlfile('branch-format', 'w').write(BZR_BRANCH_FORMAT)
        for d in ('text-store', 'inventory-store', 'revision-store'):
            os.mkdir(self.controlfilename(d))
        for f in ('revision-history', 'merged-patches',
                  'pending-merged-patches', 'branch-name',
                  'branch-lock',
                  'pending-merges'):
            self.controlfile(f, 'w').write('')
        mutter('created control directory in ' + self.base)

        # if we want per-tree root ids then this is the place to set
        # them; they're not needed for now and so ommitted for
        # simplicity.
        f = self.controlfile('inventory','w')
        bzrlib.xml.serializer_v4.write_inventory(Inventory(), f)


    def _check_format(self):
        """Check this branch format is supported.

        The current tool only supports the current unstable format.

        In the future, we might need different in-memory Branch
        classes to support downlevel branches.  But not yet.
        """
        # This ignores newlines so that we can open branches created
        # on Windows from Linux and so on.  I think it might be better
        # to always make all internal files in unix format.
        fmt = self.controlfile('branch-format', 'r').read()
        fmt = fmt.replace('\r\n', '\n')
        if fmt != BZR_BRANCH_FORMAT:
            raise BzrError('sorry, branch format %r not supported' % fmt,
                           ['use a different bzr version',
                            'or remove the .bzr directory and "bzr init" again'])

    def get_root_id(self):
        """Return the id of this branches root"""
        inv = self.read_working_inventory()
        return inv.root.file_id

    def set_root_id(self, file_id):
        inv = self.read_working_inventory()
        orig_root_id = inv.root.file_id
        del inv._byid[inv.root.file_id]
        inv.root.file_id = file_id
        inv._byid[inv.root.file_id] = inv.root
        for fid in inv:
            entry = inv[fid]
            if entry.parent_id in (None, orig_root_id):
                entry.parent_id = inv.root.file_id
        self._write_inventory(inv)

    def read_working_inventory(self):
        """Read the working inventory."""
        from bzrlib.inventory import Inventory
        self.lock_read()
        try:
            # ElementTree does its own conversion from UTF-8, so open in
            # binary.
            f = self.controlfile('inventory', 'rb')
            return bzrlib.xml.serializer_v4.read_inventory(f)
        finally:
            self.unlock()
            

    def _write_inventory(self, inv):
        """Update the working inventory.

        That is to say, the inventory describing changes underway, that
        will be committed to the next revision.
        """
        from bzrlib.atomicfile import AtomicFile
        
        self.lock_write()
        try:
            f = AtomicFile(self.controlfilename('inventory'), 'wb')
            try:
                bzrlib.xml.serializer_v4.write_inventory(inv, f)
                f.commit()
            finally:
                f.close()
        finally:
            self.unlock()
        
        mutter('wrote working inventory')
            

    inventory = property(read_working_inventory, _write_inventory, None,
                         """Inventory for the working copy.""")


    def add(self, files, ids=None):
        """Make files versioned.

        Note that the command line normally calls smart_add instead,
        which can automatically recurse.

        This puts the files in the Added state, so that they will be
        recorded by the next commit.

        files
            List of paths to add, relative to the base of the tree.

        ids
            If set, use these instead of automatically generated ids.
            Must be the same length as the list of files, but may
            contain None for ids that are to be autogenerated.

        TODO: Perhaps have an option to add the ids even if the files do
              not (yet) exist.

        TODO: Perhaps yield the ids and paths as they're added.
        """
        # TODO: Re-adding a file that is removed in the working copy
        # should probably put it back with the previous ID.
        if isinstance(files, basestring):
            assert(ids is None or isinstance(ids, basestring))
            files = [files]
            if ids is not None:
                ids = [ids]

        if ids is None:
            ids = [None] * len(files)
        else:
            assert(len(ids) == len(files))

        self.lock_write()
        try:
            inv = self.read_working_inventory()
            for f,file_id in zip(files, ids):
                if is_control_file(f):
                    raise BzrError("cannot add control file %s" % quotefn(f))

                fp = splitpath(f)

                if len(fp) == 0:
                    raise BzrError("cannot add top-level %r" % f)

                fullpath = os.path.normpath(self.abspath(f))

                try:
                    kind = file_kind(fullpath)
                except OSError:
                    # maybe something better?
                    raise BzrError('cannot add: not a regular file, symlink or directory: %s' % quotefn(f))

                if kind not in ('file', 'directory', 'symlink'):
                    raise BzrError('cannot add: not a regular file, symlink or directory: %s' % quotefn(f))

                if file_id is None:
                    file_id = gen_file_id(f)
                inv.add_path(f, kind=kind, file_id=file_id)

                mutter("add file %s file_id:{%s} kind=%r" % (f, file_id, kind))

            self._write_inventory(inv)
        finally:
            self.unlock()
            

    def print_file(self, file, revno):
        """Print `file` to stdout."""
        self.lock_read()
        try:
            tree = self.revision_tree(self.lookup_revision(revno))
            # use inventory as it was in that revision
            file_id = tree.inventory.path2id(file)
            if not file_id:
                raise BzrError("%r is not present in revision %s" % (file, revno))
            tree.print_file(file_id)
        finally:
            self.unlock()


    def remove(self, files, verbose=False):
        """Mark nominated files for removal from the inventory.

        This does not remove their text.  This does not run on 

        TODO: Refuse to remove modified files unless --force is given?

        TODO: Do something useful with directories.

        TODO: Should this remove the text or not?  Tough call; not
        removing may be useful and the user can just use use rm, and
        is the opposite of add.  Removing it is consistent with most
        other tools.  Maybe an option.
        """
        ## TODO: Normalize names
        ## TODO: Remove nested loops; better scalability
        if isinstance(files, basestring):
            files = [files]

        self.lock_write()

        try:
            tree = self.working_tree()
            inv = tree.inventory

            # do this before any modifications
            for f in files:
                fid = inv.path2id(f)
                if not fid:
                    raise BzrError("cannot remove unversioned file %s" % quotefn(f))
                mutter("remove inventory entry %s {%s}" % (quotefn(f), fid))
                if verbose:
                    # having remove it, it must be either ignored or unknown
                    if tree.is_ignored(f):
                        new_status = 'I'
                    else:
                        new_status = '?'
                    show_status(new_status, inv[fid].kind, quotefn(f))
                del inv[fid]

            self._write_inventory(inv)
        finally:
            self.unlock()

    # FIXME: this doesn't need to be a branch method
    def set_inventory(self, new_inventory_list):
        from bzrlib.inventory import Inventory, InventoryEntry
        inv = Inventory(self.get_root_id())
        for path, file_id, parent, kind in new_inventory_list:
            name = os.path.basename(path)
            if name == "":
                continue
            inv.add(InventoryEntry(file_id, name, kind, parent))
        self._write_inventory(inv)

    def unknowns(self):
        """Return all unknown files.

        These are files in the working directory that are not versioned or
        control files or ignored.
        
        >>> b = ScratchBranch(files=['foo', 'foo~'])
        >>> list(b.unknowns())
        ['foo']
        >>> b.add('foo')
        >>> list(b.unknowns())
        []
        >>> b.remove('foo')
        >>> list(b.unknowns())
        ['foo']
        """
        return self.working_tree().unknowns()


    def append_revision(self, *revision_ids):
        from bzrlib.atomicfile import AtomicFile

        for revision_id in revision_ids:
            mutter("add {%s} to revision-history" % revision_id)

        rev_history = self.revision_history()
        rev_history.extend(revision_ids)

        f = AtomicFile(self.controlfilename('revision-history'))
        try:
            for rev_id in rev_history:
                print >>f, rev_id
            f.commit()
        finally:
            f.close()

<<<<<<< HEAD
    def get_revision_xml(self, revision_id):
=======

    def get_revision_xml_file(self, revision_id):
>>>>>>> 8755e061
        """Return XML file object for revision object."""
        if not revision_id or not isinstance(revision_id, basestring):
            raise InvalidRevisionId(revision_id)

        self.lock_read()
        try:
            try:
                return self.revision_store[revision_id]
            except IndexError:
                raise bzrlib.errors.NoSuchRevision(self, revision_id)
        finally:
            self.unlock()

<<<<<<< HEAD
    def get_revision(self, revision_id):
        """Return the Revision object for a named revision. 
        
        This operates on the storage level - it is agnostic as to
        logical presence or absence from the branch.
        """
        xml_file = self.get_revision_xml(revision_id)
=======

    #deprecated
    get_revision_xml = get_revision_xml_file


    def get_revision(self, revision_id):
        """Return the Revision object for a named revision"""
        xml_file = self.get_revision_xml_file(revision_id)
>>>>>>> 8755e061

        try:
            r = bzrlib.xml.serializer_v4.read_revision(xml_file)
        except SyntaxError, e:
            raise bzrlib.errors.BzrError('failed to unpack revision_xml',
                                         [revision_id,
                                          str(e)])
            
        assert r.revision_id == revision_id
        return r

    def get_revision_delta(self, revno):
        """Return the delta for one revision.

        The delta is relative to its mainline predecessor, or the
        empty tree for revision 1.
        """
        assert isinstance(revno, int)
        rh = self.revision_history()
        if not (1 <= revno <= len(rh)):
            raise InvalidRevisionNumber(revno)

        # revno is 1-based; list is 0-based

        new_tree = self.revision_tree(rh[revno-1])
        if revno == 1:
            old_tree = EmptyTree()
        else:
            old_tree = self.revision_tree(rh[revno-2])

        return compare_trees(old_tree, new_tree)

    def get_revision_sha1(self, revision_id):
        """Hash the stored value of a revision, and return it."""
        # In the future, revision entries will be signed. At that
        # point, it is probably best *not* to include the signature
        # in the revision hash. Because that lets you re-sign
        # the revision, (add signatures/remove signatures) and still
        # have all hash pointers stay consistent.
        # But for now, just hash the contents.
        return bzrlib.osutils.sha_file(self.get_revision_xml(revision_id))

    def get_inventory(self, inventory_id):
        """Get Inventory object by hash.

        TODO: Perhaps for this and similar methods, take a revision
               parameter which can be either an integer revno or a
               string hash."""
        from bzrlib.inventory import Inventory

        f = self.get_inventory_xml_file(inventory_id)
        return bzrlib.xml.serializer_v4.read_inventory(f)

    def get_inventory_xml(self, inventory_id):
        """Get inventory XML as a file object."""
        return self.inventory_store[inventory_id]

    get_inventory_xml_file = get_inventory_xml
            
    def get_inventory_sha1(self, inventory_id):
        """Return the sha1 hash of the inventory entry
        """
        return sha_file(self.get_inventory_xml(inventory_id))

    def get_revision_inventory(self, revision_id):
        """Return inventory of a past revision."""
        # bzr 0.0.6 imposes the constraint that the inventory_id
        # must be the same as its revision, so this is trivial.
        if revision_id == None:
            from bzrlib.inventory import Inventory
            return Inventory(self.get_root_id())
        else:
            return self.get_inventory(revision_id)

    def revision_history(self):
        """Return sequence of revision hashes on to this branch.

        >>> ScratchBranch().revision_history()
        []
        """
        self.lock_read()
        try:
            return [l.rstrip('\r\n') for l in
                    self.controlfile('revision-history', 'r').readlines()]
        finally:
            self.unlock()

    def common_ancestor(self, other, self_revno=None, other_revno=None):
        """
        >>> import commit
        >>> sb = ScratchBranch(files=['foo', 'foo~'])
        >>> sb.common_ancestor(sb) == (None, None)
        True
        >>> commit.commit(sb, "Committing first revision", verbose=False)
        >>> sb.common_ancestor(sb)[0]
        1
        >>> clone = sb.clone()
        >>> commit.commit(sb, "Committing second revision", verbose=False)
        >>> sb.common_ancestor(sb)[0]
        2
        >>> sb.common_ancestor(clone)[0]
        1
        >>> commit.commit(clone, "Committing divergent second revision", 
        ...               verbose=False)
        >>> sb.common_ancestor(clone)[0]
        1
        >>> sb.common_ancestor(clone) == clone.common_ancestor(sb)
        True
        >>> sb.common_ancestor(sb) != clone.common_ancestor(clone)
        True
        >>> clone2 = sb.clone()
        >>> sb.common_ancestor(clone2)[0]
        2
        >>> sb.common_ancestor(clone2, self_revno=1)[0]
        1
        >>> sb.common_ancestor(clone2, other_revno=1)[0]
        1
        """
        my_history = self.revision_history()
        other_history = other.revision_history()
        if self_revno is None:
            self_revno = len(my_history)
        if other_revno is None:
            other_revno = len(other_history)
        indices = range(min((self_revno, other_revno)))
        indices.reverse()
        for r in indices:
            if my_history[r] == other_history[r]:
                return r+1, my_history[r]
        return None, None


    def revno(self):
        """Return current revision number for this branch.

        That is equivalent to the number of revisions committed to
        this branch.
        """
        return len(self.revision_history())


    def last_patch(self):
        """Return last patch hash, or None if no history.
        """
        ph = self.revision_history()
        if ph:
            return ph[-1]
        else:
            return None


    def missing_revisions(self, other, stop_revision=None, diverged_ok=False):
        """
        If self and other have not diverged, return a list of the revisions
        present in other, but missing from self.

        >>> from bzrlib.commit import commit
        >>> bzrlib.trace.silent = True
        >>> br1 = ScratchBranch()
        >>> br2 = ScratchBranch()
        >>> br1.missing_revisions(br2)
        []
        >>> commit(br2, "lala!", rev_id="REVISION-ID-1")
        >>> br1.missing_revisions(br2)
        [u'REVISION-ID-1']
        >>> br2.missing_revisions(br1)
        []
        >>> commit(br1, "lala!", rev_id="REVISION-ID-1")
        >>> br1.missing_revisions(br2)
        []
        >>> commit(br2, "lala!", rev_id="REVISION-ID-2A")
        >>> br1.missing_revisions(br2)
        [u'REVISION-ID-2A']
        >>> commit(br1, "lala!", rev_id="REVISION-ID-2B")
        >>> br1.missing_revisions(br2)
        Traceback (most recent call last):
        DivergedBranches: These branches have diverged.
        """
        self_history = self.revision_history()
        self_len = len(self_history)
        other_history = other.revision_history()
        other_len = len(other_history)
        common_index = min(self_len, other_len) -1
        if common_index >= 0 and \
            self_history[common_index] != other_history[common_index]:
            raise DivergedBranches(self, other)

        if stop_revision is None:
            stop_revision = other_len
        elif stop_revision > other_len:
            raise bzrlib.errors.NoSuchRevision(self, stop_revision)
        
        return other_history[self_len:stop_revision]


    def update_revisions(self, other, stop_revision=None):
        """Pull in all new revisions from other branch.
        """
        from bzrlib.fetch import greedy_fetch
        from bzrlib.revision import get_intervening_revisions

        pb = bzrlib.ui.ui_factory.progress_bar()
        pb.update('comparing histories')

        try:
            revision_ids = self.missing_revisions(other, stop_revision)
        except DivergedBranches, e:
            try:
                if stop_revision is None:
                    end_revision = other.last_patch()
                revision_ids = get_intervening_revisions(self.last_patch(), 
                                                         end_revision, other)
                assert self.last_patch() not in revision_ids
            except bzrlib.errors.NotAncestor:
                raise e

        if len(revision_ids) > 0:
            count = greedy_fetch(self, other, revision_ids[-1], pb)[0]
        else:
            count = 0
        self.append_revision(*revision_ids)
        ## note("Added %d revisions." % count)
        pb.clear()

    def install_revisions(self, other, revision_ids, pb):
        if hasattr(other.revision_store, "prefetch"):
            other.revision_store.prefetch(revision_ids)
        if hasattr(other.inventory_store, "prefetch"):
            inventory_ids = [other.get_revision(r).inventory_id
                             for r in revision_ids]
            other.inventory_store.prefetch(inventory_ids)

        if pb is None:
            pb = bzrlib.ui.ui_factory.progress_bar()
                
        revisions = []
        needed_texts = set()
        i = 0

        failures = set()
        for i, rev_id in enumerate(revision_ids):
            pb.update('fetching revision', i+1, len(revision_ids))
            try:
                rev = other.get_revision(rev_id)
            except bzrlib.errors.NoSuchRevision:
                failures.add(rev_id)
                continue

            revisions.append(rev)
            inv = other.get_inventory(str(rev.inventory_id))
            for key, entry in inv.iter_entries():
                if entry.text_id is None:
                    continue
                if entry.text_id not in self.text_store:
                    needed_texts.add(entry.text_id)

        pb.clear()
                    
        count, cp_fail = self.text_store.copy_multi(other.text_store, 
                                                    needed_texts)
        #print "Added %d texts." % count 
        inventory_ids = [ f.inventory_id for f in revisions ]
        count, cp_fail = self.inventory_store.copy_multi(other.inventory_store, 
                                                         inventory_ids)
        #print "Added %d inventories." % count 
        revision_ids = [ f.revision_id for f in revisions]

        count, cp_fail = self.revision_store.copy_multi(other.revision_store, 
                                                          revision_ids,
                                                          permit_failure=True)
        assert len(cp_fail) == 0 
        return count, failures
       

    def commit(self, *args, **kw):
        from bzrlib.commit import commit
        commit(self, *args, **kw)
        

    def lookup_revision(self, revision):
        """Return the revision identifier for a given revision information."""
        revno, info = self._get_revision_info(revision)
        return info


    def revision_id_to_revno(self, revision_id):
        """Given a revision id, return its revno"""
        history = self.revision_history()
        try:
            return history.index(revision_id) + 1
        except ValueError:
            raise bzrlib.errors.NoSuchRevision(self, revision_id)


    def get_revision_info(self, revision):
        """Return (revno, revision id) for revision identifier.

        revision can be an integer, in which case it is assumed to be revno (though
            this will translate negative values into positive ones)
        revision can also be a string, in which case it is parsed for something like
            'date:' or 'revid:' etc.
        """
        revno, rev_id = self._get_revision_info(revision)
        if revno is None:
            raise bzrlib.errors.NoSuchRevision(self, revision)
        return revno, rev_id

    def get_rev_id(self, revno, history=None):
        """Find the revision id of the specified revno."""
        if revno == 0:
            return None
        if history is None:
            history = self.revision_history()
        elif revno <= 0 or revno > len(history):
            raise bzrlib.errors.NoSuchRevision(self, revno)
        return history[revno - 1]

    def _get_revision_info(self, revision):
        """Return (revno, revision id) for revision specifier.

        revision can be an integer, in which case it is assumed to be revno
        (though this will translate negative values into positive ones)
        revision can also be a string, in which case it is parsed for something
        like 'date:' or 'revid:' etc.

        A revid is always returned.  If it is None, the specifier referred to
        the null revision.  If the revid does not occur in the revision
        history, revno will be None.
        """
        
        if revision is None:
            return 0, None
        revno = None
        try:# Convert to int if possible
            revision = int(revision)
        except ValueError:
            pass
        revs = self.revision_history()
        if isinstance(revision, int):
            if revision < 0:
                revno = len(revs) + revision + 1
            else:
                revno = revision
            rev_id = self.get_rev_id(revno, revs)
        elif isinstance(revision, basestring):
            for prefix, func in Branch.REVISION_NAMESPACES.iteritems():
                if revision.startswith(prefix):
                    result = func(self, revs, revision)
                    if len(result) > 1:
                        revno, rev_id = result
                    else:
                        revno = result[0]
                        rev_id = self.get_rev_id(revno, revs)
                    break
            else:
                raise BzrError('No namespace registered for string: %r' %
                               revision)
        else:
            raise TypeError('Unhandled revision type %s' % revision)

        if revno is None:
            if rev_id is None:
                raise bzrlib.errors.NoSuchRevision(self, revision)
        return revno, rev_id

    def _namespace_revno(self, revs, revision):
        """Lookup a revision by revision number"""
        assert revision.startswith('revno:')
        try:
            return (int(revision[6:]),)
        except ValueError:
            return None
    REVISION_NAMESPACES['revno:'] = _namespace_revno

    def _namespace_revid(self, revs, revision):
        assert revision.startswith('revid:')
        rev_id = revision[len('revid:'):]
        try:
            return revs.index(rev_id) + 1, rev_id
        except ValueError:
            return None, rev_id
    REVISION_NAMESPACES['revid:'] = _namespace_revid

    def _namespace_last(self, revs, revision):
        assert revision.startswith('last:')
        try:
            offset = int(revision[5:])
        except ValueError:
            return (None,)
        else:
            if offset <= 0:
                raise BzrError('You must supply a positive value for --revision last:XXX')
            return (len(revs) - offset + 1,)
    REVISION_NAMESPACES['last:'] = _namespace_last

    def _namespace_tag(self, revs, revision):
        assert revision.startswith('tag:')
        raise BzrError('tag: namespace registered, but not implemented.')
    REVISION_NAMESPACES['tag:'] = _namespace_tag

    def _namespace_date(self, revs, revision):
        assert revision.startswith('date:')
        import datetime
        # Spec for date revisions:
        #   date:value
        #   value can be 'yesterday', 'today', 'tomorrow' or a YYYY-MM-DD string.
        #   it can also start with a '+/-/='. '+' says match the first
        #   entry after the given date. '-' is match the first entry before the date
        #   '=' is match the first entry after, but still on the given date.
        #
        #   +2005-05-12 says find the first matching entry after May 12th, 2005 at 0:00
        #   -2005-05-12 says find the first matching entry before May 12th, 2005 at 0:00
        #   =2005-05-12 says find the first match after May 12th, 2005 at 0:00 but before
        #       May 13th, 2005 at 0:00
        #
        #   So the proper way of saying 'give me all entries for today' is:
        #       -r {date:+today}:{date:-tomorrow}
        #   The default is '=' when not supplied
        val = revision[5:]
        match_style = '='
        if val[:1] in ('+', '-', '='):
            match_style = val[:1]
            val = val[1:]

        today = datetime.datetime.today().replace(hour=0,minute=0,second=0,microsecond=0)
        if val.lower() == 'yesterday':
            dt = today - datetime.timedelta(days=1)
        elif val.lower() == 'today':
            dt = today
        elif val.lower() == 'tomorrow':
            dt = today + datetime.timedelta(days=1)
        else:
            import re
            # This should be done outside the function to avoid recompiling it.
            _date_re = re.compile(
                    r'(?P<date>(?P<year>\d\d\d\d)-(?P<month>\d\d)-(?P<day>\d\d))?'
                    r'(,|T)?\s*'
                    r'(?P<time>(?P<hour>\d\d):(?P<minute>\d\d)(:(?P<second>\d\d))?)?'
                )
            m = _date_re.match(val)
            if not m or (not m.group('date') and not m.group('time')):
                raise BzrError('Invalid revision date %r' % revision)

            if m.group('date'):
                year, month, day = int(m.group('year')), int(m.group('month')), int(m.group('day'))
            else:
                year, month, day = today.year, today.month, today.day
            if m.group('time'):
                hour = int(m.group('hour'))
                minute = int(m.group('minute'))
                if m.group('second'):
                    second = int(m.group('second'))
                else:
                    second = 0
            else:
                hour, minute, second = 0,0,0

            dt = datetime.datetime(year=year, month=month, day=day,
                    hour=hour, minute=minute, second=second)
        first = dt
        last = None
        reversed = False
        if match_style == '-':
            reversed = True
        elif match_style == '=':
            last = dt + datetime.timedelta(days=1)

        if reversed:
            for i in range(len(revs)-1, -1, -1):
                r = self.get_revision(revs[i])
                # TODO: Handle timezone.
                dt = datetime.datetime.fromtimestamp(r.timestamp)
                if first >= dt and (last is None or dt >= last):
                    return (i+1,)
        else:
            for i in range(len(revs)):
                r = self.get_revision(revs[i])
                # TODO: Handle timezone.
                dt = datetime.datetime.fromtimestamp(r.timestamp)
                if first <= dt and (last is None or dt <= last):
                    return (i+1,)
    REVISION_NAMESPACES['date:'] = _namespace_date

    def revision_tree(self, revision_id):
        """Return Tree for a revision on this branch.

        `revision_id` may be None for the null revision, in which case
        an `EmptyTree` is returned."""
        # TODO: refactor this to use an existing revision object
        # so we don't need to read it in twice.
        if revision_id == None:
            return EmptyTree()
        else:
            inv = self.get_revision_inventory(revision_id)
            return RevisionTree(self.text_store, inv)


    def working_tree(self):
        """Return a `Tree` for the working copy."""
        from workingtree import WorkingTree
        return WorkingTree(self.base, self.read_working_inventory())


    def basis_tree(self):
        """Return `Tree` object for last revision.

        If there are no revisions yet, return an `EmptyTree`.
        """
        r = self.last_patch()
        if r == None:
            return EmptyTree()
        else:
            return RevisionTree(self.text_store, self.get_revision_inventory(r))



    def rename_one(self, from_rel, to_rel):
        """Rename one file.

        This can change the directory or the filename or both.
        """
        self.lock_write()
        try:
            tree = self.working_tree()
            inv = tree.inventory
            if not tree.has_filename(from_rel):
                raise BzrError("can't rename: old working file %r does not exist" % from_rel)
            if tree.has_filename(to_rel):
                raise BzrError("can't rename: new working file %r already exists" % to_rel)

            file_id = inv.path2id(from_rel)
            if file_id == None:
                raise BzrError("can't rename: old name %r is not versioned" % from_rel)

            if inv.path2id(to_rel):
                raise BzrError("can't rename: new name %r is already versioned" % to_rel)

            to_dir, to_tail = os.path.split(to_rel)
            to_dir_id = inv.path2id(to_dir)
            if to_dir_id == None and to_dir != '':
                raise BzrError("can't determine destination directory id for %r" % to_dir)

            mutter("rename_one:")
            mutter("  file_id    {%s}" % file_id)
            mutter("  from_rel   %r" % from_rel)
            mutter("  to_rel     %r" % to_rel)
            mutter("  to_dir     %r" % to_dir)
            mutter("  to_dir_id  {%s}" % to_dir_id)

            inv.rename(file_id, to_dir_id, to_tail)

            from_abs = self.abspath(from_rel)
            to_abs = self.abspath(to_rel)
            try:
                os.rename(from_abs, to_abs)
            except OSError, e:
                raise BzrError("failed to rename %r to %r: %s"
                        % (from_abs, to_abs, e[1]),
                        ["rename rolled back"])

            self._write_inventory(inv)
        finally:
            self.unlock()


    def move(self, from_paths, to_name):
        """Rename files.

        to_name must exist as a versioned directory.

        If to_name exists and is a directory, the files are moved into
        it, keeping their old names.  If it is a directory, 

        Note that to_name is only the last component of the new name;
        this doesn't change the directory.

        This returns a list of (from_path, to_path) pairs for each
        entry that is moved.
        """
        result = []
        self.lock_write()
        try:
            ## TODO: Option to move IDs only
            assert not isinstance(from_paths, basestring)
            tree = self.working_tree()
            inv = tree.inventory
            to_abs = self.abspath(to_name)
            if not isdir(to_abs):
                raise BzrError("destination %r is not a directory" % to_abs)
            if not tree.has_filename(to_name):
                raise BzrError("destination %r not in working directory" % to_abs)
            to_dir_id = inv.path2id(to_name)
            if to_dir_id == None and to_name != '':
                raise BzrError("destination %r is not a versioned directory" % to_name)
            to_dir_ie = inv[to_dir_id]
            if to_dir_ie.kind not in ('directory', 'root_directory'):
                raise BzrError("destination %r is not a directory" % to_abs)

            to_idpath = inv.get_idpath(to_dir_id)

            for f in from_paths:
                if not tree.has_filename(f):
                    raise BzrError("%r does not exist in working tree" % f)
                f_id = inv.path2id(f)
                if f_id == None:
                    raise BzrError("%r is not versioned" % f)
                name_tail = splitpath(f)[-1]
                dest_path = appendpath(to_name, name_tail)
                if tree.has_filename(dest_path):
                    raise BzrError("destination %r already exists" % dest_path)
                if f_id in to_idpath:
                    raise BzrError("can't move %r to a subdirectory of itself" % f)

            # OK, so there's a race here, it's possible that someone will
            # create a file in this interval and then the rename might be
            # left half-done.  But we should have caught most problems.

            for f in from_paths:
                name_tail = splitpath(f)[-1]
                dest_path = appendpath(to_name, name_tail)
                result.append((f, dest_path))
                inv.rename(inv.path2id(f), to_dir_id, name_tail)
                try:
                    os.rename(self.abspath(f), self.abspath(dest_path))
                except OSError, e:
                    raise BzrError("failed to rename %r to %r: %s" % (f, dest_path, e[1]),
                            ["rename rolled back"])

            self._write_inventory(inv)
        finally:
            self.unlock()

        return result


    def revert(self, filenames, old_tree=None, backups=True):
        """Restore selected files to the versions from a previous tree.

        backups
            If true (default) backups are made of files before
            they're renamed.
        """
        from bzrlib.errors import NotVersionedError, BzrError
        from bzrlib.atomicfile import AtomicFile
        from bzrlib.osutils import backup_file
        
        inv = self.read_working_inventory()
        if old_tree is None:
            old_tree = self.basis_tree()
        old_inv = old_tree.inventory

        nids = []
        for fn in filenames:
            file_id = inv.path2id(fn)
            if not file_id:
                raise NotVersionedError("not a versioned file", fn)
            if not old_inv.has_id(file_id):
                raise BzrError("file not present in old tree", fn, file_id)
            nids.append((fn, file_id))
            
        # TODO: Rename back if it was previously at a different location

        # TODO: If given a directory, restore the entire contents from
        # the previous version.

        # TODO: Make a backup to a temporary file.

        # TODO: If the file previously didn't exist, delete it?
        for fn, file_id in nids:
            backup_file(fn)
            
            f = AtomicFile(fn, 'wb')
            try:
                f.write(old_tree.get_file(file_id).read())
                f.commit()
            finally:
                f.close()


    def pending_merges(self):
        """Return a list of pending merges.

        These are revisions that have been merged into the working
        directory but not yet committed.
        """
        cfn = self.controlfilename('pending-merges')
        if not os.path.exists(cfn):
            return []
        p = []
        for l in self.controlfile('pending-merges', 'r').readlines():
            p.append(l.rstrip('\n'))
        return p


    def add_pending_merge(self, revision_id):
        from bzrlib.revision import validate_revision_id

        validate_revision_id(revision_id)

        p = self.pending_merges()
        if revision_id in p:
            return
        p.append(revision_id)
        self.set_pending_merges(p)


    def set_pending_merges(self, rev_list):
        from bzrlib.atomicfile import AtomicFile
        self.lock_write()
        try:
            f = AtomicFile(self.controlfilename('pending-merges'))
            try:
                for l in rev_list:
                    print >>f, l
                f.commit()
            finally:
                f.close()
        finally:
            self.unlock()


    def get_parent(self):
        """Return the parent location of the branch.

        This is the default location for push/pull/missing.  The usual
        pattern is that the user can override it by specifying a
        location.
        """
        import errno
        _locs = ['parent', 'pull', 'x-pull']
        for l in _locs:
            try:
                return self.controlfile(l, 'r').read().strip('\n')
            except IOError, e:
                if e.errno != errno.ENOENT:
                    raise
        return None


    def set_parent(self, url):
        # TODO: Maybe delete old location files?
        from bzrlib.atomicfile import AtomicFile
        self.lock_write()
        try:
            f = AtomicFile(self.controlfilename('parent'))
            try:
                f.write(url + '\n')
                f.commit()
            finally:
                f.close()
        finally:
            self.unlock()

    def check_revno(self, revno):
        """\
        Check whether a revno corresponds to any revision.
        Zero (the NULL revision) is considered valid.
        """
        if revno != 0:
            self.check_real_revno(revno)
            
    def check_real_revno(self, revno):
        """\
        Check whether a revno corresponds to a real revision.
        Zero (the NULL revision) is considered invalid
        """
        if revno < 1 or revno > self.revno():
            raise InvalidRevisionNumber(revno)
        
        


class ScratchBranch(Branch):
    """Special test class: a branch that cleans up after itself.

    >>> b = ScratchBranch()
    >>> isdir(b.base)
    True
    >>> bd = b.base
    >>> b.destroy()
    >>> isdir(bd)
    False
    """
    def __init__(self, files=[], dirs=[], base=None):
        """Make a test branch.

        This creates a temporary directory and runs init-tree in it.

        If any files are listed, they are created in the working copy.
        """
        from tempfile import mkdtemp
        init = False
        if base is None:
            base = mkdtemp()
            init = True
        Branch.__init__(self, base, init=init)
        for d in dirs:
            os.mkdir(self.abspath(d))
            
        for f in files:
            file(os.path.join(self.base, f), 'w').write('content of %s' % f)


    def clone(self):
        """
        >>> orig = ScratchBranch(files=["file1", "file2"])
        >>> clone = orig.clone()
        >>> os.path.samefile(orig.base, clone.base)
        False
        >>> os.path.isfile(os.path.join(clone.base, "file1"))
        True
        """
        from shutil import copytree
        from tempfile import mkdtemp
        base = mkdtemp()
        os.rmdir(base)
        copytree(self.base, base, symlinks=True)
        return ScratchBranch(base=base)


        
    def __del__(self):
        self.destroy()

    def destroy(self):
        """Destroy the test branch, removing the scratch directory."""
        from shutil import rmtree
        try:
            if self.base:
                mutter("delete ScratchBranch %s" % self.base)
                rmtree(self.base)
        except OSError, e:
            # Work around for shutil.rmtree failing on Windows when
            # readonly files are encountered
            mutter("hit exception in destroying ScratchBranch: %s" % e)
            for root, dirs, files in os.walk(self.base, topdown=False):
                for name in files:
                    os.chmod(os.path.join(root, name), 0700)
            rmtree(self.base)
        self.base = None

    

######################################################################
# predicates


def is_control_file(filename):
    ## FIXME: better check
    filename = os.path.normpath(filename)
    while filename != '':
        head, tail = os.path.split(filename)
        ## mutter('check %r for control file' % ((head, tail), ))
        if tail == bzrlib.BZRDIR:
            return True
        if filename == head:
            break
        filename = head
    return False



def gen_file_id(name):
    """Return new file id.

    This should probably generate proper UUIDs, but for the moment we
    cope with just randomness because running uuidgen every time is
    slow."""
    import re
    from binascii import hexlify
    from time import time

    # get last component
    idx = name.rfind('/')
    if idx != -1:
        name = name[idx+1 : ]
    idx = name.rfind('\\')
    if idx != -1:
        name = name[idx+1 : ]

    # make it not a hidden file
    name = name.lstrip('.')

    # remove any wierd characters; we don't escape them but rather
    # just pull them out
    name = re.sub(r'[^\w.]', '', name)

    s = hexlify(rand_bytes(8))
    return '-'.join((name, compact_date(time()), s))


def gen_root_id():
    """Return a new tree-root file id."""
    return gen_file_id('TREE_ROOT')


def pull_loc(branch):
    # TODO: Should perhaps just make attribute be 'base' in
    # RemoteBranch and Branch?
    if hasattr(branch, "baseurl"):
        return branch.baseurl
    else:
        return branch.base


def copy_branch(branch_from, to_location, revision=None):
    """Copy branch_from into the existing directory to_location.

    revision
        If not None, only revisions up to this point will be copied.
        The head of the new branch will be that revision.

    to_location
        The name of a local directory that exists but is empty.
    """
    from bzrlib.merge import merge
    from bzrlib.branch import Branch

    assert isinstance(branch_from, Branch)
    assert isinstance(to_location, basestring)
    
    br_to = Branch(to_location, init=True)
    br_to.set_root_id(branch_from.get_root_id())
    if revision is None:
        revno = branch_from.revno()
    else:
        revno, rev_id = branch_from.get_revision_info(revision)
    br_to.update_revisions(branch_from, stop_revision=revno)
    merge((to_location, -1), (to_location, 0), this_dir=to_location,
          check_clean=False, ignore_zero=True)
    
    from_location = pull_loc(branch_from)
    br_to.set_parent(pull_loc(branch_from))<|MERGE_RESOLUTION|>--- conflicted
+++ resolved
@@ -571,12 +571,7 @@
         finally:
             f.close()
 
-<<<<<<< HEAD
-    def get_revision_xml(self, revision_id):
-=======
-
     def get_revision_xml_file(self, revision_id):
->>>>>>> 8755e061
         """Return XML file object for revision object."""
         if not revision_id or not isinstance(revision_id, basestring):
             raise InvalidRevisionId(revision_id)
@@ -590,24 +585,12 @@
         finally:
             self.unlock()
 
-<<<<<<< HEAD
-    def get_revision(self, revision_id):
-        """Return the Revision object for a named revision. 
-        
-        This operates on the storage level - it is agnostic as to
-        logical presence or absence from the branch.
-        """
-        xml_file = self.get_revision_xml(revision_id)
-=======
-
     #deprecated
     get_revision_xml = get_revision_xml_file
-
 
     def get_revision(self, revision_id):
         """Return the Revision object for a named revision"""
         xml_file = self.get_revision_xml_file(revision_id)
->>>>>>> 8755e061
 
         try:
             r = bzrlib.xml.serializer_v4.read_revision(xml_file)
