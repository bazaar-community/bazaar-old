--- conflicted
+++ resolved
@@ -862,7 +862,6 @@
     @needs_write_lock
     def set_revision_history(self, rev_history):
         """See Branch.set_revision_history."""
-<<<<<<< HEAD
         bound_loc = self.get_bound_location()
         if bound_loc is not None:
             # TODO: At this point, we could get a NotBranchError
@@ -875,10 +874,8 @@
             except DivergedBranches:
                 raise errors.CannotInstallRevisions('Remote tree has commits.'
                             ' Use bzr update to come up to date')
-=======
         old_revision = self.last_revision()
         new_revision = rev_history[-1]
->>>>>>> dd77e4f7
         self.put_controlfile('revision-history', '\n'.join(rev_history))
         try:
             self.working_tree().set_last_revision(new_revision, old_revision)
