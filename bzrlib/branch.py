--- conflicted
+++ resolved
@@ -824,15 +824,8 @@
             count = 0
         self.append_revision(*revision_ids)
         ## note("Added %d revisions." % count)
-<<<<<<< HEAD
-
-        
-=======
         pb.clear()
 
-        
-        
->>>>>>> cad48cae
     def install_revisions(self, other, revision_ids, pb):
         if hasattr(other.revision_store, "prefetch"):
             other.revision_store.prefetch(revision_ids)
@@ -869,19 +862,11 @@
                     
         count, cp_fail = self.text_store.copy_multi(other.text_store, 
                                                     needed_texts)
-<<<<<<< HEAD
-        print "Added %d texts." % count 
-        inventory_ids = [ f.inventory_id for f in revisions ]
-        count, cp_fail = self.inventory_store.copy_multi(other.inventory_store, 
-                                                         inventory_ids)
-        print "Added %d inventories." % count 
-=======
         #print "Added %d texts." % count 
         inventory_ids = [ f.inventory_id for f in revisions ]
         count, cp_fail = self.inventory_store.copy_multi(other.inventory_store, 
                                                          inventory_ids)
         #print "Added %d inventories." % count 
->>>>>>> cad48cae
         revision_ids = [ f.revision_id for f in revisions]
 
         count, cp_fail = self.revision_store.copy_multi(other.revision_store, 
