--- conflicted
+++ resolved
@@ -2438,11 +2438,7 @@
         self._user_transport = self.bzrdir.transport.clone('..')
         if name is not None:
             self._user_transport.set_segment_parameter(
-<<<<<<< HEAD
-                "branch", name.encode("utf-8"))
-=======
                 "branch", urlutils.escape(name))
->>>>>>> 39e2cce9
         self._base = self._user_transport.base
         self.name = name
         self._format = _format
