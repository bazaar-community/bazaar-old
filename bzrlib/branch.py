--- conflicted
+++ resolved
@@ -49,10 +49,6 @@
     )
 """)
 
-<<<<<<< HEAD
-from bzrlib.decorators import needs_read_lock, needs_write_lock, only_raises
-from bzrlib.hooks import Hooks
-=======
 from bzrlib import (
     controldir,
     )
@@ -61,8 +57,7 @@
     needs_write_lock,
     only_raises,
     )
-from bzrlib.hooks import HookPoint, Hooks
->>>>>>> b14147a1
+from bzrlib.hooks import Hooks
 from bzrlib.inter import InterObject
 from bzrlib.lock import _RelockDebugMixin, LogicalLockResult
 from bzrlib import registry
