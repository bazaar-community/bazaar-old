--- conflicted
+++ resolved
@@ -1487,12 +1487,6 @@
 def copy_branch(branch_from, to_location, revision=None):
     """Copy branch_from into the existing directory to_location.
 
-<<<<<<< HEAD
-    If revision is not None, the head of the new branch will be revision.
-    """
-    from bzrlib.merge import merge
-    from bzrlib.branch import Branch
-=======
     revision
         If not None, only revisions up to this point will be copied.
         The head of the new branch will be that revision.
@@ -1506,7 +1500,6 @@
     assert isinstance(branch_from, Branch)
     assert isinstance(to_location, basestring)
     
->>>>>>> 2cc003ea
     br_to = Branch(to_location, init=True)
     br_to.set_root_id(branch_from.get_root_id())
     if revision is None:
@@ -1516,11 +1509,6 @@
     br_to.update_revisions(branch_from, stop_revision=revno)
     merge((to_location, -1), (to_location, 0), this_dir=to_location,
           check_clean=False, ignore_zero=True)
-<<<<<<< HEAD
-    from_location = pull_loc(branch_from)
-    br_to.controlfile("x-pull", "wb").write(from_location + "\n")
-=======
     
     from_location = pull_loc(branch_from)
     br_to.set_parent(pull_loc(branch_from))
->>>>>>> 2cc003ea
