# Copyright (C) 2005 Canonical Ltd

# This program is free software; you can redistribute it and/or modify
# it under the terms of the GNU General Public License as published by
# the Free Software Foundation; either version 2 of the License, or
# (at your option) any later version.

# This program is distributed in the hope that it will be useful,
# but WITHOUT ANY WARRANTY; without even the implied warranty of
# MERCHANTABILITY or FITNESS FOR A PARTICULAR PURPOSE.  See the
# GNU General Public License for more details.

# You should have received a copy of the GNU General Public License
# along with this program; if not, write to the Free Software
# Foundation, Inc., 59 Temple Place, Suite 330, Boston, MA  02111-1307  USA


import shutil
import sys
import os
import errno
from warnings import warn
from cStringIO import StringIO


import bzrlib
import bzrlib.inventory as inventory
from bzrlib.trace import mutter, note
from bzrlib.osutils import (isdir, quotefn,
                            rename, splitpath, sha_file, appendpath, 
                            file_kind, abspath)
import bzrlib.errors as errors
from bzrlib.errors import (BzrError, InvalidRevisionNumber, InvalidRevisionId,
                           NoSuchRevision, HistoryMissing, NotBranchError,
                           DivergedBranches, LockError, UnlistableStore,
                           UnlistableBranch, NoSuchFile, NotVersionedError,
                           NoWorkingTree)
from bzrlib.textui import show_status
from bzrlib.revision import (Revision, is_ancestor, get_intervening_revisions)

from bzrlib.delta import compare_trees
from bzrlib.tree import EmptyTree, RevisionTree
from bzrlib.inventory import Inventory
from bzrlib.store import copy_all
import bzrlib.transactions as transactions
from bzrlib.transport import Transport, get_transport
import bzrlib.xml5
import bzrlib.ui
from config import TreeConfig
from bzrlib.lockable_files import LockableFiles
from repository import Repository


BZR_BRANCH_FORMAT_4 = "Bazaar-NG branch, format 0.0.4\n"
BZR_BRANCH_FORMAT_5 = "Bazaar-NG branch, format 5\n"
BZR_BRANCH_FORMAT_6 = "Bazaar-NG branch, format 6\n"
## TODO: Maybe include checks for common corruption of newlines, etc?


# TODO: Some operations like log might retrieve the same revisions
# repeatedly to calculate deltas.  We could perhaps have a weakref
# cache in memory to make this faster.  In general anything can be
# cached in memory between lock and unlock operations.

def find_branch(*ignored, **ignored_too):
    # XXX: leave this here for about one release, then remove it
    raise NotImplementedError('find_branch() is not supported anymore, '
                              'please use one of the new branch constructors')


def needs_read_lock(unbound):
    """Decorate unbound to take out and release a read lock."""
    def decorated(self, *args, **kwargs):
        self.lock_read()
        try:
            return unbound(self, *args, **kwargs)
        finally:
            self.unlock()
    return decorated


def needs_write_lock(unbound):
    """Decorate unbound to take out and release a write lock."""
    def decorated(self, *args, **kwargs):
        self.lock_write()
        try:
            return unbound(self, *args, **kwargs)
        finally:
            self.unlock()
    return decorated

######################################################################
# branch objects

class Branch(object):
    """Branch holding a history of revisions.

    base
        Base directory/url of the branch.
    """
    base = None

    def __init__(self, *ignored, **ignored_too):
        raise NotImplementedError('The Branch class is abstract')

    @staticmethod
    def open_downlevel(base):
        """Open a branch which may be of an old format.
        
        Only local branches are supported."""
        return BzrBranch(get_transport(base), relax_version_check=True)
        
    @staticmethod
    def open(base):
        """Open an existing branch, rooted at 'base' (url)"""
        t = get_transport(base)
        mutter("trying to open %r with transport %r", base, t)
        return BzrBranch(t)

    @staticmethod
    def open_containing(url):
        """Open an existing branch which contains url.
        
        This probes for a branch at url, and searches upwards from there.

        Basically we keep looking up until we find the control directory or
        run into the root.  If there isn't one, raises NotBranchError.
        If there is one, it is returned, along with the unused portion of url.
        """
        t = get_transport(url)
        while True:
            try:
                return BzrBranch(t), t.relpath(url)
            except NotBranchError:
                pass
            new_t = t.clone('..')
            if new_t.base == t.base:
                # reached the root, whatever that may be
                raise NotBranchError(path=url)
            t = new_t

    @staticmethod
    def initialize(base):
        """Create a new branch, rooted at 'base' (url)"""
        t = get_transport(base)
        return BzrBranch(t, init=True)

    def setup_caching(self, cache_root):
        """Subclasses that care about caching should override this, and set
        up cached stores located under cache_root.
        """
        self.cache_root = cache_root

    def _get_nick(self):
        cfg = self.tree_config()
        return cfg.get_option(u"nickname", default=self.base.split('/')[-1])

    def _set_nick(self, nick):
        cfg = self.tree_config()
        cfg.set_option(nick, "nickname")
        assert cfg.get_option("nickname") == nick

    nick = property(_get_nick, _set_nick)
        
    def push_stores(self, branch_to):
        """Copy the content of this branches store to branch_to."""
        raise NotImplementedError('push_stores is abstract')

    def lock_write(self):
        raise NotImplementedError('lock_write is abstract')
        
    def lock_read(self):
        raise NotImplementedError('lock_read is abstract')

    def unlock(self):
        raise NotImplementedError('unlock is abstract')

    def abspath(self, name):
        """Return absolute filename for something in the branch
        
        XXX: Robert Collins 20051017 what is this used for? why is it a branch
        method and not a tree method.
        """
        raise NotImplementedError('abspath is abstract')

    def get_root_id(self):
        """Return the id of this branches root"""
        raise NotImplementedError('get_root_id is abstract')

    def print_file(self, file, revno):
        """Print `file` to stdout."""
        raise NotImplementedError('print_file is abstract')

    def append_revision(self, *revision_ids):
        raise NotImplementedError('append_revision is abstract')

    def set_revision_history(self, rev_history):
        raise NotImplementedError('set_revision_history is abstract')

    def get_revision_delta(self, revno):
        """Return the delta for one revision.

        The delta is relative to its mainline predecessor, or the
        empty tree for revision 1.
        """
        assert isinstance(revno, int)
        rh = self.revision_history()
        if not (1 <= revno <= len(rh)):
            raise InvalidRevisionNumber(revno)

        # revno is 1-based; list is 0-based

        new_tree = self.revision_tree(rh[revno-1])
        if revno == 1:
            old_tree = EmptyTree()
        else:
            old_tree = self.revision_tree(rh[revno-2])

        return compare_trees(old_tree, new_tree)

    def revision_history(self):
        """Return sequence of revision hashes on to this branch."""
        raise NotImplementedError('revision_history is abstract')

    def revno(self):
        """Return current revision number for this branch.

        That is equivalent to the number of revisions committed to
        this branch.
        """
        return len(self.revision_history())

    def last_revision(self):
        """Return last patch hash, or None if no history."""
        ph = self.revision_history()
        if ph:
            return ph[-1]
        else:
            return None

    def missing_revisions(self, other, stop_revision=None, diverged_ok=False):
        """Return a list of new revisions that would perfectly fit.
        
        If self and other have not diverged, return a list of the revisions
        present in other, but missing from self.

        >>> from bzrlib.commit import commit
        >>> bzrlib.trace.silent = True
        >>> br1 = ScratchBranch()
        >>> br2 = ScratchBranch()
        >>> br1.missing_revisions(br2)
        []
        >>> commit(br2, "lala!", rev_id="REVISION-ID-1")
        >>> br1.missing_revisions(br2)
        [u'REVISION-ID-1']
        >>> br2.missing_revisions(br1)
        []
        >>> commit(br1, "lala!", rev_id="REVISION-ID-1")
        >>> br1.missing_revisions(br2)
        []
        >>> commit(br2, "lala!", rev_id="REVISION-ID-2A")
        >>> br1.missing_revisions(br2)
        [u'REVISION-ID-2A']
        >>> commit(br1, "lala!", rev_id="REVISION-ID-2B")
        >>> br1.missing_revisions(br2)
        Traceback (most recent call last):
        DivergedBranches: These branches have diverged.
        """
        self_history = self.revision_history()
        self_len = len(self_history)
        other_history = other.revision_history()
        other_len = len(other_history)
        common_index = min(self_len, other_len) -1
        if common_index >= 0 and \
            self_history[common_index] != other_history[common_index]:
            raise DivergedBranches(self, other)

        if stop_revision is None:
            stop_revision = other_len
        else:
            assert isinstance(stop_revision, int)
            if stop_revision > other_len:
                raise bzrlib.errors.NoSuchRevision(self, stop_revision)
        return other_history[self_len:stop_revision]

    
    def update_revisions(self, other, stop_revision=None):
        """Pull in new perfect-fit revisions."""
        raise NotImplementedError('update_revisions is abstract')

    def pullable_revisions(self, other, stop_revision):
        raise NotImplementedError('pullable_revisions is abstract')
        
    def revision_id_to_revno(self, revision_id):
        """Given a revision id, return its revno"""
        if revision_id is None:
            return 0
        history = self.revision_history()
        try:
            return history.index(revision_id) + 1
        except ValueError:
            raise bzrlib.errors.NoSuchRevision(self, revision_id)

    def get_rev_id(self, revno, history=None):
        """Find the revision id of the specified revno."""
        if revno == 0:
            return None
        if history is None:
            history = self.revision_history()
        elif revno <= 0 or revno > len(history):
            raise bzrlib.errors.NoSuchRevision(self, revno)
        return history[revno - 1]

    def working_tree(self):
        """Return a `Tree` for the working copy if this is a local branch."""
        raise NotImplementedError('working_tree is abstract')

    def pull(self, source, overwrite=False):
        raise NotImplementedError('pull is abstract')

    def basis_tree(self):
        """Return `Tree` object for last revision.

        If there are no revisions yet, return an `EmptyTree`.
        """
        return self.storage.revision_tree(self.last_revision())

    def rename_one(self, from_rel, to_rel):
        """Rename one file.

        This can change the directory or the filename or both.
        """
        raise NotImplementedError('rename_one is abstract')

    def move(self, from_paths, to_name):
        """Rename files.

        to_name must exist as a versioned directory.

        If to_name exists and is a directory, the files are moved into
        it, keeping their old names.  If it is a directory, 

        Note that to_name is only the last component of the new name;
        this doesn't change the directory.

        This returns a list of (from_path, to_path) pairs for each
        entry that is moved.
        """
        raise NotImplementedError('move is abstract')

    def revert(self, filenames, old_tree=None, backups=True):
        """Restore selected files to the versions from a previous tree.

        backups
            If true (default) backups are made of files before
            they're renamed.
        """
        raise NotImplementedError('revert is abstract')

    def pending_merges(self):
        """Return a list of pending merges.

        These are revisions that have been merged into the working
        directory but not yet committed.
        """
        raise NotImplementedError('pending_merges is abstract')

    def add_pending_merge(self, *revision_ids):
        # TODO: Perhaps should check at this point that the
        # history of the revision is actually present?
        raise NotImplementedError('add_pending_merge is abstract')

    def set_pending_merges(self, rev_list):
        raise NotImplementedError('set_pending_merges is abstract')

    def get_parent(self):
        """Return the parent location of the branch.

        This is the default location for push/pull/missing.  The usual
        pattern is that the user can override it by specifying a
        location.
        """
        raise NotImplementedError('get_parent is abstract')

    def get_push_location(self):
        """Return the None or the location to push this branch to."""
        raise NotImplementedError('get_push_location is abstract')

    def set_push_location(self, location):
        """Set a new push location for this branch."""
        raise NotImplementedError('set_push_location is abstract')

    def set_parent(self, url):
        raise NotImplementedError('set_parent is abstract')

    def check_revno(self, revno):
        """\
        Check whether a revno corresponds to any revision.
        Zero (the NULL revision) is considered valid.
        """
        if revno != 0:
            self.check_real_revno(revno)
            
    def check_real_revno(self, revno):
        """\
        Check whether a revno corresponds to a real revision.
        Zero (the NULL revision) is considered invalid
        """
        if revno < 1 or revno > self.revno():
            raise InvalidRevisionNumber(revno)
        
    def sign_revision(self, revision_id, gpg_strategy):
        raise NotImplementedError('sign_revision is abstract')

    def store_revision_signature(self, gpg_strategy, plaintext, revision_id):
        raise NotImplementedError('store_revision_signature is abstract')


class BzrBranch(Branch, LockableFiles):
    """A branch stored in the actual filesystem.

    Note that it's "local" in the context of the filesystem; it doesn't
    really matter if it's on an nfs/smb/afs/coda/... share, as long as
    it's writable, and can be accessed via the normal filesystem API.

    """
    # We actually expect this class to be somewhat short-lived; part of its
    # purpose is to try to isolate what bits of the branch logic are tied to
    # filesystem access, so that in a later step, we can extricate them to
    # a separarte ("storage") class.
    _inventory_weave = None
    
    # Map some sort of prefix into a namespace
    # stuff like "revno:10", "revid:", etc.
    # This should match a prefix with a function which accepts
    REVISION_NAMESPACES = {}

    def push_stores(self, branch_to):
        """See Branch.push_stores."""
        if (self._branch_format != branch_to._branch_format
            or self._branch_format != 4):
            from bzrlib.fetch import greedy_fetch
            mutter("falling back to fetch logic to push between %s(%s) and %s(%s)",
                   self, self._branch_format, branch_to, branch_to._branch_format)
            greedy_fetch(to_branch=branch_to, from_branch=self,
                         revision=self.last_revision())
            return

        store_pairs = ((self.text_store,      branch_to.text_store),
                       (self.inventory_store, branch_to.inventory_store),
                       (self.revision_store,  branch_to.revision_store))
        try:
            for from_store, to_store in store_pairs: 
                copy_all(from_store, to_store)
        except UnlistableStore:
            raise UnlistableBranch(from_store)

    def __init__(self, transport, init=False,
                 relax_version_check=False):
        """Create new branch object at a particular location.

        transport -- A Transport object, defining how to access files.
        
        init -- If True, create new control files in a previously
             unversioned directory.  If False, the branch must already
             be versioned.

        relax_version_check -- If true, the usual check for the branch
            version is not applied.  This is intended only for
            upgrade/recovery type use; it's not guaranteed that
            all operations will work on old format branches.

        In the test suite, creation of new trees is tested using the
        `ScratchBranch` class.
        """
        assert isinstance(transport, Transport), \
            "%r is not a Transport" % transport
        LockableFiles.__init__(self, transport, 'branch-lock')
        if init:
            self._make_control()
        self._check_format(relax_version_check)
        self.storage = Repository(transport, self._branch_format)

    def __str__(self):
        return '%s(%r)' % (self.__class__.__name__, self._transport.base)

    __repr__ = __str__

    def __del__(self):
        # TODO: It might be best to do this somewhere else,
        # but it is nice for a Branch object to automatically
        # cache it's information.
        # Alternatively, we could have the Transport objects cache requests
        # See the earlier discussion about how major objects (like Branch)
        # should never expect their __del__ function to run.
        if hasattr(self, 'cache_root') and self.cache_root is not None:
            try:
                shutil.rmtree(self.cache_root)
            except:
                pass
            self.cache_root = None

    def _get_base(self):
        if self._transport:
            return self._transport.base
        return None

    base = property(_get_base, doc="The URL for the root of this branch.")

    def abspath(self, name):
        """See Branch.abspath."""
        return self._transport.abspath(name)

    def _make_control(self):
        from bzrlib.inventory import Inventory
        from bzrlib.weavefile import write_weave_v5
        from bzrlib.weave import Weave
        
        # Create an empty inventory
        sio = StringIO()
        # if we want per-tree root ids then this is the place to set
        # them; they're not needed for now and so ommitted for
        # simplicity.
        bzrlib.xml5.serializer_v5.write_inventory(Inventory(), sio)
        empty_inv = sio.getvalue()
        sio = StringIO()
        bzrlib.weavefile.write_weave_v5(Weave(), sio)
        empty_weave = sio.getvalue()

        dirs = [[], 'revision-store', 'weaves']
        files = [('README', 
            "This is a Bazaar-NG control directory.\n"
            "Do not change any files in this directory.\n"),
            ('branch-format', BZR_BRANCH_FORMAT_6),
            ('revision-history', ''),
            ('branch-name', ''),
            ('branch-lock', ''),
            ('pending-merges', ''),
            ('inventory', empty_inv),
            ('inventory.weave', empty_weave),
            ('ancestry.weave', empty_weave)
        ]
        cfn = self._rel_controlfilename
        self._transport.mkdir_multi([cfn(d) for d in dirs])
        self.put_controlfiles(files)
        mutter('created control directory in ' + self._transport.base)

    def _check_format(self, relax_version_check):
        """Check this branch format is supported.

        The format level is stored, as an integer, in
        self._branch_format for code that needs to check it later.

        In the future, we might need different in-memory Branch
        classes to support downlevel branches.  But not yet.
        """
        try:
            fmt = self.controlfile('branch-format', 'r').read()
        except NoSuchFile:
            raise NotBranchError(path=self.base)
        mutter("got branch format %r", fmt)
        if fmt == BZR_BRANCH_FORMAT_6:
            self._branch_format = 6
        elif fmt == BZR_BRANCH_FORMAT_5:
            self._branch_format = 5
        elif fmt == BZR_BRANCH_FORMAT_4:
            self._branch_format = 4

        if (not relax_version_check
            and self._branch_format not in (5, 6)):
            raise errors.UnsupportedFormatError(
                           'sorry, branch format %r not supported' % fmt,
                           ['use a different bzr version',
                            'or remove the .bzr directory'
                            ' and "bzr init" again'])

    @needs_read_lock
    def get_root_id(self):
        """See Branch.get_root_id."""
        inv = self.storage.get_inventory(self.last_revision())
        return inv.root.file_id

<<<<<<< HEAD
    def lock_write(self):
        LockableFiles.lock_write(self)
        self.storage.lock_write()

    def lock_read(self):
        LockableFiles.lock_read(self)
        self.storage.lock_read()

    def unlock(self):
        self.storage.unlock()
        LockableFiles.unlock(self)

    @needs_write_lock
    def set_root_id(self, file_id):
        """See Branch.set_root_id."""
        inv = self.working_tree().read_working_inventory()
        orig_root_id = inv.root.file_id
        del inv._byid[inv.root.file_id]
        inv.root.file_id = file_id
        inv._byid[inv.root.file_id] = inv.root
        for fid in inv:
            entry = inv[fid]
            if entry.parent_id in (None, orig_root_id):
                entry.parent_id = inv.root.file_id
        self._write_inventory(inv)

    @needs_write_lock
    def add(self, files, ids=None):
        """See Branch.add."""
        # TODO: Re-adding a file that is removed in the working copy
        # should probably put it back with the previous ID.
        if isinstance(files, basestring):
            assert(ids is None or isinstance(ids, basestring))
            files = [files]
            if ids is not None:
                ids = [ids]

        if ids is None:
            ids = [None] * len(files)
        else:
            assert(len(ids) == len(files))

        inv = self.working_tree().read_working_inventory()
        for f,file_id in zip(files, ids):
            if is_control_file(f):
                raise BzrError("cannot add control file %s" % quotefn(f))

            fp = splitpath(f)

            if len(fp) == 0:
                raise BzrError("cannot add top-level %r" % f)

            fullpath = os.path.normpath(self.abspath(f))

            try:
                kind = file_kind(fullpath)
            except OSError:
                # maybe something better?
                raise BzrError('cannot add: not a regular file, symlink or directory: %s' % quotefn(f))

            if not InventoryEntry.versionable_kind(kind):
                raise BzrError('cannot add: not a versionable file ('
                               'i.e. regular file, symlink or directory): %s' % quotefn(f))

            if file_id is None:
                file_id = gen_file_id(f)
            inv.add_path(f, kind=kind, file_id=file_id)

            mutter("add file %s file_id:{%s} kind=%r" % (f, file_id, kind))

        self.working_tree()._write_inventory(inv)

=======
>>>>>>> 227f51bd
    @needs_read_lock
    def print_file(self, file, revno):
        """See Branch.print_file."""
        return self.storage.print_file(file, self.get_rev_id(revno))

    @needs_write_lock
    def append_revision(self, *revision_ids):
        """See Branch.append_revision."""
        for revision_id in revision_ids:
            mutter("add {%s} to revision-history" % revision_id)
        rev_history = self.revision_history()
        rev_history.extend(revision_ids)
        self.set_revision_history(rev_history)

    @needs_write_lock
    def set_revision_history(self, rev_history):
        """See Branch.set_revision_history."""
        self.put_controlfile('revision-history', '\n'.join(rev_history))

    def get_revision_delta(self, revno):
        """Return the delta for one revision.

        The delta is relative to its mainline predecessor, or the
        empty tree for revision 1.
        """
        assert isinstance(revno, int)
        rh = self.revision_history()
        if not (1 <= revno <= len(rh)):
            raise InvalidRevisionNumber(revno)

        # revno is 1-based; list is 0-based

        new_tree = self.storage.revision_tree(rh[revno-1])
        if revno == 1:
            old_tree = EmptyTree()
        else:
            old_tree = self.storage.revision_tree(rh[revno-2])

        return compare_trees(old_tree, new_tree)


    @needs_read_lock
    def revision_history(self):
        """See Branch.revision_history."""
        transaction = self.get_transaction()
        history = transaction.map.find_revision_history()
        if history is not None:
            mutter("cache hit for revision-history in %s", self)
            return list(history)
        history = [l.rstrip('\r\n') for l in
                self.controlfile('revision-history', 'r').readlines()]
        transaction.map.add_revision_history(history)
        # this call is disabled because revision_history is 
        # not really an object yet, and the transaction is for objects.
        # transaction.register_clean(history, precious=True)
        return list(history)

    def update_revisions(self, other, stop_revision=None):
        """See Branch.update_revisions."""
        from bzrlib.fetch import greedy_fetch
        if stop_revision is None:
            stop_revision = other.last_revision()
        ### Should this be checking is_ancestor instead of revision_history?
        if (stop_revision is not None and 
            stop_revision in self.revision_history()):
            return
        greedy_fetch(to_branch=self, from_branch=other,
                     revision=stop_revision)
        pullable_revs = self.pullable_revisions(other, stop_revision)
        if len(pullable_revs) > 0:
            self.append_revision(*pullable_revs)

    def pullable_revisions(self, other, stop_revision):
        """See Branch.pullable_revisions."""
        other_revno = other.revision_id_to_revno(stop_revision)
        try:
            return self.missing_revisions(other, other_revno)
        except DivergedBranches, e:
            try:
                pullable_revs = get_intervening_revisions(self.last_revision(),
                                                          stop_revision, 
                                                          self.storage)
                assert self.last_revision() not in pullable_revs
                return pullable_revs
            except bzrlib.errors.NotAncestor:
                if is_ancestor(self.last_revision(), stop_revision, self):
                    return []
                else:
                    raise e
        
    def working_tree(self):
        """See Branch.working_tree."""
        from bzrlib.workingtree import WorkingTree
        if self._transport.base.find('://') != -1:
            raise NoWorkingTree(self.base)
        return WorkingTree(self.base, branch=self)

    @needs_write_lock
    def pull(self, source, overwrite=False):
        """See Branch.pull."""
        source.lock_read()
        try:
            try:
                self.update_revisions(source)
            except DivergedBranches:
                if not overwrite:
                    raise
                self.set_revision_history(source.revision_history())
        finally:
            source.unlock()

    def get_parent(self):
        """See Branch.get_parent."""
        import errno
        _locs = ['parent', 'pull', 'x-pull']
        for l in _locs:
            try:
                return self.controlfile(l, 'r').read().strip('\n')
            except IOError, e:
                if e.errno != errno.ENOENT:
                    raise
        return None

    def get_push_location(self):
        """See Branch.get_push_location."""
        config = bzrlib.config.BranchConfig(self)
        push_loc = config.get_user_option('push_location')
        return push_loc

    def set_push_location(self, location):
        """See Branch.set_push_location."""
        config = bzrlib.config.LocationConfig(self.base)
        config.set_user_option('push_location', location)

    @needs_write_lock
    def set_parent(self, url):
        """See Branch.set_parent."""
        # TODO: Maybe delete old location files?
        from bzrlib.atomicfile import AtomicFile
        f = AtomicFile(self.controlfilename('parent'))
        try:
            f.write(url + '\n')
            f.commit()
        finally:
            f.close()

    def tree_config(self):
        return TreeConfig(self)

    def check_revno(self, revno):
        """\
        Check whether a revno corresponds to any revision.
        Zero (the NULL revision) is considered valid.
        """
        if revno != 0:
            self.check_real_revno(revno)
            
    def check_real_revno(self, revno):
        """\
        Check whether a revno corresponds to a real revision.
        Zero (the NULL revision) is considered invalid
        """
        if revno < 1 or revno > self.revno():
            raise InvalidRevisionNumber(revno)
        


class ScratchBranch(BzrBranch):
    """Special test class: a branch that cleans up after itself.

    >>> b = ScratchBranch()
    >>> isdir(b.base)
    True
    >>> bd = b.base
    >>> b._transport.__del__()
    >>> isdir(bd)
    False
    """

    def __init__(self, files=[], dirs=[], transport=None):
        """Make a test branch.

        This creates a temporary directory and runs init-tree in it.

        If any files are listed, they are created in the working copy.
        """
        if transport is None:
            transport = bzrlib.transport.local.ScratchTransport()
            super(ScratchBranch, self).__init__(transport, init=True)
        else:
            super(ScratchBranch, self).__init__(transport)

        for d in dirs:
            self._transport.mkdir(d)
            
        for f in files:
            self._transport.put(f, 'content of %s' % f)


    def clone(self):
        """
        >>> orig = ScratchBranch(files=["file1", "file2"])
        >>> clone = orig.clone()
        >>> if os.name != 'nt':
        ...   os.path.samefile(orig.base, clone.base)
        ... else:
        ...   orig.base == clone.base
        ...
        False
        >>> os.path.isfile(os.path.join(clone.base, "file1"))
        True
        """
        from shutil import copytree
        from tempfile import mkdtemp
        base = mkdtemp()
        os.rmdir(base)
        copytree(self.base, base, symlinks=True)
        return ScratchBranch(
            transport=bzrlib.transport.local.ScratchTransport(base))
    

######################################################################
# predicates


def is_control_file(filename):
    ## FIXME: better check
    filename = os.path.normpath(filename)
    while filename != '':
        head, tail = os.path.split(filename)
        ## mutter('check %r for control file' % ((head, tail), ))
        if tail == bzrlib.BZRDIR:
            return True
        if filename == head:
            break
        filename = head
    return False<|MERGE_RESOLUTION|>--- conflicted
+++ resolved
@@ -580,7 +580,6 @@
         inv = self.storage.get_inventory(self.last_revision())
         return inv.root.file_id
 
-<<<<<<< HEAD
     def lock_write(self):
         LockableFiles.lock_write(self)
         self.storage.lock_write()
@@ -593,68 +592,6 @@
         self.storage.unlock()
         LockableFiles.unlock(self)
 
-    @needs_write_lock
-    def set_root_id(self, file_id):
-        """See Branch.set_root_id."""
-        inv = self.working_tree().read_working_inventory()
-        orig_root_id = inv.root.file_id
-        del inv._byid[inv.root.file_id]
-        inv.root.file_id = file_id
-        inv._byid[inv.root.file_id] = inv.root
-        for fid in inv:
-            entry = inv[fid]
-            if entry.parent_id in (None, orig_root_id):
-                entry.parent_id = inv.root.file_id
-        self._write_inventory(inv)
-
-    @needs_write_lock
-    def add(self, files, ids=None):
-        """See Branch.add."""
-        # TODO: Re-adding a file that is removed in the working copy
-        # should probably put it back with the previous ID.
-        if isinstance(files, basestring):
-            assert(ids is None or isinstance(ids, basestring))
-            files = [files]
-            if ids is not None:
-                ids = [ids]
-
-        if ids is None:
-            ids = [None] * len(files)
-        else:
-            assert(len(ids) == len(files))
-
-        inv = self.working_tree().read_working_inventory()
-        for f,file_id in zip(files, ids):
-            if is_control_file(f):
-                raise BzrError("cannot add control file %s" % quotefn(f))
-
-            fp = splitpath(f)
-
-            if len(fp) == 0:
-                raise BzrError("cannot add top-level %r" % f)
-
-            fullpath = os.path.normpath(self.abspath(f))
-
-            try:
-                kind = file_kind(fullpath)
-            except OSError:
-                # maybe something better?
-                raise BzrError('cannot add: not a regular file, symlink or directory: %s' % quotefn(f))
-
-            if not InventoryEntry.versionable_kind(kind):
-                raise BzrError('cannot add: not a versionable file ('
-                               'i.e. regular file, symlink or directory): %s' % quotefn(f))
-
-            if file_id is None:
-                file_id = gen_file_id(f)
-            inv.add_path(f, kind=kind, file_id=file_id)
-
-            mutter("add file %s file_id:{%s} kind=%r" % (f, file_id, kind))
-
-        self.working_tree()._write_inventory(inv)
-
-=======
->>>>>>> 227f51bd
     @needs_read_lock
     def print_file(self, file, revno):
         """See Branch.print_file."""
