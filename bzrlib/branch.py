# Copyright (C) 2005, 2006, 2007 Canonical Ltd
#
# This program is free software; you can redistribute it and/or modify
# it under the terms of the GNU General Public License as published by
# the Free Software Foundation; either version 2 of the License, or
# (at your option) any later version.
#
# This program is distributed in the hope that it will be useful,
# but WITHOUT ANY WARRANTY; without even the implied warranty of
# MERCHANTABILITY or FITNESS FOR A PARTICULAR PURPOSE.  See the
# GNU General Public License for more details.
#
# You should have received a copy of the GNU General Public License
# along with this program; if not, write to the Free Software
# Foundation, Inc., 59 Temple Place, Suite 330, Boston, MA  02111-1307  USA


from cStringIO import StringIO

from bzrlib.lazy_import import lazy_import
lazy_import(globals(), """
from warnings import warn

import bzrlib
from bzrlib import (
        bzrdir,
        cache_utf8,
        config as _mod_config,
        errors,
        lockdir,
        lockable_files,
        osutils,
        revision as _mod_revision,
        transport,
        tree,
        tsort,
        ui,
        urlutils,
        )
from bzrlib.config import BranchConfig, TreeConfig
from bzrlib.lockable_files import LockableFiles, TransportLock
from bzrlib.tag import (
    BasicTags,
    DisabledTags,
    )
""")

from bzrlib.decorators import needs_read_lock, needs_write_lock
from bzrlib.errors import (BzrError, BzrCheckError, DivergedBranches,
                           HistoryMissing, InvalidRevisionId,
                           InvalidRevisionNumber, LockError, NoSuchFile,
                           NoSuchRevision, NoWorkingTree, NotVersionedError,
                           NotBranchError, UninitializableFormat,
                           UnlistableStore, UnlistableBranch,
                           )
from bzrlib.hooks import Hooks
from bzrlib.symbol_versioning import (deprecated_function,
                                      deprecated_method,
                                      DEPRECATED_PARAMETER,
                                      deprecated_passed,
                                      zero_eight, zero_nine, zero_sixteen,
                                      zero_ninetyone,
                                      )
from bzrlib.trace import mutter, note


BZR_BRANCH_FORMAT_4 = "Bazaar-NG branch, format 0.0.4\n"
BZR_BRANCH_FORMAT_5 = "Bazaar-NG branch, format 5\n"
BZR_BRANCH_FORMAT_6 = "Bazaar Branch Format 6 (bzr 0.15)\n"


# TODO: Maybe include checks for common corruption of newlines, etc?

# TODO: Some operations like log might retrieve the same revisions
# repeatedly to calculate deltas.  We could perhaps have a weakref
# cache in memory to make this faster.  In general anything can be
# cached in memory between lock and unlock operations. .. nb thats
# what the transaction identity map provides


######################################################################
# branch objects

class Branch(object):
    """Branch holding a history of revisions.

    base
        Base directory/url of the branch.

    hooks: An instance of BranchHooks.
    """
    # this is really an instance variable - FIXME move it there
    # - RBC 20060112
    base = None

    # override this to set the strategy for storing tags
    def _make_tags(self):
        return DisabledTags(self)

    def __init__(self, *ignored, **ignored_too):
        self.tags = self._make_tags()
        self._revision_history_cache = None
        self._revision_id_to_revno_cache = None

    def break_lock(self):
        """Break a lock if one is present from another instance.

        Uses the ui factory to ask for confirmation if the lock may be from
        an active process.

        This will probe the repository for its lock as well.
        """
        self.control_files.break_lock()
        self.repository.break_lock()
        master = self.get_master_branch()
        if master is not None:
            master.break_lock()

    @staticmethod
    @deprecated_method(zero_eight)
    def open_downlevel(base):
        """Open a branch which may be of an old format."""
        return Branch.open(base, _unsupported=True)

    @staticmethod
    def open(base, _unsupported=False):
        """Open the branch rooted at base.

        For instance, if the branch is at URL/.bzr/branch,
        Branch.open(URL) -> a Branch instance.
        """
        control = bzrdir.BzrDir.open(base, _unsupported)
        return control.open_branch(_unsupported)

    @staticmethod
    def open_from_transport(transport, _unsupported=False):
        """Open the branch rooted at transport"""
        control = bzrdir.BzrDir.open_from_transport(transport, _unsupported)
        return control.open_branch(_unsupported)

    @staticmethod
    def open_containing(url, possible_transports=None):
        """Open an existing branch which contains url.
        
        This probes for a branch at url, and searches upwards from there.

        Basically we keep looking up until we find the control directory or
        run into the root.  If there isn't one, raises NotBranchError.
        If there is one and it is either an unrecognised format or an unsupported 
        format, UnknownFormatError or UnsupportedFormatError are raised.
        If there is one, it is returned, along with the unused portion of url.
        """
        control, relpath = bzrdir.BzrDir.open_containing(url,
                                                         possible_transports)
        return control.open_branch(), relpath

    @staticmethod
    @deprecated_function(zero_eight)
    def initialize(base):
        """Create a new working tree and branch, rooted at 'base' (url)

        NOTE: This will soon be deprecated in favour of creation
        through a BzrDir.
        """
        return bzrdir.BzrDir.create_standalone_workingtree(base).branch

    @deprecated_function(zero_eight)
    def setup_caching(self, cache_root):
        """Subclasses that care about caching should override this, and set
        up cached stores located under cache_root.
        
        NOTE: This is unused.
        """
        pass

    def get_config(self):
        return BranchConfig(self)

    def _get_nick(self):
        return self.get_config().get_nickname()

    def _set_nick(self, nick):
        self.get_config().set_user_option('nickname', nick, warn_masked=True)

    nick = property(_get_nick, _set_nick)

    def is_locked(self):
        raise NotImplementedError(self.is_locked)

    def lock_write(self):
        raise NotImplementedError(self.lock_write)

    def lock_read(self):
        raise NotImplementedError(self.lock_read)

    def unlock(self):
        raise NotImplementedError(self.unlock)

    def peek_lock_mode(self):
        """Return lock mode for the Branch: 'r', 'w' or None"""
        raise NotImplementedError(self.peek_lock_mode)

    def get_physical_lock_status(self):
        raise NotImplementedError(self.get_physical_lock_status)

    @needs_read_lock
    def get_revision_id_to_revno_map(self):
        """Return the revision_id => dotted revno map.

        This will be regenerated on demand, but will be cached.

        :return: A dictionary mapping revision_id => dotted revno.
            This dictionary should not be modified by the caller.
        """
        if self._revision_id_to_revno_cache is not None:
            mapping = self._revision_id_to_revno_cache
        else:
            mapping = self._gen_revno_map()
            self._cache_revision_id_to_revno(mapping)
        # TODO: jam 20070417 Since this is being cached, should we be returning
        #       a copy?
        # I would rather not, and instead just declare that users should not
        # modify the return value.
        return mapping

    def _gen_revno_map(self):
        """Create a new mapping from revision ids to dotted revnos.

        Dotted revnos are generated based on the current tip in the revision
        history.
        This is the worker function for get_revision_id_to_revno_map, which
        just caches the return value.

        :return: A dictionary mapping revision_id => dotted revno.
        """
        last_revision = self.last_revision()
        revision_graph = self.repository.get_revision_graph(last_revision)
        merge_sorted_revisions = tsort.merge_sort(
            revision_graph,
            last_revision,
            None,
            generate_revno=True)
        revision_id_to_revno = dict((rev_id, revno)
                                    for seq_num, rev_id, depth, revno, end_of_merge
                                     in merge_sorted_revisions)
        return revision_id_to_revno

    def leave_lock_in_place(self):
        """Tell this branch object not to release the physical lock when this
        object is unlocked.
        
        If lock_write doesn't return a token, then this method is not supported.
        """
        self.control_files.leave_in_place()

    def dont_leave_lock_in_place(self):
        """Tell this branch object to release the physical lock when this
        object is unlocked, even if it didn't originally acquire it.

        If lock_write doesn't return a token, then this method is not supported.
        """
        self.control_files.dont_leave_in_place()

    def abspath(self, name):
        """Return absolute filename for something in the branch
        
        XXX: Robert Collins 20051017 what is this used for? why is it a branch
        method and not a tree method.
        """
        raise NotImplementedError(self.abspath)

    def bind(self, other):
        """Bind the local branch the other branch.

        :param other: The branch to bind to
        :type other: Branch
        """
        raise errors.UpgradeRequired(self.base)

    @needs_write_lock
    def fetch(self, from_branch, last_revision=None, pb=None):
        """Copy revisions from from_branch into this branch.

        :param from_branch: Where to copy from.
        :param last_revision: What revision to stop at (None for at the end
                              of the branch.
        :param pb: An optional progress bar to use.

        Returns the copied revision count and the failed revisions in a tuple:
        (copied, failures).
        """
        if self.base == from_branch.base:
            return (0, [])
        if pb is None:
            nested_pb = ui.ui_factory.nested_progress_bar()
            pb = nested_pb
        else:
            nested_pb = None

        from_branch.lock_read()
        try:
            if last_revision is None:
                pb.update('get source history')
                last_revision = from_branch.last_revision()
                if last_revision is None:
                    last_revision = _mod_revision.NULL_REVISION
            return self.repository.fetch(from_branch.repository,
                                         revision_id=last_revision,
                                         pb=nested_pb)
        finally:
            if nested_pb is not None:
                nested_pb.finished()
            from_branch.unlock()

    def get_bound_location(self):
        """Return the URL of the branch we are bound to.

        Older format branches cannot bind, please be sure to use a metadir
        branch.
        """
        return None
    
    def get_old_bound_location(self):
        """Return the URL of the branch we used to be bound to
        """
        raise errors.UpgradeRequired(self.base)

    def get_commit_builder(self, parents, config=None, timestamp=None, 
                           timezone=None, committer=None, revprops=None, 
                           revision_id=None):
        """Obtain a CommitBuilder for this branch.
        
        :param parents: Revision ids of the parents of the new revision.
        :param config: Optional configuration to use.
        :param timestamp: Optional timestamp recorded for commit.
        :param timezone: Optional timezone for timestamp.
        :param committer: Optional committer to set for commit.
        :param revprops: Optional dictionary of revision properties.
        :param revision_id: Optional revision id.
        """

        if config is None:
            config = self.get_config()
        
        return self.repository.get_commit_builder(self, parents, config,
            timestamp, timezone, committer, revprops, revision_id)

    def get_master_branch(self):
        """Return the branch we are bound to.
        
        :return: Either a Branch, or None
        """
        return None

    def get_revision_delta(self, revno):
        """Return the delta for one revision.

        The delta is relative to its mainline predecessor, or the
        empty tree for revision 1.
        """
        assert isinstance(revno, int)
        rh = self.revision_history()
        if not (1 <= revno <= len(rh)):
            raise InvalidRevisionNumber(revno)
        return self.repository.get_revision_delta(rh[revno-1])

    @deprecated_method(zero_sixteen)
    def get_root_id(self):
        """Return the id of this branches root

        Deprecated: branches don't have root ids-- trees do.
        Use basis_tree().get_root_id() instead.
        """
        raise NotImplementedError(self.get_root_id)

    def print_file(self, file, revision_id):
        """Print `file` to stdout."""
        raise NotImplementedError(self.print_file)

    @deprecated_method(zero_ninetyone)
    def append_revision(self, *revision_ids):
<<<<<<< HEAD
        """Append the specified revisions to the branch's revision history.

        Rather than calling this, please use set_last_revision_info(), which
        takes just the new tip revision.
=======
        """Add a revision to the tip of this branch.

        This method is deprecated, use set_last_revision_info instead.
>>>>>>> 6ea50828
        """
        raise NotImplementedError(self.append_revision)

    def set_revision_history(self, rev_history):
        raise NotImplementedError(self.set_revision_history)

    def _cache_revision_history(self, rev_history):
        """Set the cached revision history to rev_history.

        The revision_history method will use this cache to avoid regenerating
        the revision history.

        This API is semi-public; it only for use by subclasses, all other code
        should consider it to be private.
        """
        self._revision_history_cache = rev_history

    def _cache_revision_id_to_revno(self, revision_id_to_revno):
        """Set the cached revision_id => revno map to revision_id_to_revno.

        This API is semi-public; it only for use by subclasses, all other code
        should consider it to be private.
        """
        self._revision_id_to_revno_cache = revision_id_to_revno

    def _clear_cached_state(self):
        """Clear any cached data on this branch, e.g. cached revision history.

        This means the next call to revision_history will need to call
        _gen_revision_history.

        This API is semi-public; it only for use by subclasses, all other code
        should consider it to be private.
        """
        self._revision_history_cache = None
        self._revision_id_to_revno_cache = None

    def _gen_revision_history(self):
        """Return sequence of revision hashes on to this branch.
        
        Unlike revision_history, this method always regenerates or rereads the
        revision history, i.e. it does not cache the result, so repeated calls
        may be expensive.

        Concrete subclasses should override this instead of revision_history so
        that subclasses do not need to deal with caching logic.
        
        This API is semi-public; it only for use by subclasses, all other code
        should consider it to be private.
        """
        raise NotImplementedError(self._gen_revision_history)

    @needs_read_lock
    def revision_history(self):
        """Return sequence of revision hashes on to this branch.
        
        This method will cache the revision history for as long as it is safe to
        do so.
        """
        if self._revision_history_cache is not None:
            history = self._revision_history_cache
        else:
            history = self._gen_revision_history()
            self._cache_revision_history(history)
        return list(history)

    def revno(self):
        """Return current revision number for this branch.

        That is equivalent to the number of revisions committed to
        this branch.
        """
        return len(self.revision_history())

    def unbind(self):
        """Older format branches cannot bind or unbind."""
        raise errors.UpgradeRequired(self.base)

    def set_append_revisions_only(self, enabled):
        """Older format branches are never restricted to append-only"""
        raise errors.UpgradeRequired(self.base)

    def last_revision(self):
        """Return last revision id, or None"""
        ph = self.revision_history()
        if ph:
            return ph[-1]
        else:
            return None

    def last_revision_info(self):
        """Return information about the last revision.

        :return: A tuple (revno, last_revision_id).
        """
        rh = self.revision_history()
        revno = len(rh)
        if revno:
            return (revno, rh[-1])
        else:
            return (0, _mod_revision.NULL_REVISION)

    def missing_revisions(self, other, stop_revision=None):
        """Return a list of new revisions that would perfectly fit.
        
        If self and other have not diverged, return a list of the revisions
        present in other, but missing from self.
        """
        self_history = self.revision_history()
        self_len = len(self_history)
        other_history = other.revision_history()
        other_len = len(other_history)
        common_index = min(self_len, other_len) -1
        if common_index >= 0 and \
            self_history[common_index] != other_history[common_index]:
            raise DivergedBranches(self, other)

        if stop_revision is None:
            stop_revision = other_len
        else:
            assert isinstance(stop_revision, int)
            if stop_revision > other_len:
                raise errors.NoSuchRevision(self, stop_revision)
        return other_history[self_len:stop_revision]

    def update_revisions(self, other, stop_revision=None):
        """Pull in new perfect-fit revisions.

        :param other: Another Branch to pull from
        :param stop_revision: Updated until the given revision
        :return: None
        """
        raise NotImplementedError(self.update_revisions)

    def revision_id_to_revno(self, revision_id):
        """Given a revision id, return its revno"""
        if _mod_revision.is_null(revision_id):
            return 0
        revision_id = osutils.safe_revision_id(revision_id)
        history = self.revision_history()
        try:
            return history.index(revision_id) + 1
        except ValueError:
            raise errors.NoSuchRevision(self, revision_id)

    def get_rev_id(self, revno, history=None):
        """Find the revision id of the specified revno."""
        if revno == 0:
            return None
        if history is None:
            history = self.revision_history()
        if revno <= 0 or revno > len(history):
            raise errors.NoSuchRevision(self, revno)
        return history[revno - 1]

    def pull(self, source, overwrite=False, stop_revision=None):
        """Mirror source into this branch.

        This branch is considered to be 'local', having low latency.

        :returns: PullResult instance
        """
        raise NotImplementedError(self.pull)

    def push(self, target, overwrite=False, stop_revision=None):
        """Mirror this branch into target.

        This branch is considered to be 'local', having low latency.
        """
        raise NotImplementedError(self.push)

    def basis_tree(self):
        """Return `Tree` object for last revision."""
        return self.repository.revision_tree(self.last_revision())

    def rename_one(self, from_rel, to_rel):
        """Rename one file.

        This can change the directory or the filename or both.
        """
        raise NotImplementedError(self.rename_one)

    def move(self, from_paths, to_name):
        """Rename files.

        to_name must exist as a versioned directory.

        If to_name exists and is a directory, the files are moved into
        it, keeping their old names.  If it is a directory, 

        Note that to_name is only the last component of the new name;
        this doesn't change the directory.

        This returns a list of (from_path, to_path) pairs for each
        entry that is moved.
        """
        raise NotImplementedError(self.move)

    def get_parent(self):
        """Return the parent location of the branch.

        This is the default location for push/pull/missing.  The usual
        pattern is that the user can override it by specifying a
        location.
        """
        raise NotImplementedError(self.get_parent)

    def _set_config_location(self, name, url, config=None,
                             make_relative=False):
        if config is None:
            config = self.get_config()
        if url is None:
            url = ''
        elif make_relative:
            url = urlutils.relative_url(self.base, url)
        config.set_user_option(name, url, warn_masked=True)

    def _get_config_location(self, name, config=None):
        if config is None:
            config = self.get_config()
        location = config.get_user_option(name)
        if location == '':
            location = None
        return location

    def get_submit_branch(self):
        """Return the submit location of the branch.

        This is the default location for bundle.  The usual
        pattern is that the user can override it by specifying a
        location.
        """
        return self.get_config().get_user_option('submit_branch')

    def set_submit_branch(self, location):
        """Return the submit location of the branch.

        This is the default location for bundle.  The usual
        pattern is that the user can override it by specifying a
        location.
        """
        self.get_config().set_user_option('submit_branch', location,
            warn_masked=True)

    def get_public_branch(self):
        """Return the public location of the branch.

        This is is used by merge directives.
        """
        return self._get_config_location('public_branch')

    def set_public_branch(self, location):
        """Return the submit location of the branch.

        This is the default location for bundle.  The usual
        pattern is that the user can override it by specifying a
        location.
        """
        self._set_config_location('public_branch', location)

    def get_push_location(self):
        """Return the None or the location to push this branch to."""
        push_loc = self.get_config().get_user_option('push_location')
        return push_loc

    def set_push_location(self, location):
        """Set a new push location for this branch."""
        raise NotImplementedError(self.set_push_location)

    def set_parent(self, url):
        raise NotImplementedError(self.set_parent)

    @needs_write_lock
    def update(self):
        """Synchronise this branch with the master branch if any. 

        :return: None or the last_revision pivoted out during the update.
        """
        return None

    def check_revno(self, revno):
        """\
        Check whether a revno corresponds to any revision.
        Zero (the NULL revision) is considered valid.
        """
        if revno != 0:
            self.check_real_revno(revno)
            
    def check_real_revno(self, revno):
        """\
        Check whether a revno corresponds to a real revision.
        Zero (the NULL revision) is considered invalid
        """
        if revno < 1 or revno > self.revno():
            raise InvalidRevisionNumber(revno)

    @needs_read_lock
    def clone(self, to_bzrdir, revision_id=None):
        """Clone this branch into to_bzrdir preserving all semantic values.
        
        revision_id: if not None, the revision history in the new branch will
                     be truncated to end with revision_id.
        """
        result = self._format.initialize(to_bzrdir)
        self.copy_content_into(result, revision_id=revision_id)
        return  result

    @needs_read_lock
    def sprout(self, to_bzrdir, revision_id=None):
        """Create a new line of development from the branch, into to_bzrdir.
        
        revision_id: if not None, the revision history in the new branch will
                     be truncated to end with revision_id.
        """
        result = self._format.initialize(to_bzrdir)
        self.copy_content_into(result, revision_id=revision_id)
        result.set_parent(self.bzrdir.root_transport.base)
        return result

    def _synchronize_history(self, destination, revision_id):
        """Synchronize last revision and revision history between branches.

        This version is most efficient when the destination is also a
        BzrBranch5, but works for BzrBranch6 as long as the revision
        history is the true lefthand parent history, and all of the revisions
        are in the destination's repository.  If not, set_revision_history
        will fail.

        :param destination: The branch to copy the history into
        :param revision_id: The revision-id to truncate history at.  May
          be None to copy complete history.
        """
        if revision_id == _mod_revision.NULL_REVISION:
            new_history = []
        new_history = self.revision_history()
        if revision_id is not None and new_history != []:
            revision_id = osutils.safe_revision_id(revision_id)
            try:
                new_history = new_history[:new_history.index(revision_id) + 1]
            except ValueError:
                rev = self.repository.get_revision(revision_id)
                new_history = rev.get_history(self.repository)[1:]
        destination.set_revision_history(new_history)

    @needs_read_lock
    def copy_content_into(self, destination, revision_id=None):
        """Copy the content of self into destination.

        revision_id: if not None, the revision history in the new branch will
                     be truncated to end with revision_id.
        """
        self._synchronize_history(destination, revision_id)
        try:
            parent = self.get_parent()
        except errors.InaccessibleParent, e:
            mutter('parent was not accessible to copy: %s', e)
        else:
            if parent:
                destination.set_parent(parent)
        self.tags.merge_to(destination.tags)

    @needs_read_lock
    def check(self):
        """Check consistency of the branch.

        In particular this checks that revisions given in the revision-history
        do actually match up in the revision graph, and that they're all 
        present in the repository.
        
        Callers will typically also want to check the repository.

        :return: A BranchCheckResult.
        """
        mainline_parent_id = None
        for revision_id in self.revision_history():
            try:
                revision = self.repository.get_revision(revision_id)
            except errors.NoSuchRevision, e:
                raise errors.BzrCheckError("mainline revision {%s} not in repository"
                            % revision_id)
            # In general the first entry on the revision history has no parents.
            # But it's not illegal for it to have parents listed; this can happen
            # in imports from Arch when the parents weren't reachable.
            if mainline_parent_id is not None:
                if mainline_parent_id not in revision.parent_ids:
                    raise errors.BzrCheckError("previous revision {%s} not listed among "
                                        "parents of {%s}"
                                        % (mainline_parent_id, revision_id))
            mainline_parent_id = revision_id
        return BranchCheckResult(self)

    def _get_checkout_format(self):
        """Return the most suitable metadir for a checkout of this branch.
        Weaves are used if this branch's repository uses weaves.
        """
        if isinstance(self.bzrdir, bzrdir.BzrDirPreSplitOut):
            from bzrlib.repofmt import weaverepo
            format = bzrdir.BzrDirMetaFormat1()
            format.repository_format = weaverepo.RepositoryFormat7()
        else:
            format = self.repository.bzrdir.checkout_metadir()
            format.set_branch_format(self._format)
        return format

    def create_checkout(self, to_location, revision_id=None,
                        lightweight=False):
        """Create a checkout of a branch.
        
        :param to_location: The url to produce the checkout at
        :param revision_id: The revision to check out
        :param lightweight: If True, produce a lightweight checkout, otherwise,
        produce a bound branch (heavyweight checkout)
        :return: The tree of the created checkout
        """
        t = transport.get_transport(to_location)
        t.ensure_base()
        if lightweight:
            format = self._get_checkout_format()
            checkout = format.initialize_on_transport(t)
            BranchReferenceFormat().initialize(checkout, self)
        else:
            format = self._get_checkout_format()
            checkout_branch = bzrdir.BzrDir.create_branch_convenience(
                to_location, force_new_tree=False, format=format)
            checkout = checkout_branch.bzrdir
            checkout_branch.bind(self)
            # pull up to the specified revision_id to set the initial 
            # branch tip correctly, and seed it with history.
            checkout_branch.pull(self, stop_revision=revision_id)
        tree = checkout.create_workingtree(revision_id)
        basis_tree = tree.basis_tree()
        basis_tree.lock_read()
        try:
            for path, file_id in basis_tree.iter_references():
                reference_parent = self.reference_parent(file_id, path)
                reference_parent.create_checkout(tree.abspath(path),
                    basis_tree.get_reference_revision(file_id, path),
                    lightweight)
        finally:
            basis_tree.unlock()
        return tree

    def reference_parent(self, file_id, path):
        """Return the parent branch for a tree-reference file_id
        :param file_id: The file_id of the tree reference
        :param path: The path of the file_id in the tree
        :return: A branch associated with the file_id
        """
        # FIXME should provide multiple branches, based on config
        return Branch.open(self.bzrdir.root_transport.clone(path).base)

    def supports_tags(self):
        return self._format.supports_tags()


class BranchFormat(object):
    """An encapsulation of the initialization and open routines for a format.

    Formats provide three things:
     * An initialization routine,
     * a format string,
     * an open routine.

    Formats are placed in an dict by their format string for reference 
    during branch opening. Its not required that these be instances, they
    can be classes themselves with class methods - it simply depends on 
    whether state is needed for a given format or not.

    Once a format is deprecated, just deprecate the initialize and open
    methods on the format class. Do not deprecate the object, as the 
    object will be created every time regardless.
    """

    _default_format = None
    """The default format used for new branches."""

    _formats = {}
    """The known formats."""

    def __eq__(self, other):
        return self.__class__ is other.__class__

    def __ne__(self, other):
        return not (self == other)

    @classmethod
    def find_format(klass, a_bzrdir):
        """Return the format for the branch object in a_bzrdir."""
        try:
            transport = a_bzrdir.get_branch_transport(None)
            format_string = transport.get("format").read()
            return klass._formats[format_string]
        except NoSuchFile:
            raise NotBranchError(path=transport.base)
        except KeyError:
            raise errors.UnknownFormatError(format=format_string)

    @classmethod
    def get_default_format(klass):
        """Return the current default format."""
        return klass._default_format

    def get_reference(self, a_bzrdir):
        """Get the target reference of the branch in a_bzrdir.

        format probing must have been completed before calling
        this method - it is assumed that the format of the branch
        in a_bzrdir is correct.

        :param a_bzrdir: The bzrdir to get the branch data from.
        :return: None if the branch is not a reference branch.
        """
        return None

    def get_format_string(self):
        """Return the ASCII format string that identifies this format."""
        raise NotImplementedError(self.get_format_string)

    def get_format_description(self):
        """Return the short format description for this format."""
        raise NotImplementedError(self.get_format_description)

    def _initialize_helper(self, a_bzrdir, utf8_files, lock_type='metadir',
                           set_format=True):
        """Initialize a branch in a bzrdir, with specified files

        :param a_bzrdir: The bzrdir to initialize the branch in
        :param utf8_files: The files to create as a list of
            (filename, content) tuples
        :param set_format: If True, set the format with
            self.get_format_string.  (BzrBranch4 has its format set
            elsewhere)
        :return: a branch in this format
        """
        mutter('creating branch %r in %s', self, a_bzrdir.transport.base)
        branch_transport = a_bzrdir.get_branch_transport(self)
        lock_map = {
            'metadir': ('lock', lockdir.LockDir),
            'branch4': ('branch-lock', lockable_files.TransportLock),
        }
        lock_name, lock_class = lock_map[lock_type]
        control_files = lockable_files.LockableFiles(branch_transport,
            lock_name, lock_class)
        control_files.create_lock()
        control_files.lock_write()
        if set_format:
            control_files.put_utf8('format', self.get_format_string())
        try:
            for file, content in utf8_files:
                control_files.put_utf8(file, content)
        finally:
            control_files.unlock()
        return self.open(a_bzrdir, _found=True)

    def initialize(self, a_bzrdir):
        """Create a branch of this format in a_bzrdir."""
        raise NotImplementedError(self.initialize)

    def is_supported(self):
        """Is this format supported?

        Supported formats can be initialized and opened.
        Unsupported formats may not support initialization or committing or 
        some other features depending on the reason for not being supported.
        """
        return True

    def open(self, a_bzrdir, _found=False):
        """Return the branch object for a_bzrdir

        _found is a private parameter, do not use it. It is used to indicate
               if format probing has already be done.
        """
        raise NotImplementedError(self.open)

    @classmethod
    def register_format(klass, format):
        klass._formats[format.get_format_string()] = format

    @classmethod
    def set_default_format(klass, format):
        klass._default_format = format

    @classmethod
    def unregister_format(klass, format):
        assert klass._formats[format.get_format_string()] is format
        del klass._formats[format.get_format_string()]

    def __str__(self):
        return self.get_format_string().rstrip()

    def supports_tags(self):
        """True if this format supports tags stored in the branch"""
        return False  # by default

    # XXX: Probably doesn't really belong here -- mbp 20070212
    def _initialize_control_files(self, a_bzrdir, utf8_files, lock_filename,
            lock_class):
        branch_transport = a_bzrdir.get_branch_transport(self)
        control_files = lockable_files.LockableFiles(branch_transport,
            lock_filename, lock_class)
        control_files.create_lock()
        control_files.lock_write()
        try:
            for filename, content in utf8_files:
                control_files.put_utf8(filename, content)
        finally:
            control_files.unlock()


class BranchHooks(Hooks):
    """A dictionary mapping hook name to a list of callables for branch hooks.
    
    e.g. ['set_rh'] Is the list of items to be called when the
    set_revision_history function is invoked.
    """

    def __init__(self):
        """Create the default hooks.

        These are all empty initially, because by default nothing should get
        notified.
        """
        Hooks.__init__(self)
        # Introduced in 0.15:
        # invoked whenever the revision history has been set
        # with set_revision_history. The api signature is
        # (branch, revision_history), and the branch will
        # be write-locked.
        self['set_rh'] = []
        # invoked after a push operation completes.
        # the api signature is
        # (push_result)
        # containing the members
        # (source, local, master, old_revno, old_revid, new_revno, new_revid)
        # where local is the local target branch or None, master is the target 
        # master branch, and the rest should be self explanatory. The source
        # is read locked and the target branches write locked. Source will
        # be the local low-latency branch.
        self['post_push'] = []
        # invoked after a pull operation completes.
        # the api signature is
        # (pull_result)
        # containing the members
        # (source, local, master, old_revno, old_revid, new_revno, new_revid)
        # where local is the local branch or None, master is the target 
        # master branch, and the rest should be self explanatory. The source
        # is read locked and the target branches write locked. The local
        # branch is the low-latency branch.
        self['post_pull'] = []
        # invoked after a commit operation completes.
        # the api signature is 
        # (local, master, old_revno, old_revid, new_revno, new_revid)
        # old_revid is NULL_REVISION for the first commit to a branch.
        self['post_commit'] = []
        # invoked after a uncommit operation completes.
        # the api signature is
        # (local, master, old_revno, old_revid, new_revno, new_revid) where
        # local is the local branch or None, master is the target branch,
        # and an empty branch recieves new_revno of 0, new_revid of None.
        self['post_uncommit'] = []


# install the default hooks into the Branch class.
Branch.hooks = BranchHooks()


class BzrBranchFormat4(BranchFormat):
    """Bzr branch format 4.

    This format has:
     - a revision-history file.
     - a branch-lock lock file [ to be shared with the bzrdir ]
    """

    def get_format_description(self):
        """See BranchFormat.get_format_description()."""
        return "Branch format 4"

    def initialize(self, a_bzrdir):
        """Create a branch of this format in a_bzrdir."""
        utf8_files = [('revision-history', ''),
                      ('branch-name', ''),
                      ]
        return self._initialize_helper(a_bzrdir, utf8_files,
                                       lock_type='branch4', set_format=False)

    def __init__(self):
        super(BzrBranchFormat4, self).__init__()
        self._matchingbzrdir = bzrdir.BzrDirFormat6()

    def open(self, a_bzrdir, _found=False):
        """Return the branch object for a_bzrdir

        _found is a private parameter, do not use it. It is used to indicate
               if format probing has already be done.
        """
        if not _found:
            # we are being called directly and must probe.
            raise NotImplementedError
        return BzrBranch(_format=self,
                         _control_files=a_bzrdir._control_files,
                         a_bzrdir=a_bzrdir,
                         _repository=a_bzrdir.open_repository())

    def __str__(self):
        return "Bazaar-NG branch format 4"


class BzrBranchFormat5(BranchFormat):
    """Bzr branch format 5.

    This format has:
     - a revision-history file.
     - a format string
     - a lock dir guarding the branch itself
     - all of this stored in a branch/ subdirectory
     - works with shared repositories.

    This format is new in bzr 0.8.
    """

    def get_format_string(self):
        """See BranchFormat.get_format_string()."""
        return "Bazaar-NG branch format 5\n"

    def get_format_description(self):
        """See BranchFormat.get_format_description()."""
        return "Branch format 5"
        
    def initialize(self, a_bzrdir):
        """Create a branch of this format in a_bzrdir."""
        utf8_files = [('revision-history', ''),
                      ('branch-name', ''),
                      ]
        return self._initialize_helper(a_bzrdir, utf8_files)

    def __init__(self):
        super(BzrBranchFormat5, self).__init__()
        self._matchingbzrdir = bzrdir.BzrDirMetaFormat1()

    def open(self, a_bzrdir, _found=False):
        """Return the branch object for a_bzrdir

        _found is a private parameter, do not use it. It is used to indicate
               if format probing has already be done.
        """
        if not _found:
            format = BranchFormat.find_format(a_bzrdir)
            assert format.__class__ == self.__class__
        try:
            transport = a_bzrdir.get_branch_transport(None)
            control_files = lockable_files.LockableFiles(transport, 'lock',
                                                         lockdir.LockDir)
            return BzrBranch5(_format=self,
                              _control_files=control_files,
                              a_bzrdir=a_bzrdir,
                              _repository=a_bzrdir.find_repository())
        except NoSuchFile:
            raise NotBranchError(path=transport.base)


class BzrBranchFormat6(BzrBranchFormat5):
    """Branch format with last-revision and tags.

    Unlike previous formats, this has no explicit revision history. Instead,
    this just stores the last-revision, and the left-hand history leading
    up to there is the history.

    This format was introduced in bzr 0.15
    and became the default in 0.91.
    """

    def get_format_string(self):
        """See BranchFormat.get_format_string()."""
        return "Bazaar Branch Format 6 (bzr 0.15)\n"

    def get_format_description(self):
        """See BranchFormat.get_format_description()."""
        return "Branch format 6"

    def initialize(self, a_bzrdir):
        """Create a branch of this format in a_bzrdir."""
        utf8_files = [('last-revision', '0 null:\n'),
                      ('branch-name', ''),
                      ('branch.conf', ''),
                      ('tags', ''),
                      ]
        return self._initialize_helper(a_bzrdir, utf8_files)

    def open(self, a_bzrdir, _found=False):
        """Return the branch object for a_bzrdir

        _found is a private parameter, do not use it. It is used to indicate
               if format probing has already be done.
        """
        if not _found:
            format = BranchFormat.find_format(a_bzrdir)
            assert format.__class__ == self.__class__
        transport = a_bzrdir.get_branch_transport(None)
        control_files = lockable_files.LockableFiles(transport, 'lock',
                                                     lockdir.LockDir)
        return BzrBranch6(_format=self,
                          _control_files=control_files,
                          a_bzrdir=a_bzrdir,
                          _repository=a_bzrdir.find_repository())

    def supports_tags(self):
        return True


class BranchReferenceFormat(BranchFormat):
    """Bzr branch reference format.

    Branch references are used in implementing checkouts, they
    act as an alias to the real branch which is at some other url.

    This format has:
     - A location file
     - a format string
    """

    def get_format_string(self):
        """See BranchFormat.get_format_string()."""
        return "Bazaar-NG Branch Reference Format 1\n"

    def get_format_description(self):
        """See BranchFormat.get_format_description()."""
        return "Checkout reference format 1"
        
    def get_reference(self, a_bzrdir):
        """See BranchFormat.get_reference()."""
        transport = a_bzrdir.get_branch_transport(None)
        return transport.get('location').read()

    def initialize(self, a_bzrdir, target_branch=None):
        """Create a branch of this format in a_bzrdir."""
        if target_branch is None:
            # this format does not implement branch itself, thus the implicit
            # creation contract must see it as uninitializable
            raise errors.UninitializableFormat(self)
        mutter('creating branch reference in %s', a_bzrdir.transport.base)
        branch_transport = a_bzrdir.get_branch_transport(self)
        branch_transport.put_bytes('location',
            target_branch.bzrdir.root_transport.base)
        branch_transport.put_bytes('format', self.get_format_string())
        return self.open(a_bzrdir, _found=True)

    def __init__(self):
        super(BranchReferenceFormat, self).__init__()
        self._matchingbzrdir = bzrdir.BzrDirMetaFormat1()

    def _make_reference_clone_function(format, a_branch):
        """Create a clone() routine for a branch dynamically."""
        def clone(to_bzrdir, revision_id=None):
            """See Branch.clone()."""
            return format.initialize(to_bzrdir, a_branch)
            # cannot obey revision_id limits when cloning a reference ...
            # FIXME RBC 20060210 either nuke revision_id for clone, or
            # emit some sort of warning/error to the caller ?!
        return clone

    def open(self, a_bzrdir, _found=False, location=None):
        """Return the branch that the branch reference in a_bzrdir points at.

        _found is a private parameter, do not use it. It is used to indicate
               if format probing has already be done.
        """
        if not _found:
            format = BranchFormat.find_format(a_bzrdir)
            assert format.__class__ == self.__class__
        if location is None:
            location = self.get_reference(a_bzrdir)
        real_bzrdir = bzrdir.BzrDir.open(location)
        result = real_bzrdir.open_branch()
        # this changes the behaviour of result.clone to create a new reference
        # rather than a copy of the content of the branch.
        # I did not use a proxy object because that needs much more extensive
        # testing, and we are only changing one behaviour at the moment.
        # If we decide to alter more behaviours - i.e. the implicit nickname
        # then this should be refactored to introduce a tested proxy branch
        # and a subclass of that for use in overriding clone() and ....
        # - RBC 20060210
        result.clone = self._make_reference_clone_function(result)
        return result


# formats which have no format string are not discoverable
# and not independently creatable, so are not registered.
__format5 = BzrBranchFormat5()
__format6 = BzrBranchFormat6()
BranchFormat.register_format(__format5)
BranchFormat.register_format(BranchReferenceFormat())
BranchFormat.register_format(__format6)
BranchFormat.set_default_format(__format6)
_legacy_formats = [BzrBranchFormat4(),
                   ]

class BzrBranch(Branch):
    """A branch stored in the actual filesystem.

    Note that it's "local" in the context of the filesystem; it doesn't
    really matter if it's on an nfs/smb/afs/coda/... share, as long as
    it's writable, and can be accessed via the normal filesystem API.
    """
    
    def __init__(self, _format=None,
                 _control_files=None, a_bzrdir=None, _repository=None):
        """Create new branch object at a particular location."""
        Branch.__init__(self)
        if a_bzrdir is None:
            raise ValueError('a_bzrdir must be supplied')
        else:
            self.bzrdir = a_bzrdir
        # self._transport used to point to the directory containing the
        # control directory, but was not used - now it's just the transport
        # for the branch control files.  mbp 20070212
        self._base = self.bzrdir.transport.clone('..').base
        self._format = _format
        if _control_files is None:
            raise ValueError('BzrBranch _control_files is None')
        self.control_files = _control_files
        self._transport = _control_files._transport
        self.repository = _repository

    def __str__(self):
        return '%s(%r)' % (self.__class__.__name__, self.base)

    __repr__ = __str__

    def _get_base(self):
        """Returns the directory containing the control directory."""
        return self._base

    base = property(_get_base, doc="The URL for the root of this branch.")

    def abspath(self, name):
        """See Branch.abspath."""
        return self.control_files._transport.abspath(name)


    @deprecated_method(zero_sixteen)
    @needs_read_lock
    def get_root_id(self):
        """See Branch.get_root_id."""
        tree = self.repository.revision_tree(self.last_revision())
        return tree.inventory.root.file_id

    def is_locked(self):
        return self.control_files.is_locked()

    def lock_write(self, token=None):
        repo_token = self.repository.lock_write()
        try:
            token = self.control_files.lock_write(token=token)
        except:
            self.repository.unlock()
            raise
        return token

    def lock_read(self):
        self.repository.lock_read()
        try:
            self.control_files.lock_read()
        except:
            self.repository.unlock()
            raise

    def unlock(self):
        # TODO: test for failed two phase locks. This is known broken.
        try:
            self.control_files.unlock()
        finally:
            self.repository.unlock()
        if not self.control_files.is_locked():
            # we just released the lock
            self._clear_cached_state()
        
    def peek_lock_mode(self):
        if self.control_files._lock_count == 0:
            return None
        else:
            return self.control_files._lock_mode

    def get_physical_lock_status(self):
        return self.control_files.get_physical_lock_status()

    @needs_read_lock
    def print_file(self, file, revision_id):
        """See Branch.print_file."""
        return self.repository.print_file(file, revision_id)

    @deprecated_method(zero_ninetyone)
    @needs_write_lock
    def append_revision(self, *revision_ids):
        """See Branch.append_revision."""
        revision_ids = [osutils.safe_revision_id(r) for r in revision_ids]
        for revision_id in revision_ids:
            _mod_revision.check_not_reserved_id(revision_id)
            mutter("add {%s} to revision-history" % revision_id)
        rev_history = self.revision_history()
        rev_history.extend(revision_ids)
        self.set_revision_history(rev_history)

    def _write_revision_history(self, history):
        """Factored out of set_revision_history.

        This performs the actual writing to disk.
        It is intended to be called by BzrBranch5.set_revision_history."""
        self.control_files.put_bytes(
            'revision-history', '\n'.join(history))

    @needs_write_lock
    def set_revision_history(self, rev_history):
        """See Branch.set_revision_history."""
        rev_history = [osutils.safe_revision_id(r) for r in rev_history]
        self._clear_cached_state()
        self._write_revision_history(rev_history)
        self._cache_revision_history(rev_history)
        for hook in Branch.hooks['set_rh']:
            hook(self, rev_history)

    @needs_write_lock
    def set_last_revision_info(self, revno, revision_id):
        revision_id = osutils.safe_revision_id(revision_id)
        history = self._lefthand_history(revision_id)
        assert len(history) == revno, '%d != %d' % (len(history), revno)
        self.set_revision_history(history)

    def _gen_revision_history(self):
        history = self.control_files.get('revision-history').read().split('\n')
        if history[-1:] == ['']:
            # There shouldn't be a trailing newline, but just in case.
            history.pop()
        return history

    def _lefthand_history(self, revision_id, last_rev=None,
                          other_branch=None):
        # stop_revision must be a descendant of last_revision
        stop_graph = self.repository.get_revision_graph(revision_id)
        if (last_rev is not None and last_rev != _mod_revision.NULL_REVISION
            and last_rev not in stop_graph):
            # our previous tip is not merged into stop_revision
            raise errors.DivergedBranches(self, other_branch)
        # make a new revision history from the graph
        current_rev_id = revision_id
        new_history = []
        while current_rev_id not in (None, _mod_revision.NULL_REVISION):
            new_history.append(current_rev_id)
            current_rev_id_parents = stop_graph[current_rev_id]
            try:
                current_rev_id = current_rev_id_parents[0]
            except IndexError:
                current_rev_id = None
        new_history.reverse()
        return new_history

    @needs_write_lock
    def generate_revision_history(self, revision_id, last_rev=None,
        other_branch=None):
        """Create a new revision history that will finish with revision_id.

        :param revision_id: the new tip to use.
        :param last_rev: The previous last_revision. If not None, then this
            must be a ancestory of revision_id, or DivergedBranches is raised.
        :param other_branch: The other branch that DivergedBranches should
            raise with respect to.
        """
        revision_id = osutils.safe_revision_id(revision_id)
        self.set_revision_history(self._lefthand_history(revision_id,
            last_rev, other_branch))

    @needs_write_lock
    def update_revisions(self, other, stop_revision=None):
        """See Branch.update_revisions."""
        other.lock_read()
        try:
            if stop_revision is None:
                stop_revision = other.last_revision()
                if stop_revision is None:
                    # if there are no commits, we're done.
                    return
            else:
                stop_revision = osutils.safe_revision_id(stop_revision)
            # whats the current last revision, before we fetch [and change it
            # possibly]
            last_rev = _mod_revision.ensure_null(self.last_revision())
            # we fetch here regardless of whether we need to so that we pickup
            # filled in ghosts.
            self.fetch(other, stop_revision)
            if self.repository.get_graph().is_ancestor(stop_revision,
                                                       last_rev):
                return
            self.generate_revision_history(stop_revision, last_rev=last_rev,
                other_branch=other)
        finally:
            other.unlock()

    def basis_tree(self):
        """See Branch.basis_tree."""
        return self.repository.revision_tree(self.last_revision())

    @deprecated_method(zero_eight)
    def working_tree(self):
        """Create a Working tree object for this branch."""

        from bzrlib.transport.local import LocalTransport
        if (self.base.find('://') != -1 or 
            not isinstance(self._transport, LocalTransport)):
            raise NoWorkingTree(self.base)
        return self.bzrdir.open_workingtree()

    @needs_write_lock
    def pull(self, source, overwrite=False, stop_revision=None,
             _hook_master=None, run_hooks=True):
        """See Branch.pull.

        :param _hook_master: Private parameter - set the branch to 
            be supplied as the master to push hooks.
        :param run_hooks: Private parameter - if false, this branch
            is being called because it's the master of the primary branch,
            so it should not run its hooks.
        """
        result = PullResult()
        result.source_branch = source
        result.target_branch = self
        source.lock_read()
        try:
            result.old_revno, result.old_revid = self.last_revision_info()
            try:
                self.update_revisions(source, stop_revision)
            except DivergedBranches:
                if not overwrite:
                    raise
            if overwrite:
                if stop_revision is None:
                    stop_revision = source.last_revision()
                self.generate_revision_history(stop_revision)
            result.tag_conflicts = source.tags.merge_to(self.tags)
            result.new_revno, result.new_revid = self.last_revision_info()
            if _hook_master:
                result.master_branch = _hook_master
                result.local_branch = self
            else:
                result.master_branch = self
                result.local_branch = None
            if run_hooks:
                for hook in Branch.hooks['post_pull']:
                    hook(result)
        finally:
            source.unlock()
        return result

    def _get_parent_location(self):
        _locs = ['parent', 'pull', 'x-pull']
        for l in _locs:
            try:
                return self.control_files.get(l).read().strip('\n')
            except NoSuchFile:
                pass
        return None

    @needs_read_lock
    def push(self, target, overwrite=False, stop_revision=None,
             _override_hook_source_branch=None):
        """See Branch.push.

        This is the basic concrete implementation of push()

        :param _override_hook_source_branch: If specified, run
        the hooks passing this Branch as the source, rather than self.  
        This is for use of RemoteBranch, where push is delegated to the
        underlying vfs-based Branch. 
        """
        # TODO: Public option to disable running hooks - should be trivial but
        # needs tests.
        target.lock_write()
        try:
            result = self._push_with_bound_branches(target, overwrite,
                    stop_revision,
                    _override_hook_source_branch=_override_hook_source_branch)
            return result
        finally:
            target.unlock()

    def _push_with_bound_branches(self, target, overwrite,
            stop_revision,
            _override_hook_source_branch=None):
        """Push from self into target, and into target's master if any.
        
        This is on the base BzrBranch class even though it doesn't support 
        bound branches because the *target* might be bound.
        """
        def _run_hooks():
            if _override_hook_source_branch:
                result.source_branch = _override_hook_source_branch
            for hook in Branch.hooks['post_push']:
                hook(result)

        bound_location = target.get_bound_location()
        if bound_location and target.base != bound_location:
            # there is a master branch.
            #
            # XXX: Why the second check?  Is it even supported for a branch to
            # be bound to itself? -- mbp 20070507
            master_branch = target.get_master_branch()
            master_branch.lock_write()
            try:
                # push into the master from this branch.
                self._basic_push(master_branch, overwrite, stop_revision)
                # and push into the target branch from this. Note that we push from
                # this branch again, because its considered the highest bandwidth
                # repository.
                result = self._basic_push(target, overwrite, stop_revision)
                result.master_branch = master_branch
                result.local_branch = target
                _run_hooks()
                return result
            finally:
                master_branch.unlock()
        else:
            # no master branch
            result = self._basic_push(target, overwrite, stop_revision)
            # TODO: Why set master_branch and local_branch if there's no
            # binding?  Maybe cleaner to just leave them unset? -- mbp
            # 20070504
            result.master_branch = target
            result.local_branch = None
            _run_hooks()
            return result

    def _basic_push(self, target, overwrite, stop_revision):
        """Basic implementation of push without bound branches or hooks.

        Must be called with self read locked and target write locked.
        """
        result = PushResult()
        result.source_branch = self
        result.target_branch = target
        result.old_revno, result.old_revid = target.last_revision_info()
        try:
            target.update_revisions(self, stop_revision)
        except DivergedBranches:
            if not overwrite:
                raise
        if overwrite:
            target.set_revision_history(self.revision_history())
        result.tag_conflicts = self.tags.merge_to(target.tags)
        result.new_revno, result.new_revid = target.last_revision_info()
        return result

    def get_parent(self):
        """See Branch.get_parent."""

        assert self.base[-1] == '/'
        parent = self._get_parent_location()
        if parent is None:
            return parent
        # This is an old-format absolute path to a local branch
        # turn it into a url
        if parent.startswith('/'):
            parent = urlutils.local_path_to_url(parent.decode('utf8'))
        try:
            return urlutils.join(self.base[:-1], parent)
        except errors.InvalidURLJoin, e:
            raise errors.InaccessibleParent(parent, self.base)

    def set_push_location(self, location):
        """See Branch.set_push_location."""
        self.get_config().set_user_option(
            'push_location', location,
            store=_mod_config.STORE_LOCATION_NORECURSE)

    @needs_write_lock
    def set_parent(self, url):
        """See Branch.set_parent."""
        # TODO: Maybe delete old location files?
        # URLs should never be unicode, even on the local fs,
        # FIXUP this and get_parent in a future branch format bump:
        # read and rewrite the file, and have the new format code read
        # using .get not .get_utf8. RBC 20060125
        if url is not None:
            if isinstance(url, unicode):
                try: 
                    url = url.encode('ascii')
                except UnicodeEncodeError:
                    raise errors.InvalidURL(url,
                        "Urls must be 7-bit ascii, "
                        "use bzrlib.urlutils.escape")
            url = urlutils.relative_url(self.base, url)
        self._set_parent_location(url)

    def _set_parent_location(self, url):
        if url is None:
            self.control_files._transport.delete('parent')
        else:
            assert isinstance(url, str)
            self.control_files.put_bytes('parent', url + '\n')

    @deprecated_function(zero_nine)
    def tree_config(self):
        """DEPRECATED; call get_config instead.  
        TreeConfig has become part of BranchConfig."""
        return TreeConfig(self)


class BzrBranch5(BzrBranch):
    """A format 5 branch. This supports new features over plan branches.

    It has support for a master_branch which is the data for bound branches.
    """

    def __init__(self,
                 _format,
                 _control_files,
                 a_bzrdir,
                 _repository):
        super(BzrBranch5, self).__init__(_format=_format,
                                         _control_files=_control_files,
                                         a_bzrdir=a_bzrdir,
                                         _repository=_repository)
        
    @needs_write_lock
    def pull(self, source, overwrite=False, stop_revision=None,
             run_hooks=True):
        """Pull from source into self, updating my master if any.
        
        :param run_hooks: Private parameter - if false, this branch
            is being called because it's the master of the primary branch,
            so it should not run its hooks.
        """
        bound_location = self.get_bound_location()
        master_branch = None
        if bound_location and source.base != bound_location:
            # not pulling from master, so we need to update master.
            master_branch = self.get_master_branch()
            master_branch.lock_write()
        try:
            if master_branch:
                # pull from source into master.
                master_branch.pull(source, overwrite, stop_revision,
                    run_hooks=False)
            return super(BzrBranch5, self).pull(source, overwrite,
                stop_revision, _hook_master=master_branch,
                run_hooks=run_hooks)
        finally:
            if master_branch:
                master_branch.unlock()

    def get_bound_location(self):
        try:
            return self.control_files.get_utf8('bound').read()[:-1]
        except errors.NoSuchFile:
            return None

    @needs_read_lock
    def get_master_branch(self):
        """Return the branch we are bound to.
        
        :return: Either a Branch, or None

        This could memoise the branch, but if thats done
        it must be revalidated on each new lock.
        So for now we just don't memoise it.
        # RBC 20060304 review this decision.
        """
        bound_loc = self.get_bound_location()
        if not bound_loc:
            return None
        try:
            return Branch.open(bound_loc)
        except (errors.NotBranchError, errors.ConnectionError), e:
            raise errors.BoundBranchConnectionFailure(
                    self, bound_loc, e)

    @needs_write_lock
    def set_bound_location(self, location):
        """Set the target where this branch is bound to.

        :param location: URL to the target branch
        """
        if location:
            self.control_files.put_utf8('bound', location+'\n')
        else:
            try:
                self.control_files._transport.delete('bound')
            except NoSuchFile:
                return False
            return True

    @needs_write_lock
    def bind(self, other):
        """Bind this branch to the branch other.

        This does not push or pull data between the branches, though it does
        check for divergence to raise an error when the branches are not
        either the same, or one a prefix of the other. That behaviour may not
        be useful, so that check may be removed in future.
        
        :param other: The branch to bind to
        :type other: Branch
        """
        # TODO: jam 20051230 Consider checking if the target is bound
        #       It is debatable whether you should be able to bind to
        #       a branch which is itself bound.
        #       Committing is obviously forbidden,
        #       but binding itself may not be.
        #       Since we *have* to check at commit time, we don't
        #       *need* to check here

        # we want to raise diverged if:
        # last_rev is not in the other_last_rev history, AND
        # other_last_rev is not in our history, and do it without pulling
        # history around
        last_rev = _mod_revision.ensure_null(self.last_revision())
        if last_rev != _mod_revision.NULL_REVISION:
            other.lock_read()
            try:
                other_last_rev = other.last_revision()
                if not _mod_revision.is_null(other_last_rev):
                    # neither branch is new, we have to do some work to
                    # ascertain diversion.
                    remote_graph = other.repository.get_revision_graph(
                        other_last_rev)
                    local_graph = self.repository.get_revision_graph(last_rev)
                    if (last_rev not in remote_graph and
                        other_last_rev not in local_graph):
                        raise errors.DivergedBranches(self, other)
            finally:
                other.unlock()
        self.set_bound_location(other.base)

    @needs_write_lock
    def unbind(self):
        """If bound, unbind"""
        return self.set_bound_location(None)

    @needs_write_lock
    def update(self):
        """Synchronise this branch with the master branch if any. 

        :return: None or the last_revision that was pivoted out during the
                 update.
        """
        master = self.get_master_branch()
        if master is not None:
            old_tip = _mod_revision.ensure_null(self.last_revision())
            self.pull(master, overwrite=True)
            if self.repository.get_graph().is_ancestor(old_tip,
                _mod_revision.ensure_null(self.last_revision())):
                return None
            return old_tip
        return None


class BzrBranchExperimental(BzrBranch5):
    """Bzr experimental branch format

    This format has:
     - a revision-history file.
     - a format string
     - a lock dir guarding the branch itself
     - all of this stored in a branch/ subdirectory
     - works with shared repositories.
     - a tag dictionary in the branch

    This format is new in bzr 0.15, but shouldn't be used for real data, 
    only for testing.

    This class acts as it's own BranchFormat.
    """

    _matchingbzrdir = bzrdir.BzrDirMetaFormat1()

    @classmethod
    def get_format_string(cls):
        """See BranchFormat.get_format_string()."""
        return "Bazaar-NG branch format experimental\n"

    @classmethod
    def get_format_description(cls):
        """See BranchFormat.get_format_description()."""
        return "Experimental branch format"

    @classmethod
    def get_reference(cls, a_bzrdir):
        """Get the target reference of the branch in a_bzrdir.

        format probing must have been completed before calling
        this method - it is assumed that the format of the branch
        in a_bzrdir is correct.

        :param a_bzrdir: The bzrdir to get the branch data from.
        :return: None if the branch is not a reference branch.
        """
        return None

    @classmethod
    def _initialize_control_files(cls, a_bzrdir, utf8_files, lock_filename,
            lock_class):
        branch_transport = a_bzrdir.get_branch_transport(cls)
        control_files = lockable_files.LockableFiles(branch_transport,
            lock_filename, lock_class)
        control_files.create_lock()
        control_files.lock_write()
        try:
            for filename, content in utf8_files:
                control_files.put_utf8(filename, content)
        finally:
            control_files.unlock()
        
    @classmethod
    def initialize(cls, a_bzrdir):
        """Create a branch of this format in a_bzrdir."""
        utf8_files = [('format', cls.get_format_string()),
                      ('revision-history', ''),
                      ('branch-name', ''),
                      ('tags', ''),
                      ]
        cls._initialize_control_files(a_bzrdir, utf8_files,
            'lock', lockdir.LockDir)
        return cls.open(a_bzrdir, _found=True)

    @classmethod
    def open(cls, a_bzrdir, _found=False):
        """Return the branch object for a_bzrdir

        _found is a private parameter, do not use it. It is used to indicate
               if format probing has already be done.
        """
        if not _found:
            format = BranchFormat.find_format(a_bzrdir)
            assert format.__class__ == cls
        transport = a_bzrdir.get_branch_transport(None)
        control_files = lockable_files.LockableFiles(transport, 'lock',
                                                     lockdir.LockDir)
        return cls(_format=cls,
            _control_files=control_files,
            a_bzrdir=a_bzrdir,
            _repository=a_bzrdir.find_repository())

    @classmethod
    def is_supported(cls):
        return True

    def _make_tags(self):
        return BasicTags(self)

    @classmethod
    def supports_tags(cls):
        return True


BranchFormat.register_format(BzrBranchExperimental)


class BzrBranch6(BzrBranch5):

    @needs_read_lock
    def last_revision_info(self):
        revision_string = self.control_files.get('last-revision').read()
        revno, revision_id = revision_string.rstrip('\n').split(' ', 1)
        revision_id = cache_utf8.get_cached_utf8(revision_id)
        revno = int(revno)
        return revno, revision_id

    def last_revision(self):
        """Return last revision id, or None"""
        revision_id = self.last_revision_info()[1]
        if revision_id == _mod_revision.NULL_REVISION:
            revision_id = None
        return revision_id

    def _write_last_revision_info(self, revno, revision_id):
        """Simply write out the revision id, with no checks.

        Use set_last_revision_info to perform this safely.

        Does not update the revision_history cache.
        Intended to be called by set_last_revision_info and
        _write_revision_history.
        """
        if revision_id is None:
            revision_id = 'null:'
        out_string = '%d %s\n' % (revno, revision_id)
        self.control_files.put_bytes('last-revision', out_string)

    @needs_write_lock
    def set_last_revision_info(self, revno, revision_id):
        revision_id = osutils.safe_revision_id(revision_id)
        if self._get_append_revisions_only():
            self._check_history_violation(revision_id)
        self._write_last_revision_info(revno, revision_id)
        self._clear_cached_state()

    def _check_history_violation(self, revision_id):
        last_revision = _mod_revision.ensure_null(self.last_revision())
        if _mod_revision.is_null(last_revision):
            return
        if last_revision not in self._lefthand_history(revision_id):
            raise errors.AppendRevisionsOnlyViolation(self.base)

    def _gen_revision_history(self):
        """Generate the revision history from last revision
        """
        history = list(self.repository.iter_reverse_revision_history(
            self.last_revision()))
        history.reverse()
        return history

    def _write_revision_history(self, history):
        """Factored out of set_revision_history.

        This performs the actual writing to disk, with format-specific checks.
        It is intended to be called by BzrBranch5.set_revision_history.
        """
        if len(history) == 0:
            last_revision = 'null:'
        else:
            if history != self._lefthand_history(history[-1]):
                raise errors.NotLefthandHistory(history)
            last_revision = history[-1]
        if self._get_append_revisions_only():
            self._check_history_violation(last_revision)
        self._write_last_revision_info(len(history), last_revision)

    @deprecated_method(zero_ninetyone)
    @needs_write_lock
    def append_revision(self, *revision_ids):
        revision_ids = [osutils.safe_revision_id(r) for r in revision_ids]
        if len(revision_ids) == 0:
            return
        prev_revno, prev_revision = self.last_revision_info()
        for revision in self.repository.get_revisions(revision_ids):
            if prev_revision == _mod_revision.NULL_REVISION:
                if revision.parent_ids != []:
                    raise errors.NotLeftParentDescendant(self, prev_revision,
                                                         revision.revision_id)
            else:
                if revision.parent_ids[0] != prev_revision:
                    raise errors.NotLeftParentDescendant(self, prev_revision,
                                                         revision.revision_id)
            prev_revision = revision.revision_id
        self.set_last_revision_info(prev_revno + len(revision_ids),
                                    revision_ids[-1])

    @needs_write_lock
    def _set_parent_location(self, url):
        """Set the parent branch"""
        self._set_config_location('parent_location', url, make_relative=True)

    @needs_read_lock
    def _get_parent_location(self):
        """Set the parent branch"""
        return self._get_config_location('parent_location')

    def set_push_location(self, location):
        """See Branch.set_push_location."""
        self._set_config_location('push_location', location)

    def set_bound_location(self, location):
        """See Branch.set_push_location."""
        result = None
        config = self.get_config()
        if location is None:
            if config.get_user_option('bound') != 'True':
                return False
            else:
                config.set_user_option('bound', 'False', warn_masked=True)
                return True
        else:
            self._set_config_location('bound_location', location,
                                      config=config)
            config.set_user_option('bound', 'True', warn_masked=True)
        return True

    def _get_bound_location(self, bound):
        """Return the bound location in the config file.

        Return None if the bound parameter does not match"""
        config = self.get_config()
        config_bound = (config.get_user_option('bound') == 'True')
        if config_bound != bound:
            return None
        return self._get_config_location('bound_location', config=config)

    def get_bound_location(self):
        """See Branch.set_push_location."""
        return self._get_bound_location(True)

    def get_old_bound_location(self):
        """See Branch.get_old_bound_location"""
        return self._get_bound_location(False)

    def set_append_revisions_only(self, enabled):
        if enabled:
            value = 'True'
        else:
            value = 'False'
        self.get_config().set_user_option('append_revisions_only', value,
            warn_masked=True)

    def _get_append_revisions_only(self):
        value = self.get_config().get_user_option('append_revisions_only')
        return value == 'True'

    def _synchronize_history(self, destination, revision_id):
        """Synchronize last revision and revision history between branches.

        This version is most efficient when the destination is also a
        BzrBranch6, but works for BzrBranch5, as long as the destination's
        repository contains all the lefthand ancestors of the intended
        last_revision.  If not, set_last_revision_info will fail.

        :param destination: The branch to copy the history into
        :param revision_id: The revision-id to truncate history at.  May
          be None to copy complete history.
        """
        source_revno, source_revision_id = self.last_revision_info()
        if revision_id is None:
            revno, revision_id = source_revno, source_revision_id
        elif source_revision_id == revision_id:
            # we know the revno without needing to walk all of history
            revno = source_revno
        else:
            # To figure out the revno for a random revision, we need to build
            # the revision history, and count its length.
            # We don't care about the order, just how long it is.
            # Alternatively, we could start at the current location, and count
            # backwards. But there is no guarantee that we will find it since
            # it may be a merged revision.
            revno = len(list(self.repository.iter_reverse_revision_history(
                                                                revision_id)))
        destination.set_last_revision_info(revno, revision_id)

    def _make_tags(self):
        return BasicTags(self)


######################################################################
# results of operations


class _Result(object):

    def _show_tag_conficts(self, to_file):
        if not getattr(self, 'tag_conflicts', None):
            return
        to_file.write('Conflicting tags:\n')
        for name, value1, value2 in self.tag_conflicts:
            to_file.write('    %s\n' % (name, ))


class PullResult(_Result):
    """Result of a Branch.pull operation.

    :ivar old_revno: Revision number before pull.
    :ivar new_revno: Revision number after pull.
    :ivar old_revid: Tip revision id before pull.
    :ivar new_revid: Tip revision id after pull.
    :ivar source_branch: Source (local) branch object.
    :ivar master_branch: Master branch of the target, or None.
    :ivar target_branch: Target/destination branch object.
    """

    def __int__(self):
        # DEPRECATED: pull used to return the change in revno
        return self.new_revno - self.old_revno

    def report(self, to_file):
        if self.old_revid == self.new_revid:
            to_file.write('No revisions to pull.\n')
        else:
            to_file.write('Now on revision %d.\n' % self.new_revno)
        self._show_tag_conficts(to_file)


class PushResult(_Result):
    """Result of a Branch.push operation.

    :ivar old_revno: Revision number before push.
    :ivar new_revno: Revision number after push.
    :ivar old_revid: Tip revision id before push.
    :ivar new_revid: Tip revision id after push.
    :ivar source_branch: Source branch object.
    :ivar master_branch: Master branch of the target, or None.
    :ivar target_branch: Target/destination branch object.
    """

    def __int__(self):
        # DEPRECATED: push used to return the change in revno
        return self.new_revno - self.old_revno

    def report(self, to_file):
        """Write a human-readable description of the result."""
        if self.old_revid == self.new_revid:
            to_file.write('No new revisions to push.\n')
        else:
            to_file.write('Pushed up to revision %d.\n' % self.new_revno)
        self._show_tag_conficts(to_file)


class BranchCheckResult(object):
    """Results of checking branch consistency.

    :see: Branch.check
    """

    def __init__(self, branch):
        self.branch = branch

    def report_results(self, verbose):
        """Report the check results via trace.note.
        
        :param verbose: Requests more detailed display of what was checked,
            if any.
        """
        note('checked branch %s format %s',
             self.branch.base,
             self.branch._format)


class Converter5to6(object):
    """Perform an in-place upgrade of format 5 to format 6"""

    def convert(self, branch):
        # Data for 5 and 6 can peacefully coexist.
        format = BzrBranchFormat6()
        new_branch = format.open(branch.bzrdir, _found=True)

        # Copy source data into target
        new_branch.set_last_revision_info(*branch.last_revision_info())
        new_branch.set_parent(branch.get_parent())
        new_branch.set_bound_location(branch.get_bound_location())
        new_branch.set_push_location(branch.get_push_location())

        # New branch has no tags by default
        new_branch.tags._set_tag_dict({})

        # Copying done; now update target format
        new_branch.control_files.put_utf8('format',
            format.get_format_string())

        # Clean up old files
        new_branch.control_files._transport.delete('revision-history')
        try:
            branch.set_parent(None)
        except NoSuchFile:
            pass
        branch.set_bound_location(None)<|MERGE_RESOLUTION|>--- conflicted
+++ resolved
@@ -379,16 +379,10 @@
 
     @deprecated_method(zero_ninetyone)
     def append_revision(self, *revision_ids):
-<<<<<<< HEAD
         """Append the specified revisions to the branch's revision history.
 
         Rather than calling this, please use set_last_revision_info(), which
         takes just the new tip revision.
-=======
-        """Add a revision to the tip of this branch.
-
-        This method is deprecated, use set_last_revision_info instead.
->>>>>>> 6ea50828
         """
         raise NotImplementedError(self.append_revision)
 
