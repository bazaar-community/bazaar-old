# Copyright (C) 2005 Canonical Ltd

# This program is free software; you can redistribute it and/or modify
# it under the terms of the GNU General Public License as published by
# the Free Software Foundation; either version 2 of the License, or
# (at your option) any later version.

# This program is distributed in the hope that it will be useful,
# but WITHOUT ANY WARRANTY; without even the implied warranty of
# MERCHANTABILITY or FITNESS FOR A PARTICULAR PURPOSE.  See the
# GNU General Public License for more details.

# You should have received a copy of the GNU General Public License
# along with this program; if not, write to the Free Software
# Foundation, Inc., 59 Temple Place, Suite 330, Boston, MA  02111-1307  USA


import shutil
import sys
import os
import errno
from warnings import warn
from cStringIO import StringIO


import bzrlib
from bzrlib.inventory import InventoryEntry
import bzrlib.inventory as inventory
from bzrlib.trace import mutter, note
from bzrlib.osutils import (isdir, quotefn, compact_date, rand_bytes, 
                            rename, splitpath, sha_file, appendpath, 
                            file_kind, abspath)
import bzrlib.errors as errors
from bzrlib.errors import (BzrError, InvalidRevisionNumber, InvalidRevisionId,
                           NoSuchRevision, HistoryMissing, NotBranchError,
                           DivergedBranches, LockError, UnlistableStore,
                           UnlistableBranch, NoSuchFile, NotVersionedError,
                           NoWorkingTree)
from bzrlib.textui import show_status
from bzrlib.revision import (Revision, is_ancestor, get_intervening_revisions)

from bzrlib.delta import compare_trees
from bzrlib.tree import EmptyTree, RevisionTree
from bzrlib.inventory import Inventory
from bzrlib.store import copy_all
<<<<<<< HEAD
=======
from bzrlib.store.text import TextStore
from bzrlib.store.weave import WeaveStore
from bzrlib.testament import Testament
>>>>>>> 4b3feec6
import bzrlib.transactions as transactions
from bzrlib.transport import Transport, get_transport
import bzrlib.xml5
import bzrlib.ui
from config import TreeConfig
from bzrlib.lockable_files import LockableFiles
from rev_storage import RevisionStorage


BZR_BRANCH_FORMAT_4 = "Bazaar-NG branch, format 0.0.4\n"
BZR_BRANCH_FORMAT_5 = "Bazaar-NG branch, format 5\n"
BZR_BRANCH_FORMAT_6 = "Bazaar-NG branch, format 6\n"
## TODO: Maybe include checks for common corruption of newlines, etc?


# TODO: Some operations like log might retrieve the same revisions
# repeatedly to calculate deltas.  We could perhaps have a weakref
# cache in memory to make this faster.  In general anything can be
# cached in memory between lock and unlock operations.

def find_branch(*ignored, **ignored_too):
    # XXX: leave this here for about one release, then remove it
    raise NotImplementedError('find_branch() is not supported anymore, '
                              'please use one of the new branch constructors')


def needs_read_lock(unbound):
    """Decorate unbound to take out and release a read lock."""
    def decorated(self, *args, **kwargs):
        self.lock_read()
        try:
            return unbound(self, *args, **kwargs)
        finally:
            self.unlock()
    return decorated


def needs_write_lock(unbound):
    """Decorate unbound to take out and release a write lock."""
    def decorated(self, *args, **kwargs):
        self.lock_write()
        try:
            return unbound(self, *args, **kwargs)
        finally:
            self.unlock()
    return decorated

######################################################################
# branch objects

class Branch(object):
    """Branch holding a history of revisions.

    base
        Base directory/url of the branch.
    """
    base = None

    def __init__(self, *ignored, **ignored_too):
        raise NotImplementedError('The Branch class is abstract')

    @staticmethod
    def open_downlevel(base):
        """Open a branch which may be of an old format.
        
        Only local branches are supported."""
        return BzrBranch(get_transport(base), relax_version_check=True)
        
    @staticmethod
    def open(base):
        """Open an existing branch, rooted at 'base' (url)"""
        t = get_transport(base)
        mutter("trying to open %r with transport %r", base, t)
        return BzrBranch(t)

    @staticmethod
    def open_containing(url):
        """Open an existing branch which contains url.
        
        This probes for a branch at url, and searches upwards from there.

        Basically we keep looking up until we find the control directory or
        run into the root.  If there isn't one, raises NotBranchError.
        If there is one, it is returned, along with the unused portion of url.
        """
        t = get_transport(url)
        while True:
            try:
                return BzrBranch(t), t.relpath(url)
            except NotBranchError:
                pass
            new_t = t.clone('..')
            if new_t.base == t.base:
                # reached the root, whatever that may be
                raise NotBranchError(path=url)
            t = new_t

    @staticmethod
    def initialize(base):
        """Create a new branch, rooted at 'base' (url)"""
        t = get_transport(base)
        return BzrBranch(t, init=True)

    def setup_caching(self, cache_root):
        """Subclasses that care about caching should override this, and set
        up cached stores located under cache_root.
        """
        self.cache_root = cache_root

    def _get_nick(self):
        cfg = self.tree_config()
        return cfg.get_option(u"nickname", default=self.base.split('/')[-1])

    def _set_nick(self, nick):
        cfg = self.tree_config()
        cfg.set_option(nick, "nickname")
        assert cfg.get_option("nickname") == nick

    nick = property(_get_nick, _set_nick)
        
    def push_stores(self, branch_to):
        """Copy the content of this branches store to branch_to."""
        raise NotImplementedError('push_stores is abstract')

    def lock_write(self):
        raise NotImplementedError('lock_write is abstract')
        
    def lock_read(self):
        raise NotImplementedError('lock_read is abstract')

    def unlock(self):
        raise NotImplementedError('unlock is abstract')

    def abspath(self, name):
        """Return absolute filename for something in the branch
        
        XXX: Robert Collins 20051017 what is this used for? why is it a branch
        method and not a tree method.
        """
        raise NotImplementedError('abspath is abstract')

    def get_root_id(self):
        """Return the id of this branches root"""
        raise NotImplementedError('get_root_id is abstract')

    def set_root_id(self, file_id):
        raise NotImplementedError('set_root_id is abstract')

    def add(self, files, ids=None):
        """Make files versioned.

        Note that the command line normally calls smart_add instead,
        which can automatically recurse.

        This puts the files in the Added state, so that they will be
        recorded by the next commit.

        files
            List of paths to add, relative to the base of the tree.

        ids
            If set, use these instead of automatically generated ids.
            Must be the same length as the list of files, but may
            contain None for ids that are to be autogenerated.

        TODO: Perhaps have an option to add the ids even if the files do
              not (yet) exist.

        TODO: Perhaps yield the ids and paths as they're added.
        """
        raise NotImplementedError('add is abstract')

    def print_file(self, file, revno):
        """Print `file` to stdout."""
        raise NotImplementedError('print_file is abstract')

    def unknowns(self):
        """Return all unknown files.

        These are files in the working directory that are not versioned or
        control files or ignored.
        
        >>> from bzrlib.workingtree import WorkingTree
        >>> b = ScratchBranch(files=['foo', 'foo~'])
        >>> map(str, b.unknowns())
        ['foo']
        >>> b.add('foo')
        >>> list(b.unknowns())
        []
        >>> WorkingTree(b.base, b).remove('foo')
        >>> list(b.unknowns())
        [u'foo']
        """
        raise NotImplementedError('unknowns is abstract')

    def append_revision(self, *revision_ids):
        raise NotImplementedError('append_revision is abstract')

    def set_revision_history(self, rev_history):
        raise NotImplementedError('set_revision_history is abstract')

    def get_revision_delta(self, revno):
        """Return the delta for one revision.

        The delta is relative to its mainline predecessor, or the
        empty tree for revision 1.
        """
        assert isinstance(revno, int)
        rh = self.revision_history()
        if not (1 <= revno <= len(rh)):
            raise InvalidRevisionNumber(revno)

        # revno is 1-based; list is 0-based

        new_tree = self.revision_tree(rh[revno-1])
        if revno == 1:
            old_tree = EmptyTree()
        else:
            old_tree = self.revision_tree(rh[revno-2])

        return compare_trees(old_tree, new_tree)

    def revision_history(self):
        """Return sequence of revision hashes on to this branch."""
        raise NotImplementedError('revision_history is abstract')

    def revno(self):
        """Return current revision number for this branch.

        That is equivalent to the number of revisions committed to
        this branch.
        """
        return len(self.revision_history())

    def last_revision(self):
        """Return last patch hash, or None if no history."""
        ph = self.revision_history()
        if ph:
            return ph[-1]
        else:
            return None

    def missing_revisions(self, other, stop_revision=None, diverged_ok=False):
        """Return a list of new revisions that would perfectly fit.
        
        If self and other have not diverged, return a list of the revisions
        present in other, but missing from self.

        >>> from bzrlib.commit import commit
        >>> bzrlib.trace.silent = True
        >>> br1 = ScratchBranch()
        >>> br2 = ScratchBranch()
        >>> br1.missing_revisions(br2)
        []
        >>> commit(br2, "lala!", rev_id="REVISION-ID-1")
        >>> br1.missing_revisions(br2)
        [u'REVISION-ID-1']
        >>> br2.missing_revisions(br1)
        []
        >>> commit(br1, "lala!", rev_id="REVISION-ID-1")
        >>> br1.missing_revisions(br2)
        []
        >>> commit(br2, "lala!", rev_id="REVISION-ID-2A")
        >>> br1.missing_revisions(br2)
        [u'REVISION-ID-2A']
        >>> commit(br1, "lala!", rev_id="REVISION-ID-2B")
        >>> br1.missing_revisions(br2)
        Traceback (most recent call last):
        DivergedBranches: These branches have diverged.
        """
        self_history = self.revision_history()
        self_len = len(self_history)
        other_history = other.revision_history()
        other_len = len(other_history)
        common_index = min(self_len, other_len) -1
        if common_index >= 0 and \
            self_history[common_index] != other_history[common_index]:
            raise DivergedBranches(self, other)

        if stop_revision is None:
            stop_revision = other_len
        else:
            assert isinstance(stop_revision, int)
            if stop_revision > other_len:
                raise bzrlib.errors.NoSuchRevision(self, stop_revision)
        return other_history[self_len:stop_revision]

    
    def update_revisions(self, other, stop_revision=None):
        """Pull in new perfect-fit revisions."""
        raise NotImplementedError('update_revisions is abstract')

    def pullable_revisions(self, other, stop_revision):
        raise NotImplementedError('pullable_revisions is abstract')
        
    def revision_id_to_revno(self, revision_id):
        """Given a revision id, return its revno"""
        if revision_id is None:
            return 0
        history = self.revision_history()
        try:
            return history.index(revision_id) + 1
        except ValueError:
            raise bzrlib.errors.NoSuchRevision(self, revision_id)

    def get_rev_id(self, revno, history=None):
        """Find the revision id of the specified revno."""
        if revno == 0:
            return None
        if history is None:
            history = self.revision_history()
        elif revno <= 0 or revno > len(history):
            raise bzrlib.errors.NoSuchRevision(self, revno)
        return history[revno - 1]

    def working_tree(self):
        """Return a `Tree` for the working copy."""
        raise NotImplementedError('working_tree is abstract')

    def pull(self, source, overwrite=False):
        raise NotImplementedError('pull is abstract')

    def basis_tree(self):
        """Return `Tree` object for last revision.

        If there are no revisions yet, return an `EmptyTree`.
        """
        return self.storage.revision_tree(self.last_revision())

    def rename_one(self, from_rel, to_rel):
        """Rename one file.

        This can change the directory or the filename or both.
        """
        raise NotImplementedError('rename_one is abstract')

    def move(self, from_paths, to_name):
        """Rename files.

        to_name must exist as a versioned directory.

        If to_name exists and is a directory, the files are moved into
        it, keeping their old names.  If it is a directory, 

        Note that to_name is only the last component of the new name;
        this doesn't change the directory.

        This returns a list of (from_path, to_path) pairs for each
        entry that is moved.
        """
        raise NotImplementedError('move is abstract')

    def revert(self, filenames, old_tree=None, backups=True):
        """Restore selected files to the versions from a previous tree.

        backups
            If true (default) backups are made of files before
            they're renamed.
        """
        raise NotImplementedError('revert is abstract')

    def pending_merges(self):
        """Return a list of pending merges.

        These are revisions that have been merged into the working
        directory but not yet committed.
        """
        raise NotImplementedError('pending_merges is abstract')

    def add_pending_merge(self, *revision_ids):
        # TODO: Perhaps should check at this point that the
        # history of the revision is actually present?
        raise NotImplementedError('add_pending_merge is abstract')

    def set_pending_merges(self, rev_list):
        raise NotImplementedError('set_pending_merges is abstract')

    def get_parent(self):
        """Return the parent location of the branch.

        This is the default location for push/pull/missing.  The usual
        pattern is that the user can override it by specifying a
        location.
        """
        raise NotImplementedError('get_parent is abstract')

    def get_push_location(self):
        """Return the None or the location to push this branch to."""
        raise NotImplementedError('get_push_location is abstract')

    def set_push_location(self, location):
        """Set a new push location for this branch."""
        raise NotImplementedError('set_push_location is abstract')

    def set_parent(self, url):
        raise NotImplementedError('set_parent is abstract')

    def check_revno(self, revno):
        """\
        Check whether a revno corresponds to any revision.
        Zero (the NULL revision) is considered valid.
        """
        if revno != 0:
            self.check_real_revno(revno)
            
    def check_real_revno(self, revno):
        """\
        Check whether a revno corresponds to a real revision.
        Zero (the NULL revision) is considered invalid
        """
        if revno < 1 or revno > self.revno():
            raise InvalidRevisionNumber(revno)
        
    def sign_revision(self, revision_id, gpg_strategy):
        raise NotImplementedError('sign_revision is abstract')

    def store_revision_signature(self, gpg_strategy, plaintext, revision_id):
        raise NotImplementedError('store_revision_signature is abstract')


class BzrBranch(Branch, LockableFiles):
    """A branch stored in the actual filesystem.

    Note that it's "local" in the context of the filesystem; it doesn't
    really matter if it's on an nfs/smb/afs/coda/... share, as long as
    it's writable, and can be accessed via the normal filesystem API.

    """
    # We actually expect this class to be somewhat short-lived; part of its
    # purpose is to try to isolate what bits of the branch logic are tied to
    # filesystem access, so that in a later step, we can extricate them to
    # a separarte ("storage") class.
    _inventory_weave = None
    
    # Map some sort of prefix into a namespace
    # stuff like "revno:10", "revid:", etc.
    # This should match a prefix with a function which accepts
    REVISION_NAMESPACES = {}

    def push_stores(self, branch_to):
        """See Branch.push_stores."""
        if (self._branch_format != branch_to._branch_format
            or self._branch_format != 4):
            from bzrlib.fetch import greedy_fetch
            mutter("falling back to fetch logic to push between %s(%s) and %s(%s)",
                   self, self._branch_format, branch_to, branch_to._branch_format)
            greedy_fetch(to_branch=branch_to, from_branch=self,
                         revision=self.last_revision())
            return

        store_pairs = ((self.text_store,      branch_to.text_store),
                       (self.inventory_store, branch_to.inventory_store),
                       (self.revision_store,  branch_to.revision_store))
        try:
            for from_store, to_store in store_pairs: 
                copy_all(from_store, to_store)
        except UnlistableStore:
            raise UnlistableBranch(from_store)

    def __init__(self, transport, init=False,
                 relax_version_check=False):
        """Create new branch object at a particular location.

        transport -- A Transport object, defining how to access files.
        
        init -- If True, create new control files in a previously
             unversioned directory.  If False, the branch must already
             be versioned.

        relax_version_check -- If true, the usual check for the branch
            version is not applied.  This is intended only for
            upgrade/recovery type use; it's not guaranteed that
            all operations will work on old format branches.

        In the test suite, creation of new trees is tested using the
        `ScratchBranch` class.
        """
        assert isinstance(transport, Transport), \
            "%r is not a Transport" % transport
        LockableFiles.__init__(self, transport, 'branch-lock')
        if init:
            self._make_control()
        self._check_format(relax_version_check)
<<<<<<< HEAD
        self.storage = RevisionStorage(transport, self._branch_format)
=======

        def get_store(name, compressed=True, prefixed=False):
            # FIXME: This approach of assuming stores are all entirely compressed
            # or entirely uncompressed is tidy, but breaks upgrade from 
            # some existing branches where there's a mixture; we probably 
            # still want the option to look for both.
            relpath = self._rel_controlfilename(name)
            store = TextStore(self._transport.clone(relpath),
                              prefixed=prefixed,
                              compressed=compressed)
            #if self._transport.should_cache():
            #    cache_path = os.path.join(self.cache_root, name)
            #    os.mkdir(cache_path)
            #    store = bzrlib.store.CachedStore(store, cache_path)
            return store
        def get_weave(name, prefixed=False):
            relpath = self._rel_controlfilename(name)
            ws = WeaveStore(self._transport.clone(relpath), prefixed=prefixed)
            if self._transport.should_cache():
                ws.enable_cache = True
            return ws

        if self._branch_format == 4:
            self.inventory_store = get_store('inventory-store')
            self.text_store = get_store('text-store')
            self.revision_store = get_store('revision-store')
        elif self._branch_format == 5:
            self.control_weaves = get_weave('')
            self.weave_store = get_weave('weaves')
            self.revision_store = get_store('revision-store', compressed=False)
        elif self._branch_format == 6:
            self.control_weaves = get_weave('')
            self.weave_store = get_weave('weaves', prefixed=True)
            self.revision_store = get_store('revision-store', compressed=False,
                                            prefixed=True)
        self.revision_store.register_suffix('sig')
        self._transaction = None
>>>>>>> 4b3feec6

    def __str__(self):
        return '%s(%r)' % (self.__class__.__name__, self._transport.base)

    __repr__ = __str__

    def __del__(self):
        # TODO: It might be best to do this somewhere else,
        # but it is nice for a Branch object to automatically
        # cache it's information.
        # Alternatively, we could have the Transport objects cache requests
        # See the earlier discussion about how major objects (like Branch)
        # should never expect their __del__ function to run.
        if hasattr(self, 'cache_root') and self.cache_root is not None:
            try:
                shutil.rmtree(self.cache_root)
            except:
                pass
            self.cache_root = None

    def _get_base(self):
        if self._transport:
            return self._transport.base
        return None

    base = property(_get_base, doc="The URL for the root of this branch.")

    def abspath(self, name):
        """See Branch.abspath."""
        return self._transport.abspath(name)

    def _make_control(self):
        from bzrlib.inventory import Inventory
        from bzrlib.weavefile import write_weave_v5
        from bzrlib.weave import Weave
        
        # Create an empty inventory
        sio = StringIO()
        # if we want per-tree root ids then this is the place to set
        # them; they're not needed for now and so ommitted for
        # simplicity.
        bzrlib.xml5.serializer_v5.write_inventory(Inventory(), sio)
        empty_inv = sio.getvalue()
        sio = StringIO()
        bzrlib.weavefile.write_weave_v5(Weave(), sio)
        empty_weave = sio.getvalue()

        dirs = [[], 'revision-store', 'weaves']
        files = [('README', 
            "This is a Bazaar-NG control directory.\n"
            "Do not change any files in this directory.\n"),
            ('branch-format', BZR_BRANCH_FORMAT_6),
            ('revision-history', ''),
            ('branch-name', ''),
            ('branch-lock', ''),
            ('pending-merges', ''),
            ('inventory', empty_inv),
            ('inventory.weave', empty_weave),
            ('ancestry.weave', empty_weave)
        ]
        cfn = self._rel_controlfilename
        self._transport.mkdir_multi([cfn(d) for d in dirs])
        self.put_controlfiles(files)
        mutter('created control directory in ' + self._transport.base)

    def _check_format(self, relax_version_check):
        """Check this branch format is supported.

        The format level is stored, as an integer, in
        self._branch_format for code that needs to check it later.

        In the future, we might need different in-memory Branch
        classes to support downlevel branches.  But not yet.
        """
        try:
            fmt = self.controlfile('branch-format', 'r').read()
        except NoSuchFile:
            raise NotBranchError(path=self.base)
        mutter("got branch format %r", fmt)
        if fmt == BZR_BRANCH_FORMAT_6:
            self._branch_format = 6
        elif fmt == BZR_BRANCH_FORMAT_5:
            self._branch_format = 5
        elif fmt == BZR_BRANCH_FORMAT_4:
            self._branch_format = 4

        if (not relax_version_check
            and self._branch_format not in (5, 6)):
            raise errors.UnsupportedFormatError(
                           'sorry, branch format %r not supported' % fmt,
                           ['use a different bzr version',
                            'or remove the .bzr directory'
                            ' and "bzr init" again'])

    def get_root_id(self):
        """See Branch.get_root_id."""
        inv = self.storage.get_inventory(self.last_revision())
        return inv.root.file_id

    def lock_write(self):
        LockableFiles.lock_write(self)
        self.storage.lock_write()

    def lock_read(self):
        LockableFiles.lock_read(self)
        self.storage.lock_read()

    def unlock(self):
        self.storage.unlock()
        LockableFiles.unlock(self)

    @needs_write_lock
    def set_root_id(self, file_id):
        """See Branch.set_root_id."""
        inv = self.working_tree().read_working_inventory()
        orig_root_id = inv.root.file_id
        del inv._byid[inv.root.file_id]
        inv.root.file_id = file_id
        inv._byid[inv.root.file_id] = inv.root
        for fid in inv:
            entry = inv[fid]
            if entry.parent_id in (None, orig_root_id):
                entry.parent_id = inv.root.file_id
        self._write_inventory(inv)

    @needs_write_lock
    def add(self, files, ids=None):
        """See Branch.add."""
        # TODO: Re-adding a file that is removed in the working copy
        # should probably put it back with the previous ID.
        if isinstance(files, basestring):
            assert(ids is None or isinstance(ids, basestring))
            files = [files]
            if ids is not None:
                ids = [ids]

        if ids is None:
            ids = [None] * len(files)
        else:
            assert(len(ids) == len(files))

        inv = self.working_tree().read_working_inventory()
        for f,file_id in zip(files, ids):
            if is_control_file(f):
                raise BzrError("cannot add control file %s" % quotefn(f))

            fp = splitpath(f)

            if len(fp) == 0:
                raise BzrError("cannot add top-level %r" % f)

            fullpath = os.path.normpath(self.abspath(f))

            try:
                kind = file_kind(fullpath)
            except OSError:
                # maybe something better?
                raise BzrError('cannot add: not a regular file, symlink or directory: %s' % quotefn(f))

            if not InventoryEntry.versionable_kind(kind):
                raise BzrError('cannot add: not a versionable file ('
                               'i.e. regular file, symlink or directory): %s' % quotefn(f))

            if file_id is None:
                file_id = gen_file_id(f)
            inv.add_path(f, kind=kind, file_id=file_id)

            mutter("add file %s file_id:{%s} kind=%r" % (f, file_id, kind))

        self.working_tree()._write_inventory(inv)

    @needs_read_lock
    def print_file(self, file, revno):
        """See Branch.print_file."""
        return self.storage.print_file(file, self.get_rev_id(revno))

    def unknowns(self):
        """See Branch.unknowns."""
        return self.working_tree().unknowns()

    @needs_write_lock
    def append_revision(self, *revision_ids):
        """See Branch.append_revision."""
        for revision_id in revision_ids:
            mutter("add {%s} to revision-history" % revision_id)
        rev_history = self.revision_history()
        rev_history.extend(revision_ids)
        self.set_revision_history(rev_history)

    @needs_write_lock
    def set_revision_history(self, rev_history):
        """See Branch.set_revision_history."""
        self.put_controlfile('revision-history', '\n'.join(rev_history))

    def get_revision_delta(self, revno):
        """Return the delta for one revision.

        The delta is relative to its mainline predecessor, or the
        empty tree for revision 1.
        """
        assert isinstance(revno, int)
        rh = self.revision_history()
        if not (1 <= revno <= len(rh)):
            raise InvalidRevisionNumber(revno)

        # revno is 1-based; list is 0-based

        new_tree = self.storage.revision_tree(rh[revno-1])
        if revno == 1:
            old_tree = EmptyTree()
        else:
            old_tree = self.storage.revision_tree(rh[revno-2])

        return compare_trees(old_tree, new_tree)


    @needs_read_lock
    def revision_history(self):
        """See Branch.revision_history."""
        transaction = self.get_transaction()
        history = transaction.map.find_revision_history()
        if history is not None:
            mutter("cache hit for revision-history in %s", self)
            return list(history)
        history = [l.rstrip('\r\n') for l in
                self.controlfile('revision-history', 'r').readlines()]
        transaction.map.add_revision_history(history)
        # this call is disabled because revision_history is 
        # not really an object yet, and the transaction is for objects.
        # transaction.register_clean(history, precious=True)
        return list(history)

    def update_revisions(self, other, stop_revision=None):
        """See Branch.update_revisions."""
        from bzrlib.fetch import greedy_fetch
        if stop_revision is None:
            stop_revision = other.last_revision()
        ### Should this be checking is_ancestor instead of revision_history?
        if (stop_revision is not None and 
            stop_revision in self.revision_history()):
            return
        greedy_fetch(to_branch=self, from_branch=other,
                     revision=stop_revision)
        pullable_revs = self.pullable_revisions(other, stop_revision)
        if len(pullable_revs) > 0:
            self.append_revision(*pullable_revs)

    def pullable_revisions(self, other, stop_revision):
        """See Branch.pullable_revisions."""
        other_revno = other.revision_id_to_revno(stop_revision)
        try:
            return self.missing_revisions(other, other_revno)
        except DivergedBranches, e:
            try:
                pullable_revs = get_intervening_revisions(self.last_revision(),
                                                          stop_revision, 
                                                          self.storage)
                assert self.last_revision() not in pullable_revs
                return pullable_revs
            except bzrlib.errors.NotAncestor:
                if is_ancestor(self.last_revision(), stop_revision, self):
                    return []
                else:
                    raise e
        
<<<<<<< HEAD
    def commit(self, *args, **kw):
        """See Branch.commit."""
        from bzrlib.commit import Commit
        Commit().commit(self, *args, **kw)
    
=======
    def revision_id_to_revno(self, revision_id):
        """Given a revision id, return its revno"""
        if revision_id is None:
            return 0
        history = self.revision_history()
        try:
            return history.index(revision_id) + 1
        except ValueError:
            raise bzrlib.errors.NoSuchRevision(self, revision_id)

    def get_rev_id(self, revno, history=None):
        """Find the revision id of the specified revno."""
        if revno == 0:
            return None
        if history is None:
            history = self.revision_history()
        elif revno <= 0 or revno > len(history):
            raise bzrlib.errors.NoSuchRevision(self, revno)
        return history[revno - 1]

    def revision_tree(self, revision_id):
        """See Branch.revision_tree."""
        # TODO: refactor this to use an existing revision object
        # so we don't need to read it in twice.
        if revision_id == None or revision_id == NULL_REVISION:
            return EmptyTree()
        else:
            inv = self.get_revision_inventory(revision_id)
            return RevisionTree(self.weave_store, inv, revision_id)

>>>>>>> 4b3feec6
    def working_tree(self):
        """See Branch.working_tree."""
        from bzrlib.workingtree import WorkingTree
        # TODO: In the future, perhaps WorkingTree should utilize Transport
        # RobertCollins 20051003 - I don't think it should - working trees are
        # much more complex to keep consistent than our careful .bzr subset.
        # instead, we should say that working trees are local only, and optimise
        # for that.
        if self._transport.base.find('://') != -1:
            raise NoWorkingTree(self.base)
        return WorkingTree(self.base, branch=self)

    @needs_write_lock
    def pull(self, source, overwrite=False):
        """See Branch.pull."""
        source.lock_read()
        try:
            try:
                self.update_revisions(source)
            except DivergedBranches:
                if not overwrite:
                    raise
                self.set_revision_history(source.revision_history())
        finally:
            source.unlock()

    @needs_write_lock
    def rename_one(self, from_rel, to_rel):
        """See Branch.rename_one."""
        tree = self.working_tree()
        inv = tree.inventory
        if not tree.has_filename(from_rel):
            raise BzrError("can't rename: old working file %r does not exist" % from_rel)
        if tree.has_filename(to_rel):
            raise BzrError("can't rename: new working file %r already exists" % to_rel)

        file_id = inv.path2id(from_rel)
        if file_id == None:
            raise BzrError("can't rename: old name %r is not versioned" % from_rel)

        if inv.path2id(to_rel):
            raise BzrError("can't rename: new name %r is already versioned" % to_rel)

        to_dir, to_tail = os.path.split(to_rel)
        to_dir_id = inv.path2id(to_dir)
        if to_dir_id == None and to_dir != '':
            raise BzrError("can't determine destination directory id for %r" % to_dir)

        mutter("rename_one:")
        mutter("  file_id    {%s}" % file_id)
        mutter("  from_rel   %r" % from_rel)
        mutter("  to_rel     %r" % to_rel)
        mutter("  to_dir     %r" % to_dir)
        mutter("  to_dir_id  {%s}" % to_dir_id)

        inv.rename(file_id, to_dir_id, to_tail)

        from_abs = self.abspath(from_rel)
        to_abs = self.abspath(to_rel)
        try:
            rename(from_abs, to_abs)
        except OSError, e:
            raise BzrError("failed to rename %r to %r: %s"
                    % (from_abs, to_abs, e[1]),
                    ["rename rolled back"])

        self.working_tree()._write_inventory(inv)

    @needs_write_lock
    def move(self, from_paths, to_name):
        """See Branch.move."""
        result = []
        ## TODO: Option to move IDs only
        assert not isinstance(from_paths, basestring)
        tree = self.working_tree()
        inv = tree.inventory
        to_abs = self.abspath(to_name)
        if not isdir(to_abs):
            raise BzrError("destination %r is not a directory" % to_abs)
        if not tree.has_filename(to_name):
            raise BzrError("destination %r not in working directory" % to_abs)
        to_dir_id = inv.path2id(to_name)
        if to_dir_id == None and to_name != '':
            raise BzrError("destination %r is not a versioned directory" % to_name)
        to_dir_ie = inv[to_dir_id]
        if to_dir_ie.kind not in ('directory', 'root_directory'):
            raise BzrError("destination %r is not a directory" % to_abs)

        to_idpath = inv.get_idpath(to_dir_id)

        for f in from_paths:
            if not tree.has_filename(f):
                raise BzrError("%r does not exist in working tree" % f)
            f_id = inv.path2id(f)
            if f_id == None:
                raise BzrError("%r is not versioned" % f)
            name_tail = splitpath(f)[-1]
            dest_path = appendpath(to_name, name_tail)
            if tree.has_filename(dest_path):
                raise BzrError("destination %r already exists" % dest_path)
            if f_id in to_idpath:
                raise BzrError("can't move %r to a subdirectory of itself" % f)

        # OK, so there's a race here, it's possible that someone will
        # create a file in this interval and then the rename might be
        # left half-done.  But we should have caught most problems.

        for f in from_paths:
            name_tail = splitpath(f)[-1]
            dest_path = appendpath(to_name, name_tail)
            result.append((f, dest_path))
            inv.rename(inv.path2id(f), to_dir_id, name_tail)
            try:
                rename(self.abspath(f), self.abspath(dest_path))
            except OSError, e:
                raise BzrError("failed to rename %r to %r: %s" % (f, dest_path, e[1]),
                        ["rename rolled back"])

        self.working_tree()._write_inventory(inv)
        return result

    def get_parent(self):
        """See Branch.get_parent."""
        import errno
        _locs = ['parent', 'pull', 'x-pull']
        for l in _locs:
            try:
                return self.controlfile(l, 'r').read().strip('\n')
            except IOError, e:
                if e.errno != errno.ENOENT:
                    raise
        return None

    def get_push_location(self):
        """See Branch.get_push_location."""
        config = bzrlib.config.BranchConfig(self)
        push_loc = config.get_user_option('push_location')
        return push_loc

    def set_push_location(self, location):
        """See Branch.set_push_location."""
        config = bzrlib.config.LocationConfig(self.base)
        config.set_user_option('push_location', location)

    @needs_write_lock
    def set_parent(self, url):
        """See Branch.set_parent."""
        # TODO: Maybe delete old location files?
        from bzrlib.atomicfile import AtomicFile
        f = AtomicFile(self.controlfilename('parent'))
        try:
            f.write(url + '\n')
            f.commit()
        finally:
            f.close()

    def tree_config(self):
        return TreeConfig(self)

    def check_revno(self, revno):
        """\
        Check whether a revno corresponds to any revision.
        Zero (the NULL revision) is considered valid.
        """
        if revno != 0:
            self.check_real_revno(revno)
            
    def check_real_revno(self, revno):
        """\
        Check whether a revno corresponds to a real revision.
        Zero (the NULL revision) is considered invalid
        """
        if revno < 1 or revno > self.revno():
            raise InvalidRevisionNumber(revno)
        


class ScratchBranch(BzrBranch):
    """Special test class: a branch that cleans up after itself.

    >>> b = ScratchBranch()
    >>> isdir(b.base)
    True
    >>> bd = b.base
    >>> b._transport.__del__()
    >>> isdir(bd)
    False
    """

    def __init__(self, files=[], dirs=[], transport=None):
        """Make a test branch.

        This creates a temporary directory and runs init-tree in it.

        If any files are listed, they are created in the working copy.
        """
        if transport is None:
            transport = bzrlib.transport.local.ScratchTransport()
            super(ScratchBranch, self).__init__(transport, init=True)
        else:
            super(ScratchBranch, self).__init__(transport)

        for d in dirs:
            self._transport.mkdir(d)
            
        for f in files:
            self._transport.put(f, 'content of %s' % f)


    def clone(self):
        """
        >>> orig = ScratchBranch(files=["file1", "file2"])
        >>> clone = orig.clone()
        >>> if os.name != 'nt':
        ...   os.path.samefile(orig.base, clone.base)
        ... else:
        ...   orig.base == clone.base
        ...
        False
        >>> os.path.isfile(os.path.join(clone.base, "file1"))
        True
        """
        from shutil import copytree
        from tempfile import mkdtemp
        base = mkdtemp()
        os.rmdir(base)
        copytree(self.base, base, symlinks=True)
        return ScratchBranch(
            transport=bzrlib.transport.local.ScratchTransport(base))
    

######################################################################
# predicates


def is_control_file(filename):
    ## FIXME: better check
    filename = os.path.normpath(filename)
    while filename != '':
        head, tail = os.path.split(filename)
        ## mutter('check %r for control file' % ((head, tail), ))
        if tail == bzrlib.BZRDIR:
            return True
        if filename == head:
            break
        filename = head
    return False



def gen_file_id(name):
    """Return new file id.

    This should probably generate proper UUIDs, but for the moment we
    cope with just randomness because running uuidgen every time is
    slow."""
    import re
    from binascii import hexlify
    from time import time

    # get last component
    idx = name.rfind('/')
    if idx != -1:
        name = name[idx+1 : ]
    idx = name.rfind('\\')
    if idx != -1:
        name = name[idx+1 : ]

    # make it not a hidden file
    name = name.lstrip('.')

    # remove any wierd characters; we don't escape them but rather
    # just pull them out
    name = re.sub(r'[^\w.]', '', name)

    s = hexlify(rand_bytes(8))
    return '-'.join((name, compact_date(time()), s))


def gen_root_id():
    """Return a new tree-root file id."""
    return gen_file_id('TREE_ROOT')

<|MERGE_RESOLUTION|>--- conflicted
+++ resolved
@@ -43,12 +43,6 @@
 from bzrlib.tree import EmptyTree, RevisionTree
 from bzrlib.inventory import Inventory
 from bzrlib.store import copy_all
-<<<<<<< HEAD
-=======
-from bzrlib.store.text import TextStore
-from bzrlib.store.weave import WeaveStore
-from bzrlib.testament import Testament
->>>>>>> 4b3feec6
 import bzrlib.transactions as transactions
 from bzrlib.transport import Transport, get_transport
 import bzrlib.xml5
@@ -532,47 +526,7 @@
         if init:
             self._make_control()
         self._check_format(relax_version_check)
-<<<<<<< HEAD
         self.storage = RevisionStorage(transport, self._branch_format)
-=======
-
-        def get_store(name, compressed=True, prefixed=False):
-            # FIXME: This approach of assuming stores are all entirely compressed
-            # or entirely uncompressed is tidy, but breaks upgrade from 
-            # some existing branches where there's a mixture; we probably 
-            # still want the option to look for both.
-            relpath = self._rel_controlfilename(name)
-            store = TextStore(self._transport.clone(relpath),
-                              prefixed=prefixed,
-                              compressed=compressed)
-            #if self._transport.should_cache():
-            #    cache_path = os.path.join(self.cache_root, name)
-            #    os.mkdir(cache_path)
-            #    store = bzrlib.store.CachedStore(store, cache_path)
-            return store
-        def get_weave(name, prefixed=False):
-            relpath = self._rel_controlfilename(name)
-            ws = WeaveStore(self._transport.clone(relpath), prefixed=prefixed)
-            if self._transport.should_cache():
-                ws.enable_cache = True
-            return ws
-
-        if self._branch_format == 4:
-            self.inventory_store = get_store('inventory-store')
-            self.text_store = get_store('text-store')
-            self.revision_store = get_store('revision-store')
-        elif self._branch_format == 5:
-            self.control_weaves = get_weave('')
-            self.weave_store = get_weave('weaves')
-            self.revision_store = get_store('revision-store', compressed=False)
-        elif self._branch_format == 6:
-            self.control_weaves = get_weave('')
-            self.weave_store = get_weave('weaves', prefixed=True)
-            self.revision_store = get_store('revision-store', compressed=False,
-                                            prefixed=True)
-        self.revision_store.register_suffix('sig')
-        self._transaction = None
->>>>>>> 4b3feec6
 
     def __str__(self):
         return '%s(%r)' % (self.__class__.__name__, self._transport.base)
@@ -838,44 +792,6 @@
                 else:
                     raise e
         
-<<<<<<< HEAD
-    def commit(self, *args, **kw):
-        """See Branch.commit."""
-        from bzrlib.commit import Commit
-        Commit().commit(self, *args, **kw)
-    
-=======
-    def revision_id_to_revno(self, revision_id):
-        """Given a revision id, return its revno"""
-        if revision_id is None:
-            return 0
-        history = self.revision_history()
-        try:
-            return history.index(revision_id) + 1
-        except ValueError:
-            raise bzrlib.errors.NoSuchRevision(self, revision_id)
-
-    def get_rev_id(self, revno, history=None):
-        """Find the revision id of the specified revno."""
-        if revno == 0:
-            return None
-        if history is None:
-            history = self.revision_history()
-        elif revno <= 0 or revno > len(history):
-            raise bzrlib.errors.NoSuchRevision(self, revno)
-        return history[revno - 1]
-
-    def revision_tree(self, revision_id):
-        """See Branch.revision_tree."""
-        # TODO: refactor this to use an existing revision object
-        # so we don't need to read it in twice.
-        if revision_id == None or revision_id == NULL_REVISION:
-            return EmptyTree()
-        else:
-            inv = self.get_revision_inventory(revision_id)
-            return RevisionTree(self.weave_store, inv, revision_id)
-
->>>>>>> 4b3feec6
     def working_tree(self):
         """See Branch.working_tree."""
         from bzrlib.workingtree import WorkingTree
