--- conflicted
+++ resolved
@@ -1548,19 +1548,13 @@
     def find_format(klass, a_bzrdir, name=None):
         """Return the format for the branch object in a_bzrdir."""
         try:
-<<<<<<< HEAD
-            transport = a_bzrdir.get_branch_transport(None)
+            transport = a_bzrdir.get_branch_transport(None, name=name)
             format_string = bzrdir.extract_format_string(
                 transport.get_bytes("format"))
-            return klass._formats[format_string]
-=======
-            transport = a_bzrdir.get_branch_transport(None, name=name)
-            format_string = transport.get_bytes("format")
             format = klass._formats[format_string]
             if isinstance(format, MetaDirBranchFormatFactory):
                 return format()
             return format
->>>>>>> 53df6c4e
         except errors.NoSuchFile:
             raise errors.NotBranchError(path=transport.base, bzrdir=a_bzrdir)
         except KeyError:
