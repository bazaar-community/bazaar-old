# Copyright (C) 2005, 2006, 2007 Canonical Ltd
#
# This program is free software; you can redistribute it and/or modify
# it under the terms of the GNU General Public License as published by
# the Free Software Foundation; either version 2 of the License, or
# (at your option) any later version.
#
# This program is distributed in the hope that it will be useful,
# but WITHOUT ANY WARRANTY; without even the implied warranty of
# MERCHANTABILITY or FITNESS FOR A PARTICULAR PURPOSE.  See the
# GNU General Public License for more details.
#
# You should have received a copy of the GNU General Public License
# along with this program; if not, write to the Free Software
# Foundation, Inc., 59 Temple Place, Suite 330, Boston, MA  02111-1307  USA


from cStringIO import StringIO

from bzrlib.lazy_import import lazy_import
lazy_import(globals(), """
from copy import deepcopy
from unittest import TestSuite
from warnings import warn

import bzrlib
from bzrlib import (
        bzrdir,
        cache_utf8,
        config as _mod_config,
        errors,
        lockdir,
        lockable_files,
        osutils,
        revision as _mod_revision,
        transport,
        tree,
        ui,
        urlutils,
        )
from bzrlib.config import BranchConfig, TreeConfig
from bzrlib.lockable_files import LockableFiles, TransportLock
from bzrlib.tag import (
    BasicTags,
    DisabledTags,
    )
""")

from bzrlib.decorators import needs_read_lock, needs_write_lock
from bzrlib.errors import (BzrError, BzrCheckError, DivergedBranches,
                           HistoryMissing, InvalidRevisionId,
                           InvalidRevisionNumber, LockError, NoSuchFile,
                           NoSuchRevision, NoWorkingTree, NotVersionedError,
                           NotBranchError, UninitializableFormat,
                           UnlistableStore, UnlistableBranch,
                           )
from bzrlib.symbol_versioning import (deprecated_function,
                                      deprecated_method,
                                      DEPRECATED_PARAMETER,
                                      deprecated_passed,
                                      zero_eight, zero_nine,
                                      )
from bzrlib.trace import mutter, note


BZR_BRANCH_FORMAT_4 = "Bazaar-NG branch, format 0.0.4\n"
BZR_BRANCH_FORMAT_5 = "Bazaar-NG branch, format 5\n"
BZR_BRANCH_FORMAT_6 = "Bazaar-NG branch, format 6\n"


# TODO: Maybe include checks for common corruption of newlines, etc?

# TODO: Some operations like log might retrieve the same revisions
# repeatedly to calculate deltas.  We could perhaps have a weakref
# cache in memory to make this faster.  In general anything can be
# cached in memory between lock and unlock operations. .. nb thats
# what the transaction identity map provides


######################################################################
# branch objects

class Branch(object):
    """Branch holding a history of revisions.

    base
        Base directory/url of the branch.

    hooks: An instance of BranchHooks.
    """
    # this is really an instance variable - FIXME move it there
    # - RBC 20060112
    base = None

    # override this to set the strategy for storing tags
    def _make_tags(self):
        return DisabledTags(self)

    def __init__(self, *ignored, **ignored_too):
        self.tags = self._make_tags()

    def break_lock(self):
        """Break a lock if one is present from another instance.

        Uses the ui factory to ask for confirmation if the lock may be from
        an active process.

        This will probe the repository for its lock as well.
        """
        self.control_files.break_lock()
        self.repository.break_lock()
        master = self.get_master_branch()
        if master is not None:
            master.break_lock()

    @staticmethod
    @deprecated_method(zero_eight)
    def open_downlevel(base):
        """Open a branch which may be of an old format."""
        return Branch.open(base, _unsupported=True)
        
    @staticmethod
    def open(base, _unsupported=False):
        """Open the branch rooted at base.

        For instance, if the branch is at URL/.bzr/branch,
        Branch.open(URL) -> a Branch instance.
        """
        control = bzrdir.BzrDir.open(base, _unsupported)
        return control.open_branch(_unsupported)

    @staticmethod
    def open_containing(url):
        """Open an existing branch which contains url.
        
        This probes for a branch at url, and searches upwards from there.

        Basically we keep looking up until we find the control directory or
        run into the root.  If there isn't one, raises NotBranchError.
        If there is one and it is either an unrecognised format or an unsupported 
        format, UnknownFormatError or UnsupportedFormatError are raised.
        If there is one, it is returned, along with the unused portion of url.
        """
        control, relpath = bzrdir.BzrDir.open_containing(url)
        return control.open_branch(), relpath

    @staticmethod
    @deprecated_function(zero_eight)
    def initialize(base):
        """Create a new working tree and branch, rooted at 'base' (url)

        NOTE: This will soon be deprecated in favour of creation
        through a BzrDir.
        """
        return bzrdir.BzrDir.create_standalone_workingtree(base).branch

    @deprecated_function(zero_eight)
    def setup_caching(self, cache_root):
        """Subclasses that care about caching should override this, and set
        up cached stores located under cache_root.
        
        NOTE: This is unused.
        """
        pass

    def get_config(self):
        return BranchConfig(self)

    def _get_nick(self):
        return self.get_config().get_nickname()

    def _set_nick(self, nick):
        self.get_config().set_user_option('nickname', nick)

    nick = property(_get_nick, _set_nick)

    def is_locked(self):
        raise NotImplementedError(self.is_locked)

    def lock_write(self):
        raise NotImplementedError(self.lock_write)

    def lock_read(self):
        raise NotImplementedError(self.lock_read)

    def unlock(self):
        raise NotImplementedError(self.unlock)

    def peek_lock_mode(self):
        """Return lock mode for the Branch: 'r', 'w' or None"""
        raise NotImplementedError(self.peek_lock_mode)

    def get_physical_lock_status(self):
        raise NotImplementedError(self.get_physical_lock_status)

    def abspath(self, name):
        """Return absolute filename for something in the branch
        
        XXX: Robert Collins 20051017 what is this used for? why is it a branch
        method and not a tree method.
        """
        raise NotImplementedError(self.abspath)

    def bind(self, other):
        """Bind the local branch the other branch.

        :param other: The branch to bind to
        :type other: Branch
        """
        raise errors.UpgradeRequired(self.base)

    @needs_write_lock
    def fetch(self, from_branch, last_revision=None, pb=None):
        """Copy revisions from from_branch into this branch.

        :param from_branch: Where to copy from.
        :param last_revision: What revision to stop at (None for at the end
                              of the branch.
        :param pb: An optional progress bar to use.

        Returns the copied revision count and the failed revisions in a tuple:
        (copied, failures).
        """
        if self.base == from_branch.base:
            return (0, [])
        if pb is None:
            nested_pb = ui.ui_factory.nested_progress_bar()
            pb = nested_pb
        else:
            nested_pb = None

        from_branch.lock_read()
        try:
            if last_revision is None:
                pb.update('get source history')
                last_revision = from_branch.last_revision()
                if last_revision is None:
                    last_revision = _mod_revision.NULL_REVISION
            return self.repository.fetch(from_branch.repository,
                                         revision_id=last_revision,
                                         pb=nested_pb)
        finally:
            if nested_pb is not None:
                nested_pb.finished()
            from_branch.unlock()

    def get_bound_location(self):
        """Return the URL of the branch we are bound to.

        Older format branches cannot bind, please be sure to use a metadir
        branch.
        """
        return None
    
    def get_old_bound_location(self):
        """Return the URL of the branch we used to be bound to
        """
        raise errors.UpgradeRequired(self.base)

    def get_commit_builder(self, parents, config=None, timestamp=None, 
                           timezone=None, committer=None, revprops=None, 
                           revision_id=None):
        """Obtain a CommitBuilder for this branch.
        
        :param parents: Revision ids of the parents of the new revision.
        :param config: Optional configuration to use.
        :param timestamp: Optional timestamp recorded for commit.
        :param timezone: Optional timezone for timestamp.
        :param committer: Optional committer to set for commit.
        :param revprops: Optional dictionary of revision properties.
        :param revision_id: Optional revision id.
        """

        if config is None:
            config = self.get_config()
        
        return self.repository.get_commit_builder(self, parents, config,
            timestamp, timezone, committer, revprops, revision_id)

    def get_master_branch(self):
        """Return the branch we are bound to.
        
        :return: Either a Branch, or None
        """
        return None

    def get_revision_delta(self, revno):
        """Return the delta for one revision.

        The delta is relative to its mainline predecessor, or the
        empty tree for revision 1.
        """
        assert isinstance(revno, int)
        rh = self.revision_history()
        if not (1 <= revno <= len(rh)):
            raise InvalidRevisionNumber(revno)
        return self.repository.get_revision_delta(rh[revno-1])

    def get_root_id(self):
        """Return the id of this branches root"""
        raise NotImplementedError(self.get_root_id)

    def print_file(self, file, revision_id):
        """Print `file` to stdout."""
        raise NotImplementedError(self.print_file)

    def append_revision(self, *revision_ids):
        raise NotImplementedError(self.append_revision)

    def set_revision_history(self, rev_history):
        raise NotImplementedError(self.set_revision_history)

    def revision_history(self):
        """Return sequence of revision hashes on to this branch."""
        raise NotImplementedError(self.revision_history)

    def revno(self):
        """Return current revision number for this branch.

        That is equivalent to the number of revisions committed to
        this branch.
        """
        return len(self.revision_history())

    def unbind(self):
        """Older format branches cannot bind or unbind."""
        raise errors.UpgradeRequired(self.base)

    def set_append_revisions_only(self, enabled):
        """Older format branches are never restricted to append-only"""
        raise errors.UpgradeRequired(self.base)

    def last_revision(self):
        """Return last revision id, or None"""
        ph = self.revision_history()
        if ph:
            return ph[-1]
        else:
            return None

    def last_revision_info(self):
        """Return information about the last revision.

        :return: A tuple (revno, last_revision_id).
        """
        rh = self.revision_history()
        revno = len(rh)
        if revno:
            return (revno, rh[-1])
        else:
            return (0, _mod_revision.NULL_REVISION)

    def missing_revisions(self, other, stop_revision=None):
        """Return a list of new revisions that would perfectly fit.
        
        If self and other have not diverged, return a list of the revisions
        present in other, but missing from self.
        """
        self_history = self.revision_history()
        self_len = len(self_history)
        other_history = other.revision_history()
        other_len = len(other_history)
        common_index = min(self_len, other_len) -1
        if common_index >= 0 and \
            self_history[common_index] != other_history[common_index]:
            raise DivergedBranches(self, other)

        if stop_revision is None:
            stop_revision = other_len
        else:
            assert isinstance(stop_revision, int)
            if stop_revision > other_len:
                raise errors.NoSuchRevision(self, stop_revision)
        return other_history[self_len:stop_revision]

    def update_revisions(self, other, stop_revision=None):
        """Pull in new perfect-fit revisions.

        :param other: Another Branch to pull from
        :param stop_revision: Updated until the given revision
        :return: None
        """
        raise NotImplementedError(self.update_revisions)

    def revision_id_to_revno(self, revision_id):
        """Given a revision id, return its revno"""
        if revision_id is None:
            return 0
        revision_id = osutils.safe_revision_id(revision_id)
        history = self.revision_history()
        try:
            return history.index(revision_id) + 1
        except ValueError:
            raise bzrlib.errors.NoSuchRevision(self, revision_id)

    def get_rev_id(self, revno, history=None):
        """Find the revision id of the specified revno."""
        if revno == 0:
            return None
        if history is None:
            history = self.revision_history()
        if revno <= 0 or revno > len(history):
            raise bzrlib.errors.NoSuchRevision(self, revno)
        return history[revno - 1]

    def pull(self, source, overwrite=False, stop_revision=None):
        """Mirror source into this branch.

        This branch is considered to be 'local', having low latency.

        :returns: PullResult instance
        """
        raise NotImplementedError(self.pull)

    def push(self, target, overwrite=False, stop_revision=None):
        """Mirror this branch into target.

        This branch is considered to be 'local', having low latency.
        """
        raise NotImplementedError(self.push)

    def basis_tree(self):
        """Return `Tree` object for last revision."""
        return self.repository.revision_tree(self.last_revision())

    def rename_one(self, from_rel, to_rel):
        """Rename one file.

        This can change the directory or the filename or both.
        """
        raise NotImplementedError(self.rename_one)

    def move(self, from_paths, to_name):
        """Rename files.

        to_name must exist as a versioned directory.

        If to_name exists and is a directory, the files are moved into
        it, keeping their old names.  If it is a directory, 

        Note that to_name is only the last component of the new name;
        this doesn't change the directory.

        This returns a list of (from_path, to_path) pairs for each
        entry that is moved.
        """
        raise NotImplementedError(self.move)

    def get_parent(self):
        """Return the parent location of the branch.

        This is the default location for push/pull/missing.  The usual
        pattern is that the user can override it by specifying a
        location.
        """
        raise NotImplementedError(self.get_parent)

    def get_submit_branch(self):
        """Return the submit location of the branch.

        This is the default location for bundle.  The usual
        pattern is that the user can override it by specifying a
        location.
        """
        return self.get_config().get_user_option('submit_branch')

    def set_submit_branch(self, location):
        """Return the submit location of the branch.

        This is the default location for bundle.  The usual
        pattern is that the user can override it by specifying a
        location.
        """
        self.get_config().set_user_option('submit_branch', location)

    def get_push_location(self):
        """Return the None or the location to push this branch to."""
        raise NotImplementedError(self.get_push_location)

    def set_push_location(self, location):
        """Set a new push location for this branch."""
        raise NotImplementedError(self.set_push_location)

    def set_parent(self, url):
        raise NotImplementedError(self.set_parent)

    @needs_write_lock
    def update(self):
        """Synchronise this branch with the master branch if any. 

        :return: None or the last_revision pivoted out during the update.
        """
        return None

    def check_revno(self, revno):
        """\
        Check whether a revno corresponds to any revision.
        Zero (the NULL revision) is considered valid.
        """
        if revno != 0:
            self.check_real_revno(revno)
            
    def check_real_revno(self, revno):
        """\
        Check whether a revno corresponds to a real revision.
        Zero (the NULL revision) is considered invalid
        """
        if revno < 1 or revno > self.revno():
            raise InvalidRevisionNumber(revno)

    @needs_read_lock
    def clone(self, *args, **kwargs):
        """Clone this branch into to_bzrdir preserving all semantic values.
        
        revision_id: if not None, the revision history in the new branch will
                     be truncated to end with revision_id.
        """
        # for API compatibility, until 0.8 releases we provide the old api:
        # def clone(self, to_location, revision=None, basis_branch=None, to_branch_format=None):
        # after 0.8 releases, the *args and **kwargs should be changed:
        # def clone(self, to_bzrdir, revision_id=None):
        if (kwargs.get('to_location', None) or
            kwargs.get('revision', None) or
            kwargs.get('basis_branch', None) or
            (len(args) and isinstance(args[0], basestring))):
            # backwards compatibility api:
            warn("Branch.clone() has been deprecated for BzrDir.clone() from"
                 " bzrlib 0.8.", DeprecationWarning, stacklevel=3)
            # get basis_branch
            if len(args) > 2:
                basis_branch = args[2]
            else:
                basis_branch = kwargs.get('basis_branch', None)
            if basis_branch:
                basis = basis_branch.bzrdir
            else:
                basis = None
            # get revision
            if len(args) > 1:
                revision_id = args[1]
            else:
                revision_id = kwargs.get('revision', None)
            # get location
            if len(args):
                url = args[0]
            else:
                # no default to raise if not provided.
                url = kwargs.get('to_location')
            return self.bzrdir.clone(url,
                                     revision_id=revision_id,
                                     basis=basis).open_branch()
        # new cleaner api.
        # generate args by hand 
        if len(args) > 1:
            revision_id = args[1]
        else:
            revision_id = kwargs.get('revision_id', None)
        if len(args):
            to_bzrdir = args[0]
        else:
            # no default to raise if not provided.
            to_bzrdir = kwargs.get('to_bzrdir')
        result = self._format.initialize(to_bzrdir)
        self.copy_content_into(result, revision_id=revision_id)
        return  result

    @needs_read_lock
    def sprout(self, to_bzrdir, revision_id=None):
        """Create a new line of development from the branch, into to_bzrdir.
        
        revision_id: if not None, the revision history in the new branch will
                     be truncated to end with revision_id.
        """
        result = self._format.initialize(to_bzrdir)
        self.copy_content_into(result, revision_id=revision_id)
        result.set_parent(self.bzrdir.root_transport.base)
        return result

    def _synchronize_history(self, destination, revision_id):
        """Synchronize last revision and revision history between branches.

        This version is most efficient when the destination is also a
        BzrBranch5, but works for BzrBranch6 as long as the revision
        history is the true lefthand parent history, and all of the revisions
        are in the destination's repository.  If not, set_revision_history
        will fail.

        :param destination: The branch to copy the history into
        :param revision_id: The revision-id to truncate history at.  May
          be None to copy complete history.
        """
        new_history = self.revision_history()
        if revision_id is not None:
            revision_id = osutils.safe_revision_id(revision_id)
            try:
                new_history = new_history[:new_history.index(revision_id) + 1]
            except ValueError:
                rev = self.repository.get_revision(revision_id)
                new_history = rev.get_history(self.repository)[1:]
        destination.set_revision_history(new_history)

    @needs_read_lock
    def copy_content_into(self, destination, revision_id=None):
        """Copy the content of self into destination.

        revision_id: if not None, the revision history in the new branch will
                     be truncated to end with revision_id.
        """
        self._synchronize_history(destination, revision_id)
        try:
            parent = self.get_parent()
        except errors.InaccessibleParent, e:
            mutter('parent was not accessible to copy: %s', e)
        else:
            if parent:
                destination.set_parent(parent)

    @needs_read_lock
    def check(self):
        """Check consistency of the branch.

        In particular this checks that revisions given in the revision-history
        do actually match up in the revision graph, and that they're all 
        present in the repository.
        
        Callers will typically also want to check the repository.

        :return: A BranchCheckResult.
        """
        mainline_parent_id = None
        for revision_id in self.revision_history():
            try:
                revision = self.repository.get_revision(revision_id)
            except errors.NoSuchRevision, e:
                raise errors.BzrCheckError("mainline revision {%s} not in repository"
                            % revision_id)
            # In general the first entry on the revision history has no parents.
            # But it's not illegal for it to have parents listed; this can happen
            # in imports from Arch when the parents weren't reachable.
            if mainline_parent_id is not None:
                if mainline_parent_id not in revision.parent_ids:
                    raise errors.BzrCheckError("previous revision {%s} not listed among "
                                        "parents of {%s}"
                                        % (mainline_parent_id, revision_id))
            mainline_parent_id = revision_id
        return BranchCheckResult(self)

    def _get_checkout_format(self):
        """Return the most suitable metadir for a checkout of this branch.
        Weaves are used if this branch's repostory uses weaves.
        """
        if isinstance(self.bzrdir, bzrdir.BzrDirPreSplitOut):
            from bzrlib.repofmt import weaverepo
            format = bzrdir.BzrDirMetaFormat1()
            format.repository_format = weaverepo.RepositoryFormat7()
        else:
            format = self.repository.bzrdir.cloning_metadir()
            format.branch_format = self._format
        return format

    def create_checkout(self, to_location, revision_id=None,
                        lightweight=False):
        """Create a checkout of a branch.
        
        :param to_location: The url to produce the checkout at
        :param revision_id: The revision to check out
        :param lightweight: If True, produce a lightweight checkout, otherwise,
        produce a bound branch (heavyweight checkout)
        :return: The tree of the created checkout
        """
        t = transport.get_transport(to_location)
        try:
            t.mkdir('.')
        except errors.FileExists:
            pass
        if lightweight:
            checkout = bzrdir.BzrDirMetaFormat1().initialize_on_transport(t)
            BranchReferenceFormat().initialize(checkout, self)
        else:
            format = self._get_checkout_format()
            checkout_branch = bzrdir.BzrDir.create_branch_convenience(
                to_location, force_new_tree=False, format=format)
            checkout = checkout_branch.bzrdir
            checkout_branch.bind(self)
            # pull up to the specified revision_id to set the initial 
            # branch tip correctly, and seed it with history.
            checkout_branch.pull(self, stop_revision=revision_id)
        return checkout.create_workingtree(revision_id)

    def supports_tags(self):
        return self._format.supports_tags()


class BranchFormat(object):
    """An encapsulation of the initialization and open routines for a format.

    Formats provide three things:
     * An initialization routine,
     * a format string,
     * an open routine.

    Formats are placed in an dict by their format string for reference 
    during branch opening. Its not required that these be instances, they
    can be classes themselves with class methods - it simply depends on 
    whether state is needed for a given format or not.

    Once a format is deprecated, just deprecate the initialize and open
    methods on the format class. Do not deprecate the object, as the 
    object will be created every time regardless.
    """

    _default_format = None
    """The default format used for new branches."""

    _formats = {}
    """The known formats."""

    @classmethod
    def find_format(klass, a_bzrdir):
        """Return the format for the branch object in a_bzrdir."""
        try:
            transport = a_bzrdir.get_branch_transport(None)
            format_string = transport.get("format").read()
            return klass._formats[format_string]
        except NoSuchFile:
            raise NotBranchError(path=transport.base)
        except KeyError:
            raise errors.UnknownFormatError(format=format_string)

    @classmethod
    def get_default_format(klass):
        """Return the current default format."""
        return klass._default_format

    def get_format_string(self):
        """Return the ASCII format string that identifies this format."""
        raise NotImplementedError(self.get_format_string)

    def get_format_description(self):
        """Return the short format description for this format."""
        raise NotImplementedError(self.get_format_description)

    def _initialize_helper(self, a_bzrdir, utf8_files, lock_type='metadir',
                           set_format=True):
        """Initialize a branch in a bzrdir, with specified files

        :param a_bzrdir: The bzrdir to initialize the branch in
        :param utf8_files: The files to create as a list of
            (filename, content) tuples
        :param set_format: If True, set the format with
            self.get_format_string.  (BzrBranch4 has its format set
            elsewhere)
        :return: a branch in this format
        """
        mutter('creating branch %r in %s', self, a_bzrdir.transport.base)
        branch_transport = a_bzrdir.get_branch_transport(self)
        lock_map = {
            'metadir': ('lock', lockdir.LockDir),
            'branch4': ('branch-lock', lockable_files.TransportLock),
        }
        lock_name, lock_class = lock_map[lock_type]
        control_files = lockable_files.LockableFiles(branch_transport,
            lock_name, lock_class)
        control_files.create_lock()
        control_files.lock_write()
        if set_format:
            control_files.put_utf8('format', self.get_format_string())
        try:
            for file, content in utf8_files:
                control_files.put_utf8(file, content)
        finally:
            control_files.unlock()
        return self.open(a_bzrdir, _found=True)

    def initialize(self, a_bzrdir):
        """Create a branch of this format in a_bzrdir."""
        raise NotImplementedError(self.initialize)

    def is_supported(self):
        """Is this format supported?

        Supported formats can be initialized and opened.
        Unsupported formats may not support initialization or committing or 
        some other features depending on the reason for not being supported.
        """
        return True

    def open(self, a_bzrdir, _found=False):
        """Return the branch object for a_bzrdir

        _found is a private parameter, do not use it. It is used to indicate
               if format probing has already be done.
        """
        raise NotImplementedError(self.open)

    @classmethod
    def register_format(klass, format):
        klass._formats[format.get_format_string()] = format

    @classmethod
    def set_default_format(klass, format):
        klass._default_format = format

    @classmethod
    def unregister_format(klass, format):
        assert klass._formats[format.get_format_string()] is format
        del klass._formats[format.get_format_string()]

    def __str__(self):
        return self.get_format_string().rstrip()

    def supports_tags(self):
        """True if this format supports tags stored in the branch"""
        return False  # by default

    # XXX: Probably doesn't really belong here -- mbp 20070212
    def _initialize_control_files(self, a_bzrdir, utf8_files, lock_filename,
            lock_class):
        branch_transport = a_bzrdir.get_branch_transport(self)
        control_files = lockable_files.LockableFiles(branch_transport,
            lock_filename, lock_class)
        control_files.create_lock()
        control_files.lock_write()
        try:
            for filename, content in utf8_files:
                control_files.put_utf8(filename, content)
        finally:
            control_files.unlock()


class BranchHooks(dict):
    """A dictionary mapping hook name to a list of callables for branch hooks.
    
    e.g. ['set_rh'] Is the list of items to be called when the
    set_revision_history function is invoked.
    """

    def __init__(self):
        """Create the default hooks.

        These are all empty initially, because by default nothing should get
        notified.
        """
        dict.__init__(self)
        # Introduced in 0.15:
        # invoked whenever the revision history has been set
        # with set_revision_history. The api signature is
        # (branch, revision_history), and the branch will
        # be write-locked.
        self['set_rh'] = []
        # invoked after a push operation completes.
        # the api signature is
        # (push_result)
        # containing the members
        # (source, local, master, old_revno, old_revid, new_revno, new_revid)
        # where local is the local branch or None, master is the target 
        # master branch, and the rest should be self explanatory. The source
        # is read locked and the target branches write locked. Source will
        # be the local low-latency branch.
        self['post_push'] = []
        # invoked after a pull operation completes.
        # the api signature is
        # (pull_result)
        # containing the members
        # (source, local, master, old_revno, old_revid, new_revno, new_revid)
        # where local is the local branch or None, master is the target 
        # master branch, and the rest should be self explanatory. The source
        # is read locked and the target branches write locked. The local
        # branch is the low-latency branch.
        self['post_pull'] = []
        # invoked after a commit operation completes.
        # the api signature is 
        # (local, master, old_revno, old_revid, new_revno, new_revid)
        # old_revid is NULL_REVISION for the first commit to a branch.
        self['post_commit'] = []
        # invoked after a uncommit operation completes.
        # the api signature is
        # (local, master, old_revno, old_revid, new_revno, new_revid) where
        # local is the local branch or None, master is the target branch,
        # and an empty branch recieves new_revno of 0, new_revid of None.
        self['post_uncommit'] = []

    def install_hook(self, hook_name, a_callable):
        """Install a_callable in to the hook hook_name.

        :param hook_name: A hook name. See the __init__ method of BranchHooks
            for the complete list of hooks.
        :param a_callable: The callable to be invoked when the hook triggers.
            The exact signature will depend on the hook - see the __init__ 
            method of BranchHooks for details on each hook.
        """
        try:
            self[hook_name].append(a_callable)
        except KeyError:
            raise errors.UnknownHook('branch', hook_name)


# install the default hooks into the Branch class.
Branch.hooks = BranchHooks()


class BzrBranchFormat4(BranchFormat):
    """Bzr branch format 4.

    This format has:
     - a revision-history file.
     - a branch-lock lock file [ to be shared with the bzrdir ]
    """

    def get_format_description(self):
        """See BranchFormat.get_format_description()."""
        return "Branch format 4"

    def initialize(self, a_bzrdir):
        """Create a branch of this format in a_bzrdir."""
        utf8_files = [('revision-history', ''),
                      ('branch-name', ''),
                      ]
        return self._initialize_helper(a_bzrdir, utf8_files,
                                       lock_type='branch4', set_format=False)

    def __init__(self):
        super(BzrBranchFormat4, self).__init__()
        self._matchingbzrdir = bzrdir.BzrDirFormat6()

    def open(self, a_bzrdir, _found=False):
        """Return the branch object for a_bzrdir

        _found is a private parameter, do not use it. It is used to indicate
               if format probing has already be done.
        """
        if not _found:
            # we are being called directly and must probe.
            raise NotImplementedError
        return BzrBranch(_format=self,
                         _control_files=a_bzrdir._control_files,
                         a_bzrdir=a_bzrdir,
                         _repository=a_bzrdir.open_repository())

    def __str__(self):
        return "Bazaar-NG branch format 4"


class BzrBranchFormat5(BranchFormat):
    """Bzr branch format 5.

    This format has:
     - a revision-history file.
     - a format string
     - a lock dir guarding the branch itself
     - all of this stored in a branch/ subdirectory
     - works with shared repositories.

    This format is new in bzr 0.8.
    """

    def get_format_string(self):
        """See BranchFormat.get_format_string()."""
        return "Bazaar-NG branch format 5\n"

    def get_format_description(self):
        """See BranchFormat.get_format_description()."""
        return "Branch format 5"
        
    def initialize(self, a_bzrdir):
        """Create a branch of this format in a_bzrdir."""
        utf8_files = [('revision-history', ''),
                      ('branch-name', ''),
                      ]
        return self._initialize_helper(a_bzrdir, utf8_files)

    def __init__(self):
        super(BzrBranchFormat5, self).__init__()
        self._matchingbzrdir = bzrdir.BzrDirMetaFormat1()

    def open(self, a_bzrdir, _found=False):
        """Return the branch object for a_bzrdir

        _found is a private parameter, do not use it. It is used to indicate
               if format probing has already be done.
        """
        if not _found:
            format = BranchFormat.find_format(a_bzrdir)
            assert format.__class__ == self.__class__
        transport = a_bzrdir.get_branch_transport(None)
        control_files = lockable_files.LockableFiles(transport, 'lock',
                                                     lockdir.LockDir)
        return BzrBranch5(_format=self,
                          _control_files=control_files,
                          a_bzrdir=a_bzrdir,
                          _repository=a_bzrdir.find_repository())


class BzrBranchFormat6(BzrBranchFormat5):
    """Branch format with last-revision

    Unlike previous formats, this has no explicit revision history. Instead,
    this just stores the last-revision, and the left-hand history leading
    up to there is the history.

    This format was introduced in bzr 0.15
    """

    def get_format_string(self):
        """See BranchFormat.get_format_string()."""
        return "Bazaar-NG branch format 6\n"

    def get_format_description(self):
        """See BranchFormat.get_format_description()."""
        return "Branch format 6"

    def initialize(self, a_bzrdir):
        """Create a branch of this format in a_bzrdir."""
        utf8_files = [('last-revision', '0 null:\n'),
                      ('branch-name', ''),
                      ('branch.conf', ''),
                      ('tags', ''),
                      ]
        return self._initialize_helper(a_bzrdir, utf8_files)

    def open(self, a_bzrdir, _found=False):
        """Return the branch object for a_bzrdir

        _found is a private parameter, do not use it. It is used to indicate
               if format probing has already be done.
        """
        if not _found:
            format = BranchFormat.find_format(a_bzrdir)
            assert format.__class__ == self.__class__
        transport = a_bzrdir.get_branch_transport(None)
        control_files = lockable_files.LockableFiles(transport, 'lock',
                                                     lockdir.LockDir)
        return BzrBranch6(_format=self,
                          _control_files=control_files,
                          a_bzrdir=a_bzrdir,
                          _repository=a_bzrdir.find_repository())

    def supports_tags(self):
        return True


class BranchReferenceFormat(BranchFormat):
    """Bzr branch reference format.

    Branch references are used in implementing checkouts, they
    act as an alias to the real branch which is at some other url.

    This format has:
     - A location file
     - a format string
    """

    def get_format_string(self):
        """See BranchFormat.get_format_string()."""
        return "Bazaar-NG Branch Reference Format 1\n"

    def get_format_description(self):
        """See BranchFormat.get_format_description()."""
        return "Checkout reference format 1"
        
    def initialize(self, a_bzrdir, target_branch=None):
        """Create a branch of this format in a_bzrdir."""
        if target_branch is None:
            # this format does not implement branch itself, thus the implicit
            # creation contract must see it as uninitializable
            raise errors.UninitializableFormat(self)
        mutter('creating branch reference in %s', a_bzrdir.transport.base)
        branch_transport = a_bzrdir.get_branch_transport(self)
        branch_transport.put_bytes('location',
            target_branch.bzrdir.root_transport.base)
        branch_transport.put_bytes('format', self.get_format_string())
        return self.open(a_bzrdir, _found=True)

    def __init__(self):
        super(BranchReferenceFormat, self).__init__()
        self._matchingbzrdir = bzrdir.BzrDirMetaFormat1()

    def _make_reference_clone_function(format, a_branch):
        """Create a clone() routine for a branch dynamically."""
        def clone(to_bzrdir, revision_id=None):
            """See Branch.clone()."""
            return format.initialize(to_bzrdir, a_branch)
            # cannot obey revision_id limits when cloning a reference ...
            # FIXME RBC 20060210 either nuke revision_id for clone, or
            # emit some sort of warning/error to the caller ?!
        return clone

    def open(self, a_bzrdir, _found=False):
        """Return the branch that the branch reference in a_bzrdir points at.

        _found is a private parameter, do not use it. It is used to indicate
               if format probing has already be done.
        """
        if not _found:
            format = BranchFormat.find_format(a_bzrdir)
            assert format.__class__ == self.__class__
        transport = a_bzrdir.get_branch_transport(None)
        real_bzrdir = bzrdir.BzrDir.open(transport.get('location').read())
        result = real_bzrdir.open_branch()
        # this changes the behaviour of result.clone to create a new reference
        # rather than a copy of the content of the branch.
        # I did not use a proxy object because that needs much more extensive
        # testing, and we are only changing one behaviour at the moment.
        # If we decide to alter more behaviours - i.e. the implicit nickname
        # then this should be refactored to introduce a tested proxy branch
        # and a subclass of that for use in overriding clone() and ....
        # - RBC 20060210
        result.clone = self._make_reference_clone_function(result)
        return result


# formats which have no format string are not discoverable
# and not independently creatable, so are not registered.
__default_format = BzrBranchFormat5()
BranchFormat.register_format(__default_format)
BranchFormat.register_format(BranchReferenceFormat())
BranchFormat.register_format(BzrBranchFormat6())
BranchFormat.set_default_format(__default_format)
_legacy_formats = [BzrBranchFormat4(),
                   ]

class BzrBranch(Branch):
    """A branch stored in the actual filesystem.

    Note that it's "local" in the context of the filesystem; it doesn't
    really matter if it's on an nfs/smb/afs/coda/... share, as long as
    it's writable, and can be accessed via the normal filesystem API.
    """
    
    def __init__(self, transport=DEPRECATED_PARAMETER, init=DEPRECATED_PARAMETER,
                 relax_version_check=DEPRECATED_PARAMETER, _format=None,
                 _control_files=None, a_bzrdir=None, _repository=None):
        """Create new branch object at a particular location.

        transport -- A Transport object, defining how to access files.
        
        init -- If True, create new control files in a previously
             unversioned directory.  If False, the branch must already
             be versioned.

        relax_version_check -- If true, the usual check for the branch
            version is not applied.  This is intended only for
            upgrade/recovery type use; it's not guaranteed that
            all operations will work on old format branches.
        """
        Branch.__init__(self)
        if a_bzrdir is None:
            self.bzrdir = bzrdir.BzrDir.open(transport.base)
        else:
            self.bzrdir = a_bzrdir
        # self._transport used to point to the directory containing the
        # control directory, but was not used - now it's just the transport
        # for the branch control files.  mbp 20070212
        self._base = self.bzrdir.transport.clone('..').base
        self._format = _format
        if _control_files is None:
            raise ValueError('BzrBranch _control_files is None')
        self.control_files = _control_files
        self._transport = _control_files._transport
        if deprecated_passed(init):
            warn("BzrBranch.__init__(..., init=XXX): The init parameter is "
                 "deprecated as of bzr 0.8. Please use Branch.create().",
                 DeprecationWarning,
                 stacklevel=2)
            if init:
                # this is slower than before deprecation, oh well never mind.
                # -> its deprecated.
                self._initialize(transport.base)
        self._check_format(_format)
        if deprecated_passed(relax_version_check):
            warn("BzrBranch.__init__(..., relax_version_check=XXX_: The "
                 "relax_version_check parameter is deprecated as of bzr 0.8. "
                 "Please use BzrDir.open_downlevel, or a BzrBranchFormat's "
                 "open() method.",
                 DeprecationWarning,
                 stacklevel=2)
            if (not relax_version_check
                and not self._format.is_supported()):
                raise errors.UnsupportedFormatError(format=fmt)
        if deprecated_passed(transport):
            warn("BzrBranch.__init__(transport=XXX...): The transport "
                 "parameter is deprecated as of bzr 0.8. "
                 "Please use Branch.open, or bzrdir.open_branch().",
                 DeprecationWarning,
                 stacklevel=2)
        self.repository = _repository

    def __str__(self):
        return '%s(%r)' % (self.__class__.__name__, self.base)

    __repr__ = __str__

    def _get_base(self):
        """Returns the directory containing the control directory."""
        return self._base

    base = property(_get_base, doc="The URL for the root of this branch.")

    def _finish_transaction(self):
        """Exit the current transaction."""
        return self.control_files._finish_transaction()

    def get_transaction(self):
        """Return the current active transaction.

        If no transaction is active, this returns a passthrough object
        for which all data is immediately flushed and no caching happens.
        """
        # this is an explicit function so that we can do tricky stuff
        # when the storage in rev_storage is elsewhere.
        # we probably need to hook the two 'lock a location' and 
        # 'have a transaction' together more delicately, so that
        # we can have two locks (branch and storage) and one transaction
        # ... and finishing the transaction unlocks both, but unlocking
        # does not. - RBC 20051121
        return self.control_files.get_transaction()

    def _set_transaction(self, transaction):
        """Set a new active transaction."""
        return self.control_files._set_transaction(transaction)

    def abspath(self, name):
        """See Branch.abspath."""
        return self.control_files._transport.abspath(name)

    def _check_format(self, format):
        """Identify the branch format if needed.

        The format is stored as a reference to the format object in
        self._format for code that needs to check it later.

        The format parameter is either None or the branch format class
        used to open this branch.

        FIXME: DELETE THIS METHOD when pre 0.8 support is removed.
        """
        if format is None:
            format = BranchFormat.find_format(self.bzrdir)
        self._format = format
        mutter("got branch format %s", self._format)

    @needs_read_lock
    def get_root_id(self):
        """See Branch.get_root_id."""
        tree = self.repository.revision_tree(self.last_revision())
        return tree.inventory.root.file_id

    def is_locked(self):
        return self.control_files.is_locked()

    def lock_write(self):
        self.repository.lock_write()
        try:
            self.control_files.lock_write()
        except:
            self.repository.unlock()
            raise

    def lock_read(self):
        self.repository.lock_read()
        try:
            self.control_files.lock_read()
        except:
            self.repository.unlock()
            raise

    def unlock(self):
        # TODO: test for failed two phase locks. This is known broken.
        try:
            self.control_files.unlock()
        finally:
            self.repository.unlock()
        
    def peek_lock_mode(self):
        if self.control_files._lock_count == 0:
            return None
        else:
            return self.control_files._lock_mode

    def get_physical_lock_status(self):
        return self.control_files.get_physical_lock_status()

    @needs_read_lock
    def print_file(self, file, revision_id):
        """See Branch.print_file."""
        return self.repository.print_file(file, revision_id)

    @needs_write_lock
    def append_revision(self, *revision_ids):
        """See Branch.append_revision."""
        revision_ids = [osutils.safe_revision_id(r) for r in revision_ids]
        for revision_id in revision_ids:
            _mod_revision.check_not_reserved_id(revision_id)
            mutter("add {%s} to revision-history" % revision_id)
        rev_history = self.revision_history()
        rev_history.extend(revision_ids)
        self.set_revision_history(rev_history)

    def _write_revision_history(self, history):
        """Factored out of set_revision_history.

        This performs the actual writing to disk.
        It is intended to be called by BzrBranch5.set_revision_history."""
        self.control_files.put_bytes(
            'revision-history', '\n'.join(history))

    @needs_write_lock
    def set_revision_history(self, rev_history):
        """See Branch.set_revision_history."""
        rev_history = [osutils.safe_revision_id(r) for r in rev_history]
        self._write_revision_history(rev_history)
        transaction = self.get_transaction()
        history = transaction.map.find_revision_history()
        if history is not None:
            # update the revision history in the identity map.
            history[:] = list(rev_history)
            # this call is disabled because revision_history is 
            # not really an object yet, and the transaction is for objects.
            # transaction.register_dirty(history)
        else:
            transaction.map.add_revision_history(rev_history)
            # this call is disabled because revision_history is 
            # not really an object yet, and the transaction is for objects.
            # transaction.register_clean(history)
        for hook in Branch.hooks['set_rh']:
            hook(self, rev_history)

    @needs_write_lock
    def set_last_revision_info(self, revno, revision_id):
        revision_id = osutils.safe_revision_id(revision_id)
        history = self._lefthand_history(revision_id)
        assert len(history) == revno, '%d != %d' % (len(history), revno)
        self.set_revision_history(history)

    def _gen_revision_history(self):
        get_cached_utf8 = cache_utf8.get_cached_utf8
        history = [get_cached_utf8(l.rstrip('\r\n')) for l in
                self.control_files.get('revision-history').readlines()]
        return history

    @needs_read_lock
    def revision_history(self):
        """See Branch.revision_history."""
        transaction = self.get_transaction()
        history = transaction.map.find_revision_history()
        if history is not None:
            # mutter("cache hit for revision-history in %s", self)
            return list(history)
        history = self._gen_revision_history()
        transaction.map.add_revision_history(history)
        # this call is disabled because revision_history is 
        # not really an object yet, and the transaction is for objects.
        # transaction.register_clean(history, precious=True)
        return list(history)

    def _lefthand_history(self, revision_id, last_rev=None,
                          other_branch=None):
        # stop_revision must be a descendant of last_revision
        stop_graph = self.repository.get_revision_graph(revision_id)
        if last_rev is not None and last_rev not in stop_graph:
            # our previous tip is not merged into stop_revision
            raise errors.DivergedBranches(self, other_branch)
        # make a new revision history from the graph
        current_rev_id = revision_id
        new_history = []
        while current_rev_id not in (None, _mod_revision.NULL_REVISION):
            new_history.append(current_rev_id)
            current_rev_id_parents = stop_graph[current_rev_id]
            try:
                current_rev_id = current_rev_id_parents[0]
            except IndexError:
                current_rev_id = None
        new_history.reverse()
        return new_history

    @needs_write_lock
    def generate_revision_history(self, revision_id, last_rev=None,
        other_branch=None):
        """Create a new revision history that will finish with revision_id.

        :param revision_id: the new tip to use.
        :param last_rev: The previous last_revision. If not None, then this
            must be a ancestory of revision_id, or DivergedBranches is raised.
        :param other_branch: The other branch that DivergedBranches should
            raise with respect to.
        """
        revision_id = osutils.safe_revision_id(revision_id)
        self.set_revision_history(self._lefthand_history(revision_id,
            last_rev, other_branch))

    @needs_write_lock
    def update_revisions(self, other, stop_revision=None):
        """See Branch.update_revisions."""
        other.lock_read()
        try:
            if stop_revision is None:
                stop_revision = other.last_revision()
                if stop_revision is None:
                    # if there are no commits, we're done.
                    return
            else:
                stop_revision = osutils.safe_revision_id(stop_revision)
            # whats the current last revision, before we fetch [and change it
            # possibly]
            last_rev = self.last_revision()
            # we fetch here regardless of whether we need to so that we pickup
            # filled in ghosts.
            self.fetch(other, stop_revision)
            my_ancestry = self.repository.get_ancestry(last_rev)
            if stop_revision in my_ancestry:
                # last_revision is a descendant of stop_revision
                return
            self.generate_revision_history(stop_revision, last_rev=last_rev,
                other_branch=other)
        finally:
            other.unlock()

    def basis_tree(self):
        """See Branch.basis_tree."""
        return self.repository.revision_tree(self.last_revision())

    @deprecated_method(zero_eight)
    def working_tree(self):
        """Create a Working tree object for this branch."""

        from bzrlib.transport.local import LocalTransport
        if (self.base.find('://') != -1 or 
            not isinstance(self._transport, LocalTransport)):
            raise NoWorkingTree(self.base)
        return self.bzrdir.open_workingtree()

    @needs_write_lock
    def pull(self, source, overwrite=False, stop_revision=None,
        _hook_master=None, _run_hooks=True):
        """See Branch.pull.

        :param _hook_master: Private parameter - set the branch to 
            be supplied as the master to push hooks.
        :param _run_hooks: Private parameter - allow disabling of
            hooks, used when pushing to a master branch.
        """
        result = PullResult()
        result.source_branch = source
        result.target_branch = self
        source.lock_read()
        try:
            result.old_revno, result.old_revid = self.last_revision_info()
            try:
                self.update_revisions(source, stop_revision)
            except DivergedBranches:
                if not overwrite:
                    raise
            if overwrite:
<<<<<<< HEAD
                self.set_revision_history(source.revision_history())
            result.tag_conflicts = source.tags.merge_to(self.tags)
            result.new_revno, result.new_revid = self.last_revision_info()
            if _hook_master:
                result.master_branch = _hook_master
                result.local_branch = self
            else:
                result.master_branch = self
                result.local_branch = None
=======
                if stop_revision is None:
                    stop_revision = source.last_revision()
                self.generate_revision_history(stop_revision)
            new_count, new_tip = self.last_revision_info()
>>>>>>> 063c512a
            if _run_hooks:
                for hook in Branch.hooks['post_pull']:
                    hook(result)
        finally:
            source.unlock()
        return result

    def _get_parent_location(self):
        _locs = ['parent', 'pull', 'x-pull']
        for l in _locs:
            try:
                return self.control_files.get(l).read().strip('\n')
            except NoSuchFile:
                pass
        return None

    @needs_read_lock
    def push(self, target, overwrite=False, stop_revision=None,
        _hook_master=None, _run_hooks=True):
        """See Branch.push.
        
        :param _hook_master: Private parameter - set the branch to 
            be supplied as the master to push hooks.
        :param _run_hooks: Private parameter - allow disabling of
            hooks, used when pushing to a master branch.
        """
        result = PushResult()
        result.source_branch = self
        result.target_branch = target
        target.lock_write()
        try:
            result.old_revno, result.old_revid = target.last_revision_info()
            try:
                target.update_revisions(self, stop_revision)
            except DivergedBranches:
                if not overwrite:
                    raise
            if overwrite:
                target.set_revision_history(self.revision_history())
            result.tag_conflicts = self.tags.merge_to(target.tags)
            result.new_revno, result.new_revid = target.last_revision_info()
            if _hook_master:
                result.master_branch = _hook_master
                result.local_branch = target
            else:
                result.master_branch = target
                result.local_branch = None
            if _run_hooks:
                for hook in Branch.hooks['post_push']:
                    hook(result)
        finally:
            target.unlock()
        return result

    def get_parent(self):
        """See Branch.get_parent."""

        assert self.base[-1] == '/'
        parent = self._get_parent_location()
        if parent is None:
            return parent
        # This is an old-format absolute path to a local branch
        # turn it into a url
        if parent.startswith('/'):
            parent = urlutils.local_path_to_url(parent.decode('utf8'))
        try:
            return urlutils.join(self.base[:-1], parent)
        except errors.InvalidURLJoin, e:
            raise errors.InaccessibleParent(parent, self.base)

    def get_push_location(self):
        """See Branch.get_push_location."""
        push_loc = self.get_config().get_user_option('push_location')
        return push_loc

    def set_push_location(self, location):
        """See Branch.set_push_location."""
        self.get_config().set_user_option(
            'push_location', location,
            store=_mod_config.STORE_LOCATION_NORECURSE)

    @needs_write_lock
    def set_parent(self, url):
        """See Branch.set_parent."""
        # TODO: Maybe delete old location files?
        # URLs should never be unicode, even on the local fs,
        # FIXUP this and get_parent in a future branch format bump:
        # read and rewrite the file, and have the new format code read
        # using .get not .get_utf8. RBC 20060125
        if url is not None:
            if isinstance(url, unicode):
                try: 
                    url = url.encode('ascii')
                except UnicodeEncodeError:
                    raise bzrlib.errors.InvalidURL(url,
                        "Urls must be 7-bit ascii, "
                        "use bzrlib.urlutils.escape")
            url = urlutils.relative_url(self.base, url)
        self._set_parent_location(url)

    def _set_parent_location(self, url):
        if url is None:
            self.control_files._transport.delete('parent')
        else:
            assert isinstance(url, str)
            self.control_files.put_bytes('parent', url + '\n')

    @deprecated_function(zero_nine)
    def tree_config(self):
        """DEPRECATED; call get_config instead.  
        TreeConfig has become part of BranchConfig."""
        return TreeConfig(self)


class BzrBranch5(BzrBranch):
    """A format 5 branch. This supports new features over plan branches.

    It has support for a master_branch which is the data for bound branches.
    """

    def __init__(self,
                 _format,
                 _control_files,
                 a_bzrdir,
                 _repository):
        super(BzrBranch5, self).__init__(_format=_format,
                                         _control_files=_control_files,
                                         a_bzrdir=a_bzrdir,
                                         _repository=_repository)
        
    @needs_write_lock
    def pull(self, source, overwrite=False, stop_revision=None,
        _run_hooks=True):
        """Extends branch.pull to be bound branch aware.
        
        :param _run_hooks: Private parameter used to force hook running
            off during bound branch double-pushing.
        """
        bound_location = self.get_bound_location()
        master_branch = None
        if bound_location and source.base != bound_location:
            # not pulling from master, so we need to update master.
            master_branch = self.get_master_branch()
            master_branch.lock_write()
        try:
            if master_branch:
                # pull from source into master.
                master_branch.pull(source, overwrite, stop_revision,
                    _run_hooks=False)
            return super(BzrBranch5, self).pull(source, overwrite,
                stop_revision, _hook_master=master_branch,
                _run_hooks=_run_hooks)
        finally:
            if master_branch:
                master_branch.unlock()

    @needs_read_lock
    def push(self, target, overwrite=False, stop_revision=None):
        """Updates branch.push to be bound branch aware."""
        bound_location = target.get_bound_location()
        master_branch = None
        if bound_location and target.base != bound_location:
            # not pushing to master, so we need to update master.
            master_branch = target.get_master_branch()
            master_branch.lock_write()
        try:
            if master_branch:
                # push into the master from this branch.
                super(BzrBranch5, self).push(master_branch, overwrite,
                    stop_revision, _run_hooks=False)
            # and push into the target branch from this. Note that we push from
            # this branch again, because its considered the highest bandwidth
            # repository.
            return super(BzrBranch5, self).push(target, overwrite,
                stop_revision, _hook_master=master_branch)
        finally:
            if master_branch:
                master_branch.unlock()

    def get_bound_location(self):
        try:
            return self.control_files.get_utf8('bound').read()[:-1]
        except errors.NoSuchFile:
            return None

    @needs_read_lock
    def get_master_branch(self):
        """Return the branch we are bound to.
        
        :return: Either a Branch, or None

        This could memoise the branch, but if thats done
        it must be revalidated on each new lock.
        So for now we just don't memoise it.
        # RBC 20060304 review this decision.
        """
        bound_loc = self.get_bound_location()
        if not bound_loc:
            return None
        try:
            return Branch.open(bound_loc)
        except (errors.NotBranchError, errors.ConnectionError), e:
            raise errors.BoundBranchConnectionFailure(
                    self, bound_loc, e)

    @needs_write_lock
    def set_bound_location(self, location):
        """Set the target where this branch is bound to.

        :param location: URL to the target branch
        """
        if location:
            self.control_files.put_utf8('bound', location+'\n')
        else:
            try:
                self.control_files._transport.delete('bound')
            except NoSuchFile:
                return False
            return True

    @needs_write_lock
    def bind(self, other):
        """Bind this branch to the branch other.

        This does not push or pull data between the branches, though it does
        check for divergence to raise an error when the branches are not
        either the same, or one a prefix of the other. That behaviour may not
        be useful, so that check may be removed in future.
        
        :param other: The branch to bind to
        :type other: Branch
        """
        # TODO: jam 20051230 Consider checking if the target is bound
        #       It is debatable whether you should be able to bind to
        #       a branch which is itself bound.
        #       Committing is obviously forbidden,
        #       but binding itself may not be.
        #       Since we *have* to check at commit time, we don't
        #       *need* to check here

        # we want to raise diverged if:
        # last_rev is not in the other_last_rev history, AND
        # other_last_rev is not in our history, and do it without pulling
        # history around
        last_rev = self.last_revision()
        if last_rev is not None:
            other.lock_read()
            try:
                other_last_rev = other.last_revision()
                if other_last_rev is not None:
                    # neither branch is new, we have to do some work to
                    # ascertain diversion.
                    remote_graph = other.repository.get_revision_graph(
                        other_last_rev)
                    local_graph = self.repository.get_revision_graph(last_rev)
                    if (last_rev not in remote_graph and
                        other_last_rev not in local_graph):
                        raise errors.DivergedBranches(self, other)
            finally:
                other.unlock()
        self.set_bound_location(other.base)

    @needs_write_lock
    def unbind(self):
        """If bound, unbind"""
        return self.set_bound_location(None)

    @needs_write_lock
    def update(self):
        """Synchronise this branch with the master branch if any. 

        :return: None or the last_revision that was pivoted out during the
                 update.
        """
        master = self.get_master_branch()
        if master is not None:
            old_tip = self.last_revision()
            self.pull(master, overwrite=True)
            if old_tip in self.repository.get_ancestry(self.last_revision()):
                return None
            return old_tip
        return None


class BzrBranchExperimental(BzrBranch5):
    """Bzr experimental branch format

    This format has:
     - a revision-history file.
     - a format string
     - a lock dir guarding the branch itself
     - all of this stored in a branch/ subdirectory
     - works with shared repositories.
     - a tag dictionary in the branch

    This format is new in bzr 0.15, but shouldn't be used for real data, 
    only for testing.

    This class acts as it's own BranchFormat.
    """

    _matchingbzrdir = bzrdir.BzrDirMetaFormat1()

    @classmethod
    def get_format_string(cls):
        """See BranchFormat.get_format_string()."""
        return "Bazaar-NG branch format experimental\n"

    @classmethod
    def get_format_description(cls):
        """See BranchFormat.get_format_description()."""
        return "Experimental branch format"

    @classmethod
    def _initialize_control_files(cls, a_bzrdir, utf8_files, lock_filename,
            lock_class):
        branch_transport = a_bzrdir.get_branch_transport(cls)
        control_files = lockable_files.LockableFiles(branch_transport,
            lock_filename, lock_class)
        control_files.create_lock()
        control_files.lock_write()
        try:
            for filename, content in utf8_files:
                control_files.put_utf8(filename, content)
        finally:
            control_files.unlock()
        
    @classmethod
    def initialize(cls, a_bzrdir):
        """Create a branch of this format in a_bzrdir."""
        utf8_files = [('format', cls.get_format_string()),
                      ('revision-history', ''),
                      ('branch-name', ''),
                      ('tags', ''),
                      ]
        cls._initialize_control_files(a_bzrdir, utf8_files,
            'lock', lockdir.LockDir)
        return cls.open(a_bzrdir, _found=True)

    @classmethod
    def open(cls, a_bzrdir, _found=False):
        """Return the branch object for a_bzrdir

        _found is a private parameter, do not use it. It is used to indicate
               if format probing has already be done.
        """
        if not _found:
            format = BranchFormat.find_format(a_bzrdir)
            assert format.__class__ == cls
        transport = a_bzrdir.get_branch_transport(None)
        control_files = lockable_files.LockableFiles(transport, 'lock',
                                                     lockdir.LockDir)
        return cls(_format=cls,
            _control_files=control_files,
            a_bzrdir=a_bzrdir,
            _repository=a_bzrdir.find_repository())

    @classmethod
    def is_supported(cls):
        return True

    def _make_tags(self):
        return BasicTags(self)

    @classmethod
    def supports_tags(cls):
        return True


BranchFormat.register_format(BzrBranchExperimental)


class BzrBranch6(BzrBranch5):

    @needs_read_lock
    def last_revision_info(self):
        revision_string = self.control_files.get('last-revision').read()
        revno, revision_id = revision_string.rstrip('\n').split(' ', 1)
        revision_id = cache_utf8.get_cached_utf8(revision_id)
        revno = int(revno)
        return revno, revision_id

    def last_revision(self):
        """Return last revision id, or None"""
        revision_id = self.last_revision_info()[1]
        if revision_id == _mod_revision.NULL_REVISION:
            revision_id = None
        return revision_id

    def _write_last_revision_info(self, revno, revision_id):
        """Simply write out the revision id, with no checks.

        Use set_last_revision_info to perform this safely.

        Does not update the revision_history cache.
        Intended to be called by set_last_revision_info and
        _write_revision_history.
        """
        if revision_id is None:
            revision_id = 'null:'
        out_string = '%d %s\n' % (revno, revision_id)
        self.control_files.put_bytes('last-revision', out_string)

    @needs_write_lock
    def set_last_revision_info(self, revno, revision_id):
        revision_id = osutils.safe_revision_id(revision_id)
        if self._get_append_revisions_only():
            self._check_history_violation(revision_id)
        self._write_last_revision_info(revno, revision_id)
        transaction = self.get_transaction()
        cached_history = transaction.map.find_revision_history()
        if cached_history is not None:
            transaction.map.remove_object(cached_history)

    def _check_history_violation(self, revision_id):
        last_revision = self.last_revision()
        if last_revision is None:
            return
        if last_revision not in self._lefthand_history(revision_id):
            raise errors.AppendRevisionsOnlyViolation(self.base)

    def _gen_revision_history(self):
        """Generate the revision history from last revision
        """
        history = list(self.repository.iter_reverse_revision_history(
            self.last_revision()))
        history.reverse()
        return history

    def _write_revision_history(self, history):
        """Factored out of set_revision_history.

        This performs the actual writing to disk, with format-specific checks.
        It is intended to be called by BzrBranch5.set_revision_history.
        """
        if len(history) == 0:
            last_revision = 'null:'
        else:
            if history != self._lefthand_history(history[-1]):
                raise errors.NotLefthandHistory(history)
            last_revision = history[-1]
        if self._get_append_revisions_only():
            self._check_history_violation(last_revision)
        self._write_last_revision_info(len(history), last_revision)

    @needs_write_lock
    def append_revision(self, *revision_ids):
        revision_ids = [osutils.safe_revision_id(r) for r in revision_ids]
        if len(revision_ids) == 0:
            return
        prev_revno, prev_revision = self.last_revision_info()
        for revision in self.repository.get_revisions(revision_ids):
            if prev_revision == _mod_revision.NULL_REVISION:
                if revision.parent_ids != []:
                    raise errors.NotLeftParentDescendant(self, prev_revision,
                                                         revision.revision_id)
            else:
                if revision.parent_ids[0] != prev_revision:
                    raise errors.NotLeftParentDescendant(self, prev_revision,
                                                         revision.revision_id)
            prev_revision = revision.revision_id
        self.set_last_revision_info(prev_revno + len(revision_ids),
                                    revision_ids[-1])

    def _set_config_location(self, name, url, config=None,
                             make_relative=False):
        if config is None:
            config = self.get_config()
        if url is None:
            url = ''
        elif make_relative:
            url = urlutils.relative_url(self.base, url)
        config.set_user_option(name, url)


    def _get_config_location(self, name, config=None):
        if config is None:
            config = self.get_config()
        location = config.get_user_option(name)
        if location == '':
            location = None
        return location

    @needs_write_lock
    def _set_parent_location(self, url):
        """Set the parent branch"""
        self._set_config_location('parent_location', url, make_relative=True)

    @needs_read_lock
    def _get_parent_location(self):
        """Set the parent branch"""
        return self._get_config_location('parent_location')

    def set_push_location(self, location):
        """See Branch.set_push_location."""
        self._set_config_location('push_location', location)

    def set_bound_location(self, location):
        """See Branch.set_push_location."""
        result = None
        config = self.get_config()
        if location is None:
            if config.get_user_option('bound') != 'True':
                return False
            else:
                config.set_user_option('bound', 'False')
                return True
        else:
            self._set_config_location('bound_location', location,
                                      config=config)
            config.set_user_option('bound', 'True')
        return True

    def _get_bound_location(self, bound):
        """Return the bound location in the config file.

        Return None if the bound parameter does not match"""
        config = self.get_config()
        config_bound = (config.get_user_option('bound') == 'True')
        if config_bound != bound:
            return None
        return self._get_config_location('bound_location', config=config)

    def get_bound_location(self):
        """See Branch.set_push_location."""
        return self._get_bound_location(True)

    def get_old_bound_location(self):
        """See Branch.get_old_bound_location"""
        return self._get_bound_location(False)

    def set_append_revisions_only(self, enabled):
        if enabled:
            value = 'True'
        else:
            value = 'False'
        self.get_config().set_user_option('append_revisions_only', value)

    def _get_append_revisions_only(self):
        value = self.get_config().get_user_option('append_revisions_only')
        return value == 'True'

    def _synchronize_history(self, destination, revision_id):
        """Synchronize last revision and revision history between branches.

        This version is most efficient when the destination is also a
        BzrBranch6, but works for BzrBranch5, as long as the destination's
        repository contains all the lefthand ancestors of the intended
        last_revision.  If not, set_last_revision_info will fail.

        :param destination: The branch to copy the history into
        :param revision_id: The revision-id to truncate history at.  May
          be None to copy complete history.
        """
        if revision_id is None:
            revno, revision_id = self.last_revision_info()
        else:
            revno = self.revision_id_to_revno(revision_id)
        destination.set_last_revision_info(revno, revision_id)

    def _make_tags(self):
        return BasicTags(self)


class BranchTestProviderAdapter(object):
    """A tool to generate a suite testing multiple branch formats at once.

    This is done by copying the test once for each transport and injecting
    the transport_server, transport_readonly_server, and branch_format
    classes into each copy. Each copy is also given a new id() to make it
    easy to identify.
    """

    def __init__(self, transport_server, transport_readonly_server, formats):
        self._transport_server = transport_server
        self._transport_readonly_server = transport_readonly_server
        self._formats = formats
    
    def adapt(self, test):
        result = TestSuite()
        for branch_format, bzrdir_format in self._formats:
            new_test = deepcopy(test)
            new_test.transport_server = self._transport_server
            new_test.transport_readonly_server = self._transport_readonly_server
            new_test.bzrdir_format = bzrdir_format
            new_test.branch_format = branch_format
            def make_new_test_id():
                # the format can be either a class or an instance
                name = getattr(branch_format, '__name__',
                        branch_format.__class__.__name__)
                new_id = "%s(%s)" % (new_test.id(), name)
                return lambda: new_id
            new_test.id = make_new_test_id()
            result.addTest(new_test)
        return result


######################################################################
# results of operations


class _Result(object):

    def _show_tag_conficts(self, to_file):
        if not getattr(self, 'tag_conflicts', None):
            return
        to_file.write('Conflicting tags:\n')
        for name, value1, value2 in self.tag_conflicts:
            to_file.write('    %s\n' % (name, ))


class PullResult(_Result):
    """Result of a Branch.pull operation.

    :ivar old_revno: Revision number before pull.
    :ivar new_revno: Revision number after pull.
    :ivar old_revid: Tip revision id before pull.
    :ivar new_revid: Tip revision id after pull.
    :ivar source_branch: Source (local) branch object.
    :ivar master_branch: Master branch of the target, or None.
    :ivar target_branch: Target/destination branch object.
    """

    def __int__(self):
        # DEPRECATED: pull used to return the change in revno
        return self.new_revno - self.old_revno

    def report(self, to_file):
        if self.old_revid == self.new_revid:
            to_file.write('No revisions to pull.\n')
        else:
            to_file.write('Now on revision %d.\n' % self.new_revno)
        self._show_tag_conficts(to_file)


class PushResult(_Result):
    """Result of a Branch.push operation.

    :ivar old_revno: Revision number before push.
    :ivar new_revno: Revision number after push.
    :ivar old_revid: Tip revision id before push.
    :ivar new_revid: Tip revision id after push.
    :ivar source_branch: Source branch object.
    :ivar master_branch: Master branch of the target, or None.
    :ivar target_branch: Target/destination branch object.
    """

    def __int__(self):
        # DEPRECATED: push used to return the change in revno
        return self.new_revno - self.old_revno

    def report(self, to_file):
        """Write a human-readable description of the result."""
        if self.old_revid == self.new_revid:
            to_file.write('No new revisions to push.\n')
        else:
            to_file.write('Pushed up to revision %d.\n' % self.new_revno)
        self._show_tag_conficts(to_file)


class BranchCheckResult(object):
    """Results of checking branch consistency.

    :see: Branch.check
    """

    def __init__(self, branch):
        self.branch = branch

    def report_results(self, verbose):
        """Report the check results via trace.note.
        
        :param verbose: Requests more detailed display of what was checked,
            if any.
        """
        note('checked branch %s format %s',
             self.branch.base,
             self.branch._format)


class Converter5to6(object):
    """Perform an in-place upgrade of format 5 to format 6"""

    def convert(self, branch):
        # Data for 5 and 6 can peacefully coexist.
        format = BzrBranchFormat6()
        new_branch = format.open(branch.bzrdir, _found=True)

        # Copy source data into target
        new_branch.set_last_revision_info(*branch.last_revision_info())
        new_branch.set_parent(branch.get_parent())
        new_branch.set_bound_location(branch.get_bound_location())
        new_branch.set_push_location(branch.get_push_location())

        # New branch has no tags by default
        new_branch.tags._set_tag_dict({})

        # Copying done; now update target format
        new_branch.control_files.put_utf8('format',
            format.get_format_string())

        # Clean up old files
        new_branch.control_files._transport.delete('revision-history')
        try:
            branch.set_parent(None)
        except NoSuchFile:
            pass
        branch.set_bound_location(None)<|MERGE_RESOLUTION|>--- conflicted
+++ resolved
@@ -1451,8 +1451,9 @@
                 if not overwrite:
                     raise
             if overwrite:
-<<<<<<< HEAD
-                self.set_revision_history(source.revision_history())
+                if stop_revision is None:
+                    stop_revision = source.last_revision()
+                self.generate_revision_history(stop_revision)
             result.tag_conflicts = source.tags.merge_to(self.tags)
             result.new_revno, result.new_revid = self.last_revision_info()
             if _hook_master:
@@ -1461,12 +1462,6 @@
             else:
                 result.master_branch = self
                 result.local_branch = None
-=======
-                if stop_revision is None:
-                    stop_revision = source.last_revision()
-                self.generate_revision_history(stop_revision)
-            new_count, new_tip = self.last_revision_info()
->>>>>>> 063c512a
             if _run_hooks:
                 for hook in Branch.hooks['post_pull']:
                     hook(result)
