# Copyright (C) 2005, 2006, 2007 Canonical Ltd
#
# This program is free software; you can redistribute it and/or modify
# it under the terms of the GNU General Public License as published by
# the Free Software Foundation; either version 2 of the License, or
# (at your option) any later version.
#
# This program is distributed in the hope that it will be useful,
# but WITHOUT ANY WARRANTY; without even the implied warranty of
# MERCHANTABILITY or FITNESS FOR A PARTICULAR PURPOSE.  See the
# GNU General Public License for more details.
#
# You should have received a copy of the GNU General Public License
# along with this program; if not, write to the Free Software
# Foundation, Inc., 59 Temple Place, Suite 330, Boston, MA  02111-1307  USA


from cStringIO import StringIO

from bzrlib.lazy_import import lazy_import
lazy_import(globals(), """
from copy import deepcopy
from unittest import TestSuite
from warnings import warn

import bzrlib
from bzrlib import (
        bzrdir,
        cache_utf8,
        config as _mod_config,
        errors,
        lockdir,
        lockable_files,
        osutils,
        revision as _mod_revision,
        transport,
        tree,
        ui,
        urlutils,
        )
from bzrlib.config import BranchConfig, TreeConfig
from bzrlib.lockable_files import LockableFiles, TransportLock
""")

from bzrlib.decorators import needs_read_lock, needs_write_lock
from bzrlib.errors import (BzrError, BzrCheckError, DivergedBranches,
                           HistoryMissing, InvalidRevisionId,
                           InvalidRevisionNumber, LockError, NoSuchFile,
                           NoSuchRevision, NoWorkingTree, NotVersionedError,
                           NotBranchError, UninitializableFormat,
                           UnlistableStore, UnlistableBranch,
                           )
from bzrlib.symbol_versioning import (deprecated_function,
                                      deprecated_method,
                                      DEPRECATED_PARAMETER,
                                      deprecated_passed,
                                      zero_eight, zero_nine,
                                      )
from bzrlib.trace import mutter, note


BZR_BRANCH_FORMAT_4 = "Bazaar-NG branch, format 0.0.4\n"
BZR_BRANCH_FORMAT_5 = "Bazaar-NG branch, format 5\n"
BZR_BRANCH_FORMAT_6 = "Bazaar-NG branch, format 6\n"


# TODO: Maybe include checks for common corruption of newlines, etc?

# TODO: Some operations like log might retrieve the same revisions
# repeatedly to calculate deltas.  We could perhaps have a weakref
# cache in memory to make this faster.  In general anything can be
# cached in memory between lock and unlock operations. .. nb thats
# what the transaction identity map provides


######################################################################
# branch objects

class Branch(object):
    """Branch holding a history of revisions.

    base
        Base directory/url of the branch.

    hooks: An instance of BranchHooks.
    """
    # this is really an instance variable - FIXME move it there
    # - RBC 20060112
    base = None

    def __init__(self, *ignored, **ignored_too):
        raise NotImplementedError('The Branch class is abstract')

    def break_lock(self):
        """Break a lock if one is present from another instance.

        Uses the ui factory to ask for confirmation if the lock may be from
        an active process.

        This will probe the repository for its lock as well.
        """
        self.control_files.break_lock()
        self.repository.break_lock()
        master = self.get_master_branch()
        if master is not None:
            master.break_lock()

    @staticmethod
    @deprecated_method(zero_eight)
    def open_downlevel(base):
        """Open a branch which may be of an old format."""
        return Branch.open(base, _unsupported=True)
        
    @staticmethod
    def open(base, _unsupported=False):
        """Open the branch rooted at base.

        For instance, if the branch is at URL/.bzr/branch,
        Branch.open(URL) -> a Branch instance.
        """
        control = bzrdir.BzrDir.open(base, _unsupported)
        return control.open_branch(_unsupported)

    @staticmethod
    def open_containing(url):
        """Open an existing branch which contains url.
        
        This probes for a branch at url, and searches upwards from there.

        Basically we keep looking up until we find the control directory or
        run into the root.  If there isn't one, raises NotBranchError.
        If there is one and it is either an unrecognised format or an unsupported 
        format, UnknownFormatError or UnsupportedFormatError are raised.
        If there is one, it is returned, along with the unused portion of url.
        """
        control, relpath = bzrdir.BzrDir.open_containing(url)
        return control.open_branch(), relpath

    @staticmethod
    @deprecated_function(zero_eight)
    def initialize(base):
        """Create a new working tree and branch, rooted at 'base' (url)

        NOTE: This will soon be deprecated in favour of creation
        through a BzrDir.
        """
        return bzrdir.BzrDir.create_standalone_workingtree(base).branch

    @deprecated_function(zero_eight)
    def setup_caching(self, cache_root):
        """Subclasses that care about caching should override this, and set
        up cached stores located under cache_root.
        
        NOTE: This is unused.
        """
        pass

    def get_config(self):
        return BranchConfig(self)

    def _get_nick(self):
        return self.get_config().get_nickname()

    def _set_nick(self, nick):
        self.get_config().set_user_option('nickname', nick)

    nick = property(_get_nick, _set_nick)

    def is_locked(self):
        raise NotImplementedError(self.is_locked)

    def lock_write(self):
        raise NotImplementedError(self.lock_write)

    def lock_read(self):
        raise NotImplementedError(self.lock_read)

    def unlock(self):
        raise NotImplementedError(self.unlock)

    def peek_lock_mode(self):
        """Return lock mode for the Branch: 'r', 'w' or None"""
        raise NotImplementedError(self.peek_lock_mode)

    def get_physical_lock_status(self):
        raise NotImplementedError(self.get_physical_lock_status)

    def leave_lock_in_place(self):
        """Tell this branch object not to release the physical lock when this
        object is unlocked.
        
        If lock_write doesn't return a token, then this method is not supported.
        """
        self.control_files.leave_in_place()

    def dont_leave_lock_in_place(self):
        """Tell this branch object to release the physical lock when this
        object is unlocked, even if it didn't originally acquire it.

        If lock_write doesn't return a token, then this method is not supported.
        """
        self.control_files.dont_leave_in_place()

    def abspath(self, name):
        """Return absolute filename for something in the branch
        
        XXX: Robert Collins 20051017 what is this used for? why is it a branch
        method and not a tree method.
        """
        raise NotImplementedError(self.abspath)

    def bind(self, other):
        """Bind the local branch the other branch.

        :param other: The branch to bind to
        :type other: Branch
        """
        raise errors.UpgradeRequired(self.base)

    @needs_write_lock
    def fetch(self, from_branch, last_revision=None, pb=None):
        """Copy revisions from from_branch into this branch.

        :param from_branch: Where to copy from.
        :param last_revision: What revision to stop at (None for at the end
                              of the branch.
        :param pb: An optional progress bar to use.

        Returns the copied revision count and the failed revisions in a tuple:
        (copied, failures).
        """
        if self.base == from_branch.base:
            return (0, [])
        if pb is None:
            nested_pb = ui.ui_factory.nested_progress_bar()
            pb = nested_pb
        else:
            nested_pb = None

        from_branch.lock_read()
        try:
            if last_revision is None:
                pb.update('get source history')
                last_revision = from_branch.last_revision()
                if last_revision is None:
                    last_revision = _mod_revision.NULL_REVISION
            return self.repository.fetch(from_branch.repository,
                                         revision_id=last_revision,
                                         pb=nested_pb)
        finally:
            if nested_pb is not None:
                nested_pb.finished()
            from_branch.unlock()

    def get_bound_location(self):
        """Return the URL of the branch we are bound to.

        Older format branches cannot bind, please be sure to use a metadir
        branch.
        """
        return None
    
    def get_old_bound_location(self):
        """Return the URL of the branch we used to be bound to
        """
        raise errors.UpgradeRequired(self.base)

    def get_commit_builder(self, parents, config=None, timestamp=None, 
                           timezone=None, committer=None, revprops=None, 
                           revision_id=None):
        """Obtain a CommitBuilder for this branch.
        
        :param parents: Revision ids of the parents of the new revision.
        :param config: Optional configuration to use.
        :param timestamp: Optional timestamp recorded for commit.
        :param timezone: Optional timezone for timestamp.
        :param committer: Optional committer to set for commit.
        :param revprops: Optional dictionary of revision properties.
        :param revision_id: Optional revision id.
        """

        if config is None:
            config = self.get_config()
        
        return self.repository.get_commit_builder(self, parents, config,
            timestamp, timezone, committer, revprops, revision_id)

    def get_master_branch(self):
        """Return the branch we are bound to.
        
        :return: Either a Branch, or None
        """
        return None

    def get_revision_delta(self, revno):
        """Return the delta for one revision.

        The delta is relative to its mainline predecessor, or the
        empty tree for revision 1.
        """
        assert isinstance(revno, int)
        rh = self.revision_history()
        if not (1 <= revno <= len(rh)):
            raise InvalidRevisionNumber(revno)
        return self.repository.get_revision_delta(rh[revno-1])

    def get_root_id(self):
        """Return the id of this branches root"""
        raise NotImplementedError(self.get_root_id)

    def print_file(self, file, revision_id):
        """Print `file` to stdout."""
        raise NotImplementedError(self.print_file)

    def append_revision(self, *revision_ids):
        raise NotImplementedError(self.append_revision)

    def set_revision_history(self, rev_history):
        raise NotImplementedError(self.set_revision_history)

    def revision_history(self):
        """Return sequence of revision hashes on to this branch."""
        raise NotImplementedError(self.revision_history)

    def revno(self):
        """Return current revision number for this branch.

        That is equivalent to the number of revisions committed to
        this branch.
        """
        return len(self.revision_history())

    def unbind(self):
        """Older format branches cannot bind or unbind."""
        raise errors.UpgradeRequired(self.base)

    def set_append_revisions_only(self, enabled):
        """Older format branches are never restricted to append-only"""
        raise errors.UpgradeRequired(self.base)

    def last_revision(self):
        """Return last revision id, or None"""
        ph = self.revision_history()
        if ph:
            return ph[-1]
        else:
            return None

    def last_revision_info(self):
        """Return information about the last revision.

        :return: A tuple (revno, last_revision_id).
        """
        rh = self.revision_history()
        revno = len(rh)
        if revno:
            return (revno, rh[-1])
        else:
            return (0, _mod_revision.NULL_REVISION)

    def missing_revisions(self, other, stop_revision=None):
        """Return a list of new revisions that would perfectly fit.
        
        If self and other have not diverged, return a list of the revisions
        present in other, but missing from self.
        """
        self_history = self.revision_history()
        self_len = len(self_history)
        other_history = other.revision_history()
        other_len = len(other_history)
        common_index = min(self_len, other_len) -1
        if common_index >= 0 and \
            self_history[common_index] != other_history[common_index]:
            raise DivergedBranches(self, other)

        if stop_revision is None:
            stop_revision = other_len
        else:
            assert isinstance(stop_revision, int)
            if stop_revision > other_len:
                raise errors.NoSuchRevision(self, stop_revision)
        return other_history[self_len:stop_revision]

    def update_revisions(self, other, stop_revision=None):
        """Pull in new perfect-fit revisions.

        :param other: Another Branch to pull from
        :param stop_revision: Updated until the given revision
        :return: None
        """
        raise NotImplementedError(self.update_revisions)

    def revision_id_to_revno(self, revision_id):
        """Given a revision id, return its revno"""
        if revision_id is None:
            return 0
        revision_id = osutils.safe_revision_id(revision_id)
        history = self.revision_history()
        try:
            return history.index(revision_id) + 1
        except ValueError:
            raise bzrlib.errors.NoSuchRevision(self, revision_id)

    def get_rev_id(self, revno, history=None):
        """Find the revision id of the specified revno."""
        if revno == 0:
            return None
        if history is None:
            history = self.revision_history()
        if revno <= 0 or revno > len(history):
            raise bzrlib.errors.NoSuchRevision(self, revno)
        return history[revno - 1]

    def pull(self, source, overwrite=False, stop_revision=None):
        """Mirror source into this branch.

        This branch is considered to be 'local', having low latency.
        """
        raise NotImplementedError(self.pull)

    def push(self, target, overwrite=False, stop_revision=None):
        """Mirror this branch into target.

        This branch is considered to be 'local', having low latency.
        """
        raise NotImplementedError(self.push)

    def basis_tree(self):
        """Return `Tree` object for last revision."""
        return self.repository.revision_tree(self.last_revision())

    def rename_one(self, from_rel, to_rel):
        """Rename one file.

        This can change the directory or the filename or both.
        """
        raise NotImplementedError(self.rename_one)

    def move(self, from_paths, to_name):
        """Rename files.

        to_name must exist as a versioned directory.

        If to_name exists and is a directory, the files are moved into
        it, keeping their old names.  If it is a directory, 

        Note that to_name is only the last component of the new name;
        this doesn't change the directory.

        This returns a list of (from_path, to_path) pairs for each
        entry that is moved.
        """
        raise NotImplementedError(self.move)

    def get_parent(self):
        """Return the parent location of the branch.

        This is the default location for push/pull/missing.  The usual
        pattern is that the user can override it by specifying a
        location.
        """
        raise NotImplementedError(self.get_parent)

    def get_submit_branch(self):
        """Return the submit location of the branch.

        This is the default location for bundle.  The usual
        pattern is that the user can override it by specifying a
        location.
        """
        return self.get_config().get_user_option('submit_branch')

    def set_submit_branch(self, location):
        """Return the submit location of the branch.

        This is the default location for bundle.  The usual
        pattern is that the user can override it by specifying a
        location.
        """
        self.get_config().set_user_option('submit_branch', location)

    def get_push_location(self):
        """Return the None or the location to push this branch to."""
        push_loc = self.get_config().get_user_option('push_location')
        return push_loc

    def set_push_location(self, location):
        """Set a new push location for this branch."""
        raise NotImplementedError(self.set_push_location)

    def set_parent(self, url):
        raise NotImplementedError(self.set_parent)

    @needs_write_lock
    def update(self):
        """Synchronise this branch with the master branch if any. 

        :return: None or the last_revision pivoted out during the update.
        """
        return None

    def check_revno(self, revno):
        """\
        Check whether a revno corresponds to any revision.
        Zero (the NULL revision) is considered valid.
        """
        if revno != 0:
            self.check_real_revno(revno)
            
    def check_real_revno(self, revno):
        """\
        Check whether a revno corresponds to a real revision.
        Zero (the NULL revision) is considered invalid
        """
        if revno < 1 or revno > self.revno():
            raise InvalidRevisionNumber(revno)

    @needs_read_lock
    def clone(self, *args, **kwargs):
        """Clone this branch into to_bzrdir preserving all semantic values.
        
        revision_id: if not None, the revision history in the new branch will
                     be truncated to end with revision_id.
        """
        # for API compatibility, until 0.8 releases we provide the old api:
        # def clone(self, to_location, revision=None, basis_branch=None, to_branch_format=None):
        # after 0.8 releases, the *args and **kwargs should be changed:
        # def clone(self, to_bzrdir, revision_id=None):
        if (kwargs.get('to_location', None) or
            kwargs.get('revision', None) or
            kwargs.get('basis_branch', None) or
            (len(args) and isinstance(args[0], basestring))):
            # backwards compatibility api:
            warn("Branch.clone() has been deprecated for BzrDir.clone() from"
                 " bzrlib 0.8.", DeprecationWarning, stacklevel=3)
            # get basis_branch
            if len(args) > 2:
                basis_branch = args[2]
            else:
                basis_branch = kwargs.get('basis_branch', None)
            if basis_branch:
                basis = basis_branch.bzrdir
            else:
                basis = None
            # get revision
            if len(args) > 1:
                revision_id = args[1]
            else:
                revision_id = kwargs.get('revision', None)
            # get location
            if len(args):
                url = args[0]
            else:
                # no default to raise if not provided.
                url = kwargs.get('to_location')
            return self.bzrdir.clone(url,
                                     revision_id=revision_id,
                                     basis=basis).open_branch()
        # new cleaner api.
        # generate args by hand 
        if len(args) > 1:
            revision_id = args[1]
        else:
            revision_id = kwargs.get('revision_id', None)
        if len(args):
            to_bzrdir = args[0]
        else:
            # no default to raise if not provided.
            to_bzrdir = kwargs.get('to_bzrdir')
        result = self._format.initialize(to_bzrdir)
        self.copy_content_into(result, revision_id=revision_id)
        return  result

    @needs_read_lock
    def sprout(self, to_bzrdir, revision_id=None):
        """Create a new line of development from the branch, into to_bzrdir.
        
        revision_id: if not None, the revision history in the new branch will
                     be truncated to end with revision_id.
        """
        result = self._format.initialize(to_bzrdir)
        self.copy_content_into(result, revision_id=revision_id)
        result.set_parent(self.bzrdir.root_transport.base)
        return result

    def _synchronize_history(self, destination, revision_id):
        """Synchronize last revision and revision history between branches.

        This version is most efficient when the destination is also a
        BzrBranch5, but works for BzrBranch6 as long as the revision
        history is the true lefthand parent history, and all of the revisions
        are in the destination's repository.  If not, set_revision_history
        will fail.

        :param destination: The branch to copy the history into
        :param revision_id: The revision-id to truncate history at.  May
          be None to copy complete history.
        """
        new_history = self.revision_history()
        if revision_id is not None:
            revision_id = osutils.safe_revision_id(revision_id)
            try:
                new_history = new_history[:new_history.index(revision_id) + 1]
            except ValueError:
                rev = self.repository.get_revision(revision_id)
                new_history = rev.get_history(self.repository)[1:]
        destination.set_revision_history(new_history)

    @needs_read_lock
    def copy_content_into(self, destination, revision_id=None):
        """Copy the content of self into destination.

        revision_id: if not None, the revision history in the new branch will
                     be truncated to end with revision_id.
        """
        self._synchronize_history(destination, revision_id)
        try:
            parent = self.get_parent()
        except errors.InaccessibleParent, e:
            mutter('parent was not accessible to copy: %s', e)
        else:
            if parent:
                destination.set_parent(parent)

    @needs_read_lock
    def check(self):
        """Check consistency of the branch.

        In particular this checks that revisions given in the revision-history
        do actually match up in the revision graph, and that they're all 
        present in the repository.
        
        Callers will typically also want to check the repository.

        :return: A BranchCheckResult.
        """
        mainline_parent_id = None
        for revision_id in self.revision_history():
            try:
                revision = self.repository.get_revision(revision_id)
            except errors.NoSuchRevision, e:
                raise errors.BzrCheckError("mainline revision {%s} not in repository"
                            % revision_id)
            # In general the first entry on the revision history has no parents.
            # But it's not illegal for it to have parents listed; this can happen
            # in imports from Arch when the parents weren't reachable.
            if mainline_parent_id is not None:
                if mainline_parent_id not in revision.parent_ids:
                    raise errors.BzrCheckError("previous revision {%s} not listed among "
                                        "parents of {%s}"
                                        % (mainline_parent_id, revision_id))
            mainline_parent_id = revision_id
        return BranchCheckResult(self)

    def _get_checkout_format(self):
        """Return the most suitable metadir for a checkout of this branch.
        Weaves are used if this branch's repostory uses weaves.
        """
        if isinstance(self.bzrdir, bzrdir.BzrDirPreSplitOut):
            from bzrlib.repofmt import weaverepo
            format = bzrdir.BzrDirMetaFormat1()
            format.repository_format = weaverepo.RepositoryFormat7()
        else:
            format = self.repository.bzrdir.cloning_metadir()
            format.branch_format = self._format
        return format

    def create_checkout(self, to_location, revision_id=None,
                        lightweight=False):
        """Create a checkout of a branch.
        
        :param to_location: The url to produce the checkout at
        :param revision_id: The revision to check out
        :param lightweight: If True, produce a lightweight checkout, otherwise,
        produce a bound branch (heavyweight checkout)
        :return: The tree of the created checkout
        """
        t = transport.get_transport(to_location)
        try:
            t.mkdir('.')
        except errors.FileExists:
            pass
        if lightweight:
            checkout = bzrdir.BzrDirMetaFormat1().initialize_on_transport(t)
            BranchReferenceFormat().initialize(checkout, self)
        else:
            format = self._get_checkout_format()
            checkout_branch = bzrdir.BzrDir.create_branch_convenience(
                to_location, force_new_tree=False, format=format)
            checkout = checkout_branch.bzrdir
            checkout_branch.bind(self)
            # pull up to the specified revision_id to set the initial 
            # branch tip correctly, and seed it with history.
            checkout_branch.pull(self, stop_revision=revision_id)
        return checkout.create_workingtree(revision_id)


class BranchFormat(object):
    """An encapsulation of the initialization and open routines for a format.

    Formats provide three things:
     * An initialization routine,
     * a format string,
     * an open routine.

    Formats are placed in an dict by their format string for reference 
    during branch opening. Its not required that these be instances, they
    can be classes themselves with class methods - it simply depends on 
    whether state is needed for a given format or not.

    Once a format is deprecated, just deprecate the initialize and open
    methods on the format class. Do not deprecate the object, as the 
    object will be created every time regardless.
    """

    _default_format = None
    """The default format used for new branches."""

    _formats = {}
    """The known formats."""

    @classmethod
    def find_format(klass, a_bzrdir):
        """Return the format for the branch object in a_bzrdir."""
        try:
            transport = a_bzrdir.get_branch_transport(None)
            format_string = transport.get("format").read()
            return klass._formats[format_string]
        except NoSuchFile:
            raise NotBranchError(path=transport.base)
        except KeyError:
            raise errors.UnknownFormatError(format=format_string)

    @classmethod
    def get_default_format(klass):
        """Return the current default format."""
        return klass._default_format

    def get_format_string(self):
        """Return the ASCII format string that identifies this format."""
        raise NotImplementedError(self.get_format_string)

    def get_format_description(self):
        """Return the short format description for this format."""
        raise NotImplementedError(self.get_format_description)

<<<<<<< HEAD
    def get_reference(self, a_bzrdir):
        """Get the target reference of the branch in a_bzrdir.

        format probing must have been completed before calling
        this method - it is assumed that the format of the branch
        in a_bzrdir is correct.

        :param a_bzrdir: The bzrdir to get the branch data from.
        :return: None if the branch is not a reference branch.
        """
        return None
=======
    def _initialize_helper(self, a_bzrdir, utf8_files, lock_type='metadir',
                           set_format=True):
        """Initialize a branch in a bzrdir, with specified files

        :param a_bzrdir: The bzrdir to initialize the branch in
        :param utf8_files: The files to create as a list of
            (filename, content) tuples
        :param set_format: If True, set the format with
            self.get_format_string.  (BzrBranch4 has its format set
            elsewhere)
        :return: a branch in this format
        """
        mutter('creating branch %r in %s', self, a_bzrdir.transport.base)
        branch_transport = a_bzrdir.get_branch_transport(self)
        lock_map = {
            'metadir': ('lock', lockdir.LockDir),
            'branch4': ('branch-lock', lockable_files.TransportLock),
        }
        lock_name, lock_class = lock_map[lock_type]
        control_files = lockable_files.LockableFiles(branch_transport,
            lock_name, lock_class)
        control_files.create_lock()
        control_files.lock_write()
        if set_format:
            control_files.put_utf8('format', self.get_format_string())
        try:
            for file, content in utf8_files:
                control_files.put_utf8(file, content)
        finally:
            control_files.unlock()
        return self.open(a_bzrdir, _found=True)
>>>>>>> 7687dec6

    def initialize(self, a_bzrdir):
        """Create a branch of this format in a_bzrdir."""
        raise NotImplementedError(self.initialize)

    def is_supported(self):
        """Is this format supported?

        Supported formats can be initialized and opened.
        Unsupported formats may not support initialization or committing or 
        some other features depending on the reason for not being supported.
        """
        return True

    def open(self, a_bzrdir, _found=False):
        """Return the branch object for a_bzrdir

        _found is a private parameter, do not use it. It is used to indicate
               if format probing has already be done.
        """
        raise NotImplementedError(self.open)

    @classmethod
    def register_format(klass, format):
        klass._formats[format.get_format_string()] = format

    @classmethod
    def set_default_format(klass, format):
        klass._default_format = format

    @classmethod
    def unregister_format(klass, format):
        assert klass._formats[format.get_format_string()] is format
        del klass._formats[format.get_format_string()]

    def __str__(self):
        return self.get_format_string().rstrip()


class BranchHooks(dict):
    """A dictionary mapping hook name to a list of callables for branch hooks.
    
    e.g. ['set_rh'] Is the list of items to be called when the
    set_revision_history function is invoked.
    """

    def __init__(self):
        """Create the default hooks.

        These are all empty initially, because by default nothing should get
        notified.
        """
        dict.__init__(self)
        # Introduced in 0.15:
        # invoked whenever the revision history has been set
        # with set_revision_history. The api signature is
        # (branch, revision_history), and the branch will
        # be write-locked.
        self['set_rh'] = []
        # invoked after a push operation completes.
        # the api signature is
        # (source, local, master, old_revno, old_revid, new_revno, new_revid)
        # where local is the local branch or None, master is the target 
        # master branch, and the rest should be self explanatory. The source
        # is read locked and the target branches write locked. Source will
        # be the local low-latency branch.
        self['post_push'] = []
        # invoked after a pull operation completes.
        # the api signature is
        # (source, local, master, old_revno, old_revid, new_revno, new_revid)
        # where local is the local branch or None, master is the target 
        # master branch, and the rest should be self explanatory. The source
        # is read locked and the target branches write locked. The local
        # branch is the low-latency branch.
        self['post_pull'] = []
        # invoked after a commit operation completes.
        # the api signature is 
        # (local, master, old_revno, old_revid, new_revno, new_revid)
        # old_revid is NULL_REVISION for the first commit to a branch.
        self['post_commit'] = []
        # invoked after a uncommit operation completes.
        # the api signature is
        # (local, master, old_revno, old_revid, new_revno, new_revid) where
        # local is the local branch or None, master is the target branch,
        # and an empty branch recieves new_revno of 0, new_revid of None.
        self['post_uncommit'] = []

    def install_hook(self, hook_name, a_callable):
        """Install a_callable in to the hook hook_name.

        :param hook_name: A hook name. See the __init__ method of BranchHooks
            for the complete list of hooks.
        :param a_callable: The callable to be invoked when the hook triggers.
            The exact signature will depend on the hook - see the __init__ 
            method of BranchHooks for details on each hook.
        """
        try:
            self[hook_name].append(a_callable)
        except KeyError:
            raise errors.UnknownHook('branch', hook_name)


# install the default hooks into the Branch class.
Branch.hooks = BranchHooks()


class BzrBranchFormat4(BranchFormat):
    """Bzr branch format 4.

    This format has:
     - a revision-history file.
     - a branch-lock lock file [ to be shared with the bzrdir ]
    """

    def get_format_description(self):
        """See BranchFormat.get_format_description()."""
        return "Branch format 4"

    def initialize(self, a_bzrdir):
        """Create a branch of this format in a_bzrdir."""
        utf8_files = [('revision-history', ''),
                      ('branch-name', ''),
                      ]
        return self._initialize_helper(a_bzrdir, utf8_files,
                                       lock_type='branch4', set_format=False)

    def __init__(self):
        super(BzrBranchFormat4, self).__init__()
        self._matchingbzrdir = bzrdir.BzrDirFormat6()

    def open(self, a_bzrdir, _found=False):
        """Return the branch object for a_bzrdir

        _found is a private parameter, do not use it. It is used to indicate
               if format probing has already be done.
        """
        if not _found:
            # we are being called directly and must probe.
            raise NotImplementedError
        return BzrBranch(_format=self,
                         _control_files=a_bzrdir._control_files,
                         a_bzrdir=a_bzrdir,
                         _repository=a_bzrdir.open_repository())

    def __str__(self):
        return "Bazaar-NG branch format 4"


class BzrBranchFormat5(BranchFormat):
    """Bzr branch format 5.

    This format has:
     - a revision-history file.
     - a format string
     - a lock dir guarding the branch itself
     - all of this stored in a branch/ subdirectory
     - works with shared repositories.

    This format is new in bzr 0.8.
    """

    def get_format_string(self):
        """See BranchFormat.get_format_string()."""
        return "Bazaar-NG branch format 5\n"

    def get_format_description(self):
        """See BranchFormat.get_format_description()."""
        return "Branch format 5"
        
    def initialize(self, a_bzrdir):
        """Create a branch of this format in a_bzrdir."""
        utf8_files = [('revision-history', ''),
                      ('branch-name', ''),
                      ]
        return self._initialize_helper(a_bzrdir, utf8_files)

    def __init__(self):
        super(BzrBranchFormat5, self).__init__()
        self._matchingbzrdir = bzrdir.BzrDirMetaFormat1()

    def open(self, a_bzrdir, _found=False):
        """Return the branch object for a_bzrdir

        _found is a private parameter, do not use it. It is used to indicate
               if format probing has already be done.
        """
        if not _found:
            format = BranchFormat.find_format(a_bzrdir)
            assert format.__class__ == self.__class__
        try:
            transport = a_bzrdir.get_branch_transport(None)
            control_files = lockable_files.LockableFiles(transport, 'lock',
                                                         lockdir.LockDir)
            return BzrBranch5(_format=self,
                              _control_files=control_files,
                              a_bzrdir=a_bzrdir,
                              _repository=a_bzrdir.find_repository())
        except NoSuchFile:
            raise NotBranchError(path=transport.base)

    def __str__(self):
        return "Bazaar-NG Metadir branch format 5"


class BzrBranchFormat6(BzrBranchFormat5):
    """Branch format with last-revision

    Unlike previous formats, this has no explicit revision history. Instead,
    this just stores the last-revision, and the left-hand history leading
    up to there is the history.

    This format was introduced in bzr 0.15
    """

    def get_format_string(self):
        """See BranchFormat.get_format_string()."""
        return "Bazaar-NG branch format 6\n"

    def get_format_description(self):
        """See BranchFormat.get_format_description()."""
        return "Branch format 6"

    def initialize(self, a_bzrdir):
        """Create a branch of this format in a_bzrdir."""
        utf8_files = [('last-revision', '0 null:\n'),
                      ('branch-name', ''),
                      ('branch.conf', '')
                      ]
        return self._initialize_helper(a_bzrdir, utf8_files)

    def open(self, a_bzrdir, _found=False):
        """Return the branch object for a_bzrdir

        _found is a private parameter, do not use it. It is used to indicate
               if format probing has already be done.
        """
        if not _found:
            format = BranchFormat.find_format(a_bzrdir)
            assert format.__class__ == self.__class__
        transport = a_bzrdir.get_branch_transport(None)
        control_files = lockable_files.LockableFiles(transport, 'lock',
                                                     lockdir.LockDir)
        return BzrBranch6(_format=self,
                          _control_files=control_files,
                          a_bzrdir=a_bzrdir,
                          _repository=a_bzrdir.find_repository())


class BranchReferenceFormat(BranchFormat):
    """Bzr branch reference format.

    Branch references are used in implementing checkouts, they
    act as an alias to the real branch which is at some other url.

    This format has:
     - A location file
     - a format string
    """

    def get_format_string(self):
        """See BranchFormat.get_format_string()."""
        return "Bazaar-NG Branch Reference Format 1\n"

    def get_format_description(self):
        """See BranchFormat.get_format_description()."""
        return "Checkout reference format 1"
        
    def get_reference(self, a_bzrdir):
        """See BranchFormat.get_reference()."""
        transport = a_bzrdir.get_branch_transport(None)
        return transport.get('location').read()

    def initialize(self, a_bzrdir, target_branch=None):
        """Create a branch of this format in a_bzrdir."""
        if target_branch is None:
            # this format does not implement branch itself, thus the implicit
            # creation contract must see it as uninitializable
            raise errors.UninitializableFormat(self)
        mutter('creating branch reference in %s', a_bzrdir.transport.base)
        branch_transport = a_bzrdir.get_branch_transport(self)
        branch_transport.put_bytes('location',
            target_branch.bzrdir.root_transport.base)
        branch_transport.put_bytes('format', self.get_format_string())
        return self.open(a_bzrdir, _found=True)

    def __init__(self):
        super(BranchReferenceFormat, self).__init__()
        self._matchingbzrdir = bzrdir.BzrDirMetaFormat1()

    def _make_reference_clone_function(format, a_branch):
        """Create a clone() routine for a branch dynamically."""
        def clone(to_bzrdir, revision_id=None):
            """See Branch.clone()."""
            return format.initialize(to_bzrdir, a_branch)
            # cannot obey revision_id limits when cloning a reference ...
            # FIXME RBC 20060210 either nuke revision_id for clone, or
            # emit some sort of warning/error to the caller ?!
        return clone

    def open(self, a_bzrdir, _found=False, location=None):
        """Return the branch that the branch reference in a_bzrdir points at.

        _found is a private parameter, do not use it. It is used to indicate
               if format probing has already be done.
        """
        if not _found:
            format = BranchFormat.find_format(a_bzrdir)
            assert format.__class__ == self.__class__
        if location is None:
            location = self.get_reference(a_bzrdir)
        real_bzrdir = bzrdir.BzrDir.open(location)
        result = real_bzrdir.open_branch()
        # this changes the behaviour of result.clone to create a new reference
        # rather than a copy of the content of the branch.
        # I did not use a proxy object because that needs much more extensive
        # testing, and we are only changing one behaviour at the moment.
        # If we decide to alter more behaviours - i.e. the implicit nickname
        # then this should be refactored to introduce a tested proxy branch
        # and a subclass of that for use in overriding clone() and ....
        # - RBC 20060210
        result.clone = self._make_reference_clone_function(result)
        return result


# formats which have no format string are not discoverable
# and not independently creatable, so are not registered.
__default_format = BzrBranchFormat5()
BranchFormat.register_format(__default_format)
BranchFormat.register_format(BranchReferenceFormat())
BranchFormat.register_format(BzrBranchFormat6())
BranchFormat.set_default_format(__default_format)
_legacy_formats = [BzrBranchFormat4(),
                   ]

class BzrBranch(Branch):
    """A branch stored in the actual filesystem.

    Note that it's "local" in the context of the filesystem; it doesn't
    really matter if it's on an nfs/smb/afs/coda/... share, as long as
    it's writable, and can be accessed via the normal filesystem API.
    """
    
    def __init__(self, transport=DEPRECATED_PARAMETER, init=DEPRECATED_PARAMETER,
                 relax_version_check=DEPRECATED_PARAMETER, _format=None,
                 _control_files=None, a_bzrdir=None, _repository=None):
        """Create new branch object at a particular location.

        transport -- A Transport object, defining how to access files.
        
        init -- If True, create new control files in a previously
             unversioned directory.  If False, the branch must already
             be versioned.

        relax_version_check -- If true, the usual check for the branch
            version is not applied.  This is intended only for
            upgrade/recovery type use; it's not guaranteed that
            all operations will work on old format branches.
        """
        if a_bzrdir is None:
            self.bzrdir = bzrdir.BzrDir.open(transport.base)
        else:
            self.bzrdir = a_bzrdir
        self._transport = self.bzrdir.transport.clone('..')
        self._base = self._transport.base
        self._format = _format
        if _control_files is None:
            raise ValueError('BzrBranch _control_files is None')
        self.control_files = _control_files
        if deprecated_passed(init):
            warn("BzrBranch.__init__(..., init=XXX): The init parameter is "
                 "deprecated as of bzr 0.8. Please use Branch.create().",
                 DeprecationWarning,
                 stacklevel=2)
            if init:
                # this is slower than before deprecation, oh well never mind.
                # -> its deprecated.
                self._initialize(transport.base)
        self._check_format(_format)
        if deprecated_passed(relax_version_check):
            warn("BzrBranch.__init__(..., relax_version_check=XXX_: The "
                 "relax_version_check parameter is deprecated as of bzr 0.8. "
                 "Please use BzrDir.open_downlevel, or a BzrBranchFormat's "
                 "open() method.",
                 DeprecationWarning,
                 stacklevel=2)
            if (not relax_version_check
                and not self._format.is_supported()):
                raise errors.UnsupportedFormatError(format=fmt)
        if deprecated_passed(transport):
            warn("BzrBranch.__init__(transport=XXX...): The transport "
                 "parameter is deprecated as of bzr 0.8. "
                 "Please use Branch.open, or bzrdir.open_branch().",
                 DeprecationWarning,
                 stacklevel=2)
        self.repository = _repository

    def __str__(self):
        return '%s(%r)' % (self.__class__.__name__, self.base)

    __repr__ = __str__

    def _get_base(self):
        return self._base

    base = property(_get_base, doc="The URL for the root of this branch.")

    def _finish_transaction(self):
        """Exit the current transaction."""
        return self.control_files._finish_transaction()

    def get_transaction(self):
        """Return the current active transaction.

        If no transaction is active, this returns a passthrough object
        for which all data is immediately flushed and no caching happens.
        """
        # this is an explicit function so that we can do tricky stuff
        # when the storage in rev_storage is elsewhere.
        # we probably need to hook the two 'lock a location' and 
        # 'have a transaction' together more delicately, so that
        # we can have two locks (branch and storage) and one transaction
        # ... and finishing the transaction unlocks both, but unlocking
        # does not. - RBC 20051121
        return self.control_files.get_transaction()

    def _set_transaction(self, transaction):
        """Set a new active transaction."""
        return self.control_files._set_transaction(transaction)

    def abspath(self, name):
        """See Branch.abspath."""
        return self.control_files._transport.abspath(name)

    def _check_format(self, format):
        """Identify the branch format if needed.

        The format is stored as a reference to the format object in
        self._format for code that needs to check it later.

        The format parameter is either None or the branch format class
        used to open this branch.

        FIXME: DELETE THIS METHOD when pre 0.8 support is removed.
        """
        if format is None:
            format = BranchFormat.find_format(self.bzrdir)
        self._format = format
        mutter("got branch format %s", self._format)

    @needs_read_lock
    def get_root_id(self):
        """See Branch.get_root_id."""
        tree = self.repository.revision_tree(self.last_revision())
        return tree.inventory.root.file_id

    def is_locked(self):
        return self.control_files.is_locked()

    def lock_write(self, tokens=None):
        if tokens is not None:
            branch_token, repo_token = tokens
        else:
            branch_token = repo_token = None
        repo_token = self.repository.lock_write(token=repo_token)
        try:
            branch_token = self.control_files.lock_write(token=branch_token)
        except:
            self.repository.unlock()
            raise
        else:
            tokens = (branch_token, repo_token)
            assert tokens == (None, None) or None not in tokens, (
                'Both branch and repository locks must return tokens, or else '
                'neither must return tokens.  Got %r.' % (tokens,))
            if tokens == (None, None):
                return None
            else:
                return tokens

    def lock_read(self):
        self.repository.lock_read()
        try:
            self.control_files.lock_read()
        except:
            self.repository.unlock()
            raise

    def unlock(self):
        # TODO: test for failed two phase locks. This is known broken.
        try:
            self.control_files.unlock()
        finally:
            self.repository.unlock()
        
    def peek_lock_mode(self):
        if self.control_files._lock_count == 0:
            return None
        else:
            return self.control_files._lock_mode

    def get_physical_lock_status(self):
        return self.control_files.get_physical_lock_status()

    @needs_read_lock
    def print_file(self, file, revision_id):
        """See Branch.print_file."""
        return self.repository.print_file(file, revision_id)

    @needs_write_lock
    def append_revision(self, *revision_ids):
        """See Branch.append_revision."""
        revision_ids = [osutils.safe_revision_id(r) for r in revision_ids]
        for revision_id in revision_ids:
            _mod_revision.check_not_reserved_id(revision_id)
            mutter("add {%s} to revision-history" % revision_id)
        rev_history = self.revision_history()
        rev_history.extend(revision_ids)
        self.set_revision_history(rev_history)

    def _write_revision_history(self, history):
        """Factored out of set_revision_history.

        This performs the actual writing to disk.
        It is intended to be called by BzrBranch5.set_revision_history."""
        self.control_files.put_bytes(
            'revision-history', '\n'.join(history))

    @needs_write_lock
    def set_revision_history(self, rev_history):
        """See Branch.set_revision_history."""
        rev_history = [osutils.safe_revision_id(r) for r in rev_history]
        self._write_revision_history(rev_history)
        transaction = self.get_transaction()
        history = transaction.map.find_revision_history()
        if history is not None:
            # update the revision history in the identity map.
            history[:] = list(rev_history)
            # this call is disabled because revision_history is 
            # not really an object yet, and the transaction is for objects.
            # transaction.register_dirty(history)
        else:
            transaction.map.add_revision_history(rev_history)
            # this call is disabled because revision_history is 
            # not really an object yet, and the transaction is for objects.
            # transaction.register_clean(history)
        for hook in Branch.hooks['set_rh']:
            hook(self, rev_history)

    @needs_write_lock
    def set_last_revision_info(self, revno, revision_id):
        revision_id = osutils.safe_revision_id(revision_id)
        history = self._lefthand_history(revision_id)
        assert len(history) == revno, '%d != %d' % (len(history), revno)
        self.set_revision_history(history)

    def _gen_revision_history(self):
        get_cached_utf8 = cache_utf8.get_cached_utf8
        history = [get_cached_utf8(l.rstrip('\r\n')) for l in
                self.control_files.get('revision-history').readlines()]
        return history

    @needs_read_lock
    def revision_history(self):
        """See Branch.revision_history."""
        transaction = self.get_transaction()
        history = transaction.map.find_revision_history()
        if history is not None:
            # mutter("cache hit for revision-history in %s", self)
            return list(history)
        history = self._gen_revision_history()
        transaction.map.add_revision_history(history)
        # this call is disabled because revision_history is 
        # not really an object yet, and the transaction is for objects.
        # transaction.register_clean(history, precious=True)
        return list(history)

    def _lefthand_history(self, revision_id, last_rev=None,
                          other_branch=None):
        # stop_revision must be a descendant of last_revision
        stop_graph = self.repository.get_revision_graph(revision_id)
        if last_rev is not None and last_rev not in stop_graph:
            # our previous tip is not merged into stop_revision
            raise errors.DivergedBranches(self, other_branch)
        # make a new revision history from the graph
        current_rev_id = revision_id
        new_history = []
        while current_rev_id not in (None, _mod_revision.NULL_REVISION):
            new_history.append(current_rev_id)
            current_rev_id_parents = stop_graph[current_rev_id]
            try:
                current_rev_id = current_rev_id_parents[0]
            except IndexError:
                current_rev_id = None
        new_history.reverse()
        return new_history

    @needs_write_lock
    def generate_revision_history(self, revision_id, last_rev=None,
        other_branch=None):
        """Create a new revision history that will finish with revision_id.

        :param revision_id: the new tip to use.
        :param last_rev: The previous last_revision. If not None, then this
            must be a ancestory of revision_id, or DivergedBranches is raised.
        :param other_branch: The other branch that DivergedBranches should
            raise with respect to.
        """
        revision_id = osutils.safe_revision_id(revision_id)
        self.set_revision_history(self._lefthand_history(revision_id,
            last_rev, other_branch))

    @needs_write_lock
    def update_revisions(self, other, stop_revision=None):
        """See Branch.update_revisions."""
        other.lock_read()
        try:
            if stop_revision is None:
                stop_revision = other.last_revision()
                if stop_revision is None:
                    # if there are no commits, we're done.
                    return
            else:
                stop_revision = osutils.safe_revision_id(stop_revision)
            # whats the current last revision, before we fetch [and change it
            # possibly]
            last_rev = self.last_revision()
            # we fetch here regardless of whether we need to so that we pickup
            # filled in ghosts.
            self.fetch(other, stop_revision)
            my_ancestry = self.repository.get_ancestry(last_rev)
            if stop_revision in my_ancestry:
                # last_revision is a descendant of stop_revision
                return
            self.generate_revision_history(stop_revision, last_rev=last_rev,
                other_branch=other)
        finally:
            other.unlock()

    def basis_tree(self):
        """See Branch.basis_tree."""
        return self.repository.revision_tree(self.last_revision())

    @deprecated_method(zero_eight)
    def working_tree(self):
        """Create a Working tree object for this branch."""

        from bzrlib.transport.local import LocalTransport
        if (self.base.find('://') != -1 or 
            not isinstance(self._transport, LocalTransport)):
            raise NoWorkingTree(self.base)
        return self.bzrdir.open_workingtree()

    @needs_write_lock
    def pull(self, source, overwrite=False, stop_revision=None,
        _hook_master=None, _run_hooks=True):
        """See Branch.pull.

        :param _hook_master: Private parameter - set the branch to 
            be supplied as the master to push hooks.
        :param _run_hooks: Private parameter - allow disabling of
            hooks, used when pushing to a master branch.
        """
        source.lock_read()
        try:
            old_count, old_tip = self.last_revision_info()
            try:
                self.update_revisions(source, stop_revision)
            except DivergedBranches:
                if not overwrite:
                    raise
            if overwrite:
                self.set_revision_history(source.revision_history())
            new_count, new_tip = self.last_revision_info()
            if _run_hooks:
                if _hook_master:
                    _hook_local = self
                else:
                    _hook_master = self
                    _hook_local = None
                for hook in Branch.hooks['post_pull']:
                    hook(source, _hook_local, _hook_master, old_count, old_tip,
                        new_count, new_tip)
            return new_count - old_count
        finally:
            source.unlock()

    def _get_parent_location(self):
        _locs = ['parent', 'pull', 'x-pull']
        for l in _locs:
            try:
                return self.control_files.get(l).read().strip('\n')
            except NoSuchFile:
                pass
        return None

    @needs_read_lock
    def push(self, target, overwrite=False, stop_revision=None,
        _hook_master=None, _run_hooks=True):
        """See Branch.push.
        
        :param _hook_master: Private parameter - set the branch to 
            be supplied as the master to push hooks.
        :param _run_hooks: Private parameter - allow disabling of
            hooks, used when pushing to a master branch.
        """
        target.lock_write()
        try:
            old_count, old_tip = target.last_revision_info()
            try:
                target.update_revisions(self, stop_revision)
            except DivergedBranches:
                if not overwrite:
                    raise
            if overwrite:
                target.set_revision_history(self.revision_history())
            new_count, new_tip = target.last_revision_info()
            if _run_hooks:
                if _hook_master:
                    _hook_local = target
                else:
                    _hook_master = target
                    _hook_local = None
                for hook in Branch.hooks['post_push']:
                    hook(self, _hook_local, _hook_master, old_count, old_tip,
                        new_count, new_tip)
            return new_count - old_count
        finally:
            target.unlock()

    def get_parent(self):
        """See Branch.get_parent."""

        assert self.base[-1] == '/'
        parent = self._get_parent_location()
        if parent is None:
            return parent
        # This is an old-format absolute path to a local branch
        # turn it into a url
        if parent.startswith('/'):
            parent = urlutils.local_path_to_url(parent.decode('utf8'))
        try:
            return urlutils.join(self.base[:-1], parent)
        except errors.InvalidURLJoin, e:
            raise errors.InaccessibleParent(parent, self.base)

    def set_push_location(self, location):
        """See Branch.set_push_location."""
        self.get_config().set_user_option(
            'push_location', location,
            store=_mod_config.STORE_LOCATION_NORECURSE)

    @needs_write_lock
    def set_parent(self, url):
        """See Branch.set_parent."""
        # TODO: Maybe delete old location files?
        # URLs should never be unicode, even on the local fs,
        # FIXUP this and get_parent in a future branch format bump:
        # read and rewrite the file, and have the new format code read
        # using .get not .get_utf8. RBC 20060125
        if url is not None:
            if isinstance(url, unicode):
                try: 
                    url = url.encode('ascii')
                except UnicodeEncodeError:
                    raise bzrlib.errors.InvalidURL(url,
                        "Urls must be 7-bit ascii, "
                        "use bzrlib.urlutils.escape")
            url = urlutils.relative_url(self.base, url)
        self._set_parent_location(url)

    def _set_parent_location(self, url):
        if url is None:
            self.control_files._transport.delete('parent')
        else:
            assert isinstance(url, str)
            self.control_files.put_bytes('parent', url + '\n')

    @deprecated_function(zero_nine)
    def tree_config(self):
        """DEPRECATED; call get_config instead.  
        TreeConfig has become part of BranchConfig."""
        return TreeConfig(self)


class BzrBranch5(BzrBranch):
    """A format 5 branch. This supports new features over plan branches.

    It has support for a master_branch which is the data for bound branches.
    """

    def __init__(self,
                 _format,
                 _control_files,
                 a_bzrdir,
                 _repository):
        super(BzrBranch5, self).__init__(_format=_format,
                                         _control_files=_control_files,
                                         a_bzrdir=a_bzrdir,
                                         _repository=_repository)
        
    @needs_write_lock
    def pull(self, source, overwrite=False, stop_revision=None,
        _run_hooks=True):
        """Extends branch.pull to be bound branch aware.
        
        :param _run_hooks: Private parameter used to force hook running
            off during bound branch double-pushing.
        """
        bound_location = self.get_bound_location()
        master_branch = None
        if bound_location and source.base != bound_location:
            # not pulling from master, so we need to update master.
            master_branch = self.get_master_branch()
            master_branch.lock_write()
        try:
            if master_branch:
                # pull from source into master.
                master_branch.pull(source, overwrite, stop_revision,
                    _run_hooks=False)
            return super(BzrBranch5, self).pull(source, overwrite,
                stop_revision, _hook_master=master_branch,
                _run_hooks=_run_hooks)
        finally:
            if master_branch:
                master_branch.unlock()

    @needs_read_lock
    def push(self, target, overwrite=False, stop_revision=None):
        """Updates branch.push to be bound branch aware."""
        bound_location = target.get_bound_location()
        master_branch = None
        if bound_location and target.base != bound_location:
            # not pushing to master, so we need to update master.
            master_branch = target.get_master_branch()
            master_branch.lock_write()
        try:
            if master_branch:
                # push into the master from this branch.
                super(BzrBranch5, self).push(master_branch, overwrite,
                    stop_revision, _run_hooks=False)
            # and push into the target branch from this. Note that we push from
            # this branch again, because its considered the highest bandwidth
            # repository.
            return super(BzrBranch5, self).push(target, overwrite,
                stop_revision, _hook_master=master_branch)
        finally:
            if master_branch:
                master_branch.unlock()

    def get_bound_location(self):
        try:
            return self.control_files.get_utf8('bound').read()[:-1]
        except errors.NoSuchFile:
            return None

    @needs_read_lock
    def get_master_branch(self):
        """Return the branch we are bound to.
        
        :return: Either a Branch, or None

        This could memoise the branch, but if thats done
        it must be revalidated on each new lock.
        So for now we just don't memoise it.
        # RBC 20060304 review this decision.
        """
        bound_loc = self.get_bound_location()
        if not bound_loc:
            return None
        try:
            return Branch.open(bound_loc)
        except (errors.NotBranchError, errors.ConnectionError), e:
            raise errors.BoundBranchConnectionFailure(
                    self, bound_loc, e)

    @needs_write_lock
    def set_bound_location(self, location):
        """Set the target where this branch is bound to.

        :param location: URL to the target branch
        """
        if location:
            self.control_files.put_utf8('bound', location+'\n')
        else:
            try:
                self.control_files._transport.delete('bound')
            except NoSuchFile:
                return False
            return True

    @needs_write_lock
    def bind(self, other):
        """Bind this branch to the branch other.

        This does not push or pull data between the branches, though it does
        check for divergence to raise an error when the branches are not
        either the same, or one a prefix of the other. That behaviour may not
        be useful, so that check may be removed in future.
        
        :param other: The branch to bind to
        :type other: Branch
        """
        # TODO: jam 20051230 Consider checking if the target is bound
        #       It is debatable whether you should be able to bind to
        #       a branch which is itself bound.
        #       Committing is obviously forbidden,
        #       but binding itself may not be.
        #       Since we *have* to check at commit time, we don't
        #       *need* to check here

        # we want to raise diverged if:
        # last_rev is not in the other_last_rev history, AND
        # other_last_rev is not in our history, and do it without pulling
        # history around
        last_rev = self.last_revision()
        if last_rev is not None:
            other.lock_read()
            try:
                other_last_rev = other.last_revision()
                if other_last_rev is not None:
                    # neither branch is new, we have to do some work to
                    # ascertain diversion.
                    remote_graph = other.repository.get_revision_graph(
                        other_last_rev)
                    local_graph = self.repository.get_revision_graph(last_rev)
                    if (last_rev not in remote_graph and
                        other_last_rev not in local_graph):
                        raise errors.DivergedBranches(self, other)
            finally:
                other.unlock()
        self.set_bound_location(other.base)

    @needs_write_lock
    def unbind(self):
        """If bound, unbind"""
        return self.set_bound_location(None)

    @needs_write_lock
    def update(self):
        """Synchronise this branch with the master branch if any. 

        :return: None or the last_revision that was pivoted out during the
                 update.
        """
        master = self.get_master_branch()
        if master is not None:
            old_tip = self.last_revision()
            self.pull(master, overwrite=True)
            if old_tip in self.repository.get_ancestry(self.last_revision()):
                return None
            return old_tip
        return None


class BzrBranch6(BzrBranch5):

    @needs_read_lock
    def last_revision_info(self):
        revision_string = self.control_files.get('last-revision').read()
        revno, revision_id = revision_string.rstrip('\n').split(' ', 1)
        revision_id = cache_utf8.get_cached_utf8(revision_id)
        revno = int(revno)
        return revno, revision_id

    def last_revision(self):
        """Return last revision id, or None"""
        revision_id = self.last_revision_info()[1]
        if revision_id == _mod_revision.NULL_REVISION:
            revision_id = None
        return revision_id

    def _write_last_revision_info(self, revno, revision_id):
        """Simply write out the revision id, with no checks.

        Use set_last_revision_info to perform this safely.

        Does not update the revision_history cache.
        Intended to be called by set_last_revision_info and
        _write_revision_history.
        """
        if revision_id is None:
            revision_id = 'null:'
        out_string = '%d %s\n' % (revno, revision_id)
        self.control_files.put_bytes('last-revision', out_string)

    @needs_write_lock
    def set_last_revision_info(self, revno, revision_id):
        revision_id = osutils.safe_revision_id(revision_id)
        if self._get_append_revisions_only():
            self._check_history_violation(revision_id)
        self._write_last_revision_info(revno, revision_id)
        transaction = self.get_transaction()
        cached_history = transaction.map.find_revision_history()
        if cached_history is not None:
            transaction.map.remove_object(cached_history)

    def _check_history_violation(self, revision_id):
        last_revision = self.last_revision()
        if last_revision is None:
            return
        if last_revision not in self._lefthand_history(revision_id):
            raise errors.AppendRevisionsOnlyViolation(self.base)

    def _gen_revision_history(self):
        """Generate the revision history from last revision
        """
        history = list(self.repository.iter_reverse_revision_history(
            self.last_revision()))
        history.reverse()
        return history

    def _write_revision_history(self, history):
        """Factored out of set_revision_history.

        This performs the actual writing to disk, with format-specific checks.
        It is intended to be called by BzrBranch5.set_revision_history.
        """
        if len(history) == 0:
            last_revision = 'null:'
        else:
            if history != self._lefthand_history(history[-1]):
                raise errors.NotLefthandHistory(history)
            last_revision = history[-1]
        if self._get_append_revisions_only():
            self._check_history_violation(last_revision)
        self._write_last_revision_info(len(history), last_revision)

    @needs_write_lock
    def append_revision(self, *revision_ids):
        revision_ids = [osutils.safe_revision_id(r) for r in revision_ids]
        if len(revision_ids) == 0:
            return
        prev_revno, prev_revision = self.last_revision_info()
        for revision in self.repository.get_revisions(revision_ids):
            if prev_revision == _mod_revision.NULL_REVISION:
                if revision.parent_ids != []:
                    raise errors.NotLeftParentDescendant(self, prev_revision,
                                                         revision.revision_id)
            else:
                if revision.parent_ids[0] != prev_revision:
                    raise errors.NotLeftParentDescendant(self, prev_revision,
                                                         revision.revision_id)
            prev_revision = revision.revision_id
        self.set_last_revision_info(prev_revno + len(revision_ids),
                                    revision_ids[-1])

    def _set_config_location(self, name, url, config=None,
                             make_relative=False):
        if config is None:
            config = self.get_config()
        if url is None:
            url = ''
        elif make_relative:
            url = urlutils.relative_url(self.base, url)
        config.set_user_option(name, url)


    def _get_config_location(self, name, config=None):
        if config is None:
            config = self.get_config()
        location = config.get_user_option(name)
        if location == '':
            location = None
        return location

    @needs_write_lock
    def _set_parent_location(self, url):
        """Set the parent branch"""
        self._set_config_location('parent_location', url, make_relative=True)

    @needs_read_lock
    def _get_parent_location(self):
        """Set the parent branch"""
        return self._get_config_location('parent_location')

    def set_push_location(self, location):
        """See Branch.set_push_location."""
        self._set_config_location('push_location', location)

    def set_bound_location(self, location):
        """See Branch.set_push_location."""
        result = None
        config = self.get_config()
        if location is None:
            if config.get_user_option('bound') != 'True':
                return False
            else:
                config.set_user_option('bound', 'False')
                return True
        else:
            self._set_config_location('bound_location', location,
                                      config=config)
            config.set_user_option('bound', 'True')
        return True

    def _get_bound_location(self, bound):
        """Return the bound location in the config file.

        Return None if the bound parameter does not match"""
        config = self.get_config()
        config_bound = (config.get_user_option('bound') == 'True')
        if config_bound != bound:
            return None
        return self._get_config_location('bound_location', config=config)

    def get_bound_location(self):
        """See Branch.set_push_location."""
        return self._get_bound_location(True)

    def get_old_bound_location(self):
        """See Branch.get_old_bound_location"""
        return self._get_bound_location(False)

    def set_append_revisions_only(self, enabled):
        if enabled:
            value = 'True'
        else:
            value = 'False'
        self.get_config().set_user_option('append_revisions_only', value)

    def _get_append_revisions_only(self):
        value = self.get_config().get_user_option('append_revisions_only')
        return value == 'True'

    def _synchronize_history(self, destination, revision_id):
        """Synchronize last revision and revision history between branches.

        This version is most efficient when the destination is also a
        BzrBranch6, but works for BzrBranch5, as long as the destination's
        repository contains all the lefthand ancestors of the intended
        last_revision.  If not, set_last_revision_info will fail.

        :param destination: The branch to copy the history into
        :param revision_id: The revision-id to truncate history at.  May
          be None to copy complete history.
        """
        if revision_id is None:
            revno, revision_id = self.last_revision_info()
        else:
            revno = self.revision_id_to_revno(revision_id)
        destination.set_last_revision_info(revno, revision_id)


class BranchTestProviderAdapter(object):
    """A tool to generate a suite testing multiple branch formats at once.

    This is done by copying the test once for each transport and injecting
    the transport_server, transport_readonly_server, and branch_format
    classes into each copy. Each copy is also given a new id() to make it
    easy to identify.
    """

    def __init__(self, transport_server, transport_readonly_server, formats,
        vfs_transport_factory=None):
        self._transport_server = transport_server
        self._transport_readonly_server = transport_readonly_server
        self._formats = formats
        self._vfs_transport_factory = vfs_transport_factory
    
    def adapt(self, test):
        result = TestSuite()
        for branch_format, bzrdir_format in self._formats:
            new_test = deepcopy(test)
            new_test.transport_server = self._transport_server
            new_test.transport_readonly_server = self._transport_readonly_server
            if self._vfs_transport_factory:
                new_test.vfs_transport_factory = self._vfs_transport_factory
            new_test.bzrdir_format = bzrdir_format
            new_test.branch_format = branch_format
            def make_new_test_id():
                new_id = "%s(%s)" % (new_test.id(), branch_format.__class__.__name__)
                return lambda: new_id
            new_test.id = make_new_test_id()
            result.addTest(new_test)
        return result


class BranchCheckResult(object):
    """Results of checking branch consistency.

    :see: Branch.check
    """

    def __init__(self, branch):
        self.branch = branch

    def report_results(self, verbose):
        """Report the check results via trace.note.
        
        :param verbose: Requests more detailed display of what was checked,
            if any.
        """
        note('checked branch %s format %s',
             self.branch.base,
             self.branch._format)


######################################################################
# predicates


@deprecated_function(zero_eight)
def is_control_file(*args, **kwargs):
    """See bzrlib.workingtree.is_control_file."""
    from bzrlib import workingtree
    return workingtree.is_control_file(*args, **kwargs)


class Converter5to6(object):
    """Perform an in-place upgrade of format 5 to format 6"""

    def convert(self, branch):
        # Data for 5 and 6 can peacefully coexist.
        format = BzrBranchFormat6()
        new_branch = format.open(branch.bzrdir, _found=True)

        # Copy source data into target
        new_branch.set_last_revision_info(*branch.last_revision_info())
        new_branch.set_parent(branch.get_parent())
        new_branch.set_bound_location(branch.get_bound_location())
        new_branch.set_push_location(branch.get_push_location())

        # Copying done; now update target format
        new_branch.control_files.put_utf8('format',
            format.get_format_string())

        # Clean up old files
        new_branch.control_files._transport.delete('revision-history')
        try:
            branch.set_parent(None)
        except NoSuchFile:
            pass
        branch.set_bound_location(None)<|MERGE_RESOLUTION|>--- conflicted
+++ resolved
@@ -744,7 +744,6 @@
         """Return the short format description for this format."""
         raise NotImplementedError(self.get_format_description)
 
-<<<<<<< HEAD
     def get_reference(self, a_bzrdir):
         """Get the target reference of the branch in a_bzrdir.
 
@@ -756,7 +755,7 @@
         :return: None if the branch is not a reference branch.
         """
         return None
-=======
+
     def _initialize_helper(self, a_bzrdir, utf8_files, lock_type='metadir',
                            set_format=True):
         """Initialize a branch in a bzrdir, with specified files
@@ -788,7 +787,6 @@
         finally:
             control_files.unlock()
         return self.open(a_bzrdir, _found=True)
->>>>>>> 7687dec6
 
     def initialize(self, a_bzrdir):
         """Create a branch of this format in a_bzrdir."""
