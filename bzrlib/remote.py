--- conflicted
+++ resolved
@@ -1522,11 +1522,7 @@
         return self._real_branch.set_parent(url)
         
     def set_stacked_on(self, stacked_location):
-<<<<<<< HEAD
-        """set the URL this branch is stacked against.
-=======
         """Set the URL this branch is stacked against.
->>>>>>> 1a399bef
 
         :raises UnstackableBranchFormat: If the branch does not support
             stacking.
@@ -1535,12 +1531,6 @@
         """
         self._ensure_real()
         return self._real_branch.set_stacked_on(stacked_location)
-<<<<<<< HEAD
-
-    def get_config(self):
-        return RemoteBranchConfig(self)
-=======
->>>>>>> 1a399bef
 
     def sprout(self, to_bzrdir, revision_id=None):
         # Like Branch.sprout, except that it sprouts a branch in the default
