--- conflicted
+++ resolved
@@ -883,14 +883,9 @@
         body = self._serialise_search_recipe(recipe)
         path = self.bzrdir._path_for_remote_call(self._client)
         for key in keys:
-<<<<<<< HEAD
-            if not isinstance(key, str):
-                raise ValueError(key)
-=======
             if type(key) is not str:
                 raise ValueError(
                     "key %r not a plain string" % (key,))
->>>>>>> 8600fabc
         verb = 'Repository.get_parent_map'
         args = (path,) + tuple(keys)
         try:
@@ -1173,28 +1168,6 @@
         self._dir_mode = None
         self._file_mode = None
 
-<<<<<<< HEAD
-    def get(self, path):
-        """'get' a remote path as per the LockableFiles interface.
-
-        :param path: the file to 'get'. If this is 'branch.conf', we do not
-             just retrieve a file, instead we ask the smart server to generate
-             a configuration for us - which is retrieved as an INI file.
-        """
-        if path == 'branch.conf':
-            path = self.bzrdir._path_for_remote_call(self._client)
-            response = self._client.call_expecting_body(
-                'Branch.get_config_file', path)
-            if response[0][0] != 'ok':
-                raise SmartProtocolError(
-                    'unexpected response code %s' % (response[0],))
-            return StringIO(response[1].read_body_bytes())
-        else:
-            # VFS fallback.
-            return LockableFiles.get(self, path)
-
-=======
->>>>>>> 8600fabc
 
 class RemoteBranchFormat(branch.BranchFormat):
 
