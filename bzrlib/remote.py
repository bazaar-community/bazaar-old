# Copyright (C) 2006, 2007 Canonical Ltd
#
# This program is free software; you can redistribute it and/or modify
# it under the terms of the GNU General Public License as published by
# the Free Software Foundation; either version 2 of the License, or
# (at your option) any later version.
#
# This program is distributed in the hope that it will be useful,
# but WITHOUT ANY WARRANTY; without even the implied warranty of
# MERCHANTABILITY or FITNESS FOR A PARTICULAR PURPOSE.  See the
# GNU General Public License for more details.
#
# You should have received a copy of the GNU General Public License
# along with this program; if not, write to the Free Software
# Foundation, Inc., 59 Temple Place, Suite 330, Boston, MA  02111-1307  USA

# TODO: At some point, handle upgrades by just passing the whole request
# across to run on the server.

import bz2
from cStringIO import StringIO

from bzrlib import (
    branch,
    debug,
    errors,
    graph,
    lockdir,
    repository,
    revision,
    symbol_versioning,
)
from bzrlib.branch import BranchReferenceFormat
from bzrlib.bzrdir import BzrDir, RemoteBzrDirFormat
from bzrlib.config import BranchConfig, TreeConfig
from bzrlib.decorators import needs_read_lock, needs_write_lock
from bzrlib.errors import NoSuchRevision
from bzrlib.lockable_files import LockableFiles
from bzrlib.pack import ContainerPushParser
from bzrlib.smart import client, vfs
from bzrlib.symbol_versioning import (
    deprecated_method,
    zero_ninetyone,
    )
from bzrlib.revision import ensure_null, NULL_REVISION
from bzrlib.trace import mutter, note, warning

# Note: RemoteBzrDirFormat is in bzrdir.py

class RemoteBzrDir(BzrDir):
    """Control directory on a remote server, accessed via bzr:// or similar."""

    def __init__(self, transport, _client=None):
        """Construct a RemoteBzrDir.

        :param _client: Private parameter for testing. Disables probing and the
            use of a real bzrdir.
        """
        BzrDir.__init__(self, transport, RemoteBzrDirFormat())
        # this object holds a delegated bzrdir that uses file-level operations
        # to talk to the other side
        self._real_bzrdir = None

        if _client is None:
            medium = transport.get_smart_medium()
            self._client = client._SmartClient(medium, transport.base)
        else:
            self._client = _client
            return

        path = self._path_for_remote_call(self._client)
        response = self._client.call('BzrDir.open', path)
        if response not in [('yes',), ('no',)]:
            raise errors.UnexpectedSmartServerResponse(response)
        if response == ('no',):
            raise errors.NotBranchError(path=transport.base)

    def _ensure_real(self):
        """Ensure that there is a _real_bzrdir set.

        Used before calls to self._real_bzrdir.
        """
        if not self._real_bzrdir:
            self._real_bzrdir = BzrDir.open_from_transport(
                self.root_transport, _server_formats=False)

    def create_repository(self, shared=False):
        self._ensure_real()
        self._real_bzrdir.create_repository(shared=shared)
        return self.open_repository()

    def destroy_repository(self):
        """See BzrDir.destroy_repository"""
        self._ensure_real()
        self._real_bzrdir.destroy_repository()

    def create_branch(self):
        self._ensure_real()
        real_branch = self._real_bzrdir.create_branch()
        return RemoteBranch(self, self.find_repository(), real_branch)

    def destroy_branch(self):
        """See BzrDir.destroy_branch"""
        self._ensure_real()
        self._real_bzrdir.destroy_branch()

    def create_workingtree(self, revision_id=None, from_branch=None):
        raise errors.NotLocalUrl(self.transport.base)

    def find_branch_format(self):
        """Find the branch 'format' for this bzrdir.

        This might be a synthetic object for e.g. RemoteBranch and SVN.
        """
        b = self.open_branch()
        return b._format

    def get_branch_reference(self):
        """See BzrDir.get_branch_reference()."""
        path = self._path_for_remote_call(self._client)
        response = self._client.call('BzrDir.open_branch', path)
        if response[0] == 'ok':
            if response[1] == '':
                # branch at this location.
                return None
            else:
                # a branch reference, use the existing BranchReference logic.
                return response[1]
        elif response == ('nobranch',):
            raise errors.NotBranchError(path=self.root_transport.base)
        else:
            raise errors.UnexpectedSmartServerResponse(response)

    def _get_tree_branch(self):
        """See BzrDir._get_tree_branch()."""
        return None, self.open_branch()

    def open_branch(self, _unsupported=False):
        assert _unsupported == False, 'unsupported flag support not implemented yet.'
        reference_url = self.get_branch_reference()
        if reference_url is None:
            # branch at this location.
            return RemoteBranch(self, self.find_repository())
        else:
            # a branch reference, use the existing BranchReference logic.
            format = BranchReferenceFormat()
            return format.open(self, _found=True, location=reference_url)
                
    def open_repository(self):
        path = self._path_for_remote_call(self._client)
        verb = 'BzrDir.find_repositoryV2'
        try:
            response = self._client.call(verb, path)
        except errors.UnknownSmartMethod:
            verb = 'BzrDir.find_repository'
            response = self._client.call(verb, path)
        assert response[0] in ('ok', 'norepository'), \
            'unexpected response code %s' % (response,)
        if response[0] == 'norepository':
            raise errors.NoRepositoryPresent(self)
        if verb == 'BzrDir.find_repository':
            # servers that don't support the V2 method don't support external
            # references either.
            response = response + ('no', )
        assert len(response) == 5, 'incorrect response length %s' % (response,)
        if response[1] == '':
            format = RemoteRepositoryFormat()
            format.rich_root_data = (response[2] == 'yes')
            format.supports_tree_reference = (response[3] == 'yes')
            # No wire format to check this yet.
            format.supports_external_lookups = (response[4] == 'yes')
            return RemoteRepository(self, format)
        else:
            raise errors.NoRepositoryPresent(self)

    def open_workingtree(self, recommend_upgrade=True):
        self._ensure_real()
        if self._real_bzrdir.has_workingtree():
            raise errors.NotLocalUrl(self.root_transport)
        else:
            raise errors.NoWorkingTree(self.root_transport.base)

    def _path_for_remote_call(self, client):
        """Return the path to be used for this bzrdir in a remote call."""
        return client.remote_path_from_transport(self.root_transport)

    def get_branch_transport(self, branch_format):
        self._ensure_real()
        return self._real_bzrdir.get_branch_transport(branch_format)

    def get_repository_transport(self, repository_format):
        self._ensure_real()
        return self._real_bzrdir.get_repository_transport(repository_format)

    def get_workingtree_transport(self, workingtree_format):
        self._ensure_real()
        return self._real_bzrdir.get_workingtree_transport(workingtree_format)

    def can_convert_format(self):
        """Upgrading of remote bzrdirs is not supported yet."""
        return False

    def needs_format_conversion(self, format=None):
        """Upgrading of remote bzrdirs is not supported yet."""
        return False

    def clone(self, url, revision_id=None, force_new_repo=False):
        self._ensure_real()
        return self._real_bzrdir.clone(url, revision_id=revision_id,
            force_new_repo=force_new_repo)


class RemoteRepositoryFormat(repository.RepositoryFormat):
    """Format for repositories accessed over a _SmartClient.

    Instances of this repository are represented by RemoteRepository
    instances.

    The RemoteRepositoryFormat is parameterized during construction
    to reflect the capabilities of the real, remote format. Specifically
    the attributes rich_root_data and supports_tree_reference are set
    on a per instance basis, and are not set (and should not be) at
    the class level.
    """

    _matchingbzrdir = RemoteBzrDirFormat

    def initialize(self, a_bzrdir, shared=False):
        assert isinstance(a_bzrdir, RemoteBzrDir), \
            '%r is not a RemoteBzrDir' % (a_bzrdir,)
        return a_bzrdir.create_repository(shared=shared)
    
    def open(self, a_bzrdir):
        assert isinstance(a_bzrdir, RemoteBzrDir)
        return a_bzrdir.open_repository()

    def get_format_description(self):
        return 'bzr remote repository'

    def __eq__(self, other):
        return self.__class__ == other.__class__

    def check_conversion_target(self, target_format):
        if self.rich_root_data and not target_format.rich_root_data:
            raise errors.BadConversionTarget(
                'Does not support rich root data.', target_format)
        if (self.supports_tree_reference and
            not getattr(target_format, 'supports_tree_reference', False)):
            raise errors.BadConversionTarget(
                'Does not support nested trees', target_format)


class RemoteRepository(object):
    """Repository accessed over rpc.

    For the moment most operations are performed using local transport-backed
    Repository objects.
    """

    def __init__(self, remote_bzrdir, format, real_repository=None, _client=None):
        """Create a RemoteRepository instance.
        
        :param remote_bzrdir: The bzrdir hosting this repository.
        :param format: The RemoteFormat object to use.
        :param real_repository: If not None, a local implementation of the
            repository logic for the repository, usually accessing the data
            via the VFS.
        :param _client: Private testing parameter - override the smart client
            to be used by the repository.
        """
        if real_repository:
            self._real_repository = real_repository
        else:
            self._real_repository = None
        self.bzrdir = remote_bzrdir
        if _client is None:
            self._client = remote_bzrdir._client
        else:
            self._client = _client
        self._format = format
        self._lock_mode = None
        self._lock_token = None
        self._lock_count = 0
        self._leave_lock = False
        # A cache of looked up revision parent data; reset at unlock time.
        self._parents_map = None
        if 'hpss' in debug.debug_flags:
            self._requested_parents = None
        # For tests:
        # These depend on the actual remote format, so force them off for
        # maximum compatibility. XXX: In future these should depend on the
        # remote repository instance, but this is irrelevant until we perform
        # reconcile via an RPC call.
        self._reconcile_does_inventory_gc = False
        self._reconcile_fixes_text_parents = False
        self._reconcile_backsup_inventory = False
        self.base = self.bzrdir.transport.base

    def __str__(self):
        return "%s(%s)" % (self.__class__.__name__, self.base)

    __repr__ = __str__

    def abort_write_group(self):
        """Complete a write group on the decorated repository.
        
        Smart methods peform operations in a single step so this api
        is not really applicable except as a compatibility thunk
        for older plugins that don't use e.g. the CommitBuilder
        facility.
        """
        self._ensure_real()
        return self._real_repository.abort_write_group()

    def commit_write_group(self):
        """Complete a write group on the decorated repository.
        
        Smart methods peform operations in a single step so this api
        is not really applicable except as a compatibility thunk
        for older plugins that don't use e.g. the CommitBuilder
        facility.
        """
        self._ensure_real()
        return self._real_repository.commit_write_group()

    def _ensure_real(self):
        """Ensure that there is a _real_repository set.

        Used before calls to self._real_repository.
        """
        if not self._real_repository:
            self.bzrdir._ensure_real()
            #self._real_repository = self.bzrdir._real_bzrdir.open_repository()
            self._set_real_repository(self.bzrdir._real_bzrdir.open_repository())

    def find_text_key_references(self):
        """Find the text key references within the repository.

        :return: a dictionary mapping (file_id, revision_id) tuples to altered file-ids to an iterable of
        revision_ids. Each altered file-ids has the exact revision_ids that
        altered it listed explicitly.
        :return: A dictionary mapping text keys ((fileid, revision_id) tuples)
            to whether they were referred to by the inventory of the
            revision_id that they contain. The inventory texts from all present
            revision ids are assessed to generate this report.
        """
        self._ensure_real()
        return self._real_repository.find_text_key_references()

    def _generate_text_key_index(self):
        """Generate a new text key index for the repository.

        This is an expensive function that will take considerable time to run.

        :return: A dict mapping (file_id, revision_id) tuples to a list of
            parents, also (file_id, revision_id) tuples.
        """
        self._ensure_real()
        return self._real_repository._generate_text_key_index()

    @symbol_versioning.deprecated_method(symbol_versioning.one_four)
    def get_revision_graph(self, revision_id=None):
        """See Repository.get_revision_graph()."""
        return self._get_revision_graph(revision_id)

    def _get_revision_graph(self, revision_id):
        """Private method for using with old (< 1.2) servers to fallback."""
        if revision_id is None:
            revision_id = ''
        elif revision.is_null(revision_id):
            return {}

        path = self.bzrdir._path_for_remote_call(self._client)
        assert type(revision_id) is str
        response = self._client.call_expecting_body(
            'Repository.get_revision_graph', path, revision_id)
        if response[0][0] not in ['ok', 'nosuchrevision']:
            raise errors.UnexpectedSmartServerResponse(response[0])
        if response[0][0] == 'ok':
            coded = response[1].read_body_bytes()
            if coded == '':
                # no revisions in this repository!
                return {}
            lines = coded.split('\n')
            revision_graph = {}
            for line in lines:
                d = tuple(line.split())
                revision_graph[d[0]] = d[1:]
                
            return revision_graph
        else:
            response_body = response[1].read_body_bytes()
            assert response_body == ''
            raise NoSuchRevision(self, revision_id)

    def has_revision(self, revision_id):
        """See Repository.has_revision()."""
        if revision_id == NULL_REVISION:
            # The null revision is always present.
            return True
        path = self.bzrdir._path_for_remote_call(self._client)
        response = self._client.call('Repository.has_revision', path, revision_id)
        assert response[0] in ('yes', 'no'), 'unexpected response code %s' % (response,)
        return response[0] == 'yes'

    def has_revisions(self, revision_ids):
        """See Repository.has_revisions()."""
        result = set()
        for revision_id in revision_ids:
            if self.has_revision(revision_id):
                result.add(revision_id)
        return result

    def has_same_location(self, other):
        return (self.__class__ == other.__class__ and
                self.bzrdir.transport.base == other.bzrdir.transport.base)
        
    def get_graph(self, other_repository=None):
        """Return the graph for this repository format"""
        parents_provider = self
        if (other_repository is not None and
            other_repository.bzrdir.transport.base !=
            self.bzrdir.transport.base):
            parents_provider = graph._StackedParentsProvider(
                [parents_provider, other_repository._make_parents_provider()])
        return graph.Graph(parents_provider)

    def gather_stats(self, revid=None, committers=None):
        """See Repository.gather_stats()."""
        path = self.bzrdir._path_for_remote_call(self._client)
        # revid can be None to indicate no revisions, not just NULL_REVISION
        if revid is None or revision.is_null(revid):
            fmt_revid = ''
        else:
            fmt_revid = revid
        if committers is None or not committers:
            fmt_committers = 'no'
        else:
            fmt_committers = 'yes'
        response = self._client.call_expecting_body(
            'Repository.gather_stats', path, fmt_revid, fmt_committers)
        assert response[0][0] == 'ok', \
            'unexpected response code %s' % (response[0],)

        body = response[1].read_body_bytes()
        result = {}
        for line in body.split('\n'):
            if not line:
                continue
            key, val_text = line.split(':')
            if key in ('revisions', 'size', 'committers'):
                result[key] = int(val_text)
            elif key in ('firstrev', 'latestrev'):
                values = val_text.split(' ')[1:]
                result[key] = (float(values[0]), long(values[1]))

        return result

    def find_branches(self, using=False):
        """See Repository.find_branches()."""
        # should be an API call to the server.
        self._ensure_real()
        return self._real_repository.find_branches(using=using)

    def get_physical_lock_status(self):
        """See Repository.get_physical_lock_status()."""
        # should be an API call to the server.
        self._ensure_real()
        return self._real_repository.get_physical_lock_status()

    def is_in_write_group(self):
        """Return True if there is an open write group.

        write groups are only applicable locally for the smart server..
        """
        if self._real_repository:
            return self._real_repository.is_in_write_group()

    def is_locked(self):
        return self._lock_count >= 1

    def is_shared(self):
        """See Repository.is_shared()."""
        path = self.bzrdir._path_for_remote_call(self._client)
        response = self._client.call('Repository.is_shared', path)
        assert response[0] in ('yes', 'no'), 'unexpected response code %s' % (response,)
        return response[0] == 'yes'

    def is_write_locked(self):
        return self._lock_mode == 'w'

    def lock_read(self):
        # wrong eventually - want a local lock cache context
        if not self._lock_mode:
            self._lock_mode = 'r'
            self._lock_count = 1
            self._parents_map = {}
            if 'hpss' in debug.debug_flags:
                self._requested_parents = set()
            if self._real_repository is not None:
                self._real_repository.lock_read()
        else:
            self._lock_count += 1

    def _remote_lock_write(self, token):
        path = self.bzrdir._path_for_remote_call(self._client)
        if token is None:
            token = ''
        response = self._client.call('Repository.lock_write', path, token)
        if response[0] == 'ok':
            ok, token = response
            return token
        elif response[0] == 'LockContention':
            raise errors.LockContention('(remote lock)')
        elif response[0] == 'UnlockableTransport':
            raise errors.UnlockableTransport(self.bzrdir.root_transport)
        elif response[0] == 'LockFailed':
            raise errors.LockFailed(response[1], response[2])
        else:
            raise errors.UnexpectedSmartServerResponse(response)

    def lock_write(self, token=None):
        if not self._lock_mode:
            self._lock_token = self._remote_lock_write(token)
            # if self._lock_token is None, then this is something like packs or
            # svn where we don't get to lock the repo, or a weave style repository
            # where we cannot lock it over the wire and attempts to do so will
            # fail.
            if self._real_repository is not None:
                self._real_repository.lock_write(token=self._lock_token)
            if token is not None:
                self._leave_lock = True
            else:
                self._leave_lock = False
            self._lock_mode = 'w'
            self._lock_count = 1
            self._parents_map = {}
            if 'hpss' in debug.debug_flags:
                self._requested_parents = set()
        elif self._lock_mode == 'r':
            raise errors.ReadOnlyError(self)
        else:
            self._lock_count += 1
        return self._lock_token or None

    def leave_lock_in_place(self):
        if not self._lock_token:
            raise NotImplementedError(self.leave_lock_in_place)
        self._leave_lock = True

    def dont_leave_lock_in_place(self):
        if not self._lock_token:
            raise NotImplementedError(self.dont_leave_lock_in_place)
        self._leave_lock = False

    def _set_real_repository(self, repository):
        """Set the _real_repository for this repository.

        :param repository: The repository to fallback to for non-hpss
            implemented operations.
        """
        assert not isinstance(repository, RemoteRepository)
        self._real_repository = repository
        if self._lock_mode == 'w':
            # if we are already locked, the real repository must be able to
            # acquire the lock with our token.
            self._real_repository.lock_write(self._lock_token)
        elif self._lock_mode == 'r':
            self._real_repository.lock_read()

    def start_write_group(self):
        """Start a write group on the decorated repository.
        
        Smart methods peform operations in a single step so this api
        is not really applicable except as a compatibility thunk
        for older plugins that don't use e.g. the CommitBuilder
        facility.
        """
        self._ensure_real()
        return self._real_repository.start_write_group()

    def _unlock(self, token):
        path = self.bzrdir._path_for_remote_call(self._client)
        if not token:
            # with no token the remote repository is not persistently locked.
            return
        response = self._client.call('Repository.unlock', path, token)
        if response == ('ok',):
            return
        elif response[0] == 'TokenMismatch':
            raise errors.TokenMismatch(token, '(remote token)')
        else:
            raise errors.UnexpectedSmartServerResponse(response)

    def unlock(self):
        self._lock_count -= 1
        if self._lock_count > 0:
            return
        self._parents_map = None
        if 'hpss' in debug.debug_flags:
            self._requested_parents = None
        old_mode = self._lock_mode
        self._lock_mode = None
        try:
            # The real repository is responsible at present for raising an
            # exception if it's in an unfinished write group.  However, it
            # normally will *not* actually remove the lock from disk - that's
            # done by the server on receiving the Repository.unlock call.
            # This is just to let the _real_repository stay up to date.
            if self._real_repository is not None:
                self._real_repository.unlock()
        finally:
            # The rpc-level lock should be released even if there was a
            # problem releasing the vfs-based lock.
            if old_mode == 'w':
                # Only write-locked repositories need to make a remote method
                # call to perfom the unlock.
                old_token = self._lock_token
                self._lock_token = None
                if not self._leave_lock:
                    self._unlock(old_token)

    def break_lock(self):
        # should hand off to the network
        self._ensure_real()
        return self._real_repository.break_lock()

    def _get_tarball(self, compression):
        """Return a TemporaryFile containing a repository tarball.
        
        Returns None if the server does not support sending tarballs.
        """
        import tempfile
        path = self.bzrdir._path_for_remote_call(self._client)
        try:
            response, protocol = self._client.call_expecting_body(
                'Repository.tarball', path, compression)
        except errors.UnknownSmartMethod:
            protocol.cancel_read_body()
            return None
        if response[0] == 'ok':
            # Extract the tarball and return it
            t = tempfile.NamedTemporaryFile()
            # TODO: rpc layer should read directly into it...
            t.write(protocol.read_body_bytes())
            t.seek(0)
            return t
        raise errors.UnexpectedSmartServerResponse(response)

    def sprout(self, to_bzrdir, revision_id=None):
        # TODO: Option to control what format is created?
        self._ensure_real()
        dest_repo = self._real_repository._format.initialize(to_bzrdir,
                                                             shared=False)
        dest_repo.fetch(self, revision_id=revision_id)
        return dest_repo

    ### These methods are just thin shims to the VFS object for now.

    def revision_tree(self, revision_id):
        self._ensure_real()
        return self._real_repository.revision_tree(revision_id)

    def get_serializer_format(self):
        self._ensure_real()
        return self._real_repository.get_serializer_format()

    def get_commit_builder(self, branch, parents, config, timestamp=None,
                           timezone=None, committer=None, revprops=None,
                           revision_id=None):
        # FIXME: It ought to be possible to call this without immediately
        # triggering _ensure_real.  For now it's the easiest thing to do.
        self._ensure_real()
        builder = self._real_repository.get_commit_builder(branch, parents,
                config, timestamp=timestamp, timezone=timezone,
                committer=committer, revprops=revprops, revision_id=revision_id)
        return builder

    def add_inventory(self, revid, inv, parents):
        self._ensure_real()
        return self._real_repository.add_inventory(revid, inv, parents)

    def add_revision(self, rev_id, rev, inv=None, config=None):
        self._ensure_real()
        return self._real_repository.add_revision(
            rev_id, rev, inv=inv, config=config)

    @needs_read_lock
    def get_inventory(self, revision_id):
        self._ensure_real()
        return self._real_repository.get_inventory(revision_id)

    def iter_inventories(self, revision_ids):
        self._ensure_real()
        return self._real_repository.iter_inventories(revision_ids)

    @needs_read_lock
    def get_revision(self, revision_id):
        self._ensure_real()
        return self._real_repository.get_revision(revision_id)

    @property
    def weave_store(self):
        self._ensure_real()
        return self._real_repository.weave_store

    def get_transaction(self):
        self._ensure_real()
        return self._real_repository.get_transaction()

    @needs_read_lock
    def clone(self, a_bzrdir, revision_id=None):
        self._ensure_real()
        return self._real_repository.clone(a_bzrdir, revision_id=revision_id)

    def make_working_trees(self):
        """See Repository.make_working_trees"""
        self._ensure_real()
        return self._real_repository.make_working_trees()

    def revision_ids_to_search_result(self, result_set):
        """Convert a set of revision ids to a graph SearchResult."""
        result_parents = set()
        for parents in self.get_graph().get_parent_map(
            result_set).itervalues():
            result_parents.update(parents)
        included_keys = result_set.intersection(result_parents)
        start_keys = result_set.difference(included_keys)
        exclude_keys = result_parents.difference(result_set)
        result = graph.SearchResult(start_keys, exclude_keys,
            len(result_set), result_set)
        return result

    @needs_read_lock
    def search_missing_revision_ids(self, other, revision_id=None, find_ghosts=True):
        """Return the revision ids that other has that this does not.
        
        These are returned in topological order.

        revision_id: only return revision ids included by revision_id.
        """
        return repository.InterRepository.get(
            other, self).search_missing_revision_ids(revision_id, find_ghosts)

    def fetch(self, source, revision_id=None, pb=None):
        if self.has_same_location(source):
            # check that last_revision is in 'from' and then return a
            # no-operation.
            if (revision_id is not None and
                not revision.is_null(revision_id)):
                self.get_revision(revision_id)
            return 0, []
        self._ensure_real()
        return self._real_repository.fetch(
            source, revision_id=revision_id, pb=pb)

    def create_bundle(self, target, base, fileobj, format=None):
        self._ensure_real()
        self._real_repository.create_bundle(target, base, fileobj, format)

    @property
    def control_weaves(self):
        self._ensure_real()
        return self._real_repository.control_weaves

    @needs_read_lock
    def get_ancestry(self, revision_id, topo_sorted=True):
        self._ensure_real()
        return self._real_repository.get_ancestry(revision_id, topo_sorted)

    @needs_read_lock
    def get_inventory_weave(self):
        self._ensure_real()
        return self._real_repository.get_inventory_weave()

    def fileids_altered_by_revision_ids(self, revision_ids):
        self._ensure_real()
        return self._real_repository.fileids_altered_by_revision_ids(revision_ids)

    def _get_versioned_file_checker(self, revisions, revision_versions_cache):
        self._ensure_real()
        return self._real_repository._get_versioned_file_checker(
            revisions, revision_versions_cache)
        
    def iter_files_bytes(self, desired_files):
        """See Repository.iter_file_bytes.
        """
        self._ensure_real()
        return self._real_repository.iter_files_bytes(desired_files)

    def get_parent_map(self, keys):
        """See bzrlib.Graph.get_parent_map()."""
        # Hack to build up the caching logic.
        ancestry = self._parents_map
        if ancestry is None:
            # Repository is not locked, so there's no cache.
            missing_revisions = set(keys)
            ancestry = {}
        else:
            missing_revisions = set(key for key in keys if key not in ancestry)
        if missing_revisions:
            parent_map = self._get_parent_map(missing_revisions)
            if 'hpss' in debug.debug_flags:
                mutter('retransmitted revisions: %d of %d',
                        len(set(ancestry).intersection(parent_map)),
                        len(parent_map))
            ancestry.update(parent_map)
        present_keys = [k for k in keys if k in ancestry]
        if 'hpss' in debug.debug_flags:
            self._requested_parents.update(present_keys)
            mutter('Current RemoteRepository graph hit rate: %d%%',
                100.0 * len(self._requested_parents) / len(ancestry))
        return dict((k, ancestry[k]) for k in present_keys)

    def _get_parent_map(self, keys):
        """Helper for get_parent_map that performs the RPC."""
        medium = self._client._medium
        if not medium._remote_is_at_least_1_2:
            # We already found out that the server can't understand
            # Repository.get_parent_map requests, so just fetch the whole
            # graph.
            # XXX: Note that this will issue a deprecation warning. This is ok
            # :- its because we're working with a deprecated server anyway, and
            # the user will almost certainly have seen a warning about the
            # server version already.
            rg = self.get_revision_graph()
            # There is an api discrepency between get_parent_map and
            # get_revision_graph. Specifically, a "key:()" pair in
            # get_revision_graph just means a node has no parents. For
            # "get_parent_map" it means the node is a ghost. So fix up the
            # graph to correct this.
            #   https://bugs.launchpad.net/bzr/+bug/214894
            # There is one other "bug" which is that ghosts in
            # get_revision_graph() are not returned at all. But we won't worry
            # about that for now.
            for node_id, parent_ids in rg.iteritems():
                if parent_ids == ():
                    rg[node_id] = (NULL_REVISION,)
            rg[NULL_REVISION] = ()
            return rg

        keys = set(keys)
        if None in keys:
            raise ValueError('get_parent_map(None) is not valid')
        if NULL_REVISION in keys:
            keys.discard(NULL_REVISION)
            found_parents = {NULL_REVISION:()}
            if not keys:
                return found_parents
        else:
            found_parents = {}
        # TODO(Needs analysis): We could assume that the keys being requested
        # from get_parent_map are in a breadth first search, so typically they
        # will all be depth N from some common parent, and we don't have to
        # have the server iterate from the root parent, but rather from the
        # keys we're searching; and just tell the server the keyspace we
        # already have; but this may be more traffic again.

        # Transform self._parents_map into a search request recipe.
        # TODO: Manage this incrementally to avoid covering the same path
        # repeatedly. (The server will have to on each request, but the less
        # work done the better).
        parents_map = self._parents_map
        if parents_map is None:
            # Repository is not locked, so there's no cache.
            parents_map = {}
        start_set = set(parents_map)
        result_parents = set()
        for parents in parents_map.itervalues():
            result_parents.update(parents)
        stop_keys = result_parents.difference(start_set)
        included_keys = start_set.intersection(result_parents)
        start_set.difference_update(included_keys)
        recipe = (start_set, stop_keys, len(parents_map))
        body = self._serialise_search_recipe(recipe)
        path = self.bzrdir._path_for_remote_call(self._client)
        for key in keys:
<<<<<<< HEAD
            assert type(key) is str, "Key %r is not a plain string" % (key,)
=======
            if type(key) is not str:
                raise ValueError(
                    "key %r not a plain string" % (key,))
>>>>>>> 4ff85013
        verb = 'Repository.get_parent_map'
        args = (path,) + tuple(keys)
        try:
            response = self._client.call_with_body_bytes_expecting_body(
                verb, args, self._serialise_search_recipe(recipe))
        except errors.UnknownSmartMethod:
            # Server does not support this method, so get the whole graph.
            # Worse, we have to force a disconnection, because the server now
            # doesn't realise it has a body on the wire to consume, so the
            # only way to recover is to abandon the connection.
            warning(
                'Server is too old for fast get_parent_map, reconnecting.  '
                '(Upgrade the server to Bazaar 1.2 to avoid this)')
            medium.disconnect()
            # To avoid having to disconnect repeatedly, we keep track of the
            # fact the server doesn't understand remote methods added in 1.2.
            medium._remote_is_at_least_1_2 = False
            return self.get_revision_graph(None)
        if response[0][0] not in ['ok']:
            response[1].cancel_read_body()
            raise errors.UnexpectedSmartServerResponse(response[0])
        if response[0][0] == 'ok':
            coded = bz2.decompress(response[1].read_body_bytes())
            if coded == '':
                # no revisions found
                return {}
            lines = coded.split('\n')
            revision_graph = {}
            for line in lines:
                d = tuple(line.split())
                if len(d) > 1:
                    revision_graph[d[0]] = d[1:]
                else:
                    # No parents - so give the Graph result (NULL_REVISION,).
                    revision_graph[d[0]] = (NULL_REVISION,)
            return revision_graph

    @needs_read_lock
    def get_signature_text(self, revision_id):
        self._ensure_real()
        return self._real_repository.get_signature_text(revision_id)

    @needs_read_lock
    @symbol_versioning.deprecated_method(symbol_versioning.one_three)
    def get_revision_graph_with_ghosts(self, revision_ids=None):
        self._ensure_real()
        return self._real_repository.get_revision_graph_with_ghosts(
            revision_ids=revision_ids)

    @needs_read_lock
    def get_inventory_xml(self, revision_id):
        self._ensure_real()
        return self._real_repository.get_inventory_xml(revision_id)

    def deserialise_inventory(self, revision_id, xml):
        self._ensure_real()
        return self._real_repository.deserialise_inventory(revision_id, xml)

    def reconcile(self, other=None, thorough=False):
        self._ensure_real()
        return self._real_repository.reconcile(other=other, thorough=thorough)
        
    def all_revision_ids(self):
        self._ensure_real()
        return self._real_repository.all_revision_ids()
    
    @needs_read_lock
    def get_deltas_for_revisions(self, revisions):
        self._ensure_real()
        return self._real_repository.get_deltas_for_revisions(revisions)

    @needs_read_lock
    def get_revision_delta(self, revision_id):
        self._ensure_real()
        return self._real_repository.get_revision_delta(revision_id)

    @needs_read_lock
    def revision_trees(self, revision_ids):
        self._ensure_real()
        return self._real_repository.revision_trees(revision_ids)

    @needs_read_lock
    def get_revision_reconcile(self, revision_id):
        self._ensure_real()
        return self._real_repository.get_revision_reconcile(revision_id)

    @needs_read_lock
    def check(self, revision_ids=None):
        self._ensure_real()
        return self._real_repository.check(revision_ids=revision_ids)

    def copy_content_into(self, destination, revision_id=None):
        self._ensure_real()
        return self._real_repository.copy_content_into(
            destination, revision_id=revision_id)

    def _copy_repository_tarball(self, to_bzrdir, revision_id=None):
        # get a tarball of the remote repository, and copy from that into the
        # destination
        from bzrlib import osutils
        import tarfile
        import tempfile
        # TODO: Maybe a progress bar while streaming the tarball?
        note("Copying repository content as tarball...")
        tar_file = self._get_tarball('bz2')
        if tar_file is None:
            return None
        destination = to_bzrdir.create_repository()
        try:
            tar = tarfile.open('repository', fileobj=tar_file,
                mode='r|bz2')
            tmpdir = tempfile.mkdtemp()
            try:
                _extract_tar(tar, tmpdir)
                tmp_bzrdir = BzrDir.open(tmpdir)
                tmp_repo = tmp_bzrdir.open_repository()
                tmp_repo.copy_content_into(destination, revision_id)
            finally:
                osutils.rmtree(tmpdir)
        finally:
            tar_file.close()
        return destination
        # TODO: Suggestion from john: using external tar is much faster than
        # python's tarfile library, but it may not work on windows.

    @needs_write_lock
    def pack(self):
        """Compress the data within the repository.

        This is not currently implemented within the smart server.
        """
        self._ensure_real()
        return self._real_repository.pack()

    def set_make_working_trees(self, new_value):
        self._ensure_real()
        self._real_repository.set_make_working_trees(new_value)

    @needs_write_lock
    def sign_revision(self, revision_id, gpg_strategy):
        self._ensure_real()
        return self._real_repository.sign_revision(revision_id, gpg_strategy)

    @needs_read_lock
    def get_revisions(self, revision_ids):
        self._ensure_real()
        return self._real_repository.get_revisions(revision_ids)

    def supports_rich_root(self):
        self._ensure_real()
        return self._real_repository.supports_rich_root()

    def iter_reverse_revision_history(self, revision_id):
        self._ensure_real()
        return self._real_repository.iter_reverse_revision_history(revision_id)

    @property
    def _serializer(self):
        self._ensure_real()
        return self._real_repository._serializer

    def store_revision_signature(self, gpg_strategy, plaintext, revision_id):
        self._ensure_real()
        return self._real_repository.store_revision_signature(
            gpg_strategy, plaintext, revision_id)

    def add_signature_text(self, revision_id, signature):
        self._ensure_real()
        return self._real_repository.add_signature_text(revision_id, signature)

    def has_signature_for_revision_id(self, revision_id):
        self._ensure_real()
        return self._real_repository.has_signature_for_revision_id(revision_id)

    def get_data_stream_for_search(self, search):
        medium = self._client._medium
        if not medium._remote_is_at_least_1_2:
            self._ensure_real()
            return self._real_repository.get_data_stream_for_search(search)
        REQUEST_NAME = 'Repository.stream_revisions_chunked'
        path = self.bzrdir._path_for_remote_call(self._client)
        body = self._serialise_search_recipe(search.get_recipe())
        try:
            result = self._client.call_with_body_bytes_expecting_body(
                REQUEST_NAME, (path,), body)
            response, protocol = result
        except errors.UnknownSmartMethod:
            # Server does not support this method, so fall back to VFS.
            # Worse, we have to force a disconnection, because the server now
            # doesn't realise it has a body on the wire to consume, so the
            # only way to recover is to abandon the connection.
            warning(
                'Server is too old for streaming pull, reconnecting.  '
                '(Upgrade the server to Bazaar 1.2 to avoid this)')
            medium.disconnect()
            # To avoid having to disconnect repeatedly, we keep track of the
            # fact the server doesn't understand this remote method.
            medium._remote_is_at_least_1_2 = False
            self._ensure_real()
            return self._real_repository.get_data_stream_for_search(search)

        if response == ('ok',):
            return self._deserialise_stream(protocol)
        if response == ('NoSuchRevision', ):
            # We cannot easily identify the revision that is missing in this
            # situation without doing much more network IO. For now, bail.
            raise NoSuchRevision(self, "unknown")
        else:
            raise errors.UnexpectedSmartServerResponse(response)

    def _deserialise_stream(self, protocol):
        stream = protocol.read_streamed_body()
        container_parser = ContainerPushParser()
        for bytes in stream:
            container_parser.accept_bytes(bytes)
            records = container_parser.read_pending_records()
            for record_names, record_bytes in records:
                if len(record_names) != 1:
                    # These records should have only one name, and that name
                    # should be a one-element tuple.
                    raise errors.SmartProtocolError(
                        'Repository data stream had invalid record name %r'
                        % (record_names,))
                name_tuple = record_names[0]
                yield name_tuple, record_bytes

    def insert_data_stream(self, stream):
        self._ensure_real()
        self._real_repository.insert_data_stream(stream)

    def item_keys_introduced_by(self, revision_ids, _files_pb=None):
        self._ensure_real()
        return self._real_repository.item_keys_introduced_by(revision_ids,
            _files_pb=_files_pb)

    def revision_graph_can_have_wrong_parents(self):
        # The answer depends on the remote repo format.
        self._ensure_real()
        return self._real_repository.revision_graph_can_have_wrong_parents()

    def _find_inconsistent_revision_parents(self):
        self._ensure_real()
        return self._real_repository._find_inconsistent_revision_parents()

    def _check_for_inconsistent_revision_parents(self):
        self._ensure_real()
        return self._real_repository._check_for_inconsistent_revision_parents()

    def _make_parents_provider(self):
        return self

    def _serialise_search_recipe(self, recipe):
        """Serialise a graph search recipe.

        :param recipe: A search recipe (start, stop, count).
        :return: Serialised bytes.
        """
        start_keys = ' '.join(recipe[0])
        stop_keys = ' '.join(recipe[1])
        count = str(recipe[2])
        return '\n'.join((start_keys, stop_keys, count))


class RemoteBranchLockableFiles(LockableFiles):
    """A 'LockableFiles' implementation that talks to a smart server.
    
    This is not a public interface class.
    """

    def __init__(self, bzrdir, _client):
        self.bzrdir = bzrdir
        self._client = _client
        self._need_find_modes = True
        LockableFiles.__init__(
            self, bzrdir.get_branch_transport(None),
            'lock', lockdir.LockDir)

    def _find_modes(self):
        # RemoteBranches don't let the client set the mode of control files.
        self._dir_mode = None
        self._file_mode = None

    def get(self, path):
        """'get' a remote path as per the LockableFiles interface.

        :param path: the file to 'get'. If this is 'branch.conf', we do not
             just retrieve a file, instead we ask the smart server to generate
             a configuration for us - which is retrieved as an INI file.
        """
        if path == 'branch.conf':
            path = self.bzrdir._path_for_remote_call(self._client)
            response = self._client.call_expecting_body(
                'Branch.get_config_file', path)
            assert response[0][0] == 'ok', \
                'unexpected response code %s' % (response[0],)
            return StringIO(response[1].read_body_bytes())
        else:
            # VFS fallback.
            return LockableFiles.get(self, path)


class RemoteBranchFormat(branch.BranchFormat):

    def __eq__(self, other):
        return (isinstance(other, RemoteBranchFormat) and 
            self.__dict__ == other.__dict__)

    def get_format_description(self):
        return 'Remote BZR Branch'

    def get_format_string(self):
        return 'Remote BZR Branch'

    def open(self, a_bzrdir):
        assert isinstance(a_bzrdir, RemoteBzrDir)
        return a_bzrdir.open_branch()

    def initialize(self, a_bzrdir):
        assert isinstance(a_bzrdir, RemoteBzrDir)
        return a_bzrdir.create_branch()

    def supports_tags(self):
        # Remote branches might support tags, but we won't know until we
        # access the real remote branch.
        return True


class RemoteBranch(branch.Branch):
    """Branch stored on a server accessed by HPSS RPC.

    At the moment most operations are mapped down to simple file operations.
    """

    def __init__(self, remote_bzrdir, remote_repository, real_branch=None,
        _client=None):
        """Create a RemoteBranch instance.

        :param real_branch: An optional local implementation of the branch
            format, usually accessing the data via the VFS.
        :param _client: Private parameter for testing.
        """
        # We intentionally don't call the parent class's __init__, because it
        # will try to assign to self.tags, which is a property in this subclass.
        # And the parent's __init__ doesn't do much anyway.
        self._revision_id_to_revno_cache = None
        self._revision_history_cache = None
        self.bzrdir = remote_bzrdir
        if _client is not None:
            self._client = _client
        else:
            self._client = remote_bzrdir._client
        self.repository = remote_repository
        if real_branch is not None:
            self._real_branch = real_branch
            # Give the remote repository the matching real repo.
            real_repo = self._real_branch.repository
            if isinstance(real_repo, RemoteRepository):
                real_repo._ensure_real()
                real_repo = real_repo._real_repository
            self.repository._set_real_repository(real_repo)
            # Give the branch the remote repository to let fast-pathing happen.
            self._real_branch.repository = self.repository
        else:
            self._real_branch = None
        # Fill out expected attributes of branch for bzrlib api users.
        self._format = RemoteBranchFormat()
        self.base = self.bzrdir.root_transport.base
        self._control_files = None
        self._lock_mode = None
        self._lock_token = None
        self._repo_lock_token = None
        self._lock_count = 0
        self._leave_lock = False

    def __str__(self):
        return "%s(%s)" % (self.__class__.__name__, self.base)

    __repr__ = __str__

    def _ensure_real(self):
        """Ensure that there is a _real_branch set.

        Used before calls to self._real_branch.
        """
        if not self._real_branch:
            assert vfs.vfs_enabled()
            self.bzrdir._ensure_real()
            self._real_branch = self.bzrdir._real_bzrdir.open_branch()
            # Give the remote repository the matching real repo.
            real_repo = self._real_branch.repository
            if isinstance(real_repo, RemoteRepository):
                real_repo._ensure_real()
                real_repo = real_repo._real_repository
            self.repository._set_real_repository(real_repo)
            # Give the branch the remote repository to let fast-pathing happen.
            self._real_branch.repository = self.repository
            # XXX: deal with _lock_mode == 'w'
            if self._lock_mode == 'r':
                self._real_branch.lock_read()

    @property
    def control_files(self):
        # Defer actually creating RemoteBranchLockableFiles until its needed,
        # because it triggers an _ensure_real that we otherwise might not need.
        if self._control_files is None:
            self._control_files = RemoteBranchLockableFiles(
                self.bzrdir, self._client)
        return self._control_files

    def _get_checkout_format(self):
        self._ensure_real()
        return self._real_branch._get_checkout_format()

    def get_physical_lock_status(self):
        """See Branch.get_physical_lock_status()."""
        # should be an API call to the server, as branches must be lockable.
        self._ensure_real()
        return self._real_branch.get_physical_lock_status()

    def lock_read(self):
        if not self._lock_mode:
            self._lock_mode = 'r'
            self._lock_count = 1
            if self._real_branch is not None:
                self._real_branch.lock_read()
        else:
            self._lock_count += 1

    def _remote_lock_write(self, token):
        if token is None:
            branch_token = repo_token = ''
        else:
            branch_token = token
            repo_token = self.repository.lock_write()
            self.repository.unlock()
        path = self.bzrdir._path_for_remote_call(self._client)
        response = self._client.call('Branch.lock_write', path, branch_token,
                                     repo_token or '')
        if response[0] == 'ok':
            ok, branch_token, repo_token = response
            return branch_token, repo_token
        elif response[0] == 'LockContention':
            raise errors.LockContention('(remote lock)')
        elif response[0] == 'TokenMismatch':
            raise errors.TokenMismatch(token, '(remote token)')
        elif response[0] == 'UnlockableTransport':
            raise errors.UnlockableTransport(self.bzrdir.root_transport)
        elif response[0] == 'ReadOnlyError':
            raise errors.ReadOnlyError(self)
        elif response[0] == 'LockFailed':
            raise errors.LockFailed(response[1], response[2])
        else:
            raise errors.UnexpectedSmartServerResponse(response)
            
    def lock_write(self, token=None):
        if not self._lock_mode:
            remote_tokens = self._remote_lock_write(token)
            self._lock_token, self._repo_lock_token = remote_tokens
            assert self._lock_token, 'Remote server did not return a token!'
            # TODO: We really, really, really don't want to call _ensure_real
            # here, but it's the easiest way to ensure coherency between the
            # state of the RemoteBranch and RemoteRepository objects and the
            # physical locks.  If we don't materialise the real objects here,
            # then getting everything in the right state later is complex, so
            # for now we just do it the lazy way.
            #   -- Andrew Bennetts, 2007-02-22.
            self._ensure_real()
            if self._real_branch is not None:
                self._real_branch.repository.lock_write(
                    token=self._repo_lock_token)
                try:
                    self._real_branch.lock_write(token=self._lock_token)
                finally:
                    self._real_branch.repository.unlock()
            if token is not None:
                self._leave_lock = True
            else:
                # XXX: this case seems to be unreachable; token cannot be None.
                self._leave_lock = False
            self._lock_mode = 'w'
            self._lock_count = 1
        elif self._lock_mode == 'r':
            raise errors.ReadOnlyTransaction
        else:
            if token is not None:
                # A token was given to lock_write, and we're relocking, so check
                # that the given token actually matches the one we already have.
                if token != self._lock_token:
                    raise errors.TokenMismatch(token, self._lock_token)
            self._lock_count += 1
        return self._lock_token or None

    def _unlock(self, branch_token, repo_token):
        path = self.bzrdir._path_for_remote_call(self._client)
        response = self._client.call('Branch.unlock', path, branch_token,
                                     repo_token or '')
        if response == ('ok',):
            return
        elif response[0] == 'TokenMismatch':
            raise errors.TokenMismatch(
                str((branch_token, repo_token)), '(remote tokens)')
        else:
            raise errors.UnexpectedSmartServerResponse(response)

    def unlock(self):
        self._lock_count -= 1
        if not self._lock_count:
            self._clear_cached_state()
            mode = self._lock_mode
            self._lock_mode = None
            if self._real_branch is not None:
                if (not self._leave_lock and mode == 'w' and
                    self._repo_lock_token):
                    # If this RemoteBranch will remove the physical lock for the
                    # repository, make sure the _real_branch doesn't do it
                    # first.  (Because the _real_branch's repository is set to
                    # be the RemoteRepository.)
                    self._real_branch.repository.leave_lock_in_place()
                self._real_branch.unlock()
            if mode != 'w':
                # Only write-locked branched need to make a remote method call
                # to perfom the unlock.
                return
            assert self._lock_token, 'Locked, but no token!'
            branch_token = self._lock_token
            repo_token = self._repo_lock_token
            self._lock_token = None
            self._repo_lock_token = None
            if not self._leave_lock:
                self._unlock(branch_token, repo_token)

    def break_lock(self):
        self._ensure_real()
        return self._real_branch.break_lock()

    def leave_lock_in_place(self):
        if not self._lock_token:
            raise NotImplementedError(self.leave_lock_in_place)
        self._leave_lock = True

    def dont_leave_lock_in_place(self):
        if not self._lock_token:
            raise NotImplementedError(self.dont_leave_lock_in_place)
        self._leave_lock = False

    def last_revision_info(self):
        """See Branch.last_revision_info()."""
        path = self.bzrdir._path_for_remote_call(self._client)
        response = self._client.call('Branch.last_revision_info', path)
        assert response[0] == 'ok', 'unexpected response code %s' % (response,)
        revno = int(response[1])
        last_revision = response[2]
        return (revno, last_revision)

    def _gen_revision_history(self):
        """See Branch._gen_revision_history()."""
        path = self.bzrdir._path_for_remote_call(self._client)
        response = self._client.call_expecting_body(
            'Branch.revision_history', path)
        assert response[0][0] == 'ok', ('unexpected response code %s'
                                        % (response[0],))
        result = response[1].read_body_bytes().split('\x00')
        if result == ['']:
            return []
        return result

    @needs_write_lock
    def set_revision_history(self, rev_history):
        # Send just the tip revision of the history; the server will generate
        # the full history from that.  If the revision doesn't exist in this
        # branch, NoSuchRevision will be raised.
        path = self.bzrdir._path_for_remote_call(self._client)
        if rev_history == []:
            rev_id = 'null:'
        else:
            rev_id = rev_history[-1]
        self._clear_cached_state()
        response = self._client.call('Branch.set_last_revision',
            path, self._lock_token, self._repo_lock_token, rev_id)
        if response[0] == 'NoSuchRevision':
            raise NoSuchRevision(self, rev_id)
        else:
            assert response == ('ok',), (
                'unexpected response code %r' % (response,))
        self._cache_revision_history(rev_history)

    def get_parent(self):
        self._ensure_real()
        return self._real_branch.get_parent()
        
    def set_parent(self, url):
        self._ensure_real()
        return self._real_branch.set_parent(url)
        
    def get_config(self):
        return RemoteBranchConfig(self)

    def sprout(self, to_bzrdir, revision_id=None):
        # Like Branch.sprout, except that it sprouts a branch in the default
        # format, because RemoteBranches can't be created at arbitrary URLs.
        # XXX: if to_bzrdir is a RemoteBranch, this should perhaps do
        # to_bzrdir.create_branch...
        self._ensure_real()
        result = self._real_branch._format.initialize(to_bzrdir)
        self.copy_content_into(result, revision_id=revision_id)
        result.set_parent(self.bzrdir.root_transport.base)
        return result

    @needs_write_lock
    def pull(self, source, overwrite=False, stop_revision=None,
             **kwargs):
        # FIXME: This asks the real branch to run the hooks, which means
        # they're called with the wrong target branch parameter. 
        # The test suite specifically allows this at present but it should be
        # fixed.  It should get a _override_hook_target branch,
        # as push does.  -- mbp 20070405
        self._ensure_real()
        self._real_branch.pull(
            source, overwrite=overwrite, stop_revision=stop_revision,
            **kwargs)

    @needs_read_lock
    def push(self, target, overwrite=False, stop_revision=None):
        self._ensure_real()
        return self._real_branch.push(
            target, overwrite=overwrite, stop_revision=stop_revision,
            _override_hook_source_branch=self)

    def is_locked(self):
        return self._lock_count >= 1

    @needs_write_lock
    def set_last_revision_info(self, revno, revision_id):
        assert type(revno) is int
        revision_id = ensure_null(revision_id)
        path = self.bzrdir._path_for_remote_call(self._client)
        try:
            response = self._client.call('Branch.set_last_revision_info',
                path, self._lock_token, self._repo_lock_token, str(revno), revision_id)
        except errors.UnknownSmartMethod:
            self._ensure_real()
            self._clear_cached_state()
            return self._real_branch.set_last_revision_info(revno, revision_id)
        if response == ('ok',):
            self._clear_cached_state()
        elif response[0] == 'NoSuchRevision':
            raise NoSuchRevision(self, response[1])
        else:
            raise errors.UnexpectedSmartServerResponse(response)

    def generate_revision_history(self, revision_id, last_rev=None,
                                  other_branch=None):
        self._ensure_real()
        return self._real_branch.generate_revision_history(
            revision_id, last_rev=last_rev, other_branch=other_branch)

    @property
    def tags(self):
        self._ensure_real()
        return self._real_branch.tags

    def set_push_location(self, location):
        self._ensure_real()
        return self._real_branch.set_push_location(location)

    def update_revisions(self, other, stop_revision=None, overwrite=False):
        self._ensure_real()
        return self._real_branch.update_revisions(
            other, stop_revision=stop_revision, overwrite=overwrite)


class RemoteBranchConfig(BranchConfig):

    def username(self):
        self.branch._ensure_real()
        return self.branch._real_branch.get_config().username()

    def _get_branch_data_config(self):
        self.branch._ensure_real()
        if self._branch_data_config is None:
            self._branch_data_config = TreeConfig(self.branch._real_branch)
        return self._branch_data_config


def _extract_tar(tar, to_dir):
    """Extract all the contents of a tarfile object.

    A replacement for extractall, which is not present in python2.4
    """
    for tarinfo in tar:
        tar.extract(tarinfo, to_dir)<|MERGE_RESOLUTION|>--- conflicted
+++ resolved
@@ -875,13 +875,9 @@
         body = self._serialise_search_recipe(recipe)
         path = self.bzrdir._path_for_remote_call(self._client)
         for key in keys:
-<<<<<<< HEAD
-            assert type(key) is str, "Key %r is not a plain string" % (key,)
-=======
             if type(key) is not str:
                 raise ValueError(
                     "key %r not a plain string" % (key,))
->>>>>>> 4ff85013
         verb = 'Repository.get_parent_map'
         args = (path,) + tuple(keys)
         try:
