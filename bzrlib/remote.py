--- conflicted
+++ resolved
@@ -272,7 +272,7 @@
     on a per instance basis, and are not set (and should not be) at
     the class level.
 
-    :ivar _custom_format: If set, a specific concrete repository format that 
+    :ivar _custom_format: If set, a specific concrete repository format that
         will be used when initializing a repository with this
         RemoteRepositoryFormat.
     :ivar _creating_repo: If set, the repository object that this
@@ -300,7 +300,6 @@
             prior_repo._ensure_real()
             result = prior_repo._real_repository._format.initialize(
                 a_bzrdir, shared=shared)
-<<<<<<< HEAD
         else:
             # assume that a_bzr is a RemoteBzrDir but the smart server didn't
             # support remote initialization.
@@ -354,11 +353,7 @@
             remote_repo = RemoteRepository(a_bzrdir, format)
             format._creating_repo = remote_repo
             return remote_repo
-    
-=======
-        return a_bzrdir.create_repository(shared=shared)
-
->>>>>>> 6d8fdc21
+
     def open(self, a_bzrdir):
         if not isinstance(a_bzrdir, RemoteBzrDir):
             raise AssertionError('%r is not a RemoteBzrDir' % (a_bzrdir,))
@@ -1405,7 +1400,7 @@
                 if collection is not None:
                     collection.reload_pack_names()
             return []
-            
+
     def _stream_to_byte_stream(self, stream, src_format):
         bytes = []
         pack_writer = pack.ContainerWriter(bytes.append)
@@ -1866,19 +1861,15 @@
         self._ensure_real()
         return self._real_branch.get_parent()
 
-<<<<<<< HEAD
     def _get_parent_location(self):
         # Used by tests, when checking normalisation of given vs stored paths.
         self._ensure_real()
         return self._real_branch._get_parent_location()
-        
-=======
->>>>>>> 6d8fdc21
+
     def set_parent(self, url):
         self._ensure_real()
         return self._real_branch.set_parent(url)
 
-<<<<<<< HEAD
     def _set_parent_location(self, url):
         # Used by tests, to poke bad urls into branch configurations
         if url is None:
@@ -1886,9 +1877,7 @@
         else:
             self._ensure_real()
             return self._real_branch._set_parent_location(url)
-        
-=======
->>>>>>> 6d8fdc21
+
     def set_stacked_on_url(self, stacked_location):
         """Set the URL this branch is stacked against.
 
