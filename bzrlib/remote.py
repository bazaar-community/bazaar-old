--- conflicted
+++ resolved
@@ -34,14 +34,11 @@
 from bzrlib.lockable_files import LockableFiles
 from bzrlib.pack import ContainerPushParser
 from bzrlib.smart import client, vfs
-<<<<<<< HEAD
 from bzrlib.symbol_versioning import (
     deprecated_method,
     zero_ninetyone,
     )
 from bzrlib.revision import NULL_REVISION
-=======
->>>>>>> 2dba4a39
 from bzrlib.trace import note
 
 # Note: RemoteBzrDirFormat is in bzrdir.py
