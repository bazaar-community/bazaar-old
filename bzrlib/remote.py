# Copyright (C) 2006, 2007 Canonical Ltd
#
# This program is free software; you can redistribute it and/or modify
# it under the terms of the GNU General Public License as published by
# the Free Software Foundation; either version 2 of the License, or
# (at your option) any later version.
#
# This program is distributed in the hope that it will be useful,
# but WITHOUT ANY WARRANTY; without even the implied warranty of
# MERCHANTABILITY or FITNESS FOR A PARTICULAR PURPOSE.  See the
# GNU General Public License for more details.
#
# You should have received a copy of the GNU General Public License
# along with this program; if not, write to the Free Software
# Foundation, Inc., 59 Temple Place, Suite 330, Boston, MA  02111-1307  USA

# TODO: At some point, handle upgrades by just passing the whole request
# across to run on the server.

from cStringIO import StringIO

from bzrlib import (
    branch,
    errors,
    lockdir,
    repository,
)
from bzrlib.branch import Branch, BranchReferenceFormat
from bzrlib.bzrdir import BzrDir, RemoteBzrDirFormat
from bzrlib.config import BranchConfig, TreeConfig
from bzrlib.decorators import needs_read_lock, needs_write_lock
from bzrlib.errors import NoSuchRevision
from bzrlib.lockable_files import LockableFiles
from bzrlib.pack import ContainerReader
from bzrlib.revision import NULL_REVISION
from bzrlib.smart import client, vfs
from bzrlib.symbol_versioning import (
    deprecated_method,
    zero_ninetyone,
    )
from bzrlib.trace import note

# Note: RemoteBzrDirFormat is in bzrdir.py

class RemoteBzrDir(BzrDir):
    """Control directory on a remote server, accessed via bzr:// or similar."""

    def __init__(self, transport, _client=None):
        """Construct a RemoteBzrDir.

        :param _client: Private parameter for testing. Disables probing and the
            use of a real bzrdir.
        """
        BzrDir.__init__(self, transport, RemoteBzrDirFormat())
        # this object holds a delegated bzrdir that uses file-level operations
        # to talk to the other side
        self._real_bzrdir = None

        if _client is None:
            self._shared_medium = transport.get_shared_medium()
            self._client = client._SmartClient(self._shared_medium)
        else:
            self._client = _client
            self._shared_medium = None
            return

        path = self._path_for_remote_call(self._client)
        response = self._client.call('BzrDir.open', path)
        if response not in [('yes',), ('no',)]:
            raise errors.UnexpectedSmartServerResponse(response)
        if response == ('no',):
            raise errors.NotBranchError(path=transport.base)

    def _ensure_real(self):
        """Ensure that there is a _real_bzrdir set.

        Used before calls to self._real_bzrdir.
        """
        if not self._real_bzrdir:
            self._real_bzrdir = BzrDir.open_from_transport(
                self.root_transport, _server_formats=False)

    def create_repository(self, shared=False):
        self._ensure_real()
        self._real_bzrdir.create_repository(shared=shared)
        return self.open_repository()

    def create_branch(self):
        self._ensure_real()
        real_branch = self._real_bzrdir.create_branch()
        return RemoteBranch(self, self.find_repository(), real_branch)

    def destroy_branch(self):
        """See BzrDir.destroy_branch"""
        self._ensure_real()
        self._real_bzrdir.destroy_branch()

    def create_workingtree(self, revision_id=None):
        raise errors.NotLocalUrl(self.transport.base)

    def find_branch_format(self):
        """Find the branch 'format' for this bzrdir.

        This might be a synthetic object for e.g. RemoteBranch and SVN.
        """
        b = self.open_branch()
        return b._format

    def get_branch_reference(self):
        """See BzrDir.get_branch_reference()."""
        path = self._path_for_remote_call(self._client)
        response = self._client.call('BzrDir.open_branch', path)
        if response[0] == 'ok':
            if response[1] == '':
                # branch at this location.
                return None
            else:
                # a branch reference, use the existing BranchReference logic.
                return response[1]
        elif response == ('nobranch',):
            raise errors.NotBranchError(path=self.root_transport.base)
        else:
            raise errors.UnexpectedSmartServerResponse(response)

    def open_branch(self, _unsupported=False):
        assert _unsupported == False, 'unsupported flag support not implemented yet.'
        reference_url = self.get_branch_reference()
        if reference_url is None:
            # branch at this location.
            return RemoteBranch(self, self.find_repository())
        else:
            # a branch reference, use the existing BranchReference logic.
            format = BranchReferenceFormat()
            return format.open(self, _found=True, location=reference_url)
                
    def open_repository(self):
        path = self._path_for_remote_call(self._client)
        response = self._client.call('BzrDir.find_repository', path)
        assert response[0] in ('ok', 'norepository'), \
            'unexpected response code %s' % (response,)
        if response[0] == 'norepository':
            raise errors.NoRepositoryPresent(self)
        assert len(response) == 4, 'incorrect response length %s' % (response,)
        if response[1] == '':
            format = RemoteRepositoryFormat()
            format.rich_root_data = (response[2] == 'yes')
            format.supports_tree_reference = (response[3] == 'yes')
            return RemoteRepository(self, format)
        else:
            raise errors.NoRepositoryPresent(self)

    def open_workingtree(self, recommend_upgrade=True):
        self._ensure_real()
        if self._real_bzrdir.has_workingtree():
            raise errors.NotLocalUrl(self.root_transport)
        else:
            raise errors.NoWorkingTree(self.root_transport.base)

    def _path_for_remote_call(self, client):
        """Return the path to be used for this bzrdir in a remote call."""
        return client.remote_path_from_transport(self.root_transport)

    def get_branch_transport(self, branch_format):
        self._ensure_real()
        return self._real_bzrdir.get_branch_transport(branch_format)

    def get_repository_transport(self, repository_format):
        self._ensure_real()
        return self._real_bzrdir.get_repository_transport(repository_format)

    def get_workingtree_transport(self, workingtree_format):
        self._ensure_real()
        return self._real_bzrdir.get_workingtree_transport(workingtree_format)

    def can_convert_format(self):
        """Upgrading of remote bzrdirs is not supported yet."""
        return False

    def needs_format_conversion(self, format=None):
        """Upgrading of remote bzrdirs is not supported yet."""
        return False

    def clone(self, url, revision_id=None, force_new_repo=False):
        self._ensure_real()
        return self._real_bzrdir.clone(url, revision_id=revision_id,
            force_new_repo=force_new_repo)


class RemoteRepositoryFormat(repository.RepositoryFormat):
    """Format for repositories accessed over a _SmartClient.

    Instances of this repository are represented by RemoteRepository
    instances.

    The RemoteRepositoryFormat is parameterised during construction
    to reflect the capabilities of the real, remote format. Specifically
    the attributes rich_root_data and supports_tree_reference are set
    on a per instance basis, and are not set (and should not be) at
    the class level.
    """

    _matchingbzrdir = RemoteBzrDirFormat

    def initialize(self, a_bzrdir, shared=False):
        assert isinstance(a_bzrdir, RemoteBzrDir), \
            '%r is not a RemoteBzrDir' % (a_bzrdir,)
        return a_bzrdir.create_repository(shared=shared)
    
    def open(self, a_bzrdir):
        assert isinstance(a_bzrdir, RemoteBzrDir)
        return a_bzrdir.open_repository()

    def get_format_description(self):
        return 'bzr remote repository'

    def __eq__(self, other):
        return self.__class__ == other.__class__

    def check_conversion_target(self, target_format):
        if self.rich_root_data and not target_format.rich_root_data:
            raise errors.BadConversionTarget(
                'Does not support rich root data.', target_format)
        if (self.supports_tree_reference and
            not getattr(target_format, 'supports_tree_reference', False)):
            raise errors.BadConversionTarget(
                'Does not support nested trees', target_format)


class RemoteRepository(object):
    """Repository accessed over rpc.

    For the moment most operations are performed using local transport-backed
    Repository objects.
    """

    def __init__(self, remote_bzrdir, format, real_repository=None, _client=None):
        """Create a RemoteRepository instance.
        
        :param remote_bzrdir: The bzrdir hosting this repository.
        :param format: The RemoteFormat object to use.
        :param real_repository: If not None, a local implementation of the
            repository logic for the repository, usually accessing the data
            via the VFS.
        :param _client: Private testing parameter - override the smart client
            to be used by the repository.
        """
        if real_repository:
            self._real_repository = real_repository
        else:
            self._real_repository = None
        self.bzrdir = remote_bzrdir
        if _client is None:
            self._client = client._SmartClient(self.bzrdir._shared_medium)
        else:
            self._client = _client
        self._format = format
        self._lock_mode = None
        self._lock_token = None
        self._lock_count = 0
        self._leave_lock = False
        # for tests
        self._reconcile_does_inventory_gc = True
        self._reconcile_fixes_text_parents = True
        self.base = self.bzrdir.transport.base

    def __str__(self):
        return "%s(%s)" % (self.__class__.__name__, self.base)

    __repr__ = __str__

    def abort_write_group(self):
        """Complete a write group on the decorated repository.
        
        Smart methods peform operations in a single step so this api
        is not really applicable except as a compatibility thunk
        for older plugins that don't use e.g. the CommitBuilder
        facility.
        """
        self._ensure_real()
        return self._real_repository.abort_write_group()

    def commit_write_group(self):
        """Complete a write group on the decorated repository.
        
        Smart methods peform operations in a single step so this api
        is not really applicable except as a compatibility thunk
        for older plugins that don't use e.g. the CommitBuilder
        facility.
        """
        self._ensure_real()
        return self._real_repository.commit_write_group()

    def _ensure_real(self):
        """Ensure that there is a _real_repository set.

        Used before calls to self._real_repository.
        """
        if not self._real_repository:
            self.bzrdir._ensure_real()
            #self._real_repository = self.bzrdir._real_bzrdir.open_repository()
            self._set_real_repository(self.bzrdir._real_bzrdir.open_repository())

    def get_revision_graph(self, revision_id=None):
        """See Repository.get_revision_graph()."""
        if revision_id is None:
            revision_id = ''
        elif revision_id == NULL_REVISION:
            return {}

        path = self.bzrdir._path_for_remote_call(self._client)
        assert type(revision_id) is str
        response = self._client.call_expecting_body(
            'Repository.get_revision_graph', path, revision_id)
        if response[0][0] not in ['ok', 'nosuchrevision']:
            raise errors.UnexpectedSmartServerResponse(response[0])
        if response[0][0] == 'ok':
            coded = response[1].read_body_bytes()
            if coded == '':
                # no revisions in this repository!
                return {}
            lines = coded.split('\n')
            revision_graph = {}
            for line in lines:
                d = tuple(line.split())
                revision_graph[d[0]] = d[1:]
                
            return revision_graph
        else:
            response_body = response[1].read_body_bytes()
            assert response_body == ''
            raise NoSuchRevision(self, revision_id)

    def has_revision(self, revision_id):
        """See Repository.has_revision()."""
        if revision_id is None:
            # The null revision is always present.
            return True
        path = self.bzrdir._path_for_remote_call(self._client)
        response = self._client.call('Repository.has_revision', path, revision_id)
        assert response[0] in ('yes', 'no'), 'unexpected response code %s' % (response,)
        return response[0] == 'yes'

    def has_same_location(self, other):
        return (self.__class__ == other.__class__ and
                self.bzrdir.transport.base == other.bzrdir.transport.base)
        
    def get_graph(self, other_repository=None):
        """Return the graph for this repository format"""
        self._ensure_real()
        return self._real_repository.get_graph(other_repository)

    def gather_stats(self, revid=None, committers=None):
        """See Repository.gather_stats()."""
        path = self.bzrdir._path_for_remote_call(self._client)
        if revid in (None, NULL_REVISION):
            fmt_revid = ''
        else:
            fmt_revid = revid
        if committers is None or not committers:
            fmt_committers = 'no'
        else:
            fmt_committers = 'yes'
        response = self._client.call_expecting_body(
            'Repository.gather_stats', path, fmt_revid, fmt_committers)
        assert response[0][0] == 'ok', \
            'unexpected response code %s' % (response[0],)

        body = response[1].read_body_bytes()
        result = {}
        for line in body.split('\n'):
            if not line:
                continue
            key, val_text = line.split(':')
            if key in ('revisions', 'size', 'committers'):
                result[key] = int(val_text)
            elif key in ('firstrev', 'latestrev'):
                values = val_text.split(' ')[1:]
                result[key] = (float(values[0]), long(values[1]))

        return result

    def get_physical_lock_status(self):
        """See Repository.get_physical_lock_status()."""
        return False

    def is_in_write_group(self):
        """Return True if there is an open write group.

        write groups are only applicable locally for the smart server..
        """
        if self._real_repository:
            return self._real_repository.is_in_write_group()

    def is_locked(self):
        return self._lock_count >= 1

    def is_shared(self):
        """See Repository.is_shared()."""
        path = self.bzrdir._path_for_remote_call(self._client)
        response = self._client.call('Repository.is_shared', path)
        assert response[0] in ('yes', 'no'), 'unexpected response code %s' % (response,)
        return response[0] == 'yes'

    def lock_read(self):
        # wrong eventually - want a local lock cache context
        if not self._lock_mode:
            self._lock_mode = 'r'
            self._lock_count = 1
            if self._real_repository is not None:
                self._real_repository.lock_read()
        else:
            self._lock_count += 1

    def _remote_lock_write(self, token):
        path = self.bzrdir._path_for_remote_call(self._client)
        if token is None:
            token = ''
        response = self._client.call('Repository.lock_write', path, token)
        if response[0] == 'ok':
            ok, token = response
            return token
        elif response[0] == 'LockContention':
            raise errors.LockContention('(remote lock)')
        elif response[0] == 'UnlockableTransport':
            raise errors.UnlockableTransport(self.bzrdir.root_transport)
        elif response[0] == 'LockFailed':
            raise errors.LockFailed(response[1], response[2])
        else:
            raise errors.UnexpectedSmartServerResponse(response)

    def lock_write(self, token=None):
        if not self._lock_mode:
            self._lock_token = self._remote_lock_write(token)
            assert self._lock_token, 'Remote server did not return a token!'
            if self._real_repository is not None:
                self._real_repository.lock_write(token=self._lock_token)
            if token is not None:
                self._leave_lock = True
            else:
                self._leave_lock = False
            self._lock_mode = 'w'
            self._lock_count = 1
        elif self._lock_mode == 'r':
            raise errors.ReadOnlyError(self)
        else:
            self._lock_count += 1
        return self._lock_token

    def leave_lock_in_place(self):
        self._leave_lock = True

    def dont_leave_lock_in_place(self):
        self._leave_lock = False

    def _set_real_repository(self, repository):
        """Set the _real_repository for this repository.

        :param repository: The repository to fallback to for non-hpss
            implemented operations.
        """
        assert not isinstance(repository, RemoteRepository)
        self._real_repository = repository
        if self._lock_mode == 'w':
            # if we are already locked, the real repository must be able to
            # acquire the lock with our token.
            self._real_repository.lock_write(self._lock_token)
        elif self._lock_mode == 'r':
            self._real_repository.lock_read()

    def start_write_group(self):
        """Start a write group on the decorated repository.
        
        Smart methods peform operations in a single step so this api
        is not really applicable except as a compatibility thunk
        for older plugins that don't use e.g. the CommitBuilder
        facility.
        """
        self._ensure_real()
        return self._real_repository.start_write_group()

    def _unlock(self, token):
        path = self.bzrdir._path_for_remote_call(self._client)
        response = self._client.call('Repository.unlock', path, token)
        if response == ('ok',):
            return
        elif response[0] == 'TokenMismatch':
            raise errors.TokenMismatch(token, '(remote token)')
        else:
            raise errors.UnexpectedSmartServerResponse(response)

    def unlock(self):
        if self._lock_count == 1 and self._lock_mode == 'w':
            # don't unlock if inside a write group.
            if self.is_in_write_group():
                raise errors.BzrError(
                    'Must end write groups before releasing write locks.')
        self._lock_count -= 1
        if not self._lock_count:
            mode = self._lock_mode
            self._lock_mode = None
            if self._real_repository is not None:
                self._real_repository.unlock()
            if mode != 'w':
                # Only write-locked repositories need to make a remote method
                # call to perfom the unlock.
                return
            assert self._lock_token, 'Locked, but no token!'
            token = self._lock_token
            self._lock_token = None
            if not self._leave_lock:
                self._unlock(token)

    def break_lock(self):
        # should hand off to the network
        self._ensure_real()
        return self._real_repository.break_lock()

    def _get_tarball(self, compression):
        """Return a TemporaryFile containing a repository tarball.
        
        Returns None if the server does not support sending tarballs.
        """
        import tempfile
        path = self.bzrdir._path_for_remote_call(self._client)
        response, protocol = self._client.call_expecting_body(
            'Repository.tarball', path, compression)
        if response[0] == 'ok':
            # Extract the tarball and return it
            t = tempfile.NamedTemporaryFile()
            # TODO: rpc layer should read directly into it...
            t.write(protocol.read_body_bytes())
            t.seek(0)
            return t
        if (response == ('error', "Generic bzr smart protocol error: "
                "bad request 'Repository.tarball'") or
              response == ('error', "Generic bzr smart protocol error: "
                "bad request u'Repository.tarball'")):
            protocol.cancel_read_body()
            return None
        raise errors.UnexpectedSmartServerResponse(response)

    def sprout(self, to_bzrdir, revision_id=None):
        # TODO: Option to control what format is created?
        dest_repo = to_bzrdir.create_repository()
        dest_repo.fetch(self, revision_id=revision_id)
        return dest_repo

    ### These methods are just thin shims to the VFS object for now.

    def revision_tree(self, revision_id):
        self._ensure_real()
        return self._real_repository.revision_tree(revision_id)

    def get_serializer_format(self):
        self._ensure_real()
        return self._real_repository.get_serializer_format()

    def get_commit_builder(self, branch, parents, config, timestamp=None,
                           timezone=None, committer=None, revprops=None,
                           revision_id=None):
        # FIXME: It ought to be possible to call this without immediately
        # triggering _ensure_real.  For now it's the easiest thing to do.
        self._ensure_real()
        builder = self._real_repository.get_commit_builder(branch, parents,
                config, timestamp=timestamp, timezone=timezone,
                committer=committer, revprops=revprops, revision_id=revision_id)
        # Make the builder use this RemoteRepository rather than the real one.
        builder.repository = self
        return builder

    @needs_write_lock
    def add_inventory(self, revid, inv, parents):
        self._ensure_real()
        return self._real_repository.add_inventory(revid, inv, parents)

    @needs_write_lock
    def add_revision(self, rev_id, rev, inv=None, config=None):
        self._ensure_real()
        return self._real_repository.add_revision(
            rev_id, rev, inv=inv, config=config)

    @needs_read_lock
    def get_inventory(self, revision_id):
        self._ensure_real()
        return self._real_repository.get_inventory(revision_id)

    @needs_read_lock
    def get_revision(self, revision_id):
        self._ensure_real()
        return self._real_repository.get_revision(revision_id)

    @property
    def weave_store(self):
        self._ensure_real()
        return self._real_repository.weave_store

    def get_transaction(self):
        self._ensure_real()
        return self._real_repository.get_transaction()

    @needs_read_lock
    def clone(self, a_bzrdir, revision_id=None):
        self._ensure_real()
        return self._real_repository.clone(a_bzrdir, revision_id=revision_id)

    def make_working_trees(self):
        """RemoteRepositories never create working trees by default."""
        return False

    def fetch(self, source, revision_id=None, pb=None):
        if self.has_same_location(source):
            # check that last_revision is in 'from' and then return a
            # no-operation.
            if (revision_id is not None and
                not _mod_revision.is_null(revision_id)):
                self.get_revision(revision_id)
            return 0, []
        self._ensure_real()
        return self._real_repository.fetch(
            source, revision_id=revision_id, pb=pb)

    def create_bundle(self, target, base, fileobj, format=None):
        self._ensure_real()
        self._real_repository.create_bundle(target, base, fileobj, format)

    @property
    def control_weaves(self):
        self._ensure_real()
        return self._real_repository.control_weaves

    @needs_read_lock
    def get_ancestry(self, revision_id, topo_sorted=True):
        self._ensure_real()
        return self._real_repository.get_ancestry(revision_id, topo_sorted)

    @needs_read_lock
    def get_inventory_weave(self):
        self._ensure_real()
        return self._real_repository.get_inventory_weave()

    def fileids_altered_by_revision_ids(self, revision_ids):
        self._ensure_real()
        return self._real_repository.fileids_altered_by_revision_ids(revision_ids)

    def get_versioned_file_checker(self, revisions, revision_versions_cache):
        self._ensure_real()
        return self._real_repository.get_versioned_file_checker(
            revisions, revision_versions_cache)
        
    def iter_files_bytes(self, desired_files):
        """See Repository.iter_file_bytes.
        """
        self._ensure_real()
        return self._real_repository.iter_files_bytes(desired_files)

    @needs_read_lock
    def get_signature_text(self, revision_id):
        self._ensure_real()
        return self._real_repository.get_signature_text(revision_id)

    @needs_read_lock
    def get_revision_graph_with_ghosts(self, revision_ids=None):
        self._ensure_real()
        return self._real_repository.get_revision_graph_with_ghosts(
            revision_ids=revision_ids)

    @needs_read_lock
    def get_inventory_xml(self, revision_id):
        self._ensure_real()
        return self._real_repository.get_inventory_xml(revision_id)

    def deserialise_inventory(self, revision_id, xml):
        self._ensure_real()
        return self._real_repository.deserialise_inventory(revision_id, xml)

    def reconcile(self, other=None, thorough=False):
        self._ensure_real()
        return self._real_repository.reconcile(other=other, thorough=thorough)
        
    def all_revision_ids(self):
        self._ensure_real()
        return self._real_repository.all_revision_ids()
    
    @needs_read_lock
    def get_deltas_for_revisions(self, revisions):
        self._ensure_real()
        return self._real_repository.get_deltas_for_revisions(revisions)

    @needs_read_lock
    def get_revision_delta(self, revision_id):
        self._ensure_real()
        return self._real_repository.get_revision_delta(revision_id)

    @needs_read_lock
    def revision_trees(self, revision_ids):
        self._ensure_real()
        return self._real_repository.revision_trees(revision_ids)

    @needs_read_lock
    def get_revision_reconcile(self, revision_id):
        self._ensure_real()
        return self._real_repository.get_revision_reconcile(revision_id)

    @needs_read_lock
    def check(self, revision_ids=None):
        self._ensure_real()
        return self._real_repository.check(revision_ids=revision_ids)

    def copy_content_into(self, destination, revision_id=None):
        self._ensure_real()
        return self._real_repository.copy_content_into(
            destination, revision_id=revision_id)

    def _copy_repository_tarball(self, to_bzrdir, revision_id=None):
        # get a tarball of the remote repository, and copy from that into the
        # destination
        from bzrlib import osutils
        import tarfile
        import tempfile
        from StringIO import StringIO
        # TODO: Maybe a progress bar while streaming the tarball?
        note("Copying repository content as tarball...")
        tar_file = self._get_tarball('bz2')
        if tar_file is None:
            return None
        destination = to_bzrdir.create_repository()
        try:
            tar = tarfile.open('repository', fileobj=tar_file,
                mode='r|bz2')
            tmpdir = tempfile.mkdtemp()
            try:
                _extract_tar(tar, tmpdir)
                tmp_bzrdir = BzrDir.open(tmpdir)
                tmp_repo = tmp_bzrdir.open_repository()
                tmp_repo.copy_content_into(destination, revision_id)
            finally:
                osutils.rmtree(tmpdir)
        finally:
            tar_file.close()
        return destination
        # TODO: Suggestion from john: using external tar is much faster than
        # python's tarfile library, but it may not work on windows.

    @needs_write_lock
    def pack(self):
        """Compress the data within the repository.

        This is not currently implemented within the smart server.
        """
        self._ensure_real()
        return self._real_repository.pack()

    def set_make_working_trees(self, new_value):
        raise NotImplementedError(self.set_make_working_trees)

    @needs_write_lock
    def sign_revision(self, revision_id, gpg_strategy):
        self._ensure_real()
        return self._real_repository.sign_revision(revision_id, gpg_strategy)

    @needs_read_lock
    def get_revisions(self, revision_ids):
        self._ensure_real()
        return self._real_repository.get_revisions(revision_ids)

    def supports_rich_root(self):
        self._ensure_real()
        return self._real_repository.supports_rich_root()

    def iter_reverse_revision_history(self, revision_id):
        self._ensure_real()
        return self._real_repository.iter_reverse_revision_history(revision_id)

    @property
    def _serializer(self):
        self._ensure_real()
        return self._real_repository._serializer

    def store_revision_signature(self, gpg_strategy, plaintext, revision_id):
        self._ensure_real()
        return self._real_repository.store_revision_signature(
            gpg_strategy, plaintext, revision_id)

    def has_signature_for_revision_id(self, revision_id):
        self._ensure_real()
        return self._real_repository.has_signature_for_revision_id(revision_id)

<<<<<<< HEAD
    def get_data_stream(self, revision_ids):
        path = self.bzrdir._path_for_remote_call(self._client)
        response, protocol = self._client.call_expecting_body(
            'Repository.stream_knit_data_for_revisions', path, *revision_ids)
        if response == ('ok',):
            return self._deserialise_stream(protocol)
        elif (response == ('error', "Generic bzr smart protocol error: "
                "bad request 'Repository.stream_knit_data_for_revisions'") or
              response == ('error', "Generic bzr smart protocol error: "
                "bad request u'Repository.stream_knit_data_for_revisions'")):
            protocol.cancel_read_body()
            self._ensure_real()
            return self._real_repository.get_data_stream(revision_ids)
        else:
            raise errors.UnexpectedSmartServerResponse(response)

    def _deserialise_stream(self, protocol):
        buffer = StringIO(protocol.read_body_bytes())
        reader = ContainerReader(buffer)
        for record_names, read_bytes in reader.iter_records():
            try:
                # These records should have only one name, and that name
                # should be a one-element tuple.
                [name_tuple] = record_names
            except ValueError:
                raise errors.SmartProtocolError(
                    'Repository data stream had invalid record name %r'
                    % (record_names,))
            yield name_tuple, read_bytes(None)

    def insert_data_stream(self, stream):
        self._ensure_real()
        self._real_repository.insert_data_stream(stream)

    def item_keys_introduced_by(self, revision_ids, _files_pb=None):
        self._ensure_real()
        return self._real_repository.item_keys_introduced_by(revision_ids,
            _files_pb=_files_pb)
=======
    def revision_graph_can_have_wrong_parents(self):
        # The answer depends on the remote repo format.
        self._ensure_real()
        return self._real_repository.revision_graph_can_have_wrong_parents()

    def _find_inconsistent_revision_parents(self):
        self._ensure_real()
        return self._real_repository._find_inconsistent_revision_parents()

    def _check_for_inconsistent_revision_parents(self):
        self._ensure_real()
        return self._real_repository._check_for_inconsistent_revision_parents()
>>>>>>> 1f0bfd07


class RemoteBranchLockableFiles(LockableFiles):
    """A 'LockableFiles' implementation that talks to a smart server.
    
    This is not a public interface class.
    """

    def __init__(self, bzrdir, _client):
        self.bzrdir = bzrdir
        self._client = _client
        self._need_find_modes = True
        LockableFiles.__init__(
            self, bzrdir.get_branch_transport(None),
            'lock', lockdir.LockDir)

    def _find_modes(self):
        # RemoteBranches don't let the client set the mode of control files.
        self._dir_mode = None
        self._file_mode = None

    def get(self, path):
        """'get' a remote path as per the LockableFiles interface.

        :param path: the file to 'get'. If this is 'branch.conf', we do not
             just retrieve a file, instead we ask the smart server to generate
             a configuration for us - which is retrieved as an INI file.
        """
        if path == 'branch.conf':
            path = self.bzrdir._path_for_remote_call(self._client)
            response = self._client.call_expecting_body(
                'Branch.get_config_file', path)
            assert response[0][0] == 'ok', \
                'unexpected response code %s' % (response[0],)
            return StringIO(response[1].read_body_bytes())
        else:
            # VFS fallback.
            return LockableFiles.get(self, path)


class RemoteBranchFormat(branch.BranchFormat):

    def __eq__(self, other):
        return (isinstance(other, RemoteBranchFormat) and 
            self.__dict__ == other.__dict__)

    def get_format_description(self):
        return 'Remote BZR Branch'

    def get_format_string(self):
        return 'Remote BZR Branch'

    def open(self, a_bzrdir):
        assert isinstance(a_bzrdir, RemoteBzrDir)
        return a_bzrdir.open_branch()

    def initialize(self, a_bzrdir):
        assert isinstance(a_bzrdir, RemoteBzrDir)
        return a_bzrdir.create_branch()

    def supports_tags(self):
        # Remote branches might support tags, but we won't know until we
        # access the real remote branch.
        return True


class RemoteBranch(branch.Branch):
    """Branch stored on a server accessed by HPSS RPC.

    At the moment most operations are mapped down to simple file operations.
    """

    def __init__(self, remote_bzrdir, remote_repository, real_branch=None,
        _client=None):
        """Create a RemoteBranch instance.

        :param real_branch: An optional local implementation of the branch
            format, usually accessing the data via the VFS.
        :param _client: Private parameter for testing.
        """
        # We intentionally don't call the parent class's __init__, because it
        # will try to assign to self.tags, which is a property in this subclass.
        # And the parent's __init__ doesn't do much anyway.
        self._revision_history_cache = None
        self.bzrdir = remote_bzrdir
        if _client is not None:
            self._client = _client
        else:
            self._client = client._SmartClient(self.bzrdir._shared_medium)
        self.repository = remote_repository
        if real_branch is not None:
            self._real_branch = real_branch
            # Give the remote repository the matching real repo.
            real_repo = self._real_branch.repository
            if isinstance(real_repo, RemoteRepository):
                real_repo._ensure_real()
                real_repo = real_repo._real_repository
            self.repository._set_real_repository(real_repo)
            # Give the branch the remote repository to let fast-pathing happen.
            self._real_branch.repository = self.repository
        else:
            self._real_branch = None
        # Fill out expected attributes of branch for bzrlib api users.
        self._format = RemoteBranchFormat()
        self.base = self.bzrdir.root_transport.base
        self._control_files = None
        self._lock_mode = None
        self._lock_token = None
        self._lock_count = 0
        self._leave_lock = False

    def __str__(self):
        return "%s(%s)" % (self.__class__.__name__, self.base)

    __repr__ = __str__

    def _ensure_real(self):
        """Ensure that there is a _real_branch set.

        Used before calls to self._real_branch.
        """
        if not self._real_branch:
            assert vfs.vfs_enabled()
            self.bzrdir._ensure_real()
            self._real_branch = self.bzrdir._real_bzrdir.open_branch()
            # Give the remote repository the matching real repo.
            real_repo = self._real_branch.repository
            if isinstance(real_repo, RemoteRepository):
                real_repo._ensure_real()
                real_repo = real_repo._real_repository
            self.repository._set_real_repository(real_repo)
            # Give the branch the remote repository to let fast-pathing happen.
            self._real_branch.repository = self.repository
            # XXX: deal with _lock_mode == 'w'
            if self._lock_mode == 'r':
                self._real_branch.lock_read()

    @property
    def control_files(self):
        # Defer actually creating RemoteBranchLockableFiles until its needed,
        # because it triggers an _ensure_real that we otherwise might not need.
        if self._control_files is None:
            self._control_files = RemoteBranchLockableFiles(
                self.bzrdir, self._client)
        return self._control_files

    def _get_checkout_format(self):
        self._ensure_real()
        return self._real_branch._get_checkout_format()

    def get_physical_lock_status(self):
        """See Branch.get_physical_lock_status()."""
        # should be an API call to the server, as branches must be lockable.
        self._ensure_real()
        return self._real_branch.get_physical_lock_status()

    def lock_read(self):
        if not self._lock_mode:
            self._lock_mode = 'r'
            self._lock_count = 1
            if self._real_branch is not None:
                self._real_branch.lock_read()
        else:
            self._lock_count += 1

    def _remote_lock_write(self, token):
        if token is None:
            branch_token = repo_token = ''
        else:
            branch_token = token
            repo_token = self.repository.lock_write()
            self.repository.unlock()
        path = self.bzrdir._path_for_remote_call(self._client)
        response = self._client.call('Branch.lock_write', path, branch_token,
                                     repo_token)
        if response[0] == 'ok':
            ok, branch_token, repo_token = response
            return branch_token, repo_token
        elif response[0] == 'LockContention':
            raise errors.LockContention('(remote lock)')
        elif response[0] == 'TokenMismatch':
            raise errors.TokenMismatch(token, '(remote token)')
        elif response[0] == 'UnlockableTransport':
            raise errors.UnlockableTransport(self.bzrdir.root_transport)
        elif response[0] == 'ReadOnlyError':
            raise errors.ReadOnlyError(self)
        elif response[0] == 'LockFailed':
            raise errors.LockFailed(response[1], response[2])
        else:
            raise errors.UnexpectedSmartServerResponse(response)
            
    def lock_write(self, token=None):
        if not self._lock_mode:
            remote_tokens = self._remote_lock_write(token)
            self._lock_token, self._repo_lock_token = remote_tokens
            assert self._lock_token, 'Remote server did not return a token!'
            # TODO: We really, really, really don't want to call _ensure_real
            # here, but it's the easiest way to ensure coherency between the
            # state of the RemoteBranch and RemoteRepository objects and the
            # physical locks.  If we don't materialise the real objects here,
            # then getting everything in the right state later is complex, so
            # for now we just do it the lazy way.
            #   -- Andrew Bennetts, 2007-02-22.
            self._ensure_real()
            if self._real_branch is not None:
                self._real_branch.repository.lock_write(
                    token=self._repo_lock_token)
                try:
                    self._real_branch.lock_write(token=self._lock_token)
                finally:
                    self._real_branch.repository.unlock()
            if token is not None:
                self._leave_lock = True
            else:
                # XXX: this case seems to be unreachable; token cannot be None.
                self._leave_lock = False
            self._lock_mode = 'w'
            self._lock_count = 1
        elif self._lock_mode == 'r':
            raise errors.ReadOnlyTransaction
        else:
            if token is not None:
                # A token was given to lock_write, and we're relocking, so check
                # that the given token actually matches the one we already have.
                if token != self._lock_token:
                    raise errors.TokenMismatch(token, self._lock_token)
            self._lock_count += 1
        return self._lock_token

    def _unlock(self, branch_token, repo_token):
        path = self.bzrdir._path_for_remote_call(self._client)
        response = self._client.call('Branch.unlock', path, branch_token,
                                     repo_token)
        if response == ('ok',):
            return
        elif response[0] == 'TokenMismatch':
            raise errors.TokenMismatch(
                str((branch_token, repo_token)), '(remote tokens)')
        else:
            raise errors.UnexpectedSmartServerResponse(response)

    def unlock(self):
        self._lock_count -= 1
        if not self._lock_count:
            self._clear_cached_state()
            mode = self._lock_mode
            self._lock_mode = None
            if self._real_branch is not None:
                if not self._leave_lock:
                    # If this RemoteBranch will remove the physical lock for the
                    # repository, make sure the _real_branch doesn't do it
                    # first.  (Because the _real_branch's repository is set to
                    # be the RemoteRepository.)
                    self._real_branch.repository.leave_lock_in_place()
                self._real_branch.unlock()
            if mode != 'w':
                # Only write-locked branched need to make a remote method call
                # to perfom the unlock.
                return
            assert self._lock_token, 'Locked, but no token!'
            branch_token = self._lock_token
            repo_token = self._repo_lock_token
            self._lock_token = None
            self._repo_lock_token = None
            if not self._leave_lock:
                self._unlock(branch_token, repo_token)

    def break_lock(self):
        self._ensure_real()
        return self._real_branch.break_lock()

    def leave_lock_in_place(self):
        self._leave_lock = True

    def dont_leave_lock_in_place(self):
        self._leave_lock = False

    def last_revision_info(self):
        """See Branch.last_revision_info()."""
        path = self.bzrdir._path_for_remote_call(self._client)
        response = self._client.call('Branch.last_revision_info', path)
        assert response[0] == 'ok', 'unexpected response code %s' % (response,)
        revno = int(response[1])
        last_revision = response[2]
        return (revno, last_revision)

    def _gen_revision_history(self):
        """See Branch._gen_revision_history()."""
        path = self.bzrdir._path_for_remote_call(self._client)
        response = self._client.call_expecting_body(
            'Branch.revision_history', path)
        assert response[0][0] == 'ok', ('unexpected response code %s'
                                        % (response[0],))
        result = response[1].read_body_bytes().split('\x00')
        if result == ['']:
            return []
        return result

    @needs_write_lock
    def set_revision_history(self, rev_history):
        # Send just the tip revision of the history; the server will generate
        # the full history from that.  If the revision doesn't exist in this
        # branch, NoSuchRevision will be raised.
        path = self.bzrdir._path_for_remote_call(self._client)
        if rev_history == []:
            rev_id = 'null:'
        else:
            rev_id = rev_history[-1]
        self._clear_cached_state()
        response = self._client.call('Branch.set_last_revision',
            path, self._lock_token, self._repo_lock_token, rev_id)
        if response[0] == 'NoSuchRevision':
            raise NoSuchRevision(self, rev_id)
        else:
            assert response == ('ok',), (
                'unexpected response code %r' % (response,))
        self._cache_revision_history(rev_history)

    def get_parent(self):
        self._ensure_real()
        return self._real_branch.get_parent()
        
    def set_parent(self, url):
        self._ensure_real()
        return self._real_branch.set_parent(url)
        
    def get_config(self):
        return RemoteBranchConfig(self)

    def sprout(self, to_bzrdir, revision_id=None):
        # Like Branch.sprout, except that it sprouts a branch in the default
        # format, because RemoteBranches can't be created at arbitrary URLs.
        # XXX: if to_bzrdir is a RemoteBranch, this should perhaps do
        # to_bzrdir.create_branch...
        result = branch.BranchFormat.get_default_format().initialize(to_bzrdir)
        self.copy_content_into(result, revision_id=revision_id)
        result.set_parent(self.bzrdir.root_transport.base)
        return result

    @needs_write_lock
    def pull(self, source, overwrite=False, stop_revision=None,
             **kwargs):
        # FIXME: This asks the real branch to run the hooks, which means
        # they're called with the wrong target branch parameter. 
        # The test suite specifically allows this at present but it should be
        # fixed.  It should get a _override_hook_target branch,
        # as push does.  -- mbp 20070405
        self._ensure_real()
        self._real_branch.pull(
            source, overwrite=overwrite, stop_revision=stop_revision,
            **kwargs)

    @needs_read_lock
    def push(self, target, overwrite=False, stop_revision=None):
        self._ensure_real()
        return self._real_branch.push(
            target, overwrite=overwrite, stop_revision=stop_revision,
            _override_hook_source_branch=self)

    def is_locked(self):
        return self._lock_count >= 1

    def set_last_revision_info(self, revno, revision_id):
        self._ensure_real()
        self._clear_cached_state()
        return self._real_branch.set_last_revision_info(revno, revision_id)

    def generate_revision_history(self, revision_id, last_rev=None,
                                  other_branch=None):
        self._ensure_real()
        return self._real_branch.generate_revision_history(
            revision_id, last_rev=last_rev, other_branch=other_branch)

    @property
    def tags(self):
        self._ensure_real()
        return self._real_branch.tags

    def set_push_location(self, location):
        self._ensure_real()
        return self._real_branch.set_push_location(location)

    def update_revisions(self, other, stop_revision=None):
        self._ensure_real()
        return self._real_branch.update_revisions(
            other, stop_revision=stop_revision)


class RemoteBranchConfig(BranchConfig):

    def username(self):
        self.branch._ensure_real()
        return self.branch._real_branch.get_config().username()

    def _get_branch_data_config(self):
        self.branch._ensure_real()
        if self._branch_data_config is None:
            self._branch_data_config = TreeConfig(self.branch._real_branch)
        return self._branch_data_config


def _extract_tar(tar, to_dir):
    """Extract all the contents of a tarfile object.

    A replacement for extractall, which is not present in python2.4
    """
    for tarinfo in tar:
        tar.extract(tarinfo, to_dir)<|MERGE_RESOLUTION|>--- conflicted
+++ resolved
@@ -785,7 +785,6 @@
         self._ensure_real()
         return self._real_repository.has_signature_for_revision_id(revision_id)
 
-<<<<<<< HEAD
     def get_data_stream(self, revision_ids):
         path = self.bzrdir._path_for_remote_call(self._client)
         response, protocol = self._client.call_expecting_body(
@@ -824,7 +823,7 @@
         self._ensure_real()
         return self._real_repository.item_keys_introduced_by(revision_ids,
             _files_pb=_files_pb)
-=======
+
     def revision_graph_can_have_wrong_parents(self):
         # The answer depends on the remote repo format.
         self._ensure_real()
@@ -837,7 +836,6 @@
     def _check_for_inconsistent_revision_parents(self):
         self._ensure_real()
         return self._real_repository._check_for_inconsistent_revision_parents()
->>>>>>> 1f0bfd07
 
 
 class RemoteBranchLockableFiles(LockableFiles):
