Branch Hooks
============

Introduction
------------

A hook of type *xxx* of class *yyy* needs to be registered using::

  yyy.hooks.install_named_hook("xxx", ...)

See `Using hooks`_ in the User Guide for examples.

.. _Using hooks: ../user-guide/index.html#using-hooks

The class of each hook is given immediately after each hook type below.


post_push (Branch)
------------------

Run after ``push`` has completed.

The hook signature is (push_result), containing the members

  source_branch
    Where the data is being pushed from (read locked).
    This should be the lowest latency branch.

  target_branch
    The direct location where data is being sent (write locked).

  master_branch
    Either target_branch, or if the target is a bound branch, it
    will be the master location (write locked).

  local_branch
    If the target is a bound branch, this will be the target
    branch, else it will be None.

  old_revno
    The revision number (eg 10) of the branch before the push.

  old_revid
    The revision id (eg joe@foo.com-1234234-aoeua34) before the push.

  new_revno
    The revision number (eg 12) of the branch after the push.

  new_revid
    The revision id (eg joe@foo.com-5676566-boa234a) after the push.


post_pull (Branch)
------------------

Run after ``pull`` has completed.

The hook signature is (push_result) containing the members
(source, local, master, old_revno, old_revid, new_revno, new_revid)
where local is the local target branch or None, master is the target 
master branch, and the rest should be self explanatory. The source
is read-locked and the target branches are write-locked. Source will
be the local low-latency branch.


start_commit (MutableTree)
--------------------------

Run on the working tree before ``commit`` starts processing it.
Unlike the ``pre_commit`` hook (see below), the ``start_commit`` hook
can safely change the working tree.

The hook signature is (tree) where tree is a MutableTree object.


pre_commit (Branch)
-------------------

Run before ``commit`` has completed.

The hook signature is (local, master, old_revno, old_revid, future_revno,
future_revid, tree_delta, future_tree) where old_revno is NULL_REVISION for
the first commit to a branch, tree_delta is a TreeDelta object describing
changes from the basis revision, and future_tree is an in-memory tree
obtained from CommitBuilder.revision_tree(). Hooks MUST NOT modify tree_delta
and future_tree.


post_commit (Branch)
--------------------

Run after ``commit`` has completed.

The hook signature is (local, master, old_revno, old_revid, new_revno,
new_revid) old_revid is NULL_REVISION for the first commit to a branch.


post_uncommit (Branch)
----------------------

Run after ``uncommit`` has completed.

The api signature is (local, master, old_revno, old_revid, new_revno,
new_revid) where local is the local branch or None, master is the target
branch, and an empty branch receives new_revno of 0, new_revid of None.


post_change_branch_tip (Branch)
-------------------------------

Run after a branch tip has been changed but while the branch is still
write-locked. Note that push, pull, commit and uncommit all invoke this hook.

The hook signature is (params), where params is an object containing
the members

  branch
    The branch whose tip has been changed.

  old_revno
    The revision number (eg 10) of the branch before the change.

  old_revid
    The revision id (eg joe@foo.com-1234234-aoeua34) before the change.

  new_revno
    The revision number (eg 12) of the branch after the change.

  new_revid
    The revision id (eg joe@foo.com-5676566-boa234a) after the change.

The old_revno and new_revno members are integers, as the head
revision is never has a dotted revision number.


set_rh (Branch)
---------------

Note: This hook is now deprecated and will be removed in the near future.
Please use the ``post_change_branch_tip`` hook instead.


server_started (SmartTCPServer)
-------------------------------

Invoked whenever the server starts serving a directory.
The hook signature is (backing urls, public url), where:

  backing_url
    A list of (string) URLs giving the server-specific directory locations.

  public_url
    The public URL for the directory.


<<<<<<< HEAD

PhysicalLock hooks
==================

These are in ``bzrlib.lock.PhysicalLock.hooks``

acquired
--------

Called with a LockResult object when a lock has been successfully acquired.

released
--------

Called with a LockResult object when a lock has been successfully released.


See also `Using hooks`_ in the User Guide.
=======
server_stopped (SmartTCPServer)
-------------------------------
>>>>>>> 4caff4ec

Invoked whenever the server stops serving a directory.
The hook signature is the same as ``server_started``.<|MERGE_RESOLUTION|>--- conflicted
+++ resolved
@@ -1,5 +1,5 @@
-Branch Hooks
-============
+Hooks
+=====
 
 Introduction
 ------------
@@ -153,29 +153,19 @@
     The public URL for the directory.
 
 
-<<<<<<< HEAD
+server_stopped (SmartTCPServer)
+-------------------------------
 
-PhysicalLock hooks
-==================
+Invoked whenever the server stops serving a directory.
+The hook signature is the same as ``server_started``.
 
-These are in ``bzrlib.lock.PhysicalLock.hooks``
 
-acquired
---------
+lock_acquired (PhysicalLock)
+----------------------------
 
 Called with a LockResult object when a lock has been successfully acquired.
 
-released
---------
+lock_released (PhysicalLock)
+----------------------------
 
-Called with a LockResult object when a lock has been successfully released.
-
-
-See also `Using hooks`_ in the User Guide.
-=======
-server_stopped (SmartTCPServer)
--------------------------------
->>>>>>> 4caff4ec
-
-Invoked whenever the server stops serving a directory.
-The hook signature is the same as ``server_started``.+Called with a LockResult object when a lock has been successfully released.