--- conflicted
+++ resolved
@@ -252,10 +252,7 @@
             try:
                 common_walker.next()
             except StopIteration:
-<<<<<<< HEAD
-=======
                 # No common points being searched at this time.
->>>>>>> 6af10b2a
                 pass
             for candidate in active_searchers.keys():
                 try:
@@ -279,10 +276,6 @@
                     if ancestor in active_searchers:
                         del active_searchers[ancestor]
                 # it may meet up with a known common node
-<<<<<<< HEAD
-                already_common = ancestor in common_walker.seen
-                if not already_common:
-=======
                 if ancestor in common_walker.seen:
                     # some searcher has encountered our known common nodes:
                     # just stop it
@@ -290,31 +283,12 @@
                     for searcher in searchers.itervalues():
                         searcher.stop_searching_any(ancestor_set)
                 else:
->>>>>>> 6af10b2a
                     # or it may have been just reached by all the searchers:
                     for searcher in searchers.itervalues():
                         if ancestor not in searcher.seen:
                             common = False
                             break
                     else:
-<<<<<<< HEAD
-                        common = True
-                if already_common:
-                    # some searcher has encountered our known common nodes:
-                    # just stop it
-                    ancestor_set = set([ancestor])
-                    for searcher in searchers.itervalues():
-                        searcher.stop_searching_any(ancestor_set)
-                if common:
-                    # The final active searcher has just reached this node,
-                    # making it be known as a descendant of all candidates, so
-                    # we can stop searching it, and any seen ancestors
-                    new_common.add(ancestor)
-                    for searcher in searchers.itervalues():
-                        seen_ancestors =\
-                            searcher.find_seen_ancestors(ancestor)
-                        searcher.stop_searching_any(seen_ancestors)
-=======
                         # The final active searcher has just reached this node,
                         # making it be known as a descendant of all candidates,
                         # so we can stop searching it, and any seen ancestors
@@ -323,7 +297,6 @@
                             seen_ancestors =\
                                 searcher.find_seen_ancestors(ancestor)
                             searcher.stop_searching_any(seen_ancestors)
->>>>>>> 6af10b2a
             common_walker.start_searching(new_common)
         return candidate_heads
 
@@ -364,7 +337,6 @@
         We answer this using heads() as heads() has the logic to perform the
         smallest number of parent looksup to determine the ancestral
         relationship between N revisions.
-<<<<<<< HEAD
         """
         return set([candidate_descendant]) == self.heads(
             [candidate_ancestor, candidate_descendant])
@@ -396,11 +368,6 @@
             heads = self.graph.heads(keys)
             self._heads[keys] = heads
             return set(heads)
-=======
-        """
-        return set([candidate_descendant]) == self.heads(
-            [candidate_ancestor, candidate_descendant])
->>>>>>> 6af10b2a
 
 
 class HeadsCache(object):
