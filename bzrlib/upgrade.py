# Copyright (C) 2005, 2006, 2008, 2009, 2010 Canonical Ltd
#
# This program is free software; you can redistribute it and/or modify
# it under the terms of the GNU General Public License as published by
# the Free Software Foundation; either version 2 of the License, or
# (at your option) any later version.
#
# This program is distributed in the hope that it will be useful,
# but WITHOUT ANY WARRANTY; without even the implied warranty of
# MERCHANTABILITY or FITNESS FOR A PARTICULAR PURPOSE.  See the
# GNU General Public License for more details.
#
# You should have received a copy of the GNU General Public License
# along with this program; if not, write to the Free Software
# Foundation, Inc., 51 Franklin Street, Fifth Floor, Boston, MA 02110-1301 USA

"""bzr upgrade logic."""


<<<<<<< HEAD
from bzrlib.bzrdir import BzrDir, BzrDirFormat, format_registry
=======
from bzrlib.bzrdir import BzrDir, format_registry
>>>>>>> 60e3a275
import bzrlib.errors as errors
from bzrlib.remote import RemoteBzrDir
import bzrlib.ui as ui


class Convert(object):

    def __init__(self, url, format=None):
        self.format = format
        self.bzrdir = BzrDir.open_unsupported(url)
        if isinstance(self.bzrdir, RemoteBzrDir):
            self.bzrdir._ensure_real()
            self.bzrdir = self.bzrdir._real_bzrdir
        if self.bzrdir.root_transport.is_readonly():
            raise errors.UpgradeReadonly
        self.transport = self.bzrdir.root_transport
        self.convert()

    def convert(self):
        try:
            branch = self.bzrdir.open_branch()
            if branch.bzrdir.root_transport.base != \
                self.bzrdir.root_transport.base:
                ui.ui_factory.note("This is a checkout. The branch (%s) needs to be "
                             "upgraded separately." %
                             branch.bzrdir.root_transport.base)
            del branch
        except (errors.NotBranchError, errors.IncompatibleRepositories):
            # might not be a format we can open without upgrading; see e.g.
            # https://bugs.launchpad.net/bzr/+bug/253891
            pass
        if self.format is None:
            try:
                rich_root = self.bzrdir.find_repository()._format.rich_root_data
            except errors.NoRepositoryPresent:
                rich_root = False # assume no rich roots
            if rich_root:
                format_name = "default-rich-root"
            else:
                format_name = "default"
            format = format_registry.make_bzrdir(format_name)
        else:
            format = self.format
        if not self.bzrdir.needs_format_conversion(format):
            raise errors.UpToDateFormat(self.bzrdir._format)
        if not self.bzrdir.can_convert_format():
            raise errors.BzrError("cannot upgrade from bzrdir format %s" %
                           self.bzrdir._format)
        self.bzrdir.check_conversion_target(format)
        ui.ui_factory.note('starting upgrade of %s' % self.transport.base)

        self.bzrdir.backup_bzrdir()
        while self.bzrdir.needs_format_conversion(format):
            converter = self.bzrdir._format.get_converter(format)
<<<<<<< HEAD
            self.bzrdir = converter.convert(self.bzrdir, self.pb)
=======
            self.bzrdir = converter.convert(self.bzrdir, None)
>>>>>>> 60e3a275
        ui.ui_factory.note("finished")


def upgrade(url, format=None):
    """Upgrade to format, or the default bzrdir format if not supplied."""
    Convert(url, format)<|MERGE_RESOLUTION|>--- conflicted
+++ resolved
@@ -17,11 +17,7 @@
 """bzr upgrade logic."""
 
 
-<<<<<<< HEAD
-from bzrlib.bzrdir import BzrDir, BzrDirFormat, format_registry
-=======
 from bzrlib.bzrdir import BzrDir, format_registry
->>>>>>> 60e3a275
 import bzrlib.errors as errors
 from bzrlib.remote import RemoteBzrDir
 import bzrlib.ui as ui
@@ -76,11 +72,7 @@
         self.bzrdir.backup_bzrdir()
         while self.bzrdir.needs_format_conversion(format):
             converter = self.bzrdir._format.get_converter(format)
-<<<<<<< HEAD
-            self.bzrdir = converter.convert(self.bzrdir, self.pb)
-=======
             self.bzrdir = converter.convert(self.bzrdir, None)
->>>>>>> 60e3a275
         ui.ui_factory.note("finished")
 
 
