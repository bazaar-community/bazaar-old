# Copyright (C) 2005, 2006 Canonical Ltd
#
# This program is free software; you can redistribute it and/or modify
# it under the terms of the GNU General Public License as published by
# the Free Software Foundation; either version 2 of the License, or
# (at your option) any later version.
#
# This program is distributed in the hope that it will be useful,
# but WITHOUT ANY WARRANTY; without even the implied warranty of
# MERCHANTABILITY or FITNESS FOR A PARTICULAR PURPOSE.  See the
# GNU General Public License for more details.
#
# You should have received a copy of the GNU General Public License
# along with this program; if not, write to the Free Software
# Foundation, Inc., 59 Temple Place, Suite 330, Boston, MA  02111-1307  USA

from cStringIO import StringIO
import os
import re
import stat
from stat import (S_ISREG, S_ISDIR, S_ISLNK, ST_MODE, ST_SIZE,
                  S_ISCHR, S_ISBLK, S_ISFIFO, S_ISSOCK)
import sys
import time

from bzrlib.lazy_import import lazy_import
lazy_import(globals(), """
import codecs
from datetime import datetime
import errno
from ntpath import (abspath as _nt_abspath,
                    join as _nt_join,
                    normpath as _nt_normpath,
                    realpath as _nt_realpath,
                    splitdrive as _nt_splitdrive,
                    )
import posixpath
import sha
import shutil
from shutil import (
    rmtree,
    )
import tempfile
from tempfile import (
    mkdtemp,
    )
import unicodedata

from bzrlib import (
    errors,
<<<<<<< HEAD
    cache_utf8,
=======
    win32utils,
>>>>>>> e7c51d51
    )
""")

import bzrlib
from bzrlib.symbol_versioning import (
    deprecated_function,
    zero_nine,
    )
from bzrlib.trace import mutter


# On win32, O_BINARY is used to indicate the file should
# be opened in binary mode, rather than text mode.
# On other platforms, O_BINARY doesn't exist, because
# they always open in binary mode, so it is okay to
# OR with 0 on those platforms
O_BINARY = getattr(os, 'O_BINARY', 0)


def make_readonly(filename):
    """Make a filename read-only."""
    mod = os.stat(filename).st_mode
    mod = mod & 0777555
    os.chmod(filename, mod)


def make_writable(filename):
    mod = os.stat(filename).st_mode
    mod = mod | 0200
    os.chmod(filename, mod)


_QUOTE_RE = None


def quotefn(f):
    """Return a quoted filename filename

    This previously used backslash quoting, but that works poorly on
    Windows."""
    # TODO: I'm not really sure this is the best format either.x
    global _QUOTE_RE
    if _QUOTE_RE is None:
        _QUOTE_RE = re.compile(r'([^a-zA-Z0-9.,:/\\_~-])')
        
    if _QUOTE_RE.search(f):
        return '"' + f + '"'
    else:
        return f


_directory_kind = 'directory'

_formats = {
    stat.S_IFDIR:_directory_kind,
    stat.S_IFCHR:'chardev',
    stat.S_IFBLK:'block',
    stat.S_IFREG:'file',
    stat.S_IFIFO:'fifo',
    stat.S_IFLNK:'symlink',
    stat.S_IFSOCK:'socket',
}


def file_kind_from_stat_mode(stat_mode, _formats=_formats, _unknown='unknown'):
    """Generate a file kind from a stat mode. This is used in walkdirs.

    Its performance is critical: Do not mutate without careful benchmarking.
    """
    try:
        return _formats[stat_mode & 0170000]
    except KeyError:
        return _unknown


def file_kind(f, _lstat=os.lstat, _mapper=file_kind_from_stat_mode):
    try:
        return _mapper(_lstat(f).st_mode)
    except OSError, e:
        if getattr(e, 'errno', None) == errno.ENOENT:
            raise errors.NoSuchFile(f)
        raise


def get_umask():
    """Return the current umask"""
    # Assume that people aren't messing with the umask while running
    # XXX: This is not thread safe, but there is no way to get the
    #      umask without setting it
    umask = os.umask(0)
    os.umask(umask)
    return umask


def kind_marker(kind):
    if kind == 'file':
        return ''
    elif kind == _directory_kind:
        return '/'
    elif kind == 'symlink':
        return '@'
    else:
        raise errors.BzrError('invalid file kind %r' % kind)

lexists = getattr(os.path, 'lexists', None)
if lexists is None:
    def lexists(f):
        try:
            if getattr(os, 'lstat') is not None:
                os.lstat(f)
            else:
                os.stat(f)
            return True
        except OSError,e:
            if e.errno == errno.ENOENT:
                return False;
            else:
                raise errors.BzrError("lstat/stat of (%r): %r" % (f, e))


def fancy_rename(old, new, rename_func, unlink_func):
    """A fancy rename, when you don't have atomic rename.
    
    :param old: The old path, to rename from
    :param new: The new path, to rename to
    :param rename_func: The potentially non-atomic rename function
    :param unlink_func: A way to delete the target file if the full rename succeeds
    """

    # sftp rename doesn't allow overwriting, so play tricks:
    import random
    base = os.path.basename(new)
    dirname = os.path.dirname(new)
    tmp_name = u'tmp.%s.%.9f.%d.%s' % (base, time.time(), os.getpid(), rand_chars(10))
    tmp_name = pathjoin(dirname, tmp_name)

    # Rename the file out of the way, but keep track if it didn't exist
    # We don't want to grab just any exception
    # something like EACCES should prevent us from continuing
    # The downside is that the rename_func has to throw an exception
    # with an errno = ENOENT, or NoSuchFile
    file_existed = False
    try:
        rename_func(new, tmp_name)
    except (errors.NoSuchFile,), e:
        pass
    except IOError, e:
        # RBC 20060103 abstraction leakage: the paramiko SFTP clients rename
        # function raises an IOError with errno is None when a rename fails.
        # This then gets caught here.
        if e.errno not in (None, errno.ENOENT, errno.ENOTDIR):
            raise
    except Exception, e:
        if (getattr(e, 'errno', None) is None
            or e.errno not in (errno.ENOENT, errno.ENOTDIR)):
            raise
    else:
        file_existed = True

    success = False
    try:
        # This may throw an exception, in which case success will
        # not be set.
        rename_func(old, new)
        success = True
    finally:
        if file_existed:
            # If the file used to exist, rename it back into place
            # otherwise just delete it from the tmp location
            if success:
                unlink_func(tmp_name)
            else:
                rename_func(tmp_name, new)


# In Python 2.4.2 and older, os.path.abspath and os.path.realpath
# choke on a Unicode string containing a relative path if
# os.getcwd() returns a non-sys.getdefaultencoding()-encoded
# string.
_fs_enc = sys.getfilesystemencoding() or 'utf-8'
def _posix_abspath(path):
    # jam 20060426 rather than encoding to fsencoding
    # copy posixpath.abspath, but use os.getcwdu instead
    if not posixpath.isabs(path):
        path = posixpath.join(getcwd(), path)
    return posixpath.normpath(path)


def _posix_realpath(path):
    return posixpath.realpath(path.encode(_fs_enc)).decode(_fs_enc)


def _win32_fixdrive(path):
    """Force drive letters to be consistent.

    win32 is inconsistent whether it returns lower or upper case
    and even if it was consistent the user might type the other
    so we force it to uppercase
    running python.exe under cmd.exe return capital C:\\
    running win32 python inside a cygwin shell returns lowercase c:\\
    """
    drive, path = _nt_splitdrive(path)
    return drive.upper() + path


def _win32_abspath(path):
    # Real _nt_abspath doesn't have a problem with a unicode cwd
    return _win32_fixdrive(_nt_abspath(unicode(path)).replace('\\', '/'))


def _win32_realpath(path):
    # Real _nt_realpath doesn't have a problem with a unicode cwd
    return _win32_fixdrive(_nt_realpath(unicode(path)).replace('\\', '/'))


def _win32_pathjoin(*args):
    return _nt_join(*args).replace('\\', '/')


def _win32_normpath(path):
    return _win32_fixdrive(_nt_normpath(unicode(path)).replace('\\', '/'))


def _win32_getcwd():
    return _win32_fixdrive(os.getcwdu().replace('\\', '/'))


def _win32_mkdtemp(*args, **kwargs):
    return _win32_fixdrive(tempfile.mkdtemp(*args, **kwargs).replace('\\', '/'))


def _win32_rename(old, new):
    """We expect to be able to atomically replace 'new' with old.

    On win32, if new exists, it must be moved out of the way first,
    and then deleted. 
    """
    try:
        fancy_rename(old, new, rename_func=os.rename, unlink_func=os.unlink)
    except OSError, e:
        if e.errno in (errno.EPERM, errno.EACCES, errno.EBUSY, errno.EINVAL):
            # If we try to rename a non-existant file onto cwd, we get 
            # EPERM or EACCES instead of ENOENT, this will raise ENOENT 
            # if the old path doesn't exist, sometimes we get EACCES
            # On Linux, we seem to get EBUSY, on Mac we get EINVAL
            os.lstat(old)
        raise


def _mac_getcwd():
    return unicodedata.normalize('NFKC', os.getcwdu())


# Default is to just use the python builtins, but these can be rebound on
# particular platforms.
abspath = _posix_abspath
realpath = _posix_realpath
pathjoin = os.path.join
normpath = os.path.normpath
getcwd = os.getcwdu
rename = os.rename
dirname = os.path.dirname
basename = os.path.basename
split = os.path.split
splitext = os.path.splitext
# These were already imported into local scope
# mkdtemp = tempfile.mkdtemp
# rmtree = shutil.rmtree

MIN_ABS_PATHLENGTH = 1


if sys.platform == 'win32':
    abspath = _win32_abspath
    realpath = _win32_realpath
    pathjoin = _win32_pathjoin
    normpath = _win32_normpath
    getcwd = _win32_getcwd
    mkdtemp = _win32_mkdtemp
    rename = _win32_rename

    MIN_ABS_PATHLENGTH = 3

    def _win32_delete_readonly(function, path, excinfo):
        """Error handler for shutil.rmtree function [for win32]
        Helps to remove files and dirs marked as read-only.
        """
        exception = excinfo[1]
        if function in (os.remove, os.rmdir) \
            and isinstance(exception, OSError) \
            and exception.errno == errno.EACCES:
            make_writable(path)
            function(path)
        else:
            raise

    def rmtree(path, ignore_errors=False, onerror=_win32_delete_readonly):
        """Replacer for shutil.rmtree: could remove readonly dirs/files"""
        return shutil.rmtree(path, ignore_errors, onerror)
elif sys.platform == 'darwin':
    getcwd = _mac_getcwd


def get_terminal_encoding():
    """Find the best encoding for printing to the screen.

    This attempts to check both sys.stdout and sys.stdin to see
    what encoding they are in, and if that fails it falls back to
    bzrlib.user_encoding.
    The problem is that on Windows, locale.getpreferredencoding()
    is not the same encoding as that used by the console:
    http://mail.python.org/pipermail/python-list/2003-May/162357.html

    On my standard US Windows XP, the preferred encoding is
    cp1252, but the console is cp437
    """
    output_encoding = getattr(sys.stdout, 'encoding', None)
    if not output_encoding:
        input_encoding = getattr(sys.stdin, 'encoding', None)
        if not input_encoding:
            output_encoding = bzrlib.user_encoding
            mutter('encoding stdout as bzrlib.user_encoding %r', output_encoding)
        else:
            output_encoding = input_encoding
            mutter('encoding stdout as sys.stdin encoding %r', output_encoding)
    else:
        mutter('encoding stdout as sys.stdout encoding %r', output_encoding)
    if output_encoding == 'cp0':
        # invalid encoding (cp0 means 'no codepage' on Windows)
        output_encoding = bzrlib.user_encoding
        mutter('cp0 is invalid encoding.'
               ' encoding stdout as bzrlib.user_encoding %r', output_encoding)
    # check encoding
    try:
        codecs.lookup(output_encoding)
    except LookupError:
        sys.stderr.write('bzr: warning:'
                         ' unknown terminal encoding %s.\n'
                         '  Using encoding %s instead.\n'
                         % (output_encoding, bzrlib.user_encoding)
                        )
        output_encoding = bzrlib.user_encoding

    return output_encoding


def normalizepath(f):
    if getattr(os.path, 'realpath', None) is not None:
        F = realpath
    else:
        F = abspath
    [p,e] = os.path.split(f)
    if e == "" or e == "." or e == "..":
        return F(f)
    else:
        return pathjoin(F(p), e)


def backup_file(fn):
    """Copy a file to a backup.

    Backups are named in GNU-style, with a ~ suffix.

    If the file is already a backup, it's not copied.
    """
    if fn[-1] == '~':
        return
    bfn = fn + '~'

    if has_symlinks() and os.path.islink(fn):
        target = os.readlink(fn)
        os.symlink(target, bfn)
        return
    inf = file(fn, 'rb')
    try:
        content = inf.read()
    finally:
        inf.close()
    
    outf = file(bfn, 'wb')
    try:
        outf.write(content)
    finally:
        outf.close()


def isdir(f):
    """True if f is an accessible directory."""
    try:
        return S_ISDIR(os.lstat(f)[ST_MODE])
    except OSError:
        return False


def isfile(f):
    """True if f is a regular file."""
    try:
        return S_ISREG(os.lstat(f)[ST_MODE])
    except OSError:
        return False

def islink(f):
    """True if f is a symlink."""
    try:
        return S_ISLNK(os.lstat(f)[ST_MODE])
    except OSError:
        return False

def is_inside(dir, fname):
    """True if fname is inside dir.
    
    The parameters should typically be passed to osutils.normpath first, so
    that . and .. and repeated slashes are eliminated, and the separators
    are canonical for the platform.
    
    The empty string as a dir name is taken as top-of-tree and matches 
    everything.
    """
    # XXX: Most callers of this can actually do something smarter by 
    # looking at the inventory
    if dir == fname:
        return True
    
    if dir == '':
        return True

    if dir[-1] != '/':
        dir += '/'

    return fname.startswith(dir)


def is_inside_any(dir_list, fname):
    """True if fname is inside any of given dirs."""
    for dirname in dir_list:
        if is_inside(dirname, fname):
            return True
    else:
        return False


def is_inside_or_parent_of_any(dir_list, fname):
    """True if fname is a child or a parent of any of the given files."""
    for dirname in dir_list:
        if is_inside(dirname, fname) or is_inside(fname, dirname):
            return True
    else:
        return False


def pumpfile(fromfile, tofile):
    """Copy contents of one file to another."""
    BUFSIZE = 32768
    while True:
        b = fromfile.read(BUFSIZE)
        if not b:
            break
        tofile.write(b)


def file_iterator(input_file, readsize=32768):
    while True:
        b = input_file.read(readsize)
        if len(b) == 0:
            break
        yield b


def sha_file(f):
    if getattr(f, 'tell', None) is not None:
        assert f.tell() == 0
    s = sha.new()
    BUFSIZE = 128<<10
    while True:
        b = f.read(BUFSIZE)
        if not b:
            break
        s.update(b)
    return s.hexdigest()



def sha_strings(strings):
    """Return the sha-1 of concatenation of strings"""
    s = sha.new()
    map(s.update, strings)
    return s.hexdigest()


def sha_string(f):
    s = sha.new()
    s.update(f)
    return s.hexdigest()


def fingerprint_file(f):
    s = sha.new()
    b = f.read()
    s.update(b)
    size = len(b)
    return {'size': size,
            'sha1': s.hexdigest()}


def compare_files(a, b):
    """Returns true if equal in contents"""
    BUFSIZE = 4096
    while True:
        ai = a.read(BUFSIZE)
        bi = b.read(BUFSIZE)
        if ai != bi:
            return False
        if ai == '':
            return True


def local_time_offset(t=None):
    """Return offset of local zone from GMT, either at present or at time t."""
    if t is None:
        t = time.time()
    offset = datetime.fromtimestamp(t) - datetime.utcfromtimestamp(t)
    return offset.days * 86400 + offset.seconds

    
def format_date(t, offset=0, timezone='original', date_fmt=None, 
                show_offset=True):
    ## TODO: Perhaps a global option to use either universal or local time?
    ## Or perhaps just let people set $TZ?
    assert isinstance(t, float)
    
    if timezone == 'utc':
        tt = time.gmtime(t)
        offset = 0
    elif timezone == 'original':
        if offset is None:
            offset = 0
        tt = time.gmtime(t + offset)
    elif timezone == 'local':
        tt = time.localtime(t)
        offset = local_time_offset(t)
    else:
        raise errors.BzrError("unsupported timezone format %r" % timezone,
                              ['options are "utc", "original", "local"'])
    if date_fmt is None:
        date_fmt = "%a %Y-%m-%d %H:%M:%S"
    if show_offset:
        offset_str = ' %+03d%02d' % (offset / 3600, (offset / 60) % 60)
    else:
        offset_str = ''
    return (time.strftime(date_fmt, tt) +  offset_str)


def compact_date(when):
    return time.strftime('%Y%m%d%H%M%S', time.gmtime(when))
    

def format_delta(delta):
    """Get a nice looking string for a time delta.

    :param delta: The time difference in seconds, can be positive or negative.
        positive indicates time in the past, negative indicates time in the
        future. (usually time.time() - stored_time)
    :return: String formatted to show approximate resolution
    """
    delta = int(delta)
    if delta >= 0:
        direction = 'ago'
    else:
        direction = 'in the future'
        delta = -delta

    seconds = delta
    if seconds < 90: # print seconds up to 90 seconds
        if seconds == 1:
            return '%d second %s' % (seconds, direction,)
        else:
            return '%d seconds %s' % (seconds, direction)

    minutes = int(seconds / 60)
    seconds -= 60 * minutes
    if seconds == 1:
        plural_seconds = ''
    else:
        plural_seconds = 's'
    if minutes < 90: # print minutes, seconds up to 90 minutes
        if minutes == 1:
            return '%d minute, %d second%s %s' % (
                    minutes, seconds, plural_seconds, direction)
        else:
            return '%d minutes, %d second%s %s' % (
                    minutes, seconds, plural_seconds, direction)

    hours = int(minutes / 60)
    minutes -= 60 * hours
    if minutes == 1:
        plural_minutes = ''
    else:
        plural_minutes = 's'

    if hours == 1:
        return '%d hour, %d minute%s %s' % (hours, minutes,
                                            plural_minutes, direction)
    return '%d hours, %d minute%s %s' % (hours, minutes,
                                         plural_minutes, direction)

def filesize(f):
    """Return size of given open file."""
    return os.fstat(f.fileno())[ST_SIZE]


# Define rand_bytes based on platform.
try:
    # Python 2.4 and later have os.urandom,
    # but it doesn't work on some arches
    os.urandom(1)
    rand_bytes = os.urandom
except (NotImplementedError, AttributeError):
    # If python doesn't have os.urandom, or it doesn't work,
    # then try to first pull random data from /dev/urandom
    try:
        rand_bytes = file('/dev/urandom', 'rb').read
    # Otherwise, use this hack as a last resort
    except (IOError, OSError):
        # not well seeded, but better than nothing
        def rand_bytes(n):
            import random
            s = ''
            while n:
                s += chr(random.randint(0, 255))
                n -= 1
            return s


ALNUM = '0123456789abcdefghijklmnopqrstuvwxyz'
def rand_chars(num):
    """Return a random string of num alphanumeric characters
    
    The result only contains lowercase chars because it may be used on 
    case-insensitive filesystems.
    """
    s = ''
    for raw_byte in rand_bytes(num):
        s += ALNUM[ord(raw_byte) % 36]
    return s


## TODO: We could later have path objects that remember their list
## decomposition (might be too tricksy though.)

def splitpath(p):
    """Turn string into list of parts."""
    assert isinstance(p, basestring)

    # split on either delimiter because people might use either on
    # Windows
    ps = re.split(r'[\\/]', p)

    rps = []
    for f in ps:
        if f == '..':
            raise errors.BzrError("sorry, %r not allowed in path" % f)
        elif (f == '.') or (f == ''):
            pass
        else:
            rps.append(f)
    return rps

def joinpath(p):
    assert isinstance(p, list)
    for f in p:
        if (f == '..') or (f is None) or (f == ''):
            raise errors.BzrError("sorry, %r not allowed in path" % f)
    return pathjoin(*p)


@deprecated_function(zero_nine)
def appendpath(p1, p2):
    if p1 == '':
        return p2
    else:
        return pathjoin(p1, p2)
    

def split_lines(s):
    """Split s into lines, but without removing the newline characters."""
    lines = s.split('\n')
    result = [line + '\n' for line in lines[:-1]]
    if lines[-1]:
        result.append(lines[-1])
    return result


def hardlinks_good():
    return sys.platform not in ('win32', 'cygwin', 'darwin')


def link_or_copy(src, dest):
    """Hardlink a file, or copy it if it can't be hardlinked."""
    if not hardlinks_good():
        shutil.copyfile(src, dest)
        return
    try:
        os.link(src, dest)
    except (OSError, IOError), e:
        if e.errno != errno.EXDEV:
            raise
        shutil.copyfile(src, dest)

def delete_any(full_path):
    """Delete a file or directory."""
    try:
        os.unlink(full_path)
    except OSError, e:
    # We may be renaming a dangling inventory id
        if e.errno not in (errno.EISDIR, errno.EACCES, errno.EPERM):
            raise
        os.rmdir(full_path)


def has_symlinks():
    if getattr(os, 'symlink', None) is not None:
        return True
    else:
        return False
        

def contains_whitespace(s):
    """True if there are any whitespace characters in s."""
    # string.whitespace can include '\xa0' in certain locales, because it is
    # considered "non-breaking-space" as part of ISO-8859-1. But it
    # 1) Isn't a breaking whitespace
    # 2) Isn't one of ' \t\r\n' which are characters we sometimes use as
    #    separators
    # 3) '\xa0' isn't unicode safe since it is >128.
    # So we are following textwrap's example and hard-coding our own.
    # We probably could ignore \v and \f, too.
    for ch in u' \t\n\r\v\f':
        if ch in s:
            return True
    else:
        return False


def contains_linebreaks(s):
    """True if there is any vertical whitespace in s."""
    for ch in '\f\n\r':
        if ch in s:
            return True
    else:
        return False


def relpath(base, path):
    """Return path relative to base, or raise exception.

    The path may be either an absolute path or a path relative to the
    current working directory.

    os.path.commonprefix (python2.4) has a bad bug that it works just
    on string prefixes, assuming that '/u' is a prefix of '/u2'.  This
    avoids that problem.
    """

    assert len(base) >= MIN_ABS_PATHLENGTH, ('Length of base must be equal or'
        ' exceed the platform minimum length (which is %d)' % 
        MIN_ABS_PATHLENGTH)

    rp = abspath(path)

    s = []
    head = rp
    while len(head) >= len(base):
        if head == base:
            break
        head, tail = os.path.split(head)
        if tail:
            s.insert(0, tail)
    else:
        raise errors.PathNotChild(rp, base)

    if s:
        return pathjoin(*s)
    else:
        return ''


def safe_unicode(unicode_or_utf8_string):
    """Coerce unicode_or_utf8_string into unicode.

    If it is unicode, it is returned.
    Otherwise it is decoded from utf-8. If a decoding error
    occurs, it is wrapped as a If the decoding fails, the exception is wrapped 
    as a BzrBadParameter exception.
    """
    if isinstance(unicode_or_utf8_string, unicode):
        return unicode_or_utf8_string
    try:
        return unicode_or_utf8_string.decode('utf8')
    except UnicodeDecodeError:
        raise errors.BzrBadParameterNotUnicode(unicode_or_utf8_string)


def safe_utf8(unicode_or_utf8_string):
    """Coerce unicode_or_utf8_string to a utf8 string.

    If it is a str, it is returned.
    If it is Unicode, it is encoded into a utf-8 string.
    """
    if isinstance(unicode_or_utf8_string, str):
        # TODO: jam 20070209 This is overkill, and probably has an impact on
        #       performance if we are dealing with lots of apis that want a
        #       utf-8 revision id
        try:
            # Make sure it is a valid utf-8 string
            unicode_or_utf8_string.decode('utf-8')
        except UnicodeDecodeError:
            raise errors.BzrBadParameterNotUnicode(unicode_or_utf8_string)
        return unicode_or_utf8_string
    return unicode_or_utf8_string.encode('utf-8')


def safe_revision_id(unicode_or_utf8_string):
    """Revision ids should now be utf8, but at one point they were unicode.

    This is the same as safe_utf8, except it uses the cached encode functions
    to save a little bit of performance.
    """
    if unicode_or_utf8_string is None:
        return None
    if isinstance(unicode_or_utf8_string, str):
        # TODO: jam 20070209 Eventually just remove this check.
        try:
            utf8_str = cache_utf8.get_cached_utf8(unicode_or_utf8_string)
        except UnicodeDecodeError:
            raise errors.BzrBadParameterNotUnicode(unicode_or_utf8_string)
        return utf8_str
    return cache_utf8.encode(unicode_or_utf8_string)


_platform_normalizes_filenames = False
if sys.platform == 'darwin':
    _platform_normalizes_filenames = True


def normalizes_filenames():
    """Return True if this platform normalizes unicode filenames.

    Mac OSX does, Windows/Linux do not.
    """
    return _platform_normalizes_filenames


def _accessible_normalized_filename(path):
    """Get the unicode normalized path, and if you can access the file.

    On platforms where the system normalizes filenames (Mac OSX),
    you can access a file by any path which will normalize correctly.
    On platforms where the system does not normalize filenames 
    (Windows, Linux), you have to access a file by its exact path.

    Internally, bzr only supports NFC/NFKC normalization, since that is 
    the standard for XML documents.

    So return the normalized path, and a flag indicating if the file
    can be accessed by that path.
    """

    return unicodedata.normalize('NFKC', unicode(path)), True


def _inaccessible_normalized_filename(path):
    __doc__ = _accessible_normalized_filename.__doc__

    normalized = unicodedata.normalize('NFKC', unicode(path))
    return normalized, normalized == path


if _platform_normalizes_filenames:
    normalized_filename = _accessible_normalized_filename
else:
    normalized_filename = _inaccessible_normalized_filename


def terminal_width():
    """Return estimated terminal width."""
    if sys.platform == 'win32':
        return win32utils.get_console_size()[0]
    width = 0
    try:
        import struct, fcntl, termios
        s = struct.pack('HHHH', 0, 0, 0, 0)
        x = fcntl.ioctl(1, termios.TIOCGWINSZ, s)
        width = struct.unpack('HHHH', x)[1]
    except IOError:
        pass
    if width <= 0:
        try:
            width = int(os.environ['COLUMNS'])
        except:
            pass
    if width <= 0:
        width = 80

    return width


def supports_executable():
    return sys.platform != "win32"


def supports_posix_readonly():
    """Return True if 'readonly' has POSIX semantics, False otherwise.

    Notably, a win32 readonly file cannot be deleted, unlike POSIX where the
    directory controls creation/deletion, etc.

    And under win32, readonly means that the directory itself cannot be
    deleted.  The contents of a readonly directory can be changed, unlike POSIX
    where files in readonly directories cannot be added, deleted or renamed.
    """
    return sys.platform != "win32"


def set_or_unset_env(env_variable, value):
    """Modify the environment, setting or removing the env_variable.

    :param env_variable: The environment variable in question
    :param value: The value to set the environment to. If None, then
        the variable will be removed.
    :return: The original value of the environment variable.
    """
    orig_val = os.environ.get(env_variable)
    if value is None:
        if orig_val is not None:
            del os.environ[env_variable]
    else:
        if isinstance(value, unicode):
            value = value.encode(bzrlib.user_encoding)
        os.environ[env_variable] = value
    return orig_val


_validWin32PathRE = re.compile(r'^([A-Za-z]:[/\\])?[^:<>*"?\|]*$')


def check_legal_path(path):
    """Check whether the supplied path is legal.  
    This is only required on Windows, so we don't test on other platforms
    right now.
    """
    if sys.platform != "win32":
        return
    if _validWin32PathRE.match(path) is None:
        raise errors.IllegalPath(path)


def walkdirs(top, prefix=""):
    """Yield data about all the directories in a tree.
    
    This yields all the data about the contents of a directory at a time.
    After each directory has been yielded, if the caller has mutated the list
    to exclude some directories, they are then not descended into.
    
    The data yielded is of the form:
    ((directory-relpath, directory-path-from-top),
    [(relpath, basename, kind, lstat), ...]),
     - directory-relpath is the relative path of the directory being returned
       with respect to top. prefix is prepended to this.
     - directory-path-from-root is the path including top for this directory. 
       It is suitable for use with os functions.
     - relpath is the relative path within the subtree being walked.
     - basename is the basename of the path
     - kind is the kind of the file now. If unknown then the file is not
       present within the tree - but it may be recorded as versioned. See
       versioned_kind.
     - lstat is the stat data *if* the file was statted.
     - planned, not implemented: 
       path_from_tree_root is the path from the root of the tree.

    :param prefix: Prefix the relpaths that are yielded with 'prefix'. This 
        allows one to walk a subtree but get paths that are relative to a tree
        rooted higher up.
    :return: an iterator over the dirs.
    """
    #TODO there is a bit of a smell where the results of the directory-
    # summary in this, and the path from the root, may not agree 
    # depending on top and prefix - i.e. ./foo and foo as a pair leads to
    # potentially confusing output. We should make this more robust - but
    # not at a speed cost. RBC 20060731
    lstat = os.lstat
    pending = []
    _directory = _directory_kind
    _listdir = os.listdir
    pending = [(prefix, "", _directory, None, top)]
    while pending:
        dirblock = []
        currentdir = pending.pop()
        # 0 - relpath, 1- basename, 2- kind, 3- stat, 4-toppath
        top = currentdir[4]
        if currentdir[0]:
            relroot = currentdir[0] + '/'
        else:
            relroot = ""
        for name in sorted(_listdir(top)):
            abspath = top + '/' + name
            statvalue = lstat(abspath)
            dirblock.append((relroot + name, name,
                file_kind_from_stat_mode(statvalue.st_mode),
                statvalue, abspath))
        yield (currentdir[0], top), dirblock
        # push the user specified dirs from dirblock
        for dir in reversed(dirblock):
            if dir[2] == _directory:
                pending.append(dir)


def copy_tree(from_path, to_path, handlers={}):
    """Copy all of the entries in from_path into to_path.

    :param from_path: The base directory to copy. 
    :param to_path: The target directory. If it does not exist, it will
        be created.
    :param handlers: A dictionary of functions, which takes a source and
        destinations for files, directories, etc.
        It is keyed on the file kind, such as 'directory', 'symlink', or 'file'
        'file', 'directory', and 'symlink' should always exist.
        If they are missing, they will be replaced with 'os.mkdir()',
        'os.readlink() + os.symlink()', and 'shutil.copy2()', respectively.
    """
    # Now, just copy the existing cached tree to the new location
    # We use a cheap trick here.
    # Absolute paths are prefixed with the first parameter
    # relative paths are prefixed with the second.
    # So we can get both the source and target returned
    # without any extra work.

    def copy_dir(source, dest):
        os.mkdir(dest)

    def copy_link(source, dest):
        """Copy the contents of a symlink"""
        link_to = os.readlink(source)
        os.symlink(link_to, dest)

    real_handlers = {'file':shutil.copy2,
                     'symlink':copy_link,
                     'directory':copy_dir,
                    }
    real_handlers.update(handlers)

    if not os.path.exists(to_path):
        real_handlers['directory'](from_path, to_path)

    for dir_info, entries in walkdirs(from_path, prefix=to_path):
        for relpath, name, kind, st, abspath in entries:
            real_handlers[kind](abspath, relpath)


def path_prefix_key(path):
    """Generate a prefix-order path key for path.

    This can be used to sort paths in the same way that walkdirs does.
    """
    return (dirname(path) , path)


def compare_paths_prefix_order(path_a, path_b):
    """Compare path_a and path_b to generate the same order walkdirs uses."""
    key_a = path_prefix_key(path_a)
    key_b = path_prefix_key(path_b)
    return cmp(key_a, key_b)


_cached_user_encoding = None


def get_user_encoding(use_cache=True):
    """Find out what the preferred user encoding is.

    This is generally the encoding that is used for command line parameters
    and file contents. This may be different from the terminal encoding
    or the filesystem encoding.

    :param  use_cache:  Enable cache for detected encoding.
                        (This parameter is turned on by default,
                        and required only for selftesting)

    :return: A string defining the preferred user encoding
    """
    global _cached_user_encoding
    if _cached_user_encoding is not None and use_cache:
        return _cached_user_encoding

    if sys.platform == 'darwin':
        # work around egregious python 2.4 bug
        sys.platform = 'posix'
        try:
            import locale
        finally:
            sys.platform = 'darwin'
    else:
        import locale

    try:
        user_encoding = locale.getpreferredencoding()
    except locale.Error, e:
        sys.stderr.write('bzr: warning: %s\n'
                         '  Could not determine what text encoding to use.\n'
                         '  This error usually means your Python interpreter\n'
                         '  doesn\'t support the locale set by $LANG (%s)\n'
                         "  Continuing with ascii encoding.\n"
                         % (e, os.environ.get('LANG')))
        user_encoding = 'ascii'

    # Windows returns 'cp0' to indicate there is no code page. So we'll just
    # treat that as ASCII, and not support printing unicode characters to the
    # console.
    if user_encoding in (None, 'cp0'):
        user_encoding = 'ascii'
    else:
        # check encoding
        try:
            codecs.lookup(user_encoding)
        except LookupError:
            sys.stderr.write('bzr: warning:'
                             ' unknown encoding %s.'
                             ' Continuing with ascii encoding.\n'
                             % user_encoding
                            )
            user_encoding = 'ascii'

    if use_cache:
        _cached_user_encoding = user_encoding

    return user_encoding


def recv_all(socket, bytes):
    """Receive an exact number of bytes.

    Regular Socket.recv() may return less than the requested number of bytes,
    dependning on what's in the OS buffer.  MSG_WAITALL is not available
    on all platforms, but this should work everywhere.  This will return
    less than the requested amount if the remote end closes.

    This isn't optimized and is intended mostly for use in testing.
    """
    b = ''
    while len(b) < bytes:
        new = socket.recv(bytes - len(b))
        if new == '':
            break # eof
        b += new
    return b

def dereference_path(path):
    """Determine the real path to a file.

    All parent elements are dereferenced.  But the file itself is not
    dereferenced.
    :param path: The original path.  May be absolute or relative.
    :return: the real path *to* the file
    """
    parent, base = os.path.split(path)
    # The pathjoin for '.' is a workaround for Python bug #1213894.
    # (initial path components aren't dereferenced)
    return pathjoin(realpath(pathjoin('.', parent)), base)<|MERGE_RESOLUTION|>--- conflicted
+++ resolved
@@ -47,12 +47,9 @@
 import unicodedata
 
 from bzrlib import (
+    cache_utf8,
     errors,
-<<<<<<< HEAD
-    cache_utf8,
-=======
     win32utils,
->>>>>>> e7c51d51
     )
 """)
 
@@ -787,9 +784,12 @@
     # 2) Isn't one of ' \t\r\n' which are characters we sometimes use as
     #    separators
     # 3) '\xa0' isn't unicode safe since it is >128.
-    # So we are following textwrap's example and hard-coding our own.
-    # We probably could ignore \v and \f, too.
-    for ch in u' \t\n\r\v\f':
+
+    # This should *not* be a unicode set of characters in case the source
+    # string is not a Unicode string. We can auto-up-cast the characters since
+    # they are ascii, but we don't want to auto-up-cast the string in case it
+    # is utf-8
+    for ch in ' \t\n\r\v\f':
         if ch in s:
             return True
     else:
