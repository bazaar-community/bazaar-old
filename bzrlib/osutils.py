# Copyright (C) 2005, 2006, 2007, 2009 Canonical Ltd
#
# This program is free software; you can redistribute it and/or modify
# it under the terms of the GNU General Public License as published by
# the Free Software Foundation; either version 2 of the License, or
# (at your option) any later version.
#
# This program is distributed in the hope that it will be useful,
# but WITHOUT ANY WARRANTY; without even the implied warranty of
# MERCHANTABILITY or FITNESS FOR A PARTICULAR PURPOSE.  See the
# GNU General Public License for more details.
#
# You should have received a copy of the GNU General Public License
# along with this program; if not, write to the Free Software
# Foundation, Inc., 51 Franklin Street, Fifth Floor, Boston, MA 02110-1301 USA

import os
import re
import stat
from stat import (S_ISREG, S_ISDIR, S_ISLNK, ST_MODE, ST_SIZE,
                  S_ISCHR, S_ISBLK, S_ISFIFO, S_ISSOCK)
import sys
import time
import warnings

from bzrlib.lazy_import import lazy_import
lazy_import(globals(), """
import codecs
from datetime import datetime
import errno
from ntpath import (abspath as _nt_abspath,
                    join as _nt_join,
                    normpath as _nt_normpath,
                    realpath as _nt_realpath,
                    splitdrive as _nt_splitdrive,
                    )
import posixpath
import shutil
from shutil import (
    rmtree,
    )
import subprocess
import tempfile
from tempfile import (
    mkdtemp,
    )
import unicodedata

from bzrlib import (
    cache_utf8,
    errors,
    win32utils,
    )
""")

# sha and md5 modules are deprecated in python2.6 but hashlib is available as
# of 2.5
if sys.version_info < (2, 5):
    import md5 as _mod_md5
    md5 = _mod_md5.new
    import sha as _mod_sha
    sha = _mod_sha.new
else:
    from hashlib import (
        md5,
        sha1 as sha,
        )


import bzrlib
from bzrlib import symbol_versioning


# On win32, O_BINARY is used to indicate the file should
# be opened in binary mode, rather than text mode.
# On other platforms, O_BINARY doesn't exist, because
# they always open in binary mode, so it is okay to
# OR with 0 on those platforms
O_BINARY = getattr(os, 'O_BINARY', 0)


def get_unicode_argv():
    try:
        user_encoding = get_user_encoding()
        return [a.decode(user_encoding) for a in sys.argv[1:]]
    except UnicodeDecodeError:
        raise errors.BzrError(("Parameter '%r' is unsupported by the current "
                                                            "encoding." % a))


def make_readonly(filename):
    """Make a filename read-only."""
    mod = os.lstat(filename).st_mode
    if not stat.S_ISLNK(mod):
        mod = mod & 0777555
        os.chmod(filename, mod)


def make_writable(filename):
    mod = os.lstat(filename).st_mode
    if not stat.S_ISLNK(mod):
        mod = mod | 0200
        os.chmod(filename, mod)


def minimum_path_selection(paths):
    """Return the smallset subset of paths which are outside paths.

    :param paths: A container (and hence not None) of paths.
    :return: A set of paths sufficient to include everything in paths via
        is_inside, drawn from the paths parameter.
    """
    if len(paths) < 2:
        return set(paths)

    def sort_key(path):
        return path.split('/')
    sorted_paths = sorted(list(paths), key=sort_key)

    search_paths = [sorted_paths[0]]
    for path in sorted_paths[1:]:
        if not is_inside(search_paths[-1], path):
            # This path is unique, add it
            search_paths.append(path)

    return set(search_paths)


_QUOTE_RE = None


def quotefn(f):
    """Return a quoted filename filename

    This previously used backslash quoting, but that works poorly on
    Windows."""
    # TODO: I'm not really sure this is the best format either.x
    global _QUOTE_RE
    if _QUOTE_RE is None:
        _QUOTE_RE = re.compile(r'([^a-zA-Z0-9.,:/\\_~-])')

    if _QUOTE_RE.search(f):
        return '"' + f + '"'
    else:
        return f


_directory_kind = 'directory'

def get_umask():
    """Return the current umask"""
    # Assume that people aren't messing with the umask while running
    # XXX: This is not thread safe, but there is no way to get the
    #      umask without setting it
    umask = os.umask(0)
    os.umask(umask)
    return umask


_kind_marker_map = {
    "file": "",
    _directory_kind: "/",
    "symlink": "@",
    'tree-reference': '+',
}


def kind_marker(kind):
    try:
        return _kind_marker_map[kind]
    except KeyError:
        raise errors.BzrError('invalid file kind %r' % kind)


lexists = getattr(os.path, 'lexists', None)
if lexists is None:
    def lexists(f):
        try:
            stat = getattr(os, 'lstat', os.stat)
            stat(f)
            return True
        except OSError, e:
            if e.errno == errno.ENOENT:
                return False;
            else:
                raise errors.BzrError("lstat/stat of (%r): %r" % (f, e))


def fancy_rename(old, new, rename_func, unlink_func):
    """A fancy rename, when you don't have atomic rename.

    :param old: The old path, to rename from
    :param new: The new path, to rename to
    :param rename_func: The potentially non-atomic rename function
    :param unlink_func: A way to delete the target file if the full rename succeeds
    """

    # sftp rename doesn't allow overwriting, so play tricks:
    base = os.path.basename(new)
    dirname = os.path.dirname(new)
    tmp_name = u'tmp.%s.%.9f.%d.%s' % (base, time.time(), os.getpid(), rand_chars(10))
    tmp_name = pathjoin(dirname, tmp_name)

    # Rename the file out of the way, but keep track if it didn't exist
    # We don't want to grab just any exception
    # something like EACCES should prevent us from continuing
    # The downside is that the rename_func has to throw an exception
    # with an errno = ENOENT, or NoSuchFile
    file_existed = False
    try:
        rename_func(new, tmp_name)
    except (errors.NoSuchFile,), e:
        pass
    except IOError, e:
        # RBC 20060103 abstraction leakage: the paramiko SFTP clients rename
        # function raises an IOError with errno is None when a rename fails.
        # This then gets caught here.
        if e.errno not in (None, errno.ENOENT, errno.ENOTDIR):
            raise
    except Exception, e:
        if (getattr(e, 'errno', None) is None
            or e.errno not in (errno.ENOENT, errno.ENOTDIR)):
            raise
    else:
        file_existed = True

    failure_exc = None
    success = False
    try:
        try:
            # This may throw an exception, in which case success will
            # not be set.
            rename_func(old, new)
            success = True
        except (IOError, OSError), e:
            # source and target may be aliases of each other (e.g. on a
            # case-insensitive filesystem), so we may have accidentally renamed
            # source by when we tried to rename target
            failure_exc = sys.exc_info()
            if (file_existed and e.errno in (None, errno.ENOENT)
                and old.lower() == new.lower()):
                # source and target are the same file on a case-insensitive
                # filesystem, so we don't generate an exception
                failure_exc = None
    finally:
        if file_existed:
            # If the file used to exist, rename it back into place
            # otherwise just delete it from the tmp location
            if success:
                unlink_func(tmp_name)
            else:
                rename_func(tmp_name, new)
    if failure_exc is not None:
        raise failure_exc[0], failure_exc[1], failure_exc[2]


# In Python 2.4.2 and older, os.path.abspath and os.path.realpath
# choke on a Unicode string containing a relative path if
# os.getcwd() returns a non-sys.getdefaultencoding()-encoded
# string.
_fs_enc = sys.getfilesystemencoding() or 'utf-8'
def _posix_abspath(path):
    # jam 20060426 rather than encoding to fsencoding
    # copy posixpath.abspath, but use os.getcwdu instead
    if not posixpath.isabs(path):
        path = posixpath.join(getcwd(), path)
    return posixpath.normpath(path)


def _posix_realpath(path):
    return posixpath.realpath(path.encode(_fs_enc)).decode(_fs_enc)


def _win32_fixdrive(path):
    """Force drive letters to be consistent.

    win32 is inconsistent whether it returns lower or upper case
    and even if it was consistent the user might type the other
    so we force it to uppercase
    running python.exe under cmd.exe return capital C:\\
    running win32 python inside a cygwin shell returns lowercase c:\\
    """
    drive, path = _nt_splitdrive(path)
    return drive.upper() + path


def _win32_abspath(path):
    # Real _nt_abspath doesn't have a problem with a unicode cwd
    return _win32_fixdrive(_nt_abspath(unicode(path)).replace('\\', '/'))


def _win98_abspath(path):
    """Return the absolute version of a path.
    Windows 98 safe implementation (python reimplementation
    of Win32 API function GetFullPathNameW)
    """
    # Corner cases:
    #   C:\path     => C:/path
    #   C:/path     => C:/path
    #   \\HOST\path => //HOST/path
    #   //HOST/path => //HOST/path
    #   path        => C:/cwd/path
    #   /path       => C:/path
    path = unicode(path)
    # check for absolute path
    drive = _nt_splitdrive(path)[0]
    if drive == '' and path[:2] not in('//','\\\\'):
        cwd = os.getcwdu()
        # we cannot simply os.path.join cwd and path
        # because os.path.join('C:','/path') produce '/path'
        # and this is incorrect
        if path[:1] in ('/','\\'):
            cwd = _nt_splitdrive(cwd)[0]
            path = path[1:]
        path = cwd + '\\' + path
    return _win32_fixdrive(_nt_normpath(path).replace('\\', '/'))


def _win32_realpath(path):
    # Real _nt_realpath doesn't have a problem with a unicode cwd
    return _win32_fixdrive(_nt_realpath(unicode(path)).replace('\\', '/'))


def _win32_pathjoin(*args):
    return _nt_join(*args).replace('\\', '/')


def _win32_normpath(path):
    return _win32_fixdrive(_nt_normpath(unicode(path)).replace('\\', '/'))


def _win32_getcwd():
    return _win32_fixdrive(os.getcwdu().replace('\\', '/'))


def _win32_mkdtemp(*args, **kwargs):
    return _win32_fixdrive(tempfile.mkdtemp(*args, **kwargs).replace('\\', '/'))


def _win32_rename(old, new):
    """We expect to be able to atomically replace 'new' with old.

    On win32, if new exists, it must be moved out of the way first,
    and then deleted.
    """
    try:
        fancy_rename(old, new, rename_func=os.rename, unlink_func=os.unlink)
    except OSError, e:
        if e.errno in (errno.EPERM, errno.EACCES, errno.EBUSY, errno.EINVAL):
            # If we try to rename a non-existant file onto cwd, we get
            # EPERM or EACCES instead of ENOENT, this will raise ENOENT
            # if the old path doesn't exist, sometimes we get EACCES
            # On Linux, we seem to get EBUSY, on Mac we get EINVAL
            os.lstat(old)
        raise


def _mac_getcwd():
    return unicodedata.normalize('NFC', os.getcwdu())


# Default is to just use the python builtins, but these can be rebound on
# particular platforms.
abspath = _posix_abspath
realpath = _posix_realpath
pathjoin = os.path.join
normpath = os.path.normpath
getcwd = os.getcwdu
rename = os.rename
dirname = os.path.dirname
basename = os.path.basename
split = os.path.split
splitext = os.path.splitext
# These were already imported into local scope
# mkdtemp = tempfile.mkdtemp
# rmtree = shutil.rmtree

MIN_ABS_PATHLENGTH = 1


if sys.platform == 'win32':
    if win32utils.winver == 'Windows 98':
        abspath = _win98_abspath
    else:
        abspath = _win32_abspath
    realpath = _win32_realpath
    pathjoin = _win32_pathjoin
    normpath = _win32_normpath
    getcwd = _win32_getcwd
    mkdtemp = _win32_mkdtemp
    rename = _win32_rename

    MIN_ABS_PATHLENGTH = 3

    def _win32_delete_readonly(function, path, excinfo):
        """Error handler for shutil.rmtree function [for win32]
        Helps to remove files and dirs marked as read-only.
        """
        exception = excinfo[1]
        if function in (os.remove, os.rmdir) \
            and isinstance(exception, OSError) \
            and exception.errno == errno.EACCES:
            make_writable(path)
            function(path)
        else:
            raise

    def rmtree(path, ignore_errors=False, onerror=_win32_delete_readonly):
        """Replacer for shutil.rmtree: could remove readonly dirs/files"""
        return shutil.rmtree(path, ignore_errors, onerror)

    f = win32utils.get_unicode_argv     # special function or None
    if f is not None:
        get_unicode_argv = f

elif sys.platform == 'darwin':
    getcwd = _mac_getcwd


def get_terminal_encoding():
    """Find the best encoding for printing to the screen.

    This attempts to check both sys.stdout and sys.stdin to see
    what encoding they are in, and if that fails it falls back to
    osutils.get_user_encoding().
    The problem is that on Windows, locale.getpreferredencoding()
    is not the same encoding as that used by the console:
    http://mail.python.org/pipermail/python-list/2003-May/162357.html

    On my standard US Windows XP, the preferred encoding is
    cp1252, but the console is cp437
    """
    from bzrlib.trace import mutter
    output_encoding = getattr(sys.stdout, 'encoding', None)
    if not output_encoding:
        input_encoding = getattr(sys.stdin, 'encoding', None)
        if not input_encoding:
            output_encoding = get_user_encoding()
            mutter('encoding stdout as osutils.get_user_encoding() %r',
                   output_encoding)
        else:
            output_encoding = input_encoding
            mutter('encoding stdout as sys.stdin encoding %r', output_encoding)
    else:
        mutter('encoding stdout as sys.stdout encoding %r', output_encoding)
    if output_encoding == 'cp0':
        # invalid encoding (cp0 means 'no codepage' on Windows)
        output_encoding = get_user_encoding()
        mutter('cp0 is invalid encoding.'
               ' encoding stdout as osutils.get_user_encoding() %r',
               output_encoding)
    # check encoding
    try:
        codecs.lookup(output_encoding)
    except LookupError:
        sys.stderr.write('bzr: warning:'
                         ' unknown terminal encoding %s.\n'
                         '  Using encoding %s instead.\n'
                         % (output_encoding, get_user_encoding())
                        )
        output_encoding = get_user_encoding()

    return output_encoding


def normalizepath(f):
    if getattr(os.path, 'realpath', None) is not None:
        F = realpath
    else:
        F = abspath
    [p,e] = os.path.split(f)
    if e == "" or e == "." or e == "..":
        return F(f)
    else:
        return pathjoin(F(p), e)


def isdir(f):
    """True if f is an accessible directory."""
    try:
        return S_ISDIR(os.lstat(f)[ST_MODE])
    except OSError:
        return False


def isfile(f):
    """True if f is a regular file."""
    try:
        return S_ISREG(os.lstat(f)[ST_MODE])
    except OSError:
        return False

def islink(f):
    """True if f is a symlink."""
    try:
        return S_ISLNK(os.lstat(f)[ST_MODE])
    except OSError:
        return False

def is_inside(dir, fname):
    """True if fname is inside dir.

    The parameters should typically be passed to osutils.normpath first, so
    that . and .. and repeated slashes are eliminated, and the separators
    are canonical for the platform.

    The empty string as a dir name is taken as top-of-tree and matches
    everything.
    """
    # XXX: Most callers of this can actually do something smarter by
    # looking at the inventory
    if dir == fname:
        return True

    if dir == '':
        return True

    if dir[-1] != '/':
        dir += '/'

    return fname.startswith(dir)


def is_inside_any(dir_list, fname):
    """True if fname is inside any of given dirs."""
    for dirname in dir_list:
        if is_inside(dirname, fname):
            return True
    return False


def is_inside_or_parent_of_any(dir_list, fname):
    """True if fname is a child or a parent of any of the given files."""
    for dirname in dir_list:
        if is_inside(dirname, fname) or is_inside(fname, dirname):
            return True
    return False


def pumpfile(from_file, to_file, read_length=-1, buff_size=32768,
             report_activity=None, direction='read'):
    """Copy contents of one file to another.

    The read_length can either be -1 to read to end-of-file (EOF) or
    it can specify the maximum number of bytes to read.

    The buff_size represents the maximum size for each read operation
    performed on from_file.

    :param report_activity: Call this as bytes are read, see
        Transport._report_activity
    :param direction: Will be passed to report_activity

    :return: The number of bytes copied.
    """
    length = 0
    if read_length >= 0:
        # read specified number of bytes

        while read_length > 0:
            num_bytes_to_read = min(read_length, buff_size)

            block = from_file.read(num_bytes_to_read)
            if not block:
                # EOF reached
                break
            if report_activity is not None:
                report_activity(len(block), direction)
            to_file.write(block)

            actual_bytes_read = len(block)
            read_length -= actual_bytes_read
            length += actual_bytes_read
    else:
        # read to EOF
        while True:
            block = from_file.read(buff_size)
            if not block:
                # EOF reached
                break
            if report_activity is not None:
                report_activity(len(block), direction)
            to_file.write(block)
            length += len(block)
    return length


def pump_string_file(bytes, file_handle, segment_size=None):
    """Write bytes to file_handle in many smaller writes.

    :param bytes: The string to write.
    :param file_handle: The file to write to.
    """
    # Write data in chunks rather than all at once, because very large
    # writes fail on some platforms (e.g. Windows with SMB  mounted
    # drives).
    if not segment_size:
        segment_size = 5242880 # 5MB
    segments = range(len(bytes) / segment_size + 1)
    write = file_handle.write
    for segment_index in segments:
        segment = buffer(bytes, segment_index * segment_size, segment_size)
        write(segment)


def file_iterator(input_file, readsize=32768):
    while True:
        b = input_file.read(readsize)
        if len(b) == 0:
            break
        yield b


def sha_file(f):
    """Calculate the hexdigest of an open file.

    The file cursor should be already at the start.
    """
    s = sha()
    BUFSIZE = 128<<10
    while True:
        b = f.read(BUFSIZE)
        if not b:
            break
        s.update(b)
    return s.hexdigest()


def size_sha_file(f):
    """Calculate the size and hexdigest of an open file.

    The file cursor should be already at the start and
    the caller is responsible for closing the file afterwards.
    """
    size = 0
    s = sha()
    BUFSIZE = 128<<10
    while True:
        b = f.read(BUFSIZE)
        if not b:
            break
        size += len(b)
        s.update(b)
    return size, s.hexdigest()


def sha_file_by_name(fname):
    """Calculate the SHA1 of a file by reading the full text"""
    s = sha()
    f = os.open(fname, os.O_RDONLY | O_BINARY)
    try:
        while True:
            b = os.read(f, 1<<16)
            if not b:
                return s.hexdigest()
            s.update(b)
    finally:
        os.close(f)


def sha_strings(strings, _factory=sha):
    """Return the sha-1 of concatenation of strings"""
    s = _factory()
    map(s.update, strings)
    return s.hexdigest()


def sha_string(f, _factory=sha):
    return _factory(f).hexdigest()


def fingerprint_file(f):
    b = f.read()
    return {'size': len(b),
            'sha1': sha(b).hexdigest()}


def compare_files(a, b):
    """Returns true if equal in contents"""
    BUFSIZE = 4096
    while True:
        ai = a.read(BUFSIZE)
        bi = b.read(BUFSIZE)
        if ai != bi:
            return False
        if ai == '':
            return True


def local_time_offset(t=None):
    """Return offset of local zone from GMT, either at present or at time t."""
    if t is None:
        t = time.time()
    offset = datetime.fromtimestamp(t) - datetime.utcfromtimestamp(t)
    return offset.days * 86400 + offset.seconds

weekdays = ['Mon', 'Tue', 'Wed', 'Thu', 'Fri', 'Sat', 'Sun']
_default_format_by_weekday_num = [wd + " %Y-%m-%d %H:%M:%S" for wd in weekdays]


def format_date(t, offset=0, timezone='original', date_fmt=None,
                show_offset=True):
    """Return a formatted date string.

    :param t: Seconds since the epoch.
    :param offset: Timezone offset in seconds east of utc.
    :param timezone: How to display the time: 'utc', 'original' for the
         timezone specified by offset, or 'local' for the process's current
         timezone.
    :param date_fmt: strftime format.
    :param show_offset: Whether to append the timezone.
    """
    (date_fmt, tt, offset_str) = \
               _format_date(t, offset, timezone, date_fmt, show_offset)
    date_fmt = date_fmt.replace('%a', weekdays[tt[6]])
    date_str = time.strftime(date_fmt, tt)
    return date_str + offset_str


# Cache of formatted offset strings
_offset_cache = {}


def format_date_with_offset_in_original_timezone(t, offset=0,
    _cache=_offset_cache):
    """Return a formatted date string in the original timezone.

    This routine may be faster then format_date.

    :param t: Seconds since the epoch.
    :param offset: Timezone offset in seconds east of utc.
    """
    if offset is None:
        offset = 0
    tt = time.gmtime(t + offset)
    date_fmt = _default_format_by_weekday_num[tt[6]]
    date_str = time.strftime(date_fmt, tt)
    offset_str = _cache.get(offset, None)
    if offset_str is None:
        offset_str = ' %+03d%02d' % (offset / 3600, (offset / 60) % 60)
        _cache[offset] = offset_str
    return date_str + offset_str


def format_local_date(t, offset=0, timezone='original', date_fmt=None,
                      show_offset=True):
    """Return an unicode date string formatted according to the current locale.

    :param t: Seconds since the epoch.
    :param offset: Timezone offset in seconds east of utc.
    :param timezone: How to display the time: 'utc', 'original' for the
         timezone specified by offset, or 'local' for the process's current
         timezone.
    :param date_fmt: strftime format.
    :param show_offset: Whether to append the timezone.
    """
    (date_fmt, tt, offset_str) = \
               _format_date(t, offset, timezone, date_fmt, show_offset)
    date_str = time.strftime(date_fmt, tt)
    if not isinstance(date_str, unicode):
        date_str = date_str.decode(get_user_encoding(), 'replace')
    return date_str + offset_str


def _format_date(t, offset, timezone, date_fmt, show_offset):
    if timezone == 'utc':
        tt = time.gmtime(t)
        offset = 0
    elif timezone == 'original':
        if offset is None:
            offset = 0
        tt = time.gmtime(t + offset)
    elif timezone == 'local':
        tt = time.localtime(t)
        offset = local_time_offset(t)
    else:
        raise errors.UnsupportedTimezoneFormat(timezone)
    if date_fmt is None:
        date_fmt = "%a %Y-%m-%d %H:%M:%S"
    if show_offset:
        offset_str = ' %+03d%02d' % (offset / 3600, (offset / 60) % 60)
    else:
        offset_str = ''
    return (date_fmt, tt, offset_str)


def compact_date(when):
    return time.strftime('%Y%m%d%H%M%S', time.gmtime(when))


def format_delta(delta):
    """Get a nice looking string for a time delta.

    :param delta: The time difference in seconds, can be positive or negative.
        positive indicates time in the past, negative indicates time in the
        future. (usually time.time() - stored_time)
    :return: String formatted to show approximate resolution
    """
    delta = int(delta)
    if delta >= 0:
        direction = 'ago'
    else:
        direction = 'in the future'
        delta = -delta

    seconds = delta
    if seconds < 90: # print seconds up to 90 seconds
        if seconds == 1:
            return '%d second %s' % (seconds, direction,)
        else:
            return '%d seconds %s' % (seconds, direction)

    minutes = int(seconds / 60)
    seconds -= 60 * minutes
    if seconds == 1:
        plural_seconds = ''
    else:
        plural_seconds = 's'
    if minutes < 90: # print minutes, seconds up to 90 minutes
        if minutes == 1:
            return '%d minute, %d second%s %s' % (
                    minutes, seconds, plural_seconds, direction)
        else:
            return '%d minutes, %d second%s %s' % (
                    minutes, seconds, plural_seconds, direction)

    hours = int(minutes / 60)
    minutes -= 60 * hours
    if minutes == 1:
        plural_minutes = ''
    else:
        plural_minutes = 's'

    if hours == 1:
        return '%d hour, %d minute%s %s' % (hours, minutes,
                                            plural_minutes, direction)
    return '%d hours, %d minute%s %s' % (hours, minutes,
                                         plural_minutes, direction)

def filesize(f):
    """Return size of given open file."""
    return os.fstat(f.fileno())[ST_SIZE]


# Define rand_bytes based on platform.
try:
    # Python 2.4 and later have os.urandom,
    # but it doesn't work on some arches
    os.urandom(1)
    rand_bytes = os.urandom
except (NotImplementedError, AttributeError):
    # If python doesn't have os.urandom, or it doesn't work,
    # then try to first pull random data from /dev/urandom
    try:
        rand_bytes = file('/dev/urandom', 'rb').read
    # Otherwise, use this hack as a last resort
    except (IOError, OSError):
        # not well seeded, but better than nothing
        def rand_bytes(n):
            import random
            s = ''
            while n:
                s += chr(random.randint(0, 255))
                n -= 1
            return s


ALNUM = '0123456789abcdefghijklmnopqrstuvwxyz'
def rand_chars(num):
    """Return a random string of num alphanumeric characters

    The result only contains lowercase chars because it may be used on
    case-insensitive filesystems.
    """
    s = ''
    for raw_byte in rand_bytes(num):
        s += ALNUM[ord(raw_byte) % 36]
    return s


## TODO: We could later have path objects that remember their list
## decomposition (might be too tricksy though.)

def splitpath(p):
    """Turn string into list of parts."""
    # split on either delimiter because people might use either on
    # Windows
    ps = re.split(r'[\\/]', p)

    rps = []
    for f in ps:
        if f == '..':
            raise errors.BzrError("sorry, %r not allowed in path" % f)
        elif (f == '.') or (f == ''):
            pass
        else:
            rps.append(f)
    return rps


def joinpath(p):
    for f in p:
        if (f == '..') or (f is None) or (f == ''):
            raise errors.BzrError("sorry, %r not allowed in path" % f)
    return pathjoin(*p)


def parent_directories(filename):
    """Return the list of parent directories, deepest first.
    
    For example, parent_directories("a/b/c") -> ["a/b", "a"].
    """
    parents = []
    parts = splitpath(dirname(filename))
    while parts:
        parents.append(joinpath(parts))
        parts.pop()
    return parents


_extension_load_failures = []


def failed_to_load_extension(exception):
    """Handle failing to load a binary extension.

    This should be called from the ImportError block guarding the attempt to
    import the native extension.  If this function returns, the pure-Python
    implementation should be loaded instead::

    >>> try:
    >>>     import bzrlib._fictional_extension_pyx
    >>> except ImportError, e:
    >>>     bzrlib.osutils.failed_to_load_extension(e)
    >>>     import bzrlib._fictional_extension_py
    """
    # NB: This docstring is just an example, not a doctest, because doctest
    # currently can't cope with the use of lazy imports in this namespace --
    # mbp 20090729
    
    # This currently doesn't report the failure at the time it occurs, because
    # they tend to happen very early in startup when we can't check config
    # files etc, and also we want to report all failures but not spam the user
    # with 10 warnings.
    from bzrlib import trace
    exception_str = str(exception)
    if exception_str not in _extension_load_failures:
        trace.mutter("failed to load compiled extension: %s" % exception_str)
        _extension_load_failures.append(exception_str)


def report_extension_load_failures():
    if not _extension_load_failures:
        return
    from bzrlib.config import GlobalConfig
    if GlobalConfig().get_user_option_as_bool('ignore_missing_extensions'):
        return
    # the warnings framework should by default show this only once
    from bzrlib.trace import warning
    warning(
        "bzr: warning: some compiled extensions could not be loaded; "
        "see <https://answers.launchpad.net/bzr/+faq/703>")
    # we no longer show the specific missing extensions here, because it makes
    # the message too long and scary - see
    # https://bugs.launchpad.net/bzr/+bug/430529


try:
    from bzrlib._chunks_to_lines_pyx import chunks_to_lines
except ImportError, e:
    failed_to_load_extension(e)
    from bzrlib._chunks_to_lines_py import chunks_to_lines


def split_lines(s):
    """Split s into lines, but without removing the newline characters."""
    # Trivially convert a fulltext into a 'chunked' representation, and let
    # chunks_to_lines do the heavy lifting.
    if isinstance(s, str):
        # chunks_to_lines only supports 8-bit strings
        return chunks_to_lines([s])
    else:
        return _split_lines(s)


def _split_lines(s):
    """Split s into lines, but without removing the newline characters.

    This supports Unicode or plain string objects.
    """
    lines = s.split('\n')
    result = [line + '\n' for line in lines[:-1]]
    if lines[-1]:
        result.append(lines[-1])
    return result


def hardlinks_good():
    return sys.platform not in ('win32', 'cygwin', 'darwin')


def link_or_copy(src, dest):
    """Hardlink a file, or copy it if it can't be hardlinked."""
    if not hardlinks_good():
        shutil.copyfile(src, dest)
        return
    try:
        os.link(src, dest)
    except (OSError, IOError), e:
        if e.errno != errno.EXDEV:
            raise
        shutil.copyfile(src, dest)


def delete_any(path):
    """Delete a file, symlink or directory.  
    
    Will delete even if readonly.
    """
    try:
       _delete_file_or_dir(path)
    except (OSError, IOError), e:
        if e.errno in (errno.EPERM, errno.EACCES):
            # make writable and try again
            try:
                make_writable(path)
            except (OSError, IOError):
                pass
            _delete_file_or_dir(path)
        else:
            raise


def _delete_file_or_dir(path):
    # Look Before You Leap (LBYL) is appropriate here instead of Easier to Ask for
    # Forgiveness than Permission (EAFP) because:
    # - root can damage a solaris file system by using unlink,
    # - unlink raises different exceptions on different OSes (linux: EISDIR, win32:
    #   EACCES, OSX: EPERM) when invoked on a directory.
    if isdir(path): # Takes care of symlinks
        os.rmdir(path)
    else:
        os.unlink(path)


def has_symlinks():
    if getattr(os, 'symlink', None) is not None:
        return True
    else:
        return False


def has_hardlinks():
    if getattr(os, 'link', None) is not None:
        return True
    else:
        return False


def host_os_dereferences_symlinks():
    return (has_symlinks()
            and sys.platform not in ('cygwin', 'win32'))


def readlink(abspath):
    """Return a string representing the path to which the symbolic link points.

    :param abspath: The link absolute unicode path.

    This his guaranteed to return the symbolic link in unicode in all python
    versions.
    """
    link = abspath.encode(_fs_enc)
    target = os.readlink(link)
    target = target.decode(_fs_enc)
    return target


def contains_whitespace(s):
    """True if there are any whitespace characters in s."""
    # string.whitespace can include '\xa0' in certain locales, because it is
    # considered "non-breaking-space" as part of ISO-8859-1. But it
    # 1) Isn't a breaking whitespace
    # 2) Isn't one of ' \t\r\n' which are characters we sometimes use as
    #    separators
    # 3) '\xa0' isn't unicode safe since it is >128.

    # This should *not* be a unicode set of characters in case the source
    # string is not a Unicode string. We can auto-up-cast the characters since
    # they are ascii, but we don't want to auto-up-cast the string in case it
    # is utf-8
    for ch in ' \t\n\r\v\f':
        if ch in s:
            return True
    else:
        return False


def contains_linebreaks(s):
    """True if there is any vertical whitespace in s."""
    for ch in '\f\n\r':
        if ch in s:
            return True
    else:
        return False


def relpath(base, path):
    """Return path relative to base, or raise exception.

    The path may be either an absolute path or a path relative to the
    current working directory.

    os.path.commonprefix (python2.4) has a bad bug that it works just
    on string prefixes, assuming that '/u' is a prefix of '/u2'.  This
    avoids that problem.
    """

    if len(base) < MIN_ABS_PATHLENGTH:
        # must have space for e.g. a drive letter
        raise ValueError('%r is too short to calculate a relative path'
            % (base,))

    rp = abspath(path)

    s = []
    head = rp
    while True:
        if len(head) <= len(base) and head != base:
            raise errors.PathNotChild(rp, base)
        if head == base:
            break
        head, tail = split(head)
        if tail:
            s.append(tail)

    if s:
        return pathjoin(*reversed(s))
    else:
        return ''


def _cicp_canonical_relpath(base, path):
    """Return the canonical path relative to base.

    Like relpath, but on case-insensitive-case-preserving file-systems, this
    will return the relpath as stored on the file-system rather than in the
    case specified in the input string, for all existing portions of the path.

    This will cause O(N) behaviour if called for every path in a tree; if you
    have a number of paths to convert, you should use canonical_relpaths().
    """
    # TODO: it should be possible to optimize this for Windows by using the
    # win32 API FindFiles function to look for the specified name - but using
    # os.listdir() still gives us the correct, platform agnostic semantics in
    # the short term.

    rel = relpath(base, path)
    # '.' will have been turned into ''
    if not rel:
        return rel

    abs_base = abspath(base)
    current = abs_base
    _listdir = os.listdir

    # use an explicit iterator so we can easily consume the rest on early exit.
    bit_iter = iter(rel.split('/'))
    for bit in bit_iter:
        lbit = bit.lower()
        try:
            next_entries = _listdir(current)
        except OSError: # enoent, eperm, etc
            # We can't find this in the filesystem, so just append the
            # remaining bits.
            current = pathjoin(current, bit, *list(bit_iter))
            break
        for look in next_entries:
            if lbit == look.lower():
                current = pathjoin(current, look)
                break
        else:
            # got to the end, nothing matched, so we just return the
            # non-existing bits as they were specified (the filename may be
            # the target of a move, for example).
            current = pathjoin(current, bit, *list(bit_iter))
            break
    return current[len(abs_base):].lstrip('/')

# XXX - TODO - we need better detection/integration of case-insensitive
# file-systems; Linux often sees FAT32 devices (or NFS-mounted OSX
# filesystems), for example, so could probably benefit from the same basic
# support there.  For now though, only Windows and OSX get that support, and
# they get it for *all* file-systems!
if sys.platform in ('win32', 'darwin'):
    canonical_relpath = _cicp_canonical_relpath
else:
    canonical_relpath = relpath

def canonical_relpaths(base, paths):
    """Create an iterable to canonicalize a sequence of relative paths.

    The intent is for this implementation to use a cache, vastly speeding
    up multiple transformations in the same directory.
    """
    # but for now, we haven't optimized...
    return [canonical_relpath(base, p) for p in paths]

def safe_unicode(unicode_or_utf8_string):
    """Coerce unicode_or_utf8_string into unicode.

    If it is unicode, it is returned.
    Otherwise it is decoded from utf-8. If decoding fails, the exception is
    wrapped in a BzrBadParameterNotUnicode exception.
    """
    if isinstance(unicode_or_utf8_string, unicode):
        return unicode_or_utf8_string
    try:
        return unicode_or_utf8_string.decode('utf8')
    except UnicodeDecodeError:
        raise errors.BzrBadParameterNotUnicode(unicode_or_utf8_string)


def safe_utf8(unicode_or_utf8_string):
    """Coerce unicode_or_utf8_string to a utf8 string.

    If it is a str, it is returned.
    If it is Unicode, it is encoded into a utf-8 string.
    """
    if isinstance(unicode_or_utf8_string, str):
        # TODO: jam 20070209 This is overkill, and probably has an impact on
        #       performance if we are dealing with lots of apis that want a
        #       utf-8 revision id
        try:
            # Make sure it is a valid utf-8 string
            unicode_or_utf8_string.decode('utf-8')
        except UnicodeDecodeError:
            raise errors.BzrBadParameterNotUnicode(unicode_or_utf8_string)
        return unicode_or_utf8_string
    return unicode_or_utf8_string.encode('utf-8')


_revision_id_warning = ('Unicode revision ids were deprecated in bzr 0.15.'
                        ' Revision id generators should be creating utf8'
                        ' revision ids.')


def safe_revision_id(unicode_or_utf8_string, warn=True):
    """Revision ids should now be utf8, but at one point they were unicode.

    :param unicode_or_utf8_string: A possibly Unicode revision_id. (can also be
        utf8 or None).
    :param warn: Functions that are sanitizing user data can set warn=False
    :return: None or a utf8 revision id.
    """
    if (unicode_or_utf8_string is None
        or unicode_or_utf8_string.__class__ == str):
        return unicode_or_utf8_string
    if warn:
        symbol_versioning.warn(_revision_id_warning, DeprecationWarning,
                               stacklevel=2)
    return cache_utf8.encode(unicode_or_utf8_string)


_file_id_warning = ('Unicode file ids were deprecated in bzr 0.15. File id'
                    ' generators should be creating utf8 file ids.')


def safe_file_id(unicode_or_utf8_string, warn=True):
    """File ids should now be utf8, but at one point they were unicode.

    This is the same as safe_utf8, except it uses the cached encode functions
    to save a little bit of performance.

    :param unicode_or_utf8_string: A possibly Unicode file_id. (can also be
        utf8 or None).
    :param warn: Functions that are sanitizing user data can set warn=False
    :return: None or a utf8 file id.
    """
    if (unicode_or_utf8_string is None
        or unicode_or_utf8_string.__class__ == str):
        return unicode_or_utf8_string
    if warn:
        symbol_versioning.warn(_file_id_warning, DeprecationWarning,
                               stacklevel=2)
    return cache_utf8.encode(unicode_or_utf8_string)


_platform_normalizes_filenames = False
if sys.platform == 'darwin':
    _platform_normalizes_filenames = True


def normalizes_filenames():
    """Return True if this platform normalizes unicode filenames.

    Mac OSX does, Windows/Linux do not.
    """
    return _platform_normalizes_filenames


def _accessible_normalized_filename(path):
    """Get the unicode normalized path, and if you can access the file.

    On platforms where the system normalizes filenames (Mac OSX),
    you can access a file by any path which will normalize correctly.
    On platforms where the system does not normalize filenames
    (Windows, Linux), you have to access a file by its exact path.

    Internally, bzr only supports NFC normalization, since that is
    the standard for XML documents.

    So return the normalized path, and a flag indicating if the file
    can be accessed by that path.
    """

    return unicodedata.normalize('NFC', unicode(path)), True


def _inaccessible_normalized_filename(path):
    __doc__ = _accessible_normalized_filename.__doc__

    normalized = unicodedata.normalize('NFC', unicode(path))
    return normalized, normalized == path


if _platform_normalizes_filenames:
    normalized_filename = _accessible_normalized_filename
else:
    normalized_filename = _inaccessible_normalized_filename


default_terminal_width = 80
"""The default terminal width for ttys.

This is defined so that higher levels can share a common fallback value when
terminal_width() returns None.
"""


def terminal_width():
<<<<<<< HEAD
    """Return terminal width.

    None is returned if the width can't established precisely.
    """

    # If BZR_COLUMNS is set, take it, user is always right
    try:
        return int(os.environ['BZR_COLUMNS'])
    except (KeyError, ValueError):
        pass

    # If COLUMNS is set, take it, the terminal knows better
    try:
        return int(os.environ['COLUMNS'])
    except (KeyError, ValueError):
        pass

    isatty = getattr(sys.stdout, 'isatty', None)
    if  isatty is None or not isatty():
        # Don't guess, setting BZR_COLUMNS is the recommended way to override.
        return None

=======
    """Return estimated terminal width."""
>>>>>>> e59cbd4f
    if sys.platform == 'win32':
        return win32utils.get_console_size(defaultx=None)[0]

    try:
        import struct, fcntl, termios
        s = struct.pack('HHHH', 0, 0, 0, 0)
        x = fcntl.ioctl(1, termios.TIOCGWINSZ, s)
        width = struct.unpack('HHHH', x)[1]
    except (IOError, AttributeError):
        return None

    if width <= 0:
        return None

    return width


def supports_executable():
    return sys.platform != "win32"


def supports_posix_readonly():
    """Return True if 'readonly' has POSIX semantics, False otherwise.

    Notably, a win32 readonly file cannot be deleted, unlike POSIX where the
    directory controls creation/deletion, etc.

    And under win32, readonly means that the directory itself cannot be
    deleted.  The contents of a readonly directory can be changed, unlike POSIX
    where files in readonly directories cannot be added, deleted or renamed.
    """
    return sys.platform != "win32"


def set_or_unset_env(env_variable, value):
    """Modify the environment, setting or removing the env_variable.

    :param env_variable: The environment variable in question
    :param value: The value to set the environment to. If None, then
        the variable will be removed.
    :return: The original value of the environment variable.
    """
    orig_val = os.environ.get(env_variable)
    if value is None:
        if orig_val is not None:
            del os.environ[env_variable]
    else:
        if isinstance(value, unicode):
            value = value.encode(get_user_encoding())
        os.environ[env_variable] = value
    return orig_val


_validWin32PathRE = re.compile(r'^([A-Za-z]:[/\\])?[^:<>*"?\|]*$')


def check_legal_path(path):
    """Check whether the supplied path is legal.
    This is only required on Windows, so we don't test on other platforms
    right now.
    """
    if sys.platform != "win32":
        return
    if _validWin32PathRE.match(path) is None:
        raise errors.IllegalPath(path)


_WIN32_ERROR_DIRECTORY = 267 # Similar to errno.ENOTDIR

def _is_error_enotdir(e):
    """Check if this exception represents ENOTDIR.

    Unfortunately, python is very inconsistent about the exception
    here. The cases are:
      1) Linux, Mac OSX all versions seem to set errno == ENOTDIR
      2) Windows, Python2.4, uses errno == ERROR_DIRECTORY (267)
         which is the windows error code.
      3) Windows, Python2.5 uses errno == EINVAL and
         winerror == ERROR_DIRECTORY

    :param e: An Exception object (expected to be OSError with an errno
        attribute, but we should be able to cope with anything)
    :return: True if this represents an ENOTDIR error. False otherwise.
    """
    en = getattr(e, 'errno', None)
    if (en == errno.ENOTDIR
        or (sys.platform == 'win32'
            and (en == _WIN32_ERROR_DIRECTORY
                 or (en == errno.EINVAL
                     and getattr(e, 'winerror', None) == _WIN32_ERROR_DIRECTORY)
        ))):
        return True
    return False


def walkdirs(top, prefix=""):
    """Yield data about all the directories in a tree.

    This yields all the data about the contents of a directory at a time.
    After each directory has been yielded, if the caller has mutated the list
    to exclude some directories, they are then not descended into.

    The data yielded is of the form:
    ((directory-relpath, directory-path-from-top),
    [(relpath, basename, kind, lstat, path-from-top), ...]),
     - directory-relpath is the relative path of the directory being returned
       with respect to top. prefix is prepended to this.
     - directory-path-from-root is the path including top for this directory.
       It is suitable for use with os functions.
     - relpath is the relative path within the subtree being walked.
     - basename is the basename of the path
     - kind is the kind of the file now. If unknown then the file is not
       present within the tree - but it may be recorded as versioned. See
       versioned_kind.
     - lstat is the stat data *if* the file was statted.
     - planned, not implemented:
       path_from_tree_root is the path from the root of the tree.

    :param prefix: Prefix the relpaths that are yielded with 'prefix'. This
        allows one to walk a subtree but get paths that are relative to a tree
        rooted higher up.
    :return: an iterator over the dirs.
    """
    #TODO there is a bit of a smell where the results of the directory-
    # summary in this, and the path from the root, may not agree
    # depending on top and prefix - i.e. ./foo and foo as a pair leads to
    # potentially confusing output. We should make this more robust - but
    # not at a speed cost. RBC 20060731
    _lstat = os.lstat
    _directory = _directory_kind
    _listdir = os.listdir
    _kind_from_mode = file_kind_from_stat_mode
    pending = [(safe_unicode(prefix), "", _directory, None, safe_unicode(top))]
    while pending:
        # 0 - relpath, 1- basename, 2- kind, 3- stat, 4-toppath
        relroot, _, _, _, top = pending.pop()
        if relroot:
            relprefix = relroot + u'/'
        else:
            relprefix = ''
        top_slash = top + u'/'

        dirblock = []
        append = dirblock.append
        try:
            names = sorted(_listdir(top))
        except OSError, e:
            if not _is_error_enotdir(e):
                raise
        else:
            for name in names:
                abspath = top_slash + name
                statvalue = _lstat(abspath)
                kind = _kind_from_mode(statvalue.st_mode)
                append((relprefix + name, name, kind, statvalue, abspath))
        yield (relroot, top), dirblock

        # push the user specified dirs from dirblock
        pending.extend(d for d in reversed(dirblock) if d[2] == _directory)


class DirReader(object):
    """An interface for reading directories."""

    def top_prefix_to_starting_dir(self, top, prefix=""):
        """Converts top and prefix to a starting dir entry

        :param top: A utf8 path
        :param prefix: An optional utf8 path to prefix output relative paths
            with.
        :return: A tuple starting with prefix, and ending with the native
            encoding of top.
        """
        raise NotImplementedError(self.top_prefix_to_starting_dir)

    def read_dir(self, prefix, top):
        """Read a specific dir.

        :param prefix: A utf8 prefix to be preprended to the path basenames.
        :param top: A natively encoded path to read.
        :return: A list of the directories contents. Each item contains:
            (utf8_relpath, utf8_name, kind, lstatvalue, native_abspath)
        """
        raise NotImplementedError(self.read_dir)


_selected_dir_reader = None


def _walkdirs_utf8(top, prefix=""):
    """Yield data about all the directories in a tree.

    This yields the same information as walkdirs() only each entry is yielded
    in utf-8. On platforms which have a filesystem encoding of utf8 the paths
    are returned as exact byte-strings.

    :return: yields a tuple of (dir_info, [file_info])
        dir_info is (utf8_relpath, path-from-top)
        file_info is (utf8_relpath, utf8_name, kind, lstat, path-from-top)
        if top is an absolute path, path-from-top is also an absolute path.
        path-from-top might be unicode or utf8, but it is the correct path to
        pass to os functions to affect the file in question. (such as os.lstat)
    """
    global _selected_dir_reader
    if _selected_dir_reader is None:
        fs_encoding = _fs_enc.upper()
        if sys.platform == "win32" and win32utils.winver == 'Windows NT':
            # Win98 doesn't have unicode apis like FindFirstFileW
            # TODO: We possibly could support Win98 by falling back to the
            #       original FindFirstFile, and using TCHAR instead of WCHAR,
            #       but that gets a bit tricky, and requires custom compiling
            #       for win98 anyway.
            try:
                from bzrlib._walkdirs_win32 import Win32ReadDir
                _selected_dir_reader = Win32ReadDir()
            except ImportError:
                pass
        elif fs_encoding in ('UTF-8', 'US-ASCII', 'ANSI_X3.4-1968'):
            # ANSI_X3.4-1968 is a form of ASCII
            try:
                from bzrlib._readdir_pyx import UTF8DirReader
                _selected_dir_reader = UTF8DirReader()
            except ImportError, e:
                failed_to_load_extension(e)
                pass

    if _selected_dir_reader is None:
        # Fallback to the python version
        _selected_dir_reader = UnicodeDirReader()

    # 0 - relpath, 1- basename, 2- kind, 3- stat, 4-toppath
    # But we don't actually uses 1-3 in pending, so set them to None
    pending = [[_selected_dir_reader.top_prefix_to_starting_dir(top, prefix)]]
    read_dir = _selected_dir_reader.read_dir
    _directory = _directory_kind
    while pending:
        relroot, _, _, _, top = pending[-1].pop()
        if not pending[-1]:
            pending.pop()
        dirblock = sorted(read_dir(relroot, top))
        yield (relroot, top), dirblock
        # push the user specified dirs from dirblock
        next = [d for d in reversed(dirblock) if d[2] == _directory]
        if next:
            pending.append(next)


class UnicodeDirReader(DirReader):
    """A dir reader for non-utf8 file systems, which transcodes."""

    __slots__ = ['_utf8_encode']

    def __init__(self):
        self._utf8_encode = codecs.getencoder('utf8')

    def top_prefix_to_starting_dir(self, top, prefix=""):
        """See DirReader.top_prefix_to_starting_dir."""
        return (safe_utf8(prefix), None, None, None, safe_unicode(top))

    def read_dir(self, prefix, top):
        """Read a single directory from a non-utf8 file system.

        top, and the abspath element in the output are unicode, all other paths
        are utf8. Local disk IO is done via unicode calls to listdir etc.

        This is currently the fallback code path when the filesystem encoding is
        not UTF-8. It may be better to implement an alternative so that we can
        safely handle paths that are not properly decodable in the current
        encoding.

        See DirReader.read_dir for details.
        """
        _utf8_encode = self._utf8_encode
        _lstat = os.lstat
        _listdir = os.listdir
        _kind_from_mode = file_kind_from_stat_mode

        if prefix:
            relprefix = prefix + '/'
        else:
            relprefix = ''
        top_slash = top + u'/'

        dirblock = []
        append = dirblock.append
        for name in sorted(_listdir(top)):
            try:
                name_utf8 = _utf8_encode(name)[0]
            except UnicodeDecodeError:
                raise errors.BadFilenameEncoding(
                    _utf8_encode(relprefix)[0] + name, _fs_enc)
            abspath = top_slash + name
            statvalue = _lstat(abspath)
            kind = _kind_from_mode(statvalue.st_mode)
            append((relprefix + name_utf8, name_utf8, kind, statvalue, abspath))
        return dirblock


def copy_tree(from_path, to_path, handlers={}):
    """Copy all of the entries in from_path into to_path.

    :param from_path: The base directory to copy.
    :param to_path: The target directory. If it does not exist, it will
        be created.
    :param handlers: A dictionary of functions, which takes a source and
        destinations for files, directories, etc.
        It is keyed on the file kind, such as 'directory', 'symlink', or 'file'
        'file', 'directory', and 'symlink' should always exist.
        If they are missing, they will be replaced with 'os.mkdir()',
        'os.readlink() + os.symlink()', and 'shutil.copy2()', respectively.
    """
    # Now, just copy the existing cached tree to the new location
    # We use a cheap trick here.
    # Absolute paths are prefixed with the first parameter
    # relative paths are prefixed with the second.
    # So we can get both the source and target returned
    # without any extra work.

    def copy_dir(source, dest):
        os.mkdir(dest)

    def copy_link(source, dest):
        """Copy the contents of a symlink"""
        link_to = os.readlink(source)
        os.symlink(link_to, dest)

    real_handlers = {'file':shutil.copy2,
                     'symlink':copy_link,
                     'directory':copy_dir,
                    }
    real_handlers.update(handlers)

    if not os.path.exists(to_path):
        real_handlers['directory'](from_path, to_path)

    for dir_info, entries in walkdirs(from_path, prefix=to_path):
        for relpath, name, kind, st, abspath in entries:
            real_handlers[kind](abspath, relpath)


def path_prefix_key(path):
    """Generate a prefix-order path key for path.

    This can be used to sort paths in the same way that walkdirs does.
    """
    return (dirname(path) , path)


def compare_paths_prefix_order(path_a, path_b):
    """Compare path_a and path_b to generate the same order walkdirs uses."""
    key_a = path_prefix_key(path_a)
    key_b = path_prefix_key(path_b)
    return cmp(key_a, key_b)


_cached_user_encoding = None


def get_user_encoding(use_cache=True):
    """Find out what the preferred user encoding is.

    This is generally the encoding that is used for command line parameters
    and file contents. This may be different from the terminal encoding
    or the filesystem encoding.

    :param  use_cache:  Enable cache for detected encoding.
                        (This parameter is turned on by default,
                        and required only for selftesting)

    :return: A string defining the preferred user encoding
    """
    global _cached_user_encoding
    if _cached_user_encoding is not None and use_cache:
        return _cached_user_encoding

    if sys.platform == 'darwin':
        # python locale.getpreferredencoding() always return
        # 'mac-roman' on darwin. That's a lie.
        sys.platform = 'posix'
        try:
            if os.environ.get('LANG', None) is None:
                # If LANG is not set, we end up with 'ascii', which is bad
                # ('mac-roman' is more than ascii), so we set a default which
                # will give us UTF-8 (which appears to work in all cases on
                # OSX). Users are still free to override LANG of course, as
                # long as it give us something meaningful. This work-around
                # *may* not be needed with python 3k and/or OSX 10.5, but will
                # work with them too -- vila 20080908
                os.environ['LANG'] = 'en_US.UTF-8'
            import locale
        finally:
            sys.platform = 'darwin'
    else:
        import locale

    try:
        user_encoding = locale.getpreferredencoding()
    except locale.Error, e:
        sys.stderr.write('bzr: warning: %s\n'
                         '  Could not determine what text encoding to use.\n'
                         '  This error usually means your Python interpreter\n'
                         '  doesn\'t support the locale set by $LANG (%s)\n'
                         "  Continuing with ascii encoding.\n"
                         % (e, os.environ.get('LANG')))
        user_encoding = 'ascii'

    # Windows returns 'cp0' to indicate there is no code page. So we'll just
    # treat that as ASCII, and not support printing unicode characters to the
    # console.
    #
    # For python scripts run under vim, we get '', so also treat that as ASCII
    if user_encoding in (None, 'cp0', ''):
        user_encoding = 'ascii'
    else:
        # check encoding
        try:
            codecs.lookup(user_encoding)
        except LookupError:
            sys.stderr.write('bzr: warning:'
                             ' unknown encoding %s.'
                             ' Continuing with ascii encoding.\n'
                             % user_encoding
                            )
            user_encoding = 'ascii'

    if use_cache:
        _cached_user_encoding = user_encoding

    return user_encoding


def get_host_name():
    """Return the current unicode host name.

    This is meant to be used in place of socket.gethostname() because that
    behaves inconsistently on different platforms.
    """
    if sys.platform == "win32":
        import win32utils
        return win32utils.get_host_name()
    else:
        import socket
        return socket.gethostname().decode(get_user_encoding())


def recv_all(socket, bytes):
    """Receive an exact number of bytes.

    Regular Socket.recv() may return less than the requested number of bytes,
    dependning on what's in the OS buffer.  MSG_WAITALL is not available
    on all platforms, but this should work everywhere.  This will return
    less than the requested amount if the remote end closes.

    This isn't optimized and is intended mostly for use in testing.
    """
    b = ''
    while len(b) < bytes:
        new = until_no_eintr(socket.recv, bytes - len(b))
        if new == '':
            break # eof
        b += new
    return b


def send_all(socket, bytes, report_activity=None):
    """Send all bytes on a socket.

    Regular socket.sendall() can give socket error 10053 on Windows.  This
    implementation sends no more than 64k at a time, which avoids this problem.

    :param report_activity: Call this as bytes are read, see
        Transport._report_activity
    """
    chunk_size = 2**16
    for pos in xrange(0, len(bytes), chunk_size):
        block = bytes[pos:pos+chunk_size]
        if report_activity is not None:
            report_activity(len(block), 'write')
        until_no_eintr(socket.sendall, block)


def dereference_path(path):
    """Determine the real path to a file.

    All parent elements are dereferenced.  But the file itself is not
    dereferenced.
    :param path: The original path.  May be absolute or relative.
    :return: the real path *to* the file
    """
    parent, base = os.path.split(path)
    # The pathjoin for '.' is a workaround for Python bug #1213894.
    # (initial path components aren't dereferenced)
    return pathjoin(realpath(pathjoin('.', parent)), base)


def supports_mapi():
    """Return True if we can use MAPI to launch a mail client."""
    return sys.platform == "win32"


def resource_string(package, resource_name):
    """Load a resource from a package and return it as a string.

    Note: Only packages that start with bzrlib are currently supported.

    This is designed to be a lightweight implementation of resource
    loading in a way which is API compatible with the same API from
    pkg_resources. See
    http://peak.telecommunity.com/DevCenter/PkgResources#basic-resource-access.
    If and when pkg_resources becomes a standard library, this routine
    can delegate to it.
    """
    # Check package name is within bzrlib
    if package == "bzrlib":
        resource_relpath = resource_name
    elif package.startswith("bzrlib."):
        package = package[len("bzrlib."):].replace('.', os.sep)
        resource_relpath = pathjoin(package, resource_name)
    else:
        raise errors.BzrError('resource package %s not in bzrlib' % package)

    # Map the resource to a file and read its contents
    base = dirname(bzrlib.__file__)
    if getattr(sys, 'frozen', None):    # bzr.exe
        base = abspath(pathjoin(base, '..', '..'))
    filename = pathjoin(base, resource_relpath)
    return open(filename, 'rU').read()


def file_kind_from_stat_mode_thunk(mode):
    global file_kind_from_stat_mode
    if file_kind_from_stat_mode is file_kind_from_stat_mode_thunk:
        try:
            from bzrlib._readdir_pyx import UTF8DirReader
            file_kind_from_stat_mode = UTF8DirReader().kind_from_mode
        except ImportError, e:
            # This is one time where we won't warn that an extension failed to
            # load. The extension is never available on Windows anyway.
            from bzrlib._readdir_py import (
                _kind_from_mode as file_kind_from_stat_mode
                )
    return file_kind_from_stat_mode(mode)
file_kind_from_stat_mode = file_kind_from_stat_mode_thunk


def file_kind(f, _lstat=os.lstat):
    try:
        return file_kind_from_stat_mode(_lstat(f).st_mode)
    except OSError, e:
        if getattr(e, 'errno', None) in (errno.ENOENT, errno.ENOTDIR):
            raise errors.NoSuchFile(f)
        raise


def until_no_eintr(f, *a, **kw):
    """Run f(*a, **kw), retrying if an EINTR error occurs."""
    # Borrowed from Twisted's twisted.python.util.untilConcludes function.
    while True:
        try:
            return f(*a, **kw)
        except (IOError, OSError), e:
            if e.errno == errno.EINTR:
                continue
            raise

def re_compile_checked(re_string, flags=0, where=""):
    """Return a compiled re, or raise a sensible error.

    This should only be used when compiling user-supplied REs.

    :param re_string: Text form of regular expression.
    :param flags: eg re.IGNORECASE
    :param where: Message explaining to the user the context where
        it occurred, eg 'log search filter'.
    """
    # from https://bugs.launchpad.net/bzr/+bug/251352
    try:
        re_obj = re.compile(re_string, flags)
        re_obj.search("")
        return re_obj
    except re.error, e:
        if where:
            where = ' in ' + where
        # despite the name 'error' is a type
        raise errors.BzrCommandError('Invalid regular expression%s: %r: %s'
            % (where, re_string, e))


if sys.platform == "win32":
    import msvcrt
    def getchar():
        return msvcrt.getch()
else:
    import tty
    import termios
    def getchar():
        fd = sys.stdin.fileno()
        settings = termios.tcgetattr(fd)
        try:
            tty.setraw(fd)
            ch = sys.stdin.read(1)
        finally:
            termios.tcsetattr(fd, termios.TCSADRAIN, settings)
        return ch


if sys.platform == 'linux2':
    def _local_concurrency():
        concurrency = None
        prefix = 'processor'
        for line in file('/proc/cpuinfo', 'rb'):
            if line.startswith(prefix):
                concurrency = int(line[line.find(':')+1:]) + 1
        return concurrency
elif sys.platform == 'darwin':
    def _local_concurrency():
        return subprocess.Popen(['sysctl', '-n', 'hw.availcpu'],
                                stdout=subprocess.PIPE).communicate()[0]
elif sys.platform[0:7] == 'freebsd':
    def _local_concurrency():
        return subprocess.Popen(['sysctl', '-n', 'hw.ncpu'],
                                stdout=subprocess.PIPE).communicate()[0]
elif sys.platform == 'sunos5':
    def _local_concurrency():
        return subprocess.Popen(['psrinfo', '-p',],
                                stdout=subprocess.PIPE).communicate()[0]
elif sys.platform == "win32":
    def _local_concurrency():
        # This appears to return the number of cores.
        return os.environ.get('NUMBER_OF_PROCESSORS')
else:
    def _local_concurrency():
        # Who knows ?
        return None


_cached_local_concurrency = None

def local_concurrency(use_cache=True):
    """Return how many processes can be run concurrently.

    Rely on platform specific implementations and default to 1 (one) if
    anything goes wrong.
    """
    global _cached_local_concurrency

    if _cached_local_concurrency is not None and use_cache:
        return _cached_local_concurrency

    concurrency = os.environ.get('BZR_CONCURRENCY', None)
    if concurrency is None:
        try:
            concurrency = _local_concurrency()
        except (OSError, IOError):
            pass
    try:
        concurrency = int(concurrency)
    except (TypeError, ValueError):
        concurrency = 1
    if use_cache:
        _cached_concurrency = concurrency
    return concurrency<|MERGE_RESOLUTION|>--- conflicted
+++ resolved
@@ -1339,7 +1339,6 @@
 
 
 def terminal_width():
-<<<<<<< HEAD
     """Return terminal width.
 
     None is returned if the width can't established precisely.
@@ -1362,9 +1361,6 @@
         # Don't guess, setting BZR_COLUMNS is the recommended way to override.
         return None
 
-=======
-    """Return estimated terminal width."""
->>>>>>> e59cbd4f
     if sys.platform == 'win32':
         return win32utils.get_console_size(defaultx=None)[0]
 
