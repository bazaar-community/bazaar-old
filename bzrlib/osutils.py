# Copyright (C) 2005-2011 Canonical Ltd
#
# This program is free software; you can redistribute it and/or modify
# it under the terms of the GNU General Public License as published by
# the Free Software Foundation; either version 2 of the License, or
# (at your option) any later version.
#
# This program is distributed in the hope that it will be useful,
# but WITHOUT ANY WARRANTY; without even the implied warranty of
# MERCHANTABILITY or FITNESS FOR A PARTICULAR PURPOSE.  See the
# GNU General Public License for more details.
#
# You should have received a copy of the GNU General Public License
# along with this program; if not, write to the Free Software
# Foundation, Inc., 51 Franklin Street, Fifth Floor, Boston, MA 02110-1301 USA

from __future__ import absolute_import

import errno
import os
import re
import stat
import sys
import time
import codecs

from bzrlib.lazy_import import lazy_import
lazy_import(globals(), """
from datetime import datetime
import getpass
import ntpath
import posixpath
import select
# We need to import both shutil and rmtree as we export the later on posix
# and need the former on windows
import shutil
from shutil import rmtree
import socket
import subprocess
# We need to import both tempfile and mkdtemp as we export the later on posix
# and need the former on windows
import tempfile
from tempfile import mkdtemp
import unicodedata

from bzrlib import (
    cache_utf8,
    config,
    errors,
    trace,
    win32utils,
    )
from bzrlib.i18n import gettext
""")

from bzrlib.symbol_versioning import (
    deprecated_function,
    deprecated_in,
    )

from hashlib import (
    md5,
    sha1 as sha,
    )


import bzrlib
from bzrlib import symbol_versioning, _fs_enc


# Cross platform wall-clock time functionality with decent resolution.
# On Linux ``time.clock`` returns only CPU time. On Windows, ``time.time()``
# only has a resolution of ~15ms. Note that ``time.clock()`` is not
# synchronized with ``time.time()``, this is only meant to be used to find
# delta times by subtracting from another call to this function.
timer_func = time.time
if sys.platform == 'win32':
    timer_func = time.clock

# On win32, O_BINARY is used to indicate the file should
# be opened in binary mode, rather than text mode.
# On other platforms, O_BINARY doesn't exist, because
# they always open in binary mode, so it is okay to
# OR with 0 on those platforms.
# O_NOINHERIT and O_TEXT exists only on win32 too.
O_BINARY = getattr(os, 'O_BINARY', 0)
O_TEXT = getattr(os, 'O_TEXT', 0)
O_NOINHERIT = getattr(os, 'O_NOINHERIT', 0)


def get_unicode_argv():
    try:
        user_encoding = get_user_encoding()
        return [a.decode(user_encoding) for a in sys.argv[1:]]
    except UnicodeDecodeError:
        raise errors.BzrError(gettext("Parameter {0!r} encoding is unsupported by {1} "
            "application locale.").format(a, user_encoding))


def make_readonly(filename):
    """Make a filename read-only."""
    mod = os.lstat(filename).st_mode
    if not stat.S_ISLNK(mod):
        mod = mod & 0777555
        chmod_if_possible(filename, mod)


def make_writable(filename):
    mod = os.lstat(filename).st_mode
    if not stat.S_ISLNK(mod):
        mod = mod | 0200
        chmod_if_possible(filename, mod)


def chmod_if_possible(filename, mode):
    # Set file mode if that can be safely done.
    # Sometimes even on unix the filesystem won't allow it - see
    # https://bugs.launchpad.net/bzr/+bug/606537
    try:
        # It is probably faster to just do the chmod, rather than
        # doing a stat, and then trying to compare
        os.chmod(filename, mode)
    except (IOError, OSError),e:
        # Permission/access denied seems to commonly happen on smbfs; there's
        # probably no point warning about it.
        # <https://bugs.launchpad.net/bzr/+bug/606537>
        if getattr(e, 'errno') in (errno.EPERM, errno.EACCES):
            trace.mutter("ignore error on chmod of %r: %r" % (
                filename, e))
            return
        raise


def minimum_path_selection(paths):
    """Return the smallset subset of paths which are outside paths.

    :param paths: A container (and hence not None) of paths.
    :return: A set of paths sufficient to include everything in paths via
        is_inside, drawn from the paths parameter.
    """
    if len(paths) < 2:
        return set(paths)

    def sort_key(path):
        return path.split('/')
    sorted_paths = sorted(list(paths), key=sort_key)

    search_paths = [sorted_paths[0]]
    for path in sorted_paths[1:]:
        if not is_inside(search_paths[-1], path):
            # This path is unique, add it
            search_paths.append(path)

    return set(search_paths)


_QUOTE_RE = None


def quotefn(f):
    """Return a quoted filename filename

    This previously used backslash quoting, but that works poorly on
    Windows."""
    # TODO: I'm not really sure this is the best format either.x
    global _QUOTE_RE
    if _QUOTE_RE is None:
        _QUOTE_RE = re.compile(r'([^a-zA-Z0-9.,:/\\_~-])')

    if _QUOTE_RE.search(f):
        return '"' + f + '"'
    else:
        return f


_directory_kind = 'directory'

def get_umask():
    """Return the current umask"""
    # Assume that people aren't messing with the umask while running
    # XXX: This is not thread safe, but there is no way to get the
    #      umask without setting it
    umask = os.umask(0)
    os.umask(umask)
    return umask


_kind_marker_map = {
    "file": "",
    _directory_kind: "/",
    "symlink": "@",
    'tree-reference': '+',
}


def kind_marker(kind):
    try:
        return _kind_marker_map[kind]
    except KeyError:
        # Slightly faster than using .get(, '') when the common case is that
        # kind will be found
        return ''


lexists = getattr(os.path, 'lexists', None)
if lexists is None:
    def lexists(f):
        try:
            stat = getattr(os, 'lstat', os.stat)
            stat(f)
            return True
        except OSError, e:
            if e.errno == errno.ENOENT:
                return False;
            else:
                raise errors.BzrError(gettext("lstat/stat of ({0!r}): {1!r}").format(f, e))


def fancy_rename(old, new, rename_func, unlink_func):
    """A fancy rename, when you don't have atomic rename.

    :param old: The old path, to rename from
    :param new: The new path, to rename to
    :param rename_func: The potentially non-atomic rename function
    :param unlink_func: A way to delete the target file if the full rename
        succeeds
    """
    # sftp rename doesn't allow overwriting, so play tricks:
    base = os.path.basename(new)
    dirname = os.path.dirname(new)
    # callers use different encodings for the paths so the following MUST
    # respect that. We rely on python upcasting to unicode if new is unicode
    # and keeping a str if not.
    tmp_name = 'tmp.%s.%.9f.%d.%s' % (base, time.time(),
                                      os.getpid(), rand_chars(10))
    tmp_name = pathjoin(dirname, tmp_name)

    # Rename the file out of the way, but keep track if it didn't exist
    # We don't want to grab just any exception
    # something like EACCES should prevent us from continuing
    # The downside is that the rename_func has to throw an exception
    # with an errno = ENOENT, or NoSuchFile
    file_existed = False
    try:
        rename_func(new, tmp_name)
    except (errors.NoSuchFile,), e:
        pass
    except IOError, e:
        # RBC 20060103 abstraction leakage: the paramiko SFTP clients rename
        # function raises an IOError with errno is None when a rename fails.
        # This then gets caught here.
        if e.errno not in (None, errno.ENOENT, errno.ENOTDIR):
            raise
    except Exception, e:
        if (getattr(e, 'errno', None) is None
            or e.errno not in (errno.ENOENT, errno.ENOTDIR)):
            raise
    else:
        file_existed = True

    failure_exc = None
    success = False
    try:
        try:
            # This may throw an exception, in which case success will
            # not be set.
            rename_func(old, new)
            success = True
        except (IOError, OSError), e:
            # source and target may be aliases of each other (e.g. on a
            # case-insensitive filesystem), so we may have accidentally renamed
            # source by when we tried to rename target
            failure_exc = sys.exc_info()
            if (file_existed and e.errno in (None, errno.ENOENT)
                and old.lower() == new.lower()):
                # source and target are the same file on a case-insensitive
                # filesystem, so we don't generate an exception
                failure_exc = None
    finally:
        if file_existed:
            # If the file used to exist, rename it back into place
            # otherwise just delete it from the tmp location
            if success:
                unlink_func(tmp_name)
            else:
                rename_func(tmp_name, new)
    if failure_exc is not None:
        try:
            raise failure_exc[0], failure_exc[1], failure_exc[2]
        finally:
            del failure_exc


# In Python 2.4.2 and older, os.path.abspath and os.path.realpath
# choke on a Unicode string containing a relative path if
# os.getcwd() returns a non-sys.getdefaultencoding()-encoded
# string.
def _posix_abspath(path):
    # jam 20060426 rather than encoding to fsencoding
    # copy posixpath.abspath, but use os.getcwdu instead
    if not posixpath.isabs(path):
        path = posixpath.join(getcwd(), path)
    return _posix_normpath(path)


def _posix_realpath(path):
    return posixpath.realpath(path.encode(_fs_enc)).decode(_fs_enc)


def _posix_normpath(path):
    path = posixpath.normpath(path)
    # Bug 861008: posixpath.normpath() returns a path normalized according to
    # the POSIX standard, which stipulates (for compatibility reasons) that two
    # leading slashes must not be simplified to one, and only if there are 3 or
    # more should they be simplified as one. So we treat the leading 2 slashes
    # as a special case here by simply removing the first slash, as we consider
    # that breaking POSIX compatibility for this obscure feature is acceptable.
    # This is not a paranoid precaution, as we notably get paths like this when
    # the repo is hosted at the root of the filesystem, i.e. in "/".    
    if path.startswith('//'):
        path = path[1:]
    return path


def _posix_path_from_environ(key):
    """Get unicode path from `key` in environment or None if not present

    Note that posix systems use arbitrary byte strings for filesystem objects,
    so a path that raises BadFilenameEncoding here may still be accessible.
    """
    val = os.environ.get(key, None)
    if val is None:
        return val
    try:
        return val.decode(_fs_enc)
    except UnicodeDecodeError:
        # GZ 2011-12-12:Ideally want to include `key` in the exception message
        raise errors.BadFilenameEncoding(val, _fs_enc)


def _posix_getuser_unicode():
    """Get username from environment or password database as unicode"""
    name = getpass.getuser()
    user_encoding = get_user_encoding()
    try:
        return name.decode(user_encoding)
    except UnicodeDecodeError:
        raise errors.BzrError("Encoding of username %r is unsupported by %s "
            "application locale." % (name, user_encoding))


def _win32_fixdrive(path):
    """Force drive letters to be consistent.

    win32 is inconsistent whether it returns lower or upper case
    and even if it was consistent the user might type the other
    so we force it to uppercase
    running python.exe under cmd.exe return capital C:\\
    running win32 python inside a cygwin shell returns lowercase c:\\
    """
    drive, path = ntpath.splitdrive(path)
    return drive.upper() + path


def _win32_abspath(path):
    # Real ntpath.abspath doesn't have a problem with a unicode cwd
    return _win32_fixdrive(ntpath.abspath(unicode(path)).replace('\\', '/'))


def _win98_abspath(path):
    """Return the absolute version of a path.
    Windows 98 safe implementation (python reimplementation
    of Win32 API function GetFullPathNameW)
    """
    # Corner cases:
    #   C:\path     => C:/path
    #   C:/path     => C:/path
    #   \\HOST\path => //HOST/path
    #   //HOST/path => //HOST/path
    #   path        => C:/cwd/path
    #   /path       => C:/path
    path = unicode(path)
    # check for absolute path
    drive = ntpath.splitdrive(path)[0]
    if drive == '' and path[:2] not in('//','\\\\'):
        cwd = os.getcwdu()
        # we cannot simply os.path.join cwd and path
        # because os.path.join('C:','/path') produce '/path'
        # and this is incorrect
        if path[:1] in ('/','\\'):
            cwd = ntpath.splitdrive(cwd)[0]
            path = path[1:]
        path = cwd + '\\' + path
    return _win32_fixdrive(ntpath.normpath(path).replace('\\', '/'))


def _win32_realpath(path):
    # Real ntpath.realpath doesn't have a problem with a unicode cwd
    return _win32_fixdrive(ntpath.realpath(unicode(path)).replace('\\', '/'))


def _win32_pathjoin(*args):
    return ntpath.join(*args).replace('\\', '/')


def _win32_normpath(path):
    return _win32_fixdrive(ntpath.normpath(unicode(path)).replace('\\', '/'))


def _win32_getcwd():
    return _win32_fixdrive(os.getcwdu().replace('\\', '/'))


def _win32_mkdtemp(*args, **kwargs):
    return _win32_fixdrive(tempfile.mkdtemp(*args, **kwargs).replace('\\', '/'))


def _win32_rename(old, new):
    """We expect to be able to atomically replace 'new' with old.

    On win32, if new exists, it must be moved out of the way first,
    and then deleted.
    """
    try:
        fancy_rename(old, new, rename_func=os.rename, unlink_func=os.unlink)
    except OSError, e:
        if e.errno in (errno.EPERM, errno.EACCES, errno.EBUSY, errno.EINVAL):
            # If we try to rename a non-existant file onto cwd, we get
            # EPERM or EACCES instead of ENOENT, this will raise ENOENT
            # if the old path doesn't exist, sometimes we get EACCES
            # On Linux, we seem to get EBUSY, on Mac we get EINVAL
            os.lstat(old)
        raise


def _mac_getcwd():
    return unicodedata.normalize('NFC', os.getcwdu())


# Default is to just use the python builtins, but these can be rebound on
# particular platforms.
abspath = _posix_abspath
realpath = _posix_realpath
pathjoin = os.path.join
normpath = _posix_normpath
path_from_environ = _posix_path_from_environ
getuser_unicode = _posix_getuser_unicode
getcwd = os.getcwdu
rename = os.rename
dirname = os.path.dirname
basename = os.path.basename
split = os.path.split
splitext = os.path.splitext
# These were already lazily imported into local scope
# mkdtemp = tempfile.mkdtemp
# rmtree = shutil.rmtree
lstat = os.lstat
fstat = os.fstat

def wrap_stat(st):
    return st


MIN_ABS_PATHLENGTH = 1


if sys.platform == 'win32':
    if win32utils.winver == 'Windows 98':
        abspath = _win98_abspath
    else:
        abspath = _win32_abspath
    realpath = _win32_realpath
    pathjoin = _win32_pathjoin
    normpath = _win32_normpath
    getcwd = _win32_getcwd
    mkdtemp = _win32_mkdtemp
    rename = _win32_rename
    try:
        from bzrlib import _walkdirs_win32
    except ImportError:
        pass
    else:
        lstat = _walkdirs_win32.lstat
        fstat = _walkdirs_win32.fstat
        wrap_stat = _walkdirs_win32.wrap_stat

    MIN_ABS_PATHLENGTH = 3

    def _win32_delete_readonly(function, path, excinfo):
        """Error handler for shutil.rmtree function [for win32]
        Helps to remove files and dirs marked as read-only.
        """
        exception = excinfo[1]
        if function in (os.remove, os.rmdir) \
            and isinstance(exception, OSError) \
            and exception.errno == errno.EACCES:
            make_writable(path)
            function(path)
        else:
            raise

    def rmtree(path, ignore_errors=False, onerror=_win32_delete_readonly):
        """Replacer for shutil.rmtree: could remove readonly dirs/files"""
        return shutil.rmtree(path, ignore_errors, onerror)

    f = win32utils.get_unicode_argv     # special function or None
    if f is not None:
        get_unicode_argv = f
    path_from_environ = win32utils.get_environ_unicode
    getuser_unicode = win32utils.get_user_name

elif sys.platform == 'darwin':
    getcwd = _mac_getcwd


def get_terminal_encoding(trace=False):
    """Find the best encoding for printing to the screen.

    This attempts to check both sys.stdout and sys.stdin to see
    what encoding they are in, and if that fails it falls back to
    osutils.get_user_encoding().
    The problem is that on Windows, locale.getpreferredencoding()
    is not the same encoding as that used by the console:
    http://mail.python.org/pipermail/python-list/2003-May/162357.html

    On my standard US Windows XP, the preferred encoding is
    cp1252, but the console is cp437

    :param trace: If True trace the selected encoding via mutter().
    """
    from bzrlib.trace import mutter
    output_encoding = getattr(sys.stdout, 'encoding', None)
    if not output_encoding:
        input_encoding = getattr(sys.stdin, 'encoding', None)
        if not input_encoding:
            output_encoding = get_user_encoding()
            if trace:
                mutter('encoding stdout as osutils.get_user_encoding() %r',
                   output_encoding)
        else:
            output_encoding = input_encoding
            if trace:
                mutter('encoding stdout as sys.stdin encoding %r',
                    output_encoding)
    else:
        if trace:
            mutter('encoding stdout as sys.stdout encoding %r', output_encoding)
    if output_encoding == 'cp0':
        # invalid encoding (cp0 means 'no codepage' on Windows)
        output_encoding = get_user_encoding()
        if trace:
            mutter('cp0 is invalid encoding.'
               ' encoding stdout as osutils.get_user_encoding() %r',
               output_encoding)
    # check encoding
    try:
        codecs.lookup(output_encoding)
    except LookupError:
        sys.stderr.write('bzr: warning:'
                         ' unknown terminal encoding %s.\n'
                         '  Using encoding %s instead.\n'
                         % (output_encoding, get_user_encoding())
                        )
        output_encoding = get_user_encoding()

    return output_encoding


def normalizepath(f):
    if getattr(os.path, 'realpath', None) is not None:
        F = realpath
    else:
        F = abspath
    [p,e] = os.path.split(f)
    if e == "" or e == "." or e == "..":
        return F(f)
    else:
        return pathjoin(F(p), e)


def isdir(f):
    """True if f is an accessible directory."""
    try:
        return stat.S_ISDIR(os.lstat(f)[stat.ST_MODE])
    except OSError:
        return False


def isfile(f):
    """True if f is a regular file."""
    try:
        return stat.S_ISREG(os.lstat(f)[stat.ST_MODE])
    except OSError:
        return False

def islink(f):
    """True if f is a symlink."""
    try:
        return stat.S_ISLNK(os.lstat(f)[stat.ST_MODE])
    except OSError:
        return False

def is_inside(dir, fname):
    """True if fname is inside dir.

    The parameters should typically be passed to osutils.normpath first, so
    that . and .. and repeated slashes are eliminated, and the separators
    are canonical for the platform.

    The empty string as a dir name is taken as top-of-tree and matches
    everything.
    """
    # XXX: Most callers of this can actually do something smarter by
    # looking at the inventory
    if dir == fname:
        return True

    if dir == '':
        return True

    if dir[-1] != '/':
        dir += '/'

    return fname.startswith(dir)


def is_inside_any(dir_list, fname):
    """True if fname is inside any of given dirs."""
    for dirname in dir_list:
        if is_inside(dirname, fname):
            return True
    return False


def is_inside_or_parent_of_any(dir_list, fname):
    """True if fname is a child or a parent of any of the given files."""
    for dirname in dir_list:
        if is_inside(dirname, fname) or is_inside(fname, dirname):
            return True
    return False


def pumpfile(from_file, to_file, read_length=-1, buff_size=32768,
             report_activity=None, direction='read'):
    """Copy contents of one file to another.

    The read_length can either be -1 to read to end-of-file (EOF) or
    it can specify the maximum number of bytes to read.

    The buff_size represents the maximum size for each read operation
    performed on from_file.

    :param report_activity: Call this as bytes are read, see
        Transport._report_activity
    :param direction: Will be passed to report_activity

    :return: The number of bytes copied.
    """
    length = 0
    if read_length >= 0:
        # read specified number of bytes

        while read_length > 0:
            num_bytes_to_read = min(read_length, buff_size)

            block = from_file.read(num_bytes_to_read)
            if not block:
                # EOF reached
                break
            if report_activity is not None:
                report_activity(len(block), direction)
            to_file.write(block)

            actual_bytes_read = len(block)
            read_length -= actual_bytes_read
            length += actual_bytes_read
    else:
        # read to EOF
        while True:
            block = from_file.read(buff_size)
            if not block:
                # EOF reached
                break
            if report_activity is not None:
                report_activity(len(block), direction)
            to_file.write(block)
            length += len(block)
    return length


def pump_string_file(bytes, file_handle, segment_size=None):
    """Write bytes to file_handle in many smaller writes.

    :param bytes: The string to write.
    :param file_handle: The file to write to.
    """
    # Write data in chunks rather than all at once, because very large
    # writes fail on some platforms (e.g. Windows with SMB  mounted
    # drives).
    if not segment_size:
        segment_size = 5242880 # 5MB
    segments = range(len(bytes) / segment_size + 1)
    write = file_handle.write
    for segment_index in segments:
        segment = buffer(bytes, segment_index * segment_size, segment_size)
        write(segment)


def file_iterator(input_file, readsize=32768):
    while True:
        b = input_file.read(readsize)
        if len(b) == 0:
            break
        yield b


def sha_file(f):
    """Calculate the hexdigest of an open file.

    The file cursor should be already at the start.
    """
    s = sha()
    BUFSIZE = 128<<10
    while True:
        b = f.read(BUFSIZE)
        if not b:
            break
        s.update(b)
    return s.hexdigest()


def size_sha_file(f):
    """Calculate the size and hexdigest of an open file.

    The file cursor should be already at the start and
    the caller is responsible for closing the file afterwards.
    """
    size = 0
    s = sha()
    BUFSIZE = 128<<10
    while True:
        b = f.read(BUFSIZE)
        if not b:
            break
        size += len(b)
        s.update(b)
    return size, s.hexdigest()


def sha_file_by_name(fname):
    """Calculate the SHA1 of a file by reading the full text"""
    s = sha()
    f = os.open(fname, os.O_RDONLY | O_BINARY | O_NOINHERIT)
    try:
        while True:
            b = os.read(f, 1<<16)
            if not b:
                return s.hexdigest()
            s.update(b)
    finally:
        os.close(f)


def sha_strings(strings, _factory=sha):
    """Return the sha-1 of concatenation of strings"""
    s = _factory()
    map(s.update, strings)
    return s.hexdigest()


def sha_string(f, _factory=sha):
    return _factory(f).hexdigest()


def fingerprint_file(f):
    b = f.read()
    return {'size': len(b),
            'sha1': sha(b).hexdigest()}


def compare_files(a, b):
    """Returns true if equal in contents"""
    BUFSIZE = 4096
    while True:
        ai = a.read(BUFSIZE)
        bi = b.read(BUFSIZE)
        if ai != bi:
            return False
        if ai == '':
            return True


def local_time_offset(t=None):
    """Return offset of local zone from GMT, either at present or at time t."""
    if t is None:
        t = time.time()
    offset = datetime.fromtimestamp(t) - datetime.utcfromtimestamp(t)
    return offset.days * 86400 + offset.seconds

weekdays = ['Mon', 'Tue', 'Wed', 'Thu', 'Fri', 'Sat', 'Sun']
_default_format_by_weekday_num = [wd + " %Y-%m-%d %H:%M:%S" for wd in weekdays]


def format_date(t, offset=0, timezone='original', date_fmt=None,
                show_offset=True):
    """Return a formatted date string.

    :param t: Seconds since the epoch.
    :param offset: Timezone offset in seconds east of utc.
    :param timezone: How to display the time: 'utc', 'original' for the
         timezone specified by offset, or 'local' for the process's current
         timezone.
    :param date_fmt: strftime format.
    :param show_offset: Whether to append the timezone.
    """
    (date_fmt, tt, offset_str) = \
               _format_date(t, offset, timezone, date_fmt, show_offset)
    date_fmt = date_fmt.replace('%a', weekdays[tt[6]])
    date_str = time.strftime(date_fmt, tt)
    return date_str + offset_str


# Cache of formatted offset strings
_offset_cache = {}


def format_date_with_offset_in_original_timezone(t, offset=0,
    _cache=_offset_cache):
    """Return a formatted date string in the original timezone.

    This routine may be faster then format_date.

    :param t: Seconds since the epoch.
    :param offset: Timezone offset in seconds east of utc.
    """
    if offset is None:
        offset = 0
    tt = time.gmtime(t + offset)
    date_fmt = _default_format_by_weekday_num[tt[6]]
    date_str = time.strftime(date_fmt, tt)
    offset_str = _cache.get(offset, None)
    if offset_str is None:
        offset_str = ' %+03d%02d' % (offset / 3600, (offset / 60) % 60)
        _cache[offset] = offset_str
    return date_str + offset_str


def format_local_date(t, offset=0, timezone='original', date_fmt=None,
                      show_offset=True):
    """Return an unicode date string formatted according to the current locale.

    :param t: Seconds since the epoch.
    :param offset: Timezone offset in seconds east of utc.
    :param timezone: How to display the time: 'utc', 'original' for the
         timezone specified by offset, or 'local' for the process's current
         timezone.
    :param date_fmt: strftime format.
    :param show_offset: Whether to append the timezone.
    """
    (date_fmt, tt, offset_str) = \
               _format_date(t, offset, timezone, date_fmt, show_offset)
    date_str = time.strftime(date_fmt, tt)
    if not isinstance(date_str, unicode):
        date_str = date_str.decode(get_user_encoding(), 'replace')
    return date_str + offset_str


def _format_date(t, offset, timezone, date_fmt, show_offset):
    if timezone == 'utc':
        tt = time.gmtime(t)
        offset = 0
    elif timezone == 'original':
        if offset is None:
            offset = 0
        tt = time.gmtime(t + offset)
    elif timezone == 'local':
        tt = time.localtime(t)
        offset = local_time_offset(t)
    else:
        raise errors.UnsupportedTimezoneFormat(timezone)
    if date_fmt is None:
        date_fmt = "%a %Y-%m-%d %H:%M:%S"
    if show_offset:
        offset_str = ' %+03d%02d' % (offset / 3600, (offset / 60) % 60)
    else:
        offset_str = ''
    return (date_fmt, tt, offset_str)


def compact_date(when):
    return time.strftime('%Y%m%d%H%M%S', time.gmtime(when))


def format_delta(delta):
    """Get a nice looking string for a time delta.

    :param delta: The time difference in seconds, can be positive or negative.
        positive indicates time in the past, negative indicates time in the
        future. (usually time.time() - stored_time)
    :return: String formatted to show approximate resolution
    """
    delta = int(delta)
    if delta >= 0:
        direction = 'ago'
    else:
        direction = 'in the future'
        delta = -delta

    seconds = delta
    if seconds < 90: # print seconds up to 90 seconds
        if seconds == 1:
            return '%d second %s' % (seconds, direction,)
        else:
            return '%d seconds %s' % (seconds, direction)

    minutes = int(seconds / 60)
    seconds -= 60 * minutes
    if seconds == 1:
        plural_seconds = ''
    else:
        plural_seconds = 's'
    if minutes < 90: # print minutes, seconds up to 90 minutes
        if minutes == 1:
            return '%d minute, %d second%s %s' % (
                    minutes, seconds, plural_seconds, direction)
        else:
            return '%d minutes, %d second%s %s' % (
                    minutes, seconds, plural_seconds, direction)

    hours = int(minutes / 60)
    minutes -= 60 * hours
    if minutes == 1:
        plural_minutes = ''
    else:
        plural_minutes = 's'

    if hours == 1:
        return '%d hour, %d minute%s %s' % (hours, minutes,
                                            plural_minutes, direction)
    return '%d hours, %d minute%s %s' % (hours, minutes,
                                         plural_minutes, direction)

def filesize(f):
    """Return size of given open file."""
    return os.fstat(f.fileno())[stat.ST_SIZE]


# Define rand_bytes based on platform.
try:
    # Python 2.4 and later have os.urandom,
    # but it doesn't work on some arches
    os.urandom(1)
    rand_bytes = os.urandom
except (NotImplementedError, AttributeError):
    # If python doesn't have os.urandom, or it doesn't work,
    # then try to first pull random data from /dev/urandom
    try:
        rand_bytes = file('/dev/urandom', 'rb').read
    # Otherwise, use this hack as a last resort
    except (IOError, OSError):
        # not well seeded, but better than nothing
        def rand_bytes(n):
            import random
            s = ''
            while n:
                s += chr(random.randint(0, 255))
                n -= 1
            return s


ALNUM = '0123456789abcdefghijklmnopqrstuvwxyz'
def rand_chars(num):
    """Return a random string of num alphanumeric characters

    The result only contains lowercase chars because it may be used on
    case-insensitive filesystems.
    """
    s = ''
    for raw_byte in rand_bytes(num):
        s += ALNUM[ord(raw_byte) % 36]
    return s


## TODO: We could later have path objects that remember their list
## decomposition (might be too tricksy though.)

def splitpath(p):
    """Turn string into list of parts."""
    # split on either delimiter because people might use either on
    # Windows
    ps = re.split(r'[\\/]', p)

    rps = []
    for f in ps:
        if f == '..':
            raise errors.BzrError(gettext("sorry, %r not allowed in path") % f)
        elif (f == '.') or (f == ''):
            pass
        else:
            rps.append(f)
    return rps


def joinpath(p):
    for f in p:
        if (f == '..') or (f is None) or (f == ''):
            raise errors.BzrError(gettext("sorry, %r not allowed in path") % f)
    return pathjoin(*p)


def parent_directories(filename):
    """Return the list of parent directories, deepest first.

    For example, parent_directories("a/b/c") -> ["a/b", "a"].
    """
    parents = []
    parts = splitpath(dirname(filename))
    while parts:
        parents.append(joinpath(parts))
        parts.pop()
    return parents


_extension_load_failures = []


def failed_to_load_extension(exception):
    """Handle failing to load a binary extension.

    This should be called from the ImportError block guarding the attempt to
    import the native extension.  If this function returns, the pure-Python
    implementation should be loaded instead::

    >>> try:
    >>>     import bzrlib._fictional_extension_pyx
    >>> except ImportError, e:
    >>>     bzrlib.osutils.failed_to_load_extension(e)
    >>>     import bzrlib._fictional_extension_py
    """
    # NB: This docstring is just an example, not a doctest, because doctest
    # currently can't cope with the use of lazy imports in this namespace --
    # mbp 20090729

    # This currently doesn't report the failure at the time it occurs, because
    # they tend to happen very early in startup when we can't check config
    # files etc, and also we want to report all failures but not spam the user
    # with 10 warnings.
    exception_str = str(exception)
    if exception_str not in _extension_load_failures:
        trace.mutter("failed to load compiled extension: %s" % exception_str)
        _extension_load_failures.append(exception_str)


def report_extension_load_failures():
    if not _extension_load_failures:
        return
    if config.GlobalStack().get('ignore_missing_extensions'):
        return
    # the warnings framework should by default show this only once
    from bzrlib.trace import warning
    warning(
        "bzr: warning: some compiled extensions could not be loaded; "
        "see <https://answers.launchpad.net/bzr/+faq/703>")
    # we no longer show the specific missing extensions here, because it makes
    # the message too long and scary - see
    # https://bugs.launchpad.net/bzr/+bug/430529


try:
    from bzrlib._chunks_to_lines_pyx import chunks_to_lines
except ImportError, e:
    failed_to_load_extension(e)
    from bzrlib._chunks_to_lines_py import chunks_to_lines


def split_lines(s):
    """Split s into lines, but without removing the newline characters."""
    # Trivially convert a fulltext into a 'chunked' representation, and let
    # chunks_to_lines do the heavy lifting.
    if isinstance(s, str):
        # chunks_to_lines only supports 8-bit strings
        return chunks_to_lines([s])
    else:
        return _split_lines(s)


def _split_lines(s):
    """Split s into lines, but without removing the newline characters.

    This supports Unicode or plain string objects.
    """
    lines = s.split('\n')
    result = [line + '\n' for line in lines[:-1]]
    if lines[-1]:
        result.append(lines[-1])
    return result


def hardlinks_good():
    return sys.platform not in ('win32', 'cygwin', 'darwin')


def link_or_copy(src, dest):
    """Hardlink a file, or copy it if it can't be hardlinked."""
    if not hardlinks_good():
        shutil.copyfile(src, dest)
        return
    try:
        os.link(src, dest)
    except (OSError, IOError), e:
        if e.errno != errno.EXDEV:
            raise
        shutil.copyfile(src, dest)


def delete_any(path):
    """Delete a file, symlink or directory.

    Will delete even if readonly.
    """
    try:
       _delete_file_or_dir(path)
    except (OSError, IOError), e:
        if e.errno in (errno.EPERM, errno.EACCES):
            # make writable and try again
            try:
                make_writable(path)
            except (OSError, IOError):
                pass
            _delete_file_or_dir(path)
        else:
            raise


def _delete_file_or_dir(path):
    # Look Before You Leap (LBYL) is appropriate here instead of Easier to Ask for
    # Forgiveness than Permission (EAFP) because:
    # - root can damage a solaris file system by using unlink,
    # - unlink raises different exceptions on different OSes (linux: EISDIR, win32:
    #   EACCES, OSX: EPERM) when invoked on a directory.
    if isdir(path): # Takes care of symlinks
        os.rmdir(path)
    else:
        os.unlink(path)


def has_symlinks():
    if getattr(os, 'symlink', None) is not None:
        return True
    else:
        return False


def has_hardlinks():
    if getattr(os, 'link', None) is not None:
        return True
    else:
        return False


def host_os_dereferences_symlinks():
    return (has_symlinks()
            and sys.platform not in ('cygwin', 'win32'))


def readlink(abspath):
    """Return a string representing the path to which the symbolic link points.

    :param abspath: The link absolute unicode path.

    This his guaranteed to return the symbolic link in unicode in all python
    versions.
    """
    link = abspath.encode(_fs_enc)
    target = os.readlink(link)
    target = target.decode(_fs_enc)
    return target


def contains_whitespace(s):
    """True if there are any whitespace characters in s."""
    # string.whitespace can include '\xa0' in certain locales, because it is
    # considered "non-breaking-space" as part of ISO-8859-1. But it
    # 1) Isn't a breaking whitespace
    # 2) Isn't one of ' \t\r\n' which are characters we sometimes use as
    #    separators
    # 3) '\xa0' isn't unicode safe since it is >128.

    # This should *not* be a unicode set of characters in case the source
    # string is not a Unicode string. We can auto-up-cast the characters since
    # they are ascii, but we don't want to auto-up-cast the string in case it
    # is utf-8
    for ch in ' \t\n\r\v\f':
        if ch in s:
            return True
    else:
        return False


def contains_linebreaks(s):
    """True if there is any vertical whitespace in s."""
    for ch in '\f\n\r':
        if ch in s:
            return True
    else:
        return False


def relpath(base, path):
    """Return path relative to base, or raise PathNotChild exception.

    The path may be either an absolute path or a path relative to the
    current working directory.

    os.path.commonprefix (python2.4) has a bad bug that it works just
    on string prefixes, assuming that '/u' is a prefix of '/u2'.  This
    avoids that problem.

    NOTE: `base` should not have a trailing slash otherwise you'll get
    PathNotChild exceptions regardless of `path`.
    """

    if len(base) < MIN_ABS_PATHLENGTH:
        # must have space for e.g. a drive letter
        raise ValueError(gettext('%r is too short to calculate a relative path')
            % (base,))

    rp = abspath(path)

    s = []
    head = rp
    while True:
        if len(head) <= len(base) and head != base:
            raise errors.PathNotChild(rp, base)
        if head == base:
            break
        head, tail = split(head)
        if tail:
            s.append(tail)

    if s:
        return pathjoin(*reversed(s))
    else:
        return ''


def _cicp_canonical_relpath(base, path):
    """Return the canonical path relative to base.

    Like relpath, but on case-insensitive-case-preserving file-systems, this
    will return the relpath as stored on the file-system rather than in the
    case specified in the input string, for all existing portions of the path.

    This will cause O(N) behaviour if called for every path in a tree; if you
    have a number of paths to convert, you should use canonical_relpaths().
    """
    # TODO: it should be possible to optimize this for Windows by using the
    # win32 API FindFiles function to look for the specified name - but using
    # os.listdir() still gives us the correct, platform agnostic semantics in
    # the short term.

    rel = relpath(base, path)
    # '.' will have been turned into ''
    if not rel:
        return rel

    abs_base = abspath(base)
    current = abs_base
    _listdir = os.listdir

    # use an explicit iterator so we can easily consume the rest on early exit.
    bit_iter = iter(rel.split('/'))
    for bit in bit_iter:
        lbit = bit.lower()
        try:
            next_entries = _listdir(current)
        except OSError: # enoent, eperm, etc
            # We can't find this in the filesystem, so just append the
            # remaining bits.
            current = pathjoin(current, bit, *list(bit_iter))
            break
        for look in next_entries:
            if lbit == look.lower():
                current = pathjoin(current, look)
                break
        else:
            # got to the end, nothing matched, so we just return the
            # non-existing bits as they were specified (the filename may be
            # the target of a move, for example).
            current = pathjoin(current, bit, *list(bit_iter))
            break
    return current[len(abs_base):].lstrip('/')

# XXX - TODO - we need better detection/integration of case-insensitive
# file-systems; Linux often sees FAT32 devices (or NFS-mounted OSX
# filesystems), for example, so could probably benefit from the same basic
# support there.  For now though, only Windows and OSX get that support, and
# they get it for *all* file-systems!
if sys.platform in ('win32', 'darwin'):
    canonical_relpath = _cicp_canonical_relpath
else:
    canonical_relpath = relpath

def canonical_relpaths(base, paths):
    """Create an iterable to canonicalize a sequence of relative paths.

    The intent is for this implementation to use a cache, vastly speeding
    up multiple transformations in the same directory.
    """
    # but for now, we haven't optimized...
    return [canonical_relpath(base, p) for p in paths]


def decode_filename(filename):
    """Decode the filename using the filesystem encoding

    If it is unicode, it is returned.
    Otherwise it is decoded from the the filesystem's encoding. If decoding
    fails, a errors.BadFilenameEncoding exception is raised.
    """
    if type(filename) is unicode:
        return filename
    try:
        return filename.decode(_fs_enc)
    except UnicodeDecodeError:
        raise errors.BadFilenameEncoding(filename, _fs_enc)


def safe_unicode(unicode_or_utf8_string):
    """Coerce unicode_or_utf8_string into unicode.

    If it is unicode, it is returned.
    Otherwise it is decoded from utf-8. If decoding fails, the exception is
    wrapped in a BzrBadParameterNotUnicode exception.
    """
    if isinstance(unicode_or_utf8_string, unicode):
        return unicode_or_utf8_string
    try:
        return unicode_or_utf8_string.decode('utf8')
    except UnicodeDecodeError:
        raise errors.BzrBadParameterNotUnicode(unicode_or_utf8_string)


def safe_utf8(unicode_or_utf8_string):
    """Coerce unicode_or_utf8_string to a utf8 string.

    If it is a str, it is returned.
    If it is Unicode, it is encoded into a utf-8 string.
    """
    if isinstance(unicode_or_utf8_string, str):
        # TODO: jam 20070209 This is overkill, and probably has an impact on
        #       performance if we are dealing with lots of apis that want a
        #       utf-8 revision id
        try:
            # Make sure it is a valid utf-8 string
            unicode_or_utf8_string.decode('utf-8')
        except UnicodeDecodeError:
            raise errors.BzrBadParameterNotUnicode(unicode_or_utf8_string)
        return unicode_or_utf8_string
    return unicode_or_utf8_string.encode('utf-8')


_revision_id_warning = ('Unicode revision ids were deprecated in bzr 0.15.'
                        ' Revision id generators should be creating utf8'
                        ' revision ids.')


def safe_revision_id(unicode_or_utf8_string, warn=True):
    """Revision ids should now be utf8, but at one point they were unicode.

    :param unicode_or_utf8_string: A possibly Unicode revision_id. (can also be
        utf8 or None).
    :param warn: Functions that are sanitizing user data can set warn=False
    :return: None or a utf8 revision id.
    """
    if (unicode_or_utf8_string is None
        or unicode_or_utf8_string.__class__ == str):
        return unicode_or_utf8_string
    if warn:
        symbol_versioning.warn(_revision_id_warning, DeprecationWarning,
                               stacklevel=2)
    return cache_utf8.encode(unicode_or_utf8_string)


_file_id_warning = ('Unicode file ids were deprecated in bzr 0.15. File id'
                    ' generators should be creating utf8 file ids.')


def safe_file_id(unicode_or_utf8_string, warn=True):
    """File ids should now be utf8, but at one point they were unicode.

    This is the same as safe_utf8, except it uses the cached encode functions
    to save a little bit of performance.

    :param unicode_or_utf8_string: A possibly Unicode file_id. (can also be
        utf8 or None).
    :param warn: Functions that are sanitizing user data can set warn=False
    :return: None or a utf8 file id.
    """
    if (unicode_or_utf8_string is None
        or unicode_or_utf8_string.__class__ == str):
        return unicode_or_utf8_string
    if warn:
        symbol_versioning.warn(_file_id_warning, DeprecationWarning,
                               stacklevel=2)
    return cache_utf8.encode(unicode_or_utf8_string)


_platform_normalizes_filenames = False
if sys.platform == 'darwin':
    _platform_normalizes_filenames = True


def normalizes_filenames():
    """Return True if this platform normalizes unicode filenames.

    Only Mac OSX.
    """
    return _platform_normalizes_filenames


def _accessible_normalized_filename(path):
    """Get the unicode normalized path, and if you can access the file.

    On platforms where the system normalizes filenames (Mac OSX),
    you can access a file by any path which will normalize correctly.
    On platforms where the system does not normalize filenames
    (everything else), you have to access a file by its exact path.

    Internally, bzr only supports NFC normalization, since that is
    the standard for XML documents.

    So return the normalized path, and a flag indicating if the file
    can be accessed by that path.
    """

    return unicodedata.normalize('NFC', unicode(path)), True


def _inaccessible_normalized_filename(path):
    __doc__ = _accessible_normalized_filename.__doc__

    normalized = unicodedata.normalize('NFC', unicode(path))
    return normalized, normalized == path


if _platform_normalizes_filenames:
    normalized_filename = _accessible_normalized_filename
else:
    normalized_filename = _inaccessible_normalized_filename


def set_signal_handler(signum, handler, restart_syscall=True):
    """A wrapper for signal.signal that also calls siginterrupt(signum, False)
    on platforms that support that.

    :param restart_syscall: if set, allow syscalls interrupted by a signal to
        automatically restart (by calling `signal.siginterrupt(signum,
        False)`).  May be ignored if the feature is not available on this
        platform or Python version.
    """
    try:
        import signal
        siginterrupt = signal.siginterrupt
    except ImportError:
        # This python implementation doesn't provide signal support, hence no
        # handler exists
        return None
    except AttributeError:
        # siginterrupt doesn't exist on this platform, or for this version
        # of Python.
        siginterrupt = lambda signum, flag: None
    if restart_syscall:
        def sig_handler(*args):
            # Python resets the siginterrupt flag when a signal is
            # received.  <http://bugs.python.org/issue8354>
            # As a workaround for some cases, set it back the way we want it.
            siginterrupt(signum, False)
            # Now run the handler function passed to set_signal_handler.
            handler(*args)
    else:
        sig_handler = handler
    old_handler = signal.signal(signum, sig_handler)
    if restart_syscall:
        siginterrupt(signum, False)
    return old_handler


default_terminal_width = 80
"""The default terminal width for ttys.

This is defined so that higher levels can share a common fallback value when
terminal_width() returns None.
"""

# Keep some state so that terminal_width can detect if _terminal_size has
# returned a different size since the process started.  See docstring and
# comments of terminal_width for details.
# _terminal_size_state has 3 possible values: no_data, unchanged, and changed.
_terminal_size_state = 'no_data'
_first_terminal_size = None

def terminal_width():
    """Return terminal width.

    None is returned if the width can't established precisely.

    The rules are:
    - if BZR_COLUMNS is set, returns its value
    - if there is no controlling terminal, returns None
    - query the OS, if the queried size has changed since the last query,
      return its value,
    - if COLUMNS is set, returns its value,
    - if the OS has a value (even though it's never changed), return its value.

    From there, we need to query the OS to get the size of the controlling
    terminal.

    On Unices we query the OS by:
    - get termios.TIOCGWINSZ
    - if an error occurs or a negative value is obtained, returns None

    On Windows we query the OS by:
    - win32utils.get_console_size() decides,
    - returns None on error (provided default value)
    """
    # Note to implementors: if changing the rules for determining the width,
    # make sure you've considered the behaviour in these cases:
    #  - M-x shell in emacs, where $COLUMNS is set and TIOCGWINSZ returns 0,0.
    #  - bzr log | less, in bash, where $COLUMNS not set and TIOCGWINSZ returns
    #    0,0.
    #  - (add more interesting cases here, if you find any)
    # Some programs implement "Use $COLUMNS (if set) until SIGWINCH occurs",
    # but we don't want to register a signal handler because it is impossible
    # to do so without risking EINTR errors in Python <= 2.6.5 (see
    # <http://bugs.python.org/issue8354>).  Instead we check TIOCGWINSZ every
    # time so we can notice if the reported size has changed, which should have
    # a similar effect.

    # If BZR_COLUMNS is set, take it, user is always right
    # Except if they specified 0 in which case, impose no limit here
    try:
        width = int(os.environ['BZR_COLUMNS'])
    except (KeyError, ValueError):
        width = None
    if width is not None:
        if width > 0:
            return width
        else:
            return None

    isatty = getattr(sys.stdout, 'isatty', None)
    if isatty is None or not isatty():
        # Don't guess, setting BZR_COLUMNS is the recommended way to override.
        return None

    # Query the OS
    width, height = os_size = _terminal_size(None, None)
    global _first_terminal_size, _terminal_size_state
    if _terminal_size_state == 'no_data':
        _first_terminal_size = os_size
        _terminal_size_state = 'unchanged'
    elif (_terminal_size_state == 'unchanged' and
          _first_terminal_size != os_size):
        _terminal_size_state = 'changed'

    # If the OS claims to know how wide the terminal is, and this value has
    # ever changed, use that.
    if _terminal_size_state == 'changed':
        if width is not None and width > 0:
            return width

    # If COLUMNS is set, use it.
    try:
        return int(os.environ['COLUMNS'])
    except (KeyError, ValueError):
        pass

    # Finally, use an unchanged size from the OS, if we have one.
    if _terminal_size_state == 'unchanged':
        if width is not None and width > 0:
            return width

    # The width could not be determined.
    return None


def _win32_terminal_size(width, height):
    width, height = win32utils.get_console_size(defaultx=width, defaulty=height)
    return width, height


def _ioctl_terminal_size(width, height):
    try:
        import struct, fcntl, termios
        s = struct.pack('HHHH', 0, 0, 0, 0)
        x = fcntl.ioctl(1, termios.TIOCGWINSZ, s)
        height, width = struct.unpack('HHHH', x)[0:2]
    except (IOError, AttributeError):
        pass
    return width, height

_terminal_size = None
"""Returns the terminal size as (width, height).

:param width: Default value for width.
:param height: Default value for height.

This is defined specifically for each OS and query the size of the controlling
terminal. If any error occurs, the provided default values should be returned.
"""
if sys.platform == 'win32':
    _terminal_size = _win32_terminal_size
else:
    _terminal_size = _ioctl_terminal_size


def supports_executable():
    return sys.platform != "win32"


def supports_posix_readonly():
    """Return True if 'readonly' has POSIX semantics, False otherwise.

    Notably, a win32 readonly file cannot be deleted, unlike POSIX where the
    directory controls creation/deletion, etc.

    And under win32, readonly means that the directory itself cannot be
    deleted.  The contents of a readonly directory can be changed, unlike POSIX
    where files in readonly directories cannot be added, deleted or renamed.
    """
    return sys.platform != "win32"


def set_or_unset_env(env_variable, value):
    """Modify the environment, setting or removing the env_variable.

    :param env_variable: The environment variable in question
    :param value: The value to set the environment to. If None, then
        the variable will be removed.
    :return: The original value of the environment variable.
    """
    orig_val = os.environ.get(env_variable)
    if value is None:
        if orig_val is not None:
            del os.environ[env_variable]
    else:
        if isinstance(value, unicode):
            value = value.encode(get_user_encoding())
        os.environ[env_variable] = value
    return orig_val


_validWin32PathRE = re.compile(r'^([A-Za-z]:[/\\])?[^:<>*"?\|]*$')


def check_legal_path(path):
    """Check whether the supplied path is legal.
    This is only required on Windows, so we don't test on other platforms
    right now.
    """
    if sys.platform != "win32":
        return
    if _validWin32PathRE.match(path) is None:
        raise errors.IllegalPath(path)


_WIN32_ERROR_DIRECTORY = 267 # Similar to errno.ENOTDIR

def _is_error_enotdir(e):
    """Check if this exception represents ENOTDIR.

    Unfortunately, python is very inconsistent about the exception
    here. The cases are:
      1) Linux, Mac OSX all versions seem to set errno == ENOTDIR
      2) Windows, Python2.4, uses errno == ERROR_DIRECTORY (267)
         which is the windows error code.
      3) Windows, Python2.5 uses errno == EINVAL and
         winerror == ERROR_DIRECTORY

    :param e: An Exception object (expected to be OSError with an errno
        attribute, but we should be able to cope with anything)
    :return: True if this represents an ENOTDIR error. False otherwise.
    """
    en = getattr(e, 'errno', None)
    if (en == errno.ENOTDIR
        or (sys.platform == 'win32'
            and (en == _WIN32_ERROR_DIRECTORY
                 or (en == errno.EINVAL
                     and getattr(e, 'winerror', None) == _WIN32_ERROR_DIRECTORY)
        ))):
        return True
    return False


def walkdirs(top, prefix=""):
    """Yield data about all the directories in a tree.

    This yields all the data about the contents of a directory at a time.
    After each directory has been yielded, if the caller has mutated the list
    to exclude some directories, they are then not descended into.

    The data yielded is of the form:
    ((directory-relpath, directory-path-from-top),
    [(relpath, basename, kind, lstat, path-from-top), ...]),
     - directory-relpath is the relative path of the directory being returned
       with respect to top. prefix is prepended to this.
     - directory-path-from-root is the path including top for this directory.
       It is suitable for use with os functions.
     - relpath is the relative path within the subtree being walked.
     - basename is the basename of the path
     - kind is the kind of the file now. If unknown then the file is not
       present within the tree - but it may be recorded as versioned. See
       versioned_kind.
     - lstat is the stat data *if* the file was statted.
     - planned, not implemented:
       path_from_tree_root is the path from the root of the tree.

    :param prefix: Prefix the relpaths that are yielded with 'prefix'. This
        allows one to walk a subtree but get paths that are relative to a tree
        rooted higher up.
    :return: an iterator over the dirs.
    """
    #TODO there is a bit of a smell where the results of the directory-
    # summary in this, and the path from the root, may not agree
    # depending on top and prefix - i.e. ./foo and foo as a pair leads to
    # potentially confusing output. We should make this more robust - but
    # not at a speed cost. RBC 20060731
    _lstat = os.lstat
    _directory = _directory_kind
    _listdir = os.listdir
    _kind_from_mode = file_kind_from_stat_mode
    pending = [(safe_unicode(prefix), "", _directory, None, safe_unicode(top))]
    while pending:
        # 0 - relpath, 1- basename, 2- kind, 3- stat, 4-toppath
        relroot, _, _, _, top = pending.pop()
        if relroot:
            relprefix = relroot + u'/'
        else:
            relprefix = ''
        top_slash = top + u'/'

        dirblock = []
        append = dirblock.append
        try:
            names = sorted(map(decode_filename, _listdir(top)))
        except OSError, e:
            if not _is_error_enotdir(e):
                raise
        else:
            for name in names:
                abspath = top_slash + name
                statvalue = _lstat(abspath)
                kind = _kind_from_mode(statvalue.st_mode)
                append((relprefix + name, name, kind, statvalue, abspath))
        yield (relroot, top), dirblock

        # push the user specified dirs from dirblock
        pending.extend(d for d in reversed(dirblock) if d[2] == _directory)


class DirReader(object):
    """An interface for reading directories."""

    def top_prefix_to_starting_dir(self, top, prefix=""):
        """Converts top and prefix to a starting dir entry

        :param top: A utf8 path
        :param prefix: An optional utf8 path to prefix output relative paths
            with.
        :return: A tuple starting with prefix, and ending with the native
            encoding of top.
        """
        raise NotImplementedError(self.top_prefix_to_starting_dir)

    def read_dir(self, prefix, top):
        """Read a specific dir.

        :param prefix: A utf8 prefix to be preprended to the path basenames.
        :param top: A natively encoded path to read.
        :return: A list of the directories contents. Each item contains:
            (utf8_relpath, utf8_name, kind, lstatvalue, native_abspath)
        """
        raise NotImplementedError(self.read_dir)


_selected_dir_reader = None


def _walkdirs_utf8(top, prefix=""):
    """Yield data about all the directories in a tree.

    This yields the same information as walkdirs() only each entry is yielded
    in utf-8. On platforms which have a filesystem encoding of utf8 the paths
    are returned as exact byte-strings.

    :return: yields a tuple of (dir_info, [file_info])
        dir_info is (utf8_relpath, path-from-top)
        file_info is (utf8_relpath, utf8_name, kind, lstat, path-from-top)
        if top is an absolute path, path-from-top is also an absolute path.
        path-from-top might be unicode or utf8, but it is the correct path to
        pass to os functions to affect the file in question. (such as os.lstat)
    """
    global _selected_dir_reader
    if _selected_dir_reader is None:
        if sys.platform == "win32" and win32utils.winver == 'Windows NT':
            # Win98 doesn't have unicode apis like FindFirstFileW
            # TODO: We possibly could support Win98 by falling back to the
            #       original FindFirstFile, and using TCHAR instead of WCHAR,
            #       but that gets a bit tricky, and requires custom compiling
            #       for win98 anyway.
            try:
                from bzrlib._walkdirs_win32 import Win32ReadDir
                _selected_dir_reader = Win32ReadDir()
            except ImportError:
                pass
        elif _fs_enc in ('utf-8', 'ascii'):
            try:
                from bzrlib._readdir_pyx import UTF8DirReader
                _selected_dir_reader = UTF8DirReader()
            except ImportError, e:
                failed_to_load_extension(e)
                pass

    if _selected_dir_reader is None:
        # Fallback to the python version
        _selected_dir_reader = UnicodeDirReader()

    # 0 - relpath, 1- basename, 2- kind, 3- stat, 4-toppath
    # But we don't actually uses 1-3 in pending, so set them to None
    pending = [[_selected_dir_reader.top_prefix_to_starting_dir(top, prefix)]]
    read_dir = _selected_dir_reader.read_dir
    _directory = _directory_kind
    while pending:
        relroot, _, _, _, top = pending[-1].pop()
        if not pending[-1]:
            pending.pop()
        dirblock = sorted(read_dir(relroot, top))
        yield (relroot, top), dirblock
        # push the user specified dirs from dirblock
        next = [d for d in reversed(dirblock) if d[2] == _directory]
        if next:
            pending.append(next)


class UnicodeDirReader(DirReader):
    """A dir reader for non-utf8 file systems, which transcodes."""

    __slots__ = ['_utf8_encode']

    def __init__(self):
        self._utf8_encode = codecs.getencoder('utf8')

    def top_prefix_to_starting_dir(self, top, prefix=""):
        """See DirReader.top_prefix_to_starting_dir."""
        return (safe_utf8(prefix), None, None, None, safe_unicode(top))

    def read_dir(self, prefix, top):
        """Read a single directory from a non-utf8 file system.

        top, and the abspath element in the output are unicode, all other paths
        are utf8. Local disk IO is done via unicode calls to listdir etc.

        This is currently the fallback code path when the filesystem encoding is
        not UTF-8. It may be better to implement an alternative so that we can
        safely handle paths that are not properly decodable in the current
        encoding.

        See DirReader.read_dir for details.
        """
        _utf8_encode = self._utf8_encode
        _lstat = os.lstat
        _listdir = os.listdir
        _kind_from_mode = file_kind_from_stat_mode

        if prefix:
            relprefix = prefix + '/'
        else:
            relprefix = ''
        top_slash = top + u'/'

        dirblock = []
        append = dirblock.append
        for name in sorted(_listdir(top)):
            try:
                name_utf8 = _utf8_encode(name)[0]
            except UnicodeDecodeError:
                raise errors.BadFilenameEncoding(
                    _utf8_encode(relprefix)[0] + name, _fs_enc)
            abspath = top_slash + name
            statvalue = _lstat(abspath)
            kind = _kind_from_mode(statvalue.st_mode)
            append((relprefix + name_utf8, name_utf8, kind, statvalue, abspath))
        return dirblock


def copy_tree(from_path, to_path, handlers={}):
    """Copy all of the entries in from_path into to_path.

    :param from_path: The base directory to copy.
    :param to_path: The target directory. If it does not exist, it will
        be created.
    :param handlers: A dictionary of functions, which takes a source and
        destinations for files, directories, etc.
        It is keyed on the file kind, such as 'directory', 'symlink', or 'file'
        'file', 'directory', and 'symlink' should always exist.
        If they are missing, they will be replaced with 'os.mkdir()',
        'os.readlink() + os.symlink()', and 'shutil.copy2()', respectively.
    """
    # Now, just copy the existing cached tree to the new location
    # We use a cheap trick here.
    # Absolute paths are prefixed with the first parameter
    # relative paths are prefixed with the second.
    # So we can get both the source and target returned
    # without any extra work.

    def copy_dir(source, dest):
        os.mkdir(dest)

    def copy_link(source, dest):
        """Copy the contents of a symlink"""
        link_to = os.readlink(source)
        os.symlink(link_to, dest)

    real_handlers = {'file':shutil.copy2,
                     'symlink':copy_link,
                     'directory':copy_dir,
                    }
    real_handlers.update(handlers)

    if not os.path.exists(to_path):
        real_handlers['directory'](from_path, to_path)

    for dir_info, entries in walkdirs(from_path, prefix=to_path):
        for relpath, name, kind, st, abspath in entries:
            real_handlers[kind](abspath, relpath)


def copy_ownership_from_path(dst, src=None):
    """Copy usr/grp ownership from src file/dir to dst file/dir.

    If src is None, the containing directory is used as source. If chown
    fails, the error is ignored and a warning is printed.
    """
    chown = getattr(os, 'chown', None)
    if chown is None:
        return

    if src == None:
        src = os.path.dirname(dst)
        if src == '':
            src = '.'

    try:
        s = os.stat(src)
        chown(dst, s.st_uid, s.st_gid)
    except OSError, e:
        trace.warning(
            'Unable to copy ownership from "%s" to "%s". '
            'You may want to set it manually.', src, dst)
        trace.log_exception_quietly()


def path_prefix_key(path):
    """Generate a prefix-order path key for path.

    This can be used to sort paths in the same way that walkdirs does.
    """
    return (dirname(path) , path)


def compare_paths_prefix_order(path_a, path_b):
    """Compare path_a and path_b to generate the same order walkdirs uses."""
    key_a = path_prefix_key(path_a)
    key_b = path_prefix_key(path_b)
    return cmp(key_a, key_b)


_cached_user_encoding = None


def get_user_encoding(use_cache=True):
    """Find out what the preferred user encoding is.

    This is generally the encoding that is used for command line parameters
    and file contents. This may be different from the terminal encoding
    or the filesystem encoding.

    :param  use_cache:  Enable cache for detected encoding.
                        (This parameter is turned on by default,
                        and required only for selftesting)

    :return: A string defining the preferred user encoding
    """
    global _cached_user_encoding
    if _cached_user_encoding is not None and use_cache:
        return _cached_user_encoding

    if sys.platform == 'darwin':
        # python locale.getpreferredencoding() always return
        # 'mac-roman' on darwin. That's a lie.
        sys.platform = 'posix'
        try:
            if os.environ.get('LANG', None) is None:
                # If LANG is not set, we end up with 'ascii', which is bad
                # ('mac-roman' is more than ascii), so we set a default which
                # will give us UTF-8 (which appears to work in all cases on
                # OSX). Users are still free to override LANG of course, as
                # long as it give us something meaningful. This work-around
                # *may* not be needed with python 3k and/or OSX 10.5, but will
                # work with them too -- vila 20080908
                os.environ['LANG'] = 'en_US.UTF-8'
            import locale
        finally:
            sys.platform = 'darwin'
    else:
        import locale

    try:
        user_encoding = locale.getpreferredencoding()
    except locale.Error, e:
        sys.stderr.write('bzr: warning: %s\n'
                         '  Could not determine what text encoding to use.\n'
                         '  This error usually means your Python interpreter\n'
                         '  doesn\'t support the locale set by $LANG (%s)\n'
                         "  Continuing with ascii encoding.\n"
                         % (e, os.environ.get('LANG')))
        user_encoding = 'ascii'

    # Windows returns 'cp0' to indicate there is no code page. So we'll just
    # treat that as ASCII, and not support printing unicode characters to the
    # console.
    #
    # For python scripts run under vim, we get '', so also treat that as ASCII
    if user_encoding in (None, 'cp0', ''):
        user_encoding = 'ascii'
    else:
        # check encoding
        try:
            codecs.lookup(user_encoding)
        except LookupError:
            sys.stderr.write('bzr: warning:'
                             ' unknown encoding %s.'
                             ' Continuing with ascii encoding.\n'
                             % user_encoding
                            )
            user_encoding = 'ascii'

    if use_cache:
        _cached_user_encoding = user_encoding

    return user_encoding


def get_diff_header_encoding():
    return get_terminal_encoding()


_message_encoding = None


def get_message_encoding():
    """Return the encoding used for messages

    While the message encoding is a general setting it should usually only be
    needed for decoding system error strings such as from OSError instances.
    """
    global _message_encoding
    if _message_encoding is None:
        if os.name == "posix":
            import locale
            # This is a process-global setting that can change, but should in
            # general just get set once at process startup then be constant.
            _message_encoding = locale.getlocale(locale.LC_MESSAGES)[1]
        else:
            # On windows want the result of GetACP() which this boils down to.
            _message_encoding = get_user_encoding()
    return _message_encoding or "ascii"
        

def get_host_name():
    """Return the current unicode host name.

    This is meant to be used in place of socket.gethostname() because that
    behaves inconsistently on different platforms.
    """
    if sys.platform == "win32":
        import win32utils
        return win32utils.get_host_name()
    else:
        import socket
        return socket.gethostname().decode(get_user_encoding())


# We must not read/write any more than 64k at a time from/to a socket so we
# don't risk "no buffer space available" errors on some platforms.  Windows in
# particular is likely to throw WSAECONNABORTED or WSAENOBUFS if given too much
# data at once.
MAX_SOCKET_CHUNK = 64 * 1024

_end_of_stream_errors = [errno.ECONNRESET]
for _eno in ['WSAECONNRESET', 'WSAECONNABORTED']:
    _eno = getattr(errno, _eno, None)
    if _eno is not None:
        _end_of_stream_errors.append(_eno)
del _eno


def read_bytes_from_socket(sock, report_activity=None,
        max_read_size=MAX_SOCKET_CHUNK):
    """Read up to max_read_size of bytes from sock and notify of progress.

    Translates "Connection reset by peer" into file-like EOF (return an
    empty string rather than raise an error), and repeats the recv if
    interrupted by a signal.
    """
    while 1:
        try:
            bytes = sock.recv(max_read_size)
        except socket.error, e:
            eno = e.args[0]
            if eno in _end_of_stream_errors:
                # The connection was closed by the other side.  Callers expect
                # an empty string to signal end-of-stream.
                return ""
            elif eno == errno.EINTR:
                # Retry the interrupted recv.
                continue
            raise
        else:
            if report_activity is not None:
                report_activity(len(bytes), 'read')
            return bytes


def recv_all(socket, count):
    """Receive an exact number of bytes.

    Regular Socket.recv() may return less than the requested number of bytes,
    depending on what's in the OS buffer.  MSG_WAITALL is not available
    on all platforms, but this should work everywhere.  This will return
    less than the requested amount if the remote end closes.

    This isn't optimized and is intended mostly for use in testing.
    """
    b = ''
    while len(b) < count:
        new = read_bytes_from_socket(socket, None, count - len(b))
        if new == '':
            break # eof
        b += new
    return b


def send_all(sock, bytes, report_activity=None):
    """Send all bytes on a socket.

    Breaks large blocks in smaller chunks to avoid buffering limitations on
    some platforms, and catches EINTR which may be thrown if the send is
    interrupted by a signal.

    This is preferred to socket.sendall(), because it avoids portability bugs
    and provides activity reporting.

    :param report_activity: Call this as bytes are read, see
        Transport._report_activity
    """
    sent_total = 0
    byte_count = len(bytes)
    while sent_total < byte_count:
        try:
            sent = sock.send(buffer(bytes, sent_total, MAX_SOCKET_CHUNK))
        except socket.error, e:
            if e.args[0] != errno.EINTR:
                raise
        else:
            sent_total += sent
            report_activity(sent, 'write')


def connect_socket(address):
    # Slight variation of the socket.create_connection() function (provided by
    # python-2.6) that can fail if getaddrinfo returns an empty list. We also
    # provide it for previous python versions. Also, we don't use the timeout
    # parameter (provided by the python implementation) so we don't implement
    # it either).
    err = socket.error('getaddrinfo returns an empty list')
    host, port = address
    for res in socket.getaddrinfo(host, port, 0, socket.SOCK_STREAM):
        af, socktype, proto, canonname, sa = res
        sock = None
        try:
            sock = socket.socket(af, socktype, proto)
            sock.connect(sa)
            return sock

        except socket.error, err:
            # 'err' is now the most recent error
            if sock is not None:
                sock.close()
    raise err


def dereference_path(path):
    """Determine the real path to a file.

    All parent elements are dereferenced.  But the file itself is not
    dereferenced.
    :param path: The original path.  May be absolute or relative.
    :return: the real path *to* the file
    """
    parent, base = os.path.split(path)
    # The pathjoin for '.' is a workaround for Python bug #1213894.
    # (initial path components aren't dereferenced)
    return pathjoin(realpath(pathjoin('.', parent)), base)


def supports_mapi():
    """Return True if we can use MAPI to launch a mail client."""
    return sys.platform == "win32"


def resource_string(package, resource_name):
    """Load a resource from a package and return it as a string.

    Note: Only packages that start with bzrlib are currently supported.

    This is designed to be a lightweight implementation of resource
    loading in a way which is API compatible with the same API from
    pkg_resources. See
    http://peak.telecommunity.com/DevCenter/PkgResources#basic-resource-access.
    If and when pkg_resources becomes a standard library, this routine
    can delegate to it.
    """
    # Check package name is within bzrlib
    if package == "bzrlib":
        resource_relpath = resource_name
    elif package.startswith("bzrlib."):
        package = package[len("bzrlib."):].replace('.', os.sep)
        resource_relpath = pathjoin(package, resource_name)
    else:
        raise errors.BzrError('resource package %s not in bzrlib' % package)

    # Map the resource to a file and read its contents
    base = dirname(bzrlib.__file__)
    if getattr(sys, 'frozen', None):    # bzr.exe
        base = abspath(pathjoin(base, '..', '..'))
    f = file(pathjoin(base, resource_relpath), "rU")
    try:
        return f.read()
    finally:
        f.close()

def file_kind_from_stat_mode_thunk(mode):
    global file_kind_from_stat_mode
    if file_kind_from_stat_mode is file_kind_from_stat_mode_thunk:
        try:
            from bzrlib._readdir_pyx import UTF8DirReader
            file_kind_from_stat_mode = UTF8DirReader().kind_from_mode
        except ImportError, e:
            # This is one time where we won't warn that an extension failed to
            # load. The extension is never available on Windows anyway.
            from bzrlib._readdir_py import (
                _kind_from_mode as file_kind_from_stat_mode
                )
    return file_kind_from_stat_mode(mode)
file_kind_from_stat_mode = file_kind_from_stat_mode_thunk

def file_stat(f, _lstat=os.lstat):
    try:
        # XXX cache?
        return _lstat(f)
    except OSError, e:
        if getattr(e, 'errno', None) in (errno.ENOENT, errno.ENOTDIR):
            raise errors.NoSuchFile(f)
        raise

def file_kind(f, _lstat=os.lstat):
    stat_value = file_stat(f, _lstat)
    return file_kind_from_stat_mode(stat_value.st_mode)

def until_no_eintr(f, *a, **kw):
    """Run f(*a, **kw), retrying if an EINTR error occurs.

    WARNING: you must be certain that it is safe to retry the call repeatedly
    if EINTR does occur.  This is typically only true for low-level operations
    like os.read.  If in any doubt, don't use this.

    Keep in mind that this is not a complete solution to EINTR.  There is
    probably code in the Python standard library and other dependencies that
    may encounter EINTR if a signal arrives (and there is signal handler for
    that signal).  So this function can reduce the impact for IO that bzrlib
    directly controls, but it is not a complete solution.
    """
    # Borrowed from Twisted's twisted.python.util.untilConcludes function.
    while True:
        try:
            return f(*a, **kw)
        except (IOError, OSError), e:
            if e.errno == errno.EINTR:
                continue
            raise


@deprecated_function(deprecated_in((2, 2, 0)))
def re_compile_checked(re_string, flags=0, where=""):
    """Return a compiled re, or raise a sensible error.

    This should only be used when compiling user-supplied REs.

    :param re_string: Text form of regular expression.
    :param flags: eg re.IGNORECASE
    :param where: Message explaining to the user the context where
        it occurred, eg 'log search filter'.
    """
    # from https://bugs.launchpad.net/bzr/+bug/251352
    try:
        re_obj = re.compile(re_string, flags)
        re_obj.search("")
        return re_obj
    except errors.InvalidPattern, e:
        if where:
            where = ' in ' + where
        # despite the name 'error' is a type
        raise errors.BzrCommandError('Invalid regular expression%s: %s'
            % (where, e.msg))


if sys.platform == "win32":
    def getchar():
        import msvcrt
        return msvcrt.getch()
else:
<<<<<<< HEAD
    lazy_import(globals(), """
    import tty
    import termios
    """)
=======
>>>>>>> d8d7f50a
    def getchar():
        import tty
        import termios
        fd = sys.stdin.fileno()
        settings = termios.tcgetattr(fd)
        try:
            tty.setraw(fd)
            ch = sys.stdin.read(1)
        finally:
            termios.tcsetattr(fd, termios.TCSADRAIN, settings)
        return ch

if sys.platform.startswith('linux'):
    def _local_concurrency():
        try:
            return os.sysconf('SC_NPROCESSORS_ONLN')
        except (ValueError, OSError, AttributeError):
            return None
elif sys.platform == 'darwin':
    def _local_concurrency():
        return subprocess.Popen(['sysctl', '-n', 'hw.availcpu'],
                                stdout=subprocess.PIPE).communicate()[0]
elif "bsd" in sys.platform:
    def _local_concurrency():
        return subprocess.Popen(['sysctl', '-n', 'hw.ncpu'],
                                stdout=subprocess.PIPE).communicate()[0]
elif sys.platform == 'sunos5':
    def _local_concurrency():
        return subprocess.Popen(['psrinfo', '-p',],
                                stdout=subprocess.PIPE).communicate()[0]
elif sys.platform == "win32":
    def _local_concurrency():
        # This appears to return the number of cores.
        return os.environ.get('NUMBER_OF_PROCESSORS')
else:
    def _local_concurrency():
        # Who knows ?
        return None


_cached_local_concurrency = None

def local_concurrency(use_cache=True):
    """Return how many processes can be run concurrently.

    Rely on platform specific implementations and default to 1 (one) if
    anything goes wrong.
    """
    global _cached_local_concurrency

    if _cached_local_concurrency is not None and use_cache:
        return _cached_local_concurrency

    concurrency = os.environ.get('BZR_CONCURRENCY', None)
    if concurrency is None:
        try:
            import multiprocessing
            concurrency = multiprocessing.cpu_count()
        except (ImportError, NotImplementedError):
            # multiprocessing is only available on Python >= 2.6
            # and multiprocessing.cpu_count() isn't implemented on all
            # platforms
            try:
                concurrency = _local_concurrency()
            except (OSError, IOError):
                pass
    try:
        concurrency = int(concurrency)
    except (TypeError, ValueError):
        concurrency = 1
    if use_cache:
        _cached_concurrency = concurrency
    return concurrency


class UnicodeOrBytesToBytesWriter(codecs.StreamWriter):
    """A stream writer that doesn't decode str arguments."""

    def __init__(self, encode, stream, errors='strict'):
        codecs.StreamWriter.__init__(self, stream, errors)
        self.encode = encode

    def write(self, object):
        if type(object) is str:
            self.stream.write(object)
        else:
            data, _ = self.encode(object, self.errors)
            self.stream.write(data)

if sys.platform == 'win32':
    def open_file(filename, mode='r', bufsize=-1):
        """This function is used to override the ``open`` builtin.

        But it uses O_NOINHERIT flag so the file handle is not inherited by
        child processes.  Deleting or renaming a closed file opened with this
        function is not blocking child processes.
        """
        writing = 'w' in mode
        appending = 'a' in mode
        updating = '+' in mode
        binary = 'b' in mode

        flags = O_NOINHERIT
        # see http://msdn.microsoft.com/en-us/library/yeby3zcb%28VS.71%29.aspx
        # for flags for each modes.
        if binary:
            flags |= O_BINARY
        else:
            flags |= O_TEXT

        if writing:
            if updating:
                flags |= os.O_RDWR
            else:
                flags |= os.O_WRONLY
            flags |= os.O_CREAT | os.O_TRUNC
        elif appending:
            if updating:
                flags |= os.O_RDWR
            else:
                flags |= os.O_WRONLY
            flags |= os.O_CREAT | os.O_APPEND
        else: #reading
            if updating:
                flags |= os.O_RDWR
            else:
                flags |= os.O_RDONLY

        return os.fdopen(os.open(filename, flags), mode, bufsize)
else:
    open_file = open


def available_backup_name(base, exists):
    """Find a non-existing backup file name.

    This will *not* create anything, this only return a 'free' entry.  This
    should be used for checking names in a directory below a locked
    tree/branch/repo to avoid race conditions. This is LBYL (Look Before You
    Leap) and generally discouraged.

    :param base: The base name.

    :param exists: A callable returning True if the path parameter exists.
    """
    counter = 1
    name = "%s.~%d~" % (base, counter)
    while exists(name):
        counter += 1
        name = "%s.~%d~" % (base, counter)
    return name


def set_fd_cloexec(fd):
    """Set a Unix file descriptor's FD_CLOEXEC flag.  Do nothing if platform
    support for this is not available.
    """
    try:
        import fcntl
        old = fcntl.fcntl(fd, fcntl.F_GETFD)
        fcntl.fcntl(fd, fcntl.F_SETFD, old | fcntl.FD_CLOEXEC)
    except (ImportError, AttributeError):
        # Either the fcntl module or specific constants are not present
        pass


def find_executable_on_path(name):
    """Finds an executable on the PATH.
    
    On Windows, this will try to append each extension in the PATHEXT
    environment variable to the name, if it cannot be found with the name
    as given.
    
    :param name: The base name of the executable.
    :return: The path to the executable found or None.
    """
    path = os.environ.get('PATH')
    if path is None:
        return None
    path = path.split(os.pathsep)
    if sys.platform == 'win32':
        exts = os.environ.get('PATHEXT', '').split(os.pathsep)
        exts = [ext.lower() for ext in exts]
        base, ext = os.path.splitext(name)
        if ext != '':
            if ext.lower() not in exts:
                return None
            name = base
            exts = [ext]
    else:
        exts = ['']
    for ext in exts:
        for d in path:
            f = os.path.join(d, name) + ext
            if os.access(f, os.X_OK):
                return f
    return None


def _posix_is_local_pid_dead(pid):
    """True if pid doesn't correspond to live process on this machine"""
    try:
        # Special meaning of unix kill: just check if it's there.
        os.kill(pid, 0)
    except OSError, e:
        if e.errno == errno.ESRCH:
            # On this machine, and really not found: as sure as we can be
            # that it's dead.
            return True
        elif e.errno == errno.EPERM:
            # exists, though not ours
            return False
        else:
            mutter("os.kill(%d, 0) failed: %s" % (pid, e))
            # Don't really know.
            return False
    else:
        # Exists and our process: not dead.
        return False

if sys.platform == "win32":
    is_local_pid_dead = win32utils.is_local_pid_dead
else:
    is_local_pid_dead = _posix_is_local_pid_dead


def fdatasync(fileno):
    """Flush file contents to disk if possible.
    
    :param fileno: Integer OS file handle.
    :raises TransportNotPossible: If flushing to disk is not possible.
    """
    fn = getattr(os, 'fdatasync', getattr(os, 'fsync', None))
    if fn is not None:
        fn(fileno)


def ensure_empty_directory_exists(path, exception_class):
    """Make sure a local directory exists and is empty.
    
    If it does not exist, it is created.  If it exists and is not empty, an
    instance of exception_class is raised.
    """
    try:
        os.mkdir(path)
    except OSError, e:
        if e.errno != errno.EEXIST:
            raise
        if os.listdir(path) != []:
            raise exception_class(path)


def is_environment_error(evalue):
    """True if exception instance is due to a process environment issue

    This includes OSError and IOError, but also other errors that come from
    the operating system or core libraries but are not subclasses of those.
    """
    if isinstance(evalue, (EnvironmentError, select.error)):
        return True
    if sys.platform == "win32" and win32utils._is_pywintypes_error(evalue):
        return True
    return False<|MERGE_RESOLUTION|>--- conflicted
+++ resolved
@@ -2331,13 +2331,6 @@
         import msvcrt
         return msvcrt.getch()
 else:
-<<<<<<< HEAD
-    lazy_import(globals(), """
-    import tty
-    import termios
-    """)
-=======
->>>>>>> d8d7f50a
     def getchar():
         import tty
         import termios
