# Copyright (C) 2005, 2006 Canonical Ltd
#
# This program is free software; you can redistribute it and/or modify
# it under the terms of the GNU General Public License as published by
# the Free Software Foundation; either version 2 of the License, or
# (at your option) any later version.
#
# This program is distributed in the hope that it will be useful,
# but WITHOUT ANY WARRANTY; without even the implied warranty of
# MERCHANTABILITY or FITNESS FOR A PARTICULAR PURPOSE.  See the
# GNU General Public License for more details.
#
# You should have received a copy of the GNU General Public License
# along with this program; if not, write to the Free Software
# Foundation, Inc., 59 Temple Place, Suite 330, Boston, MA  02111-1307  USA

from cStringIO import StringIO
import os
import re
import stat
from stat import (S_ISREG, S_ISDIR, S_ISLNK, ST_MODE, ST_SIZE,
                  S_ISCHR, S_ISBLK, S_ISFIFO, S_ISSOCK)
import sys
import time

from bzrlib.lazy_import import lazy_import
lazy_import(globals(), """
<<<<<<< HEAD
import codecs
=======
from datetime import datetime
>>>>>>> 5093a3b0
import errno
from ntpath import (abspath as _nt_abspath,
                    join as _nt_join,
                    normpath as _nt_normpath,
                    realpath as _nt_realpath,
                    splitdrive as _nt_splitdrive,
                    )
import posixpath
import sha
import shutil
from shutil import (
    rmtree,
    )
import string
import tempfile
from tempfile import (
    mkdtemp,
    )
import unicodedata

from bzrlib import (
    errors,
    )
""")

import bzrlib
from bzrlib.symbol_versioning import (
    deprecated_function,
    zero_nine,
    )
from bzrlib.trace import mutter


# On win32, O_BINARY is used to indicate the file should
# be opened in binary mode, rather than text mode.
# On other platforms, O_BINARY doesn't exist, because
# they always open in binary mode, so it is okay to
# OR with 0 on those platforms
O_BINARY = getattr(os, 'O_BINARY', 0)


def make_readonly(filename):
    """Make a filename read-only."""
    mod = os.stat(filename).st_mode
    mod = mod & 0777555
    os.chmod(filename, mod)


def make_writable(filename):
    mod = os.stat(filename).st_mode
    mod = mod | 0200
    os.chmod(filename, mod)


_QUOTE_RE = None


def quotefn(f):
    """Return a quoted filename filename

    This previously used backslash quoting, but that works poorly on
    Windows."""
    # TODO: I'm not really sure this is the best format either.x
    global _QUOTE_RE
    if _QUOTE_RE is None:
        _QUOTE_RE = re.compile(r'([^a-zA-Z0-9.,:/\\_~-])')
        
    if _QUOTE_RE.search(f):
        return '"' + f + '"'
    else:
        return f


_directory_kind = 'directory'

_formats = {
    stat.S_IFDIR:_directory_kind,
    stat.S_IFCHR:'chardev',
    stat.S_IFBLK:'block',
    stat.S_IFREG:'file',
    stat.S_IFIFO:'fifo',
    stat.S_IFLNK:'symlink',
    stat.S_IFSOCK:'socket',
}


def file_kind_from_stat_mode(stat_mode, _formats=_formats, _unknown='unknown'):
    """Generate a file kind from a stat mode. This is used in walkdirs.

    Its performance is critical: Do not mutate without careful benchmarking.
    """
    try:
        return _formats[stat_mode & 0170000]
    except KeyError:
        return _unknown


def file_kind(f, _lstat=os.lstat, _mapper=file_kind_from_stat_mode):
    try:
        return _mapper(_lstat(f).st_mode)
    except OSError, e:
        if getattr(e, 'errno', None) == errno.ENOENT:
            raise errors.NoSuchFile(f)
        raise


def get_umask():
    """Return the current umask"""
    # Assume that people aren't messing with the umask while running
    # XXX: This is not thread safe, but there is no way to get the
    #      umask without setting it
    umask = os.umask(0)
    os.umask(umask)
    return umask


def kind_marker(kind):
    if kind == 'file':
        return ''
    elif kind == _directory_kind:
        return '/'
    elif kind == 'symlink':
        return '@'
    else:
        raise errors.BzrError('invalid file kind %r' % kind)

lexists = getattr(os.path, 'lexists', None)
if lexists is None:
    def lexists(f):
        try:
            if getattr(os, 'lstat') is not None:
                os.lstat(f)
            else:
                os.stat(f)
            return True
        except OSError,e:
            if e.errno == errno.ENOENT:
                return False;
            else:
                raise errors.BzrError("lstat/stat of (%r): %r" % (f, e))


def fancy_rename(old, new, rename_func, unlink_func):
    """A fancy rename, when you don't have atomic rename.
    
    :param old: The old path, to rename from
    :param new: The new path, to rename to
    :param rename_func: The potentially non-atomic rename function
    :param unlink_func: A way to delete the target file if the full rename succeeds
    """

    # sftp rename doesn't allow overwriting, so play tricks:
    import random
    base = os.path.basename(new)
    dirname = os.path.dirname(new)
    tmp_name = u'tmp.%s.%.9f.%d.%s' % (base, time.time(), os.getpid(), rand_chars(10))
    tmp_name = pathjoin(dirname, tmp_name)

    # Rename the file out of the way, but keep track if it didn't exist
    # We don't want to grab just any exception
    # something like EACCES should prevent us from continuing
    # The downside is that the rename_func has to throw an exception
    # with an errno = ENOENT, or NoSuchFile
    file_existed = False
    try:
        rename_func(new, tmp_name)
    except (errors.NoSuchFile,), e:
        pass
    except IOError, e:
        # RBC 20060103 abstraction leakage: the paramiko SFTP clients rename
        # function raises an IOError with errno is None when a rename fails.
        # This then gets caught here.
        if e.errno not in (None, errno.ENOENT, errno.ENOTDIR):
            raise
    except Exception, e:
        if (getattr(e, 'errno', None) is None
            or e.errno not in (errno.ENOENT, errno.ENOTDIR)):
            raise
    else:
        file_existed = True

    success = False
    try:
        # This may throw an exception, in which case success will
        # not be set.
        rename_func(old, new)
        success = True
    finally:
        if file_existed:
            # If the file used to exist, rename it back into place
            # otherwise just delete it from the tmp location
            if success:
                unlink_func(tmp_name)
            else:
                rename_func(tmp_name, new)


# In Python 2.4.2 and older, os.path.abspath and os.path.realpath
# choke on a Unicode string containing a relative path if
# os.getcwd() returns a non-sys.getdefaultencoding()-encoded
# string.
_fs_enc = sys.getfilesystemencoding() or 'utf-8'
def _posix_abspath(path):
    # jam 20060426 rather than encoding to fsencoding
    # copy posixpath.abspath, but use os.getcwdu instead
    if not posixpath.isabs(path):
        path = posixpath.join(getcwd(), path)
    return posixpath.normpath(path)


def _posix_realpath(path):
    return posixpath.realpath(path.encode(_fs_enc)).decode(_fs_enc)


def _win32_fixdrive(path):
    """Force drive letters to be consistent.

    win32 is inconsistent whether it returns lower or upper case
    and even if it was consistent the user might type the other
    so we force it to uppercase
    running python.exe under cmd.exe return capital C:\\
    running win32 python inside a cygwin shell returns lowercase c:\\
    """
    drive, path = _nt_splitdrive(path)
    return drive.upper() + path


def _win32_abspath(path):
    # Real _nt_abspath doesn't have a problem with a unicode cwd
    return _win32_fixdrive(_nt_abspath(unicode(path)).replace('\\', '/'))


def _win32_realpath(path):
    # Real _nt_realpath doesn't have a problem with a unicode cwd
    return _win32_fixdrive(_nt_realpath(unicode(path)).replace('\\', '/'))


def _win32_pathjoin(*args):
    return _nt_join(*args).replace('\\', '/')


def _win32_normpath(path):
    return _win32_fixdrive(_nt_normpath(unicode(path)).replace('\\', '/'))


def _win32_getcwd():
    return _win32_fixdrive(os.getcwdu().replace('\\', '/'))


def _win32_mkdtemp(*args, **kwargs):
    return _win32_fixdrive(tempfile.mkdtemp(*args, **kwargs).replace('\\', '/'))


def _win32_rename(old, new):
    """We expect to be able to atomically replace 'new' with old.

    On win32, if new exists, it must be moved out of the way first,
    and then deleted. 
    """
    try:
        fancy_rename(old, new, rename_func=os.rename, unlink_func=os.unlink)
    except OSError, e:
        if e.errno in (errno.EPERM, errno.EACCES, errno.EBUSY, errno.EINVAL):
            # If we try to rename a non-existant file onto cwd, we get 
            # EPERM or EACCES instead of ENOENT, this will raise ENOENT 
            # if the old path doesn't exist, sometimes we get EACCES
            # On Linux, we seem to get EBUSY, on Mac we get EINVAL
            os.lstat(old)
        raise


def _mac_getcwd():
    return unicodedata.normalize('NFKC', os.getcwdu())


# Default is to just use the python builtins, but these can be rebound on
# particular platforms.
abspath = _posix_abspath
realpath = _posix_realpath
pathjoin = os.path.join
normpath = os.path.normpath
getcwd = os.getcwdu
rename = os.rename
dirname = os.path.dirname
basename = os.path.basename
split = os.path.split
splitext = os.path.splitext
# These were already imported into local scope
# mkdtemp = tempfile.mkdtemp
# rmtree = shutil.rmtree

MIN_ABS_PATHLENGTH = 1


if sys.platform == 'win32':
    abspath = _win32_abspath
    realpath = _win32_realpath
    pathjoin = _win32_pathjoin
    normpath = _win32_normpath
    getcwd = _win32_getcwd
    mkdtemp = _win32_mkdtemp
    rename = _win32_rename

    MIN_ABS_PATHLENGTH = 3

    def _win32_delete_readonly(function, path, excinfo):
        """Error handler for shutil.rmtree function [for win32]
        Helps to remove files and dirs marked as read-only.
        """
        exception = excinfo[1]
        if function in (os.remove, os.rmdir) \
            and isinstance(exception, OSError) \
            and exception.errno == errno.EACCES:
            make_writable(path)
            function(path)
        else:
            raise

    def rmtree(path, ignore_errors=False, onerror=_win32_delete_readonly):
        """Replacer for shutil.rmtree: could remove readonly dirs/files"""
        return shutil.rmtree(path, ignore_errors, onerror)
elif sys.platform == 'darwin':
    getcwd = _mac_getcwd


def get_terminal_encoding():
    """Find the best encoding for printing to the screen.

    This attempts to check both sys.stdout and sys.stdin to see
    what encoding they are in, and if that fails it falls back to
    bzrlib.user_encoding.
    The problem is that on Windows, locale.getpreferredencoding()
    is not the same encoding as that used by the console:
    http://mail.python.org/pipermail/python-list/2003-May/162357.html

    On my standard US Windows XP, the preferred encoding is
    cp1252, but the console is cp437
    """
    output_encoding = getattr(sys.stdout, 'encoding', None)
    if not output_encoding:
        input_encoding = getattr(sys.stdin, 'encoding', None)
        if not input_encoding:
            output_encoding = bzrlib.user_encoding
            mutter('encoding stdout as bzrlib.user_encoding %r', output_encoding)
        else:
            output_encoding = input_encoding
            mutter('encoding stdout as sys.stdin encoding %r', output_encoding)
    else:
        mutter('encoding stdout as sys.stdout encoding %r', output_encoding)
    if output_encoding == 'cp0':
        # invalid encoding (cp0 means 'no codepage' on Windows)
        output_encoding = bzrlib.user_encoding
        mutter('cp0 is invalid encoding.'
               ' encoding stdout as bzrlib.user_encoding %r', output_encoding)
    # check encoding
    try:
        codecs.lookup(output_encoding)
    except LookupError:
        sys.stderr.write('bzr: warning:'
                         ' unknown terminal encoding %s.\n'
                         '  Using encoding %s instead.\n'
                         % (output_encoding, bzrlib.user_encoding)
                        )
        output_encoding = bzrlib.user_encoding

    return output_encoding


def normalizepath(f):
    if getattr(os.path, 'realpath', None) is not None:
        F = realpath
    else:
        F = abspath
    [p,e] = os.path.split(f)
    if e == "" or e == "." or e == "..":
        return F(f)
    else:
        return pathjoin(F(p), e)


def backup_file(fn):
    """Copy a file to a backup.

    Backups are named in GNU-style, with a ~ suffix.

    If the file is already a backup, it's not copied.
    """
    if fn[-1] == '~':
        return
    bfn = fn + '~'

    if has_symlinks() and os.path.islink(fn):
        target = os.readlink(fn)
        os.symlink(target, bfn)
        return
    inf = file(fn, 'rb')
    try:
        content = inf.read()
    finally:
        inf.close()
    
    outf = file(bfn, 'wb')
    try:
        outf.write(content)
    finally:
        outf.close()


def isdir(f):
    """True if f is an accessible directory."""
    try:
        return S_ISDIR(os.lstat(f)[ST_MODE])
    except OSError:
        return False


def isfile(f):
    """True if f is a regular file."""
    try:
        return S_ISREG(os.lstat(f)[ST_MODE])
    except OSError:
        return False

def islink(f):
    """True if f is a symlink."""
    try:
        return S_ISLNK(os.lstat(f)[ST_MODE])
    except OSError:
        return False

def is_inside(dir, fname):
    """True if fname is inside dir.
    
    The parameters should typically be passed to osutils.normpath first, so
    that . and .. and repeated slashes are eliminated, and the separators
    are canonical for the platform.
    
    The empty string as a dir name is taken as top-of-tree and matches 
    everything.
    """
    # XXX: Most callers of this can actually do something smarter by 
    # looking at the inventory
    if dir == fname:
        return True
    
    if dir == '':
        return True

    if dir[-1] != '/':
        dir += '/'

    return fname.startswith(dir)


def is_inside_any(dir_list, fname):
    """True if fname is inside any of given dirs."""
    for dirname in dir_list:
        if is_inside(dirname, fname):
            return True
    else:
        return False


def is_inside_or_parent_of_any(dir_list, fname):
    """True if fname is a child or a parent of any of the given files."""
    for dirname in dir_list:
        if is_inside(dirname, fname) or is_inside(fname, dirname):
            return True
    else:
        return False


def pumpfile(fromfile, tofile):
    """Copy contents of one file to another."""
    BUFSIZE = 32768
    while True:
        b = fromfile.read(BUFSIZE)
        if not b:
            break
        tofile.write(b)


def file_iterator(input_file, readsize=32768):
    while True:
        b = input_file.read(readsize)
        if len(b) == 0:
            break
        yield b


def sha_file(f):
    if getattr(f, 'tell', None) is not None:
        assert f.tell() == 0
    s = sha.new()
    BUFSIZE = 128<<10
    while True:
        b = f.read(BUFSIZE)
        if not b:
            break
        s.update(b)
    return s.hexdigest()



def sha_strings(strings):
    """Return the sha-1 of concatenation of strings"""
    s = sha.new()
    map(s.update, strings)
    return s.hexdigest()


def sha_string(f):
    s = sha.new()
    s.update(f)
    return s.hexdigest()


def fingerprint_file(f):
    s = sha.new()
    b = f.read()
    s.update(b)
    size = len(b)
    return {'size': size,
            'sha1': s.hexdigest()}


def compare_files(a, b):
    """Returns true if equal in contents"""
    BUFSIZE = 4096
    while True:
        ai = a.read(BUFSIZE)
        bi = b.read(BUFSIZE)
        if ai != bi:
            return False
        if ai == '':
            return True


def local_time_offset(t=None):
    """Return offset of local zone from GMT, either at present or at time t."""
    if t is None:
        t = time.time()
    offset = datetime.fromtimestamp(t) - datetime.utcfromtimestamp(t)
    return offset.days * 86400 + offset.seconds

    
def format_date(t, offset=0, timezone='original', date_fmt=None, 
                show_offset=True):
    ## TODO: Perhaps a global option to use either universal or local time?
    ## Or perhaps just let people set $TZ?
    assert isinstance(t, float)
    
    if timezone == 'utc':
        tt = time.gmtime(t)
        offset = 0
    elif timezone == 'original':
        if offset is None:
            offset = 0
        tt = time.gmtime(t + offset)
    elif timezone == 'local':
        tt = time.localtime(t)
        offset = local_time_offset(t)
    else:
        raise errors.BzrError("unsupported timezone format %r" % timezone,
                              ['options are "utc", "original", "local"'])
    if date_fmt is None:
        date_fmt = "%a %Y-%m-%d %H:%M:%S"
    if show_offset:
        offset_str = ' %+03d%02d' % (offset / 3600, (offset / 60) % 60)
    else:
        offset_str = ''
    return (time.strftime(date_fmt, tt) +  offset_str)


def compact_date(when):
    return time.strftime('%Y%m%d%H%M%S', time.gmtime(when))
    

def format_delta(delta):
    """Get a nice looking string for a time delta.

    :param delta: The time difference in seconds, can be positive or negative.
        positive indicates time in the past, negative indicates time in the
        future. (usually time.time() - stored_time)
    :return: String formatted to show approximate resolution
    """
    delta = int(delta)
    if delta >= 0:
        direction = 'ago'
    else:
        direction = 'in the future'
        delta = -delta

    seconds = delta
    if seconds < 90: # print seconds up to 90 seconds
        if seconds == 1:
            return '%d second %s' % (seconds, direction,)
        else:
            return '%d seconds %s' % (seconds, direction)

    minutes = int(seconds / 60)
    seconds -= 60 * minutes
    if seconds == 1:
        plural_seconds = ''
    else:
        plural_seconds = 's'
    if minutes < 90: # print minutes, seconds up to 90 minutes
        if minutes == 1:
            return '%d minute, %d second%s %s' % (
                    minutes, seconds, plural_seconds, direction)
        else:
            return '%d minutes, %d second%s %s' % (
                    minutes, seconds, plural_seconds, direction)

    hours = int(minutes / 60)
    minutes -= 60 * hours
    if minutes == 1:
        plural_minutes = ''
    else:
        plural_minutes = 's'

    if hours == 1:
        return '%d hour, %d minute%s %s' % (hours, minutes,
                                            plural_minutes, direction)
    return '%d hours, %d minute%s %s' % (hours, minutes,
                                         plural_minutes, direction)

def filesize(f):
    """Return size of given open file."""
    return os.fstat(f.fileno())[ST_SIZE]


# Define rand_bytes based on platform.
try:
    # Python 2.4 and later have os.urandom,
    # but it doesn't work on some arches
    os.urandom(1)
    rand_bytes = os.urandom
except (NotImplementedError, AttributeError):
    # If python doesn't have os.urandom, or it doesn't work,
    # then try to first pull random data from /dev/urandom
    try:
        rand_bytes = file('/dev/urandom', 'rb').read
    # Otherwise, use this hack as a last resort
    except (IOError, OSError):
        # not well seeded, but better than nothing
        def rand_bytes(n):
            import random
            s = ''
            while n:
                s += chr(random.randint(0, 255))
                n -= 1
            return s


ALNUM = '0123456789abcdefghijklmnopqrstuvwxyz'
def rand_chars(num):
    """Return a random string of num alphanumeric characters
    
    The result only contains lowercase chars because it may be used on 
    case-insensitive filesystems.
    """
    s = ''
    for raw_byte in rand_bytes(num):
        s += ALNUM[ord(raw_byte) % 36]
    return s


## TODO: We could later have path objects that remember their list
## decomposition (might be too tricksy though.)

def splitpath(p):
    """Turn string into list of parts."""
    assert isinstance(p, basestring)

    # split on either delimiter because people might use either on
    # Windows
    ps = re.split(r'[\\/]', p)

    rps = []
    for f in ps:
        if f == '..':
            raise errors.BzrError("sorry, %r not allowed in path" % f)
        elif (f == '.') or (f == ''):
            pass
        else:
            rps.append(f)
    return rps

def joinpath(p):
    assert isinstance(p, list)
    for f in p:
        if (f == '..') or (f is None) or (f == ''):
            raise errors.BzrError("sorry, %r not allowed in path" % f)
    return pathjoin(*p)


@deprecated_function(zero_nine)
def appendpath(p1, p2):
    if p1 == '':
        return p2
    else:
        return pathjoin(p1, p2)
    

def split_lines(s):
    """Split s into lines, but without removing the newline characters."""
    lines = s.split('\n')
    result = [line + '\n' for line in lines[:-1]]
    if lines[-1]:
        result.append(lines[-1])
    return result


def hardlinks_good():
    return sys.platform not in ('win32', 'cygwin', 'darwin')


def link_or_copy(src, dest):
    """Hardlink a file, or copy it if it can't be hardlinked."""
    if not hardlinks_good():
        shutil.copyfile(src, dest)
        return
    try:
        os.link(src, dest)
    except (OSError, IOError), e:
        if e.errno != errno.EXDEV:
            raise
        shutil.copyfile(src, dest)

def delete_any(full_path):
    """Delete a file or directory."""
    try:
        os.unlink(full_path)
    except OSError, e:
    # We may be renaming a dangling inventory id
        if e.errno not in (errno.EISDIR, errno.EACCES, errno.EPERM):
            raise
        os.rmdir(full_path)


def has_symlinks():
    if getattr(os, 'symlink', None) is not None:
        return True
    else:
        return False
        

def contains_whitespace(s):
    """True if there are any whitespace characters in s."""
    for ch in string.whitespace:
        if ch in s:
            return True
    else:
        return False


def contains_linebreaks(s):
    """True if there is any vertical whitespace in s."""
    for ch in '\f\n\r':
        if ch in s:
            return True
    else:
        return False


def relpath(base, path):
    """Return path relative to base, or raise exception.

    The path may be either an absolute path or a path relative to the
    current working directory.

    os.path.commonprefix (python2.4) has a bad bug that it works just
    on string prefixes, assuming that '/u' is a prefix of '/u2'.  This
    avoids that problem.
    """

    assert len(base) >= MIN_ABS_PATHLENGTH, ('Length of base must be equal or'
        ' exceed the platform minimum length (which is %d)' % 
        MIN_ABS_PATHLENGTH)

    rp = abspath(path)

    s = []
    head = rp
    while len(head) >= len(base):
        if head == base:
            break
        head, tail = os.path.split(head)
        if tail:
            s.insert(0, tail)
    else:
        raise errors.PathNotChild(rp, base)

    if s:
        return pathjoin(*s)
    else:
        return ''


def safe_unicode(unicode_or_utf8_string):
    """Coerce unicode_or_utf8_string into unicode.

    If it is unicode, it is returned.
    Otherwise it is decoded from utf-8. If a decoding error
    occurs, it is wrapped as a If the decoding fails, the exception is wrapped 
    as a BzrBadParameter exception.
    """
    if isinstance(unicode_or_utf8_string, unicode):
        return unicode_or_utf8_string
    try:
        return unicode_or_utf8_string.decode('utf8')
    except UnicodeDecodeError:
        raise errors.BzrBadParameterNotUnicode(unicode_or_utf8_string)


_platform_normalizes_filenames = False
if sys.platform == 'darwin':
    _platform_normalizes_filenames = True


def normalizes_filenames():
    """Return True if this platform normalizes unicode filenames.

    Mac OSX does, Windows/Linux do not.
    """
    return _platform_normalizes_filenames


def _accessible_normalized_filename(path):
    """Get the unicode normalized path, and if you can access the file.

    On platforms where the system normalizes filenames (Mac OSX),
    you can access a file by any path which will normalize correctly.
    On platforms where the system does not normalize filenames 
    (Windows, Linux), you have to access a file by its exact path.

    Internally, bzr only supports NFC/NFKC normalization, since that is 
    the standard for XML documents.

    So return the normalized path, and a flag indicating if the file
    can be accessed by that path.
    """

    return unicodedata.normalize('NFKC', unicode(path)), True


def _inaccessible_normalized_filename(path):
    __doc__ = _accessible_normalized_filename.__doc__

    normalized = unicodedata.normalize('NFKC', unicode(path))
    return normalized, normalized == path


if _platform_normalizes_filenames:
    normalized_filename = _accessible_normalized_filename
else:
    normalized_filename = _inaccessible_normalized_filename


def terminal_width():
    """Return estimated terminal width."""
    if sys.platform == 'win32':
        import bzrlib.win32console
        return bzrlib.win32console.get_console_size()[0]
    width = 0
    try:
        import struct, fcntl, termios
        s = struct.pack('HHHH', 0, 0, 0, 0)
        x = fcntl.ioctl(1, termios.TIOCGWINSZ, s)
        width = struct.unpack('HHHH', x)[1]
    except IOError:
        pass
    if width <= 0:
        try:
            width = int(os.environ['COLUMNS'])
        except:
            pass
    if width <= 0:
        width = 80

    return width


def supports_executable():
    return sys.platform != "win32"


def set_or_unset_env(env_variable, value):
    """Modify the environment, setting or removing the env_variable.

    :param env_variable: The environment variable in question
    :param value: The value to set the environment to. If None, then
        the variable will be removed.
    :return: The original value of the environment variable.
    """
    orig_val = os.environ.get(env_variable)
    if value is None:
        if orig_val is not None:
            del os.environ[env_variable]
    else:
        if isinstance(value, unicode):
            value = value.encode(bzrlib.user_encoding)
        os.environ[env_variable] = value
    return orig_val


_validWin32PathRE = re.compile(r'^([A-Za-z]:[/\\])?[^:<>*"?\|]*$')


def check_legal_path(path):
    """Check whether the supplied path is legal.  
    This is only required on Windows, so we don't test on other platforms
    right now.
    """
    if sys.platform != "win32":
        return
    if _validWin32PathRE.match(path) is None:
        raise errors.IllegalPath(path)


def walkdirs(top, prefix=""):
    """Yield data about all the directories in a tree.
    
    This yields all the data about the contents of a directory at a time.
    After each directory has been yielded, if the caller has mutated the list
    to exclude some directories, they are then not descended into.
    
    The data yielded is of the form:
    ((directory-relpath, directory-path-from-top),
    [(relpath, basename, kind, lstat), ...]),
     - directory-relpath is the relative path of the directory being returned
       with respect to top. prefix is prepended to this.
     - directory-path-from-root is the path including top for this directory. 
       It is suitable for use with os functions.
     - relpath is the relative path within the subtree being walked.
     - basename is the basename of the path
     - kind is the kind of the file now. If unknown then the file is not
       present within the tree - but it may be recorded as versioned. See
       versioned_kind.
     - lstat is the stat data *if* the file was statted.
     - planned, not implemented: 
       path_from_tree_root is the path from the root of the tree.

    :param prefix: Prefix the relpaths that are yielded with 'prefix'. This 
        allows one to walk a subtree but get paths that are relative to a tree
        rooted higher up.
    :return: an iterator over the dirs.
    """
    #TODO there is a bit of a smell where the results of the directory-
    # summary in this, and the path from the root, may not agree 
    # depending on top and prefix - i.e. ./foo and foo as a pair leads to
    # potentially confusing output. We should make this more robust - but
    # not at a speed cost. RBC 20060731
    lstat = os.lstat
    pending = []
    _directory = _directory_kind
    _listdir = os.listdir
    pending = [(prefix, "", _directory, None, top)]
    while pending:
        dirblock = []
        currentdir = pending.pop()
        # 0 - relpath, 1- basename, 2- kind, 3- stat, 4-toppath
        top = currentdir[4]
        if currentdir[0]:
            relroot = currentdir[0] + '/'
        else:
            relroot = ""
        for name in sorted(_listdir(top)):
            abspath = top + '/' + name
            statvalue = lstat(abspath)
            dirblock.append((relroot + name, name,
                file_kind_from_stat_mode(statvalue.st_mode),
                statvalue, abspath))
        yield (currentdir[0], top), dirblock
        # push the user specified dirs from dirblock
        for dir in reversed(dirblock):
            if dir[2] == _directory:
                pending.append(dir)


def copy_tree(from_path, to_path, handlers={}):
    """Copy all of the entries in from_path into to_path.

    :param from_path: The base directory to copy. 
    :param to_path: The target directory. If it does not exist, it will
        be created.
    :param handlers: A dictionary of functions, which takes a source and
        destinations for files, directories, etc.
        It is keyed on the file kind, such as 'directory', 'symlink', or 'file'
        'file', 'directory', and 'symlink' should always exist.
        If they are missing, they will be replaced with 'os.mkdir()',
        'os.readlink() + os.symlink()', and 'shutil.copy2()', respectively.
    """
    # Now, just copy the existing cached tree to the new location
    # We use a cheap trick here.
    # Absolute paths are prefixed with the first parameter
    # relative paths are prefixed with the second.
    # So we can get both the source and target returned
    # without any extra work.

    def copy_dir(source, dest):
        os.mkdir(dest)

    def copy_link(source, dest):
        """Copy the contents of a symlink"""
        link_to = os.readlink(source)
        os.symlink(link_to, dest)

    real_handlers = {'file':shutil.copy2,
                     'symlink':copy_link,
                     'directory':copy_dir,
                    }
    real_handlers.update(handlers)

    if not os.path.exists(to_path):
        real_handlers['directory'](from_path, to_path)

    for dir_info, entries in walkdirs(from_path, prefix=to_path):
        for relpath, name, kind, st, abspath in entries:
            real_handlers[kind](abspath, relpath)


def path_prefix_key(path):
    """Generate a prefix-order path key for path.

    This can be used to sort paths in the same way that walkdirs does.
    """
    return (dirname(path) , path)


def compare_paths_prefix_order(path_a, path_b):
    """Compare path_a and path_b to generate the same order walkdirs uses."""
    key_a = path_prefix_key(path_a)
    key_b = path_prefix_key(path_b)
    return cmp(key_a, key_b)


_cached_user_encoding = None


def get_user_encoding(use_cache=True):
    """Find out what the preferred user encoding is.

    This is generally the encoding that is used for command line parameters
    and file contents. This may be different from the terminal encoding
    or the filesystem encoding.

    :param  use_cache:  Enable cache for detected encoding.
                        (This parameter is turned on by default,
                        and required only for selftesting)

    :return: A string defining the preferred user encoding
    """
    global _cached_user_encoding
    if _cached_user_encoding is not None and use_cache:
        return _cached_user_encoding

    if sys.platform == 'darwin':
        # work around egregious python 2.4 bug
        sys.platform = 'posix'
        try:
            import locale
        finally:
            sys.platform = 'darwin'
    else:
        import locale

    try:
        user_encoding = locale.getpreferredencoding()
    except locale.Error, e:
        sys.stderr.write('bzr: warning: %s\n'
                         '  Could not determine what text encoding to use.\n'
                         '  This error usually means your Python interpreter\n'
                         '  doesn\'t support the locale set by $LANG (%s)\n'
                         "  Continuing with ascii encoding.\n"
                         % (e, os.environ.get('LANG')))
        user_encoding = 'ascii'

    # Windows returns 'cp0' to indicate there is no code page. So we'll just
    # treat that as ASCII, and not support printing unicode characters to the
    # console.
    if user_encoding in (None, 'cp0'):
        user_encoding = 'ascii'
    else:
        # check encoding
        try:
            codecs.lookup(user_encoding)
        except LookupError:
            sys.stderr.write('bzr: warning:'
                             ' unknown encoding %s.'
                             ' Continuing with ascii encoding.\n'
                             % user_encoding
                            )
            user_encoding = 'ascii'

    if use_cache:
        _cached_user_encoding = user_encoding

    return user_encoding


def recv_all(socket, bytes):
    """Receive an exact number of bytes.

    Regular Socket.recv() may return less than the requested number of bytes,
    dependning on what's in the OS buffer.  MSG_WAITALL is not available
    on all platforms, but this should work everywhere.  This will return
    less than the requested amount if the remote end closes.

    This isn't optimized and is intended mostly for use in testing.
    """
    b = ''
    while len(b) < bytes:
        new = socket.recv(bytes - len(b))
        if new == '':
            break # eof
        b += new
    return b

def dereference_path(path):
    """Determine the real path to a file.

    All parent elements are dereferenced.  But the file itself is not
    dereferenced.
    :param path: The original path.  May be absolute or relative.
    :return: the real path *to* the file
    """
    parent, base = os.path.split(path)
    # The pathjoin for '.' is a workaround for Python bug #1213894.
    # (initial path components aren't dereferenced)
    return pathjoin(realpath(pathjoin('.', parent)), base)<|MERGE_RESOLUTION|>--- conflicted
+++ resolved
@@ -25,11 +25,8 @@
 
 from bzrlib.lazy_import import lazy_import
 lazy_import(globals(), """
-<<<<<<< HEAD
 import codecs
-=======
 from datetime import datetime
->>>>>>> 5093a3b0
 import errno
 from ntpath import (abspath as _nt_abspath,
                     join as _nt_join,
