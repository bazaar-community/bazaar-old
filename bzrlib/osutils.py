# Bazaar-NG -- distributed version control
#
# Copyright (C) 2005 by Canonical Ltd
#
# This program is free software; you can redistribute it and/or modify
# it under the terms of the GNU General Public License as published by
# the Free Software Foundation; either version 2 of the License, or
# (at your option) any later version.
#
# This program is distributed in the hope that it will be useful,
# but WITHOUT ANY WARRANTY; without even the implied warranty of
# MERCHANTABILITY or FITNESS FOR A PARTICULAR PURPOSE.  See the
# GNU General Public License for more details.
#
# You should have received a copy of the GNU General Public License
# along with this program; if not, write to the Free Software
# Foundation, Inc., 59 Temple Place, Suite 330, Boston, MA  02111-1307  USA

from stat import (S_ISREG, S_ISDIR, S_ISLNK, ST_MODE, ST_SIZE,
                  S_ISCHR, S_ISBLK, S_ISFIFO, S_ISSOCK)
import errno
import os
import re
import sha
import sys
import time
import types

import bzrlib
from bzrlib.errors import BzrError
from bzrlib.trace import mutter


def make_readonly(filename):
    """Make a filename read-only."""
    mod = os.stat(filename).st_mode
    mod = mod & 0777555
    os.chmod(filename, mod)


def make_writable(filename):
    mod = os.stat(filename).st_mode
    mod = mod | 0200
    os.chmod(filename, mod)


_QUOTE_RE = None


def quotefn(f):
    """Return a quoted filename filename

    This previously used backslash quoting, but that works poorly on
    Windows."""
    # TODO: I'm not really sure this is the best format either.x
    global _QUOTE_RE
    if _QUOTE_RE == None:
        _QUOTE_RE = re.compile(r'([^a-zA-Z0-9.,:/\\_~-])')
        
    if _QUOTE_RE.search(f):
        return '"' + f + '"'
    else:
        return f


def file_kind(f):
    mode = os.lstat(f)[ST_MODE]
    if S_ISREG(mode):
        return 'file'
    elif S_ISDIR(mode):
        return 'directory'
    elif S_ISLNK(mode):
        return 'symlink'
    elif S_ISCHR(mode):
        return 'chardev'
    elif S_ISBLK(mode):
        return 'block'
    elif S_ISFIFO(mode):
        return 'fifo'
    elif S_ISSOCK(mode):
        return 'socket'
    else:
        return 'unknown'


def kind_marker(kind):
    if kind == 'file':
        return ''
    elif kind == 'directory':
        return '/'
    elif kind == 'symlink':
        return '@'
    else:
        raise BzrError('invalid file kind %r' % kind)

def lexists(f):
    try:
        if hasattr(os, 'lstat'):
            os.lstat(f)
        else:
            os.stat(f)
        return True
    except OSError,e:
        if e.errno == errno.ENOENT:
            return False;
        else:
            raise BzrError("lstat/stat of (%r): %r" % (f, e))

<<<<<<< HEAD
def normalizepath(f):
    if hasattr(os.path, 'realpath'):
        F = os.path.realpath
    else:
        F = os.path.abspath
    [p,e] = os.path.split(f)
    if e == "" or e == "." or e == "..":
        return F(f)
    else:
        return os.path.join(F(p), e)
    

=======
>>>>>>> 775e7b33
def backup_file(fn):
    """Copy a file to a backup.

    Backups are named in GNU-style, with a ~ suffix.

    If the file is already a backup, it's not copied.
    """
    if fn[-1] == '~':
        return
    bfn = fn + '~'

    inf = file(fn, 'rb')
    try:
        content = inf.read()
    finally:
        inf.close()
    
    outf = file(bfn, 'wb')
    try:
        outf.write(content)
    finally:
        outf.close()

if os.name == 'nt':
    import shutil
    rename = shutil.move
else:
    rename = os.rename


def isdir(f):
    """True if f is an accessible directory."""
    try:
        return S_ISDIR(os.lstat(f)[ST_MODE])
    except OSError:
        return False


def isfile(f):
    """True if f is a regular file."""
    try:
        return S_ISREG(os.lstat(f)[ST_MODE])
    except OSError:
        return False

def islink(f):
    """True if f is a symlink."""
    try:
        return S_ISLNK(os.lstat(f)[ST_MODE])
    except OSError:
        return False

def is_inside(dir, fname):
    """True if fname is inside dir.
    
    The parameters should typically be passed to os.path.normpath first, so
    that . and .. and repeated slashes are eliminated, and the separators
    are canonical for the platform.
    
    The empty string as a dir name is taken as top-of-tree and matches 
    everything.
    
    >>> is_inside('src', os.path.join('src', 'foo.c'))
    True
    >>> is_inside('src', 'srccontrol')
    False
    >>> is_inside('src', os.path.join('src', 'a', 'a', 'a', 'foo.c'))
    True
    >>> is_inside('foo.c', 'foo.c')
    True
    >>> is_inside('foo.c', '')
    False
    >>> is_inside('', 'foo.c')
    True
    """
    # XXX: Most callers of this can actually do something smarter by 
    # looking at the inventory
    if dir == fname:
        return True
    
    if dir == '':
        return True

    if dir[-1] != os.sep:
        dir += os.sep

    return fname.startswith(dir)


def is_inside_any(dir_list, fname):
    """True if fname is inside any of given dirs."""
    for dirname in dir_list:
        if is_inside(dirname, fname):
            return True
    else:
        return False


def pumpfile(fromfile, tofile):
    """Copy contents of one file to another."""
    tofile.write(fromfile.read())


def sha_file(f):
    if hasattr(f, 'tell'):
        assert f.tell() == 0
    s = sha.new()
    BUFSIZE = 128<<10
    while True:
        b = f.read(BUFSIZE)
        if not b:
            break
        s.update(b)
    return s.hexdigest()


def sha_string(f):
    s = sha.new()
    s.update(f)
    return s.hexdigest()


def fingerprint_file(f):
    s = sha.new()
    b = f.read()
    s.update(b)
    size = len(b)
    return {'size': size,
            'sha1': s.hexdigest()}


def config_dir():
    """Return per-user configuration directory.

    By default this is ~/.bzr.conf/
    
    TODO: Global option --config-dir to override this.
    """
    return os.path.join(os.path.expanduser("~"), ".bzr.conf")


def _auto_user_id():
    """Calculate automatic user identification.

    Returns (realname, email).

    Only used when none is set in the environment or the id file.

    This previously used the FQDN as the default domain, but that can
    be very slow on machines where DNS is broken.  So now we simply
    use the hostname.
    """
    import socket

    # XXX: Any good way to get real user name on win32?

    try:
        import pwd
        uid = os.getuid()
        w = pwd.getpwuid(uid)
        gecos = w.pw_gecos.decode(bzrlib.user_encoding)
        username = w.pw_name.decode(bzrlib.user_encoding)
        comma = gecos.find(',')
        if comma == -1:
            realname = gecos
        else:
            realname = gecos[:comma]
        if not realname:
            realname = username

    except ImportError:
        import getpass
        realname = username = getpass.getuser().decode(bzrlib.user_encoding)

    return realname, (username + '@' + socket.gethostname())


def _get_user_id(branch):
    """Return the full user id from a file or environment variable.

    e.g. "John Hacker <jhacker@foo.org>"

    branch
        A branch to use for a per-branch configuration, or None.

    The following are searched in order:

    1. $BZREMAIL
    2. .bzr/email for this branch.
    3. ~/.bzr.conf/email
    4. $EMAIL
    """
    v = os.environ.get('BZREMAIL')
    if v:
        return v.decode(bzrlib.user_encoding)

    if branch:
        try:
            return (branch.controlfile("email", "r") 
                    .read()
                    .decode(bzrlib.user_encoding)
                    .rstrip("\r\n"))
        except IOError, e:
            if e.errno != errno.ENOENT:
                raise
        except BzrError, e:
            pass
    
    try:
        return (open(os.path.join(config_dir(), "email"))
                .read()
                .decode(bzrlib.user_encoding)
                .rstrip("\r\n"))
    except IOError, e:
        if e.errno != errno.ENOENT:
            raise e

    v = os.environ.get('EMAIL')
    if v:
        return v.decode(bzrlib.user_encoding)
    else:    
        return None


def username(branch):
    """Return email-style username.

    Something similar to 'Martin Pool <mbp@sourcefrog.net>'

    TODO: Check it's reasonably well-formed.
    """
    v = _get_user_id(branch)
    if v:
        return v
    
    name, email = _auto_user_id()
    if name:
        return '%s <%s>' % (name, email)
    else:
        return email


def user_email(branch):
    """Return just the email component of a username."""
    e = _get_user_id(branch)
    if e:
        m = re.search(r'[\w+.-]+@[\w+.-]+', e)
        if not m:
            raise BzrError("%r doesn't seem to contain "
                           "a reasonable email address" % e)
        return m.group(0)

    return _auto_user_id()[1]


def compare_files(a, b):
    """Returns true if equal in contents"""
    BUFSIZE = 4096
    while True:
        ai = a.read(BUFSIZE)
        bi = b.read(BUFSIZE)
        if ai != bi:
            return False
        if ai == '':
            return True


def local_time_offset(t=None):
    """Return offset of local zone from GMT, either at present or at time t."""
    # python2.3 localtime() can't take None
    if t == None:
        t = time.time()
        
    if time.localtime(t).tm_isdst and time.daylight:
        return -time.altzone
    else:
        return -time.timezone

    
def format_date(t, offset=0, timezone='original'):
    ## TODO: Perhaps a global option to use either universal or local time?
    ## Or perhaps just let people set $TZ?
    assert isinstance(t, float)
    
    if timezone == 'utc':
        tt = time.gmtime(t)
        offset = 0
    elif timezone == 'original':
        if offset == None:
            offset = 0
        tt = time.gmtime(t + offset)
    elif timezone == 'local':
        tt = time.localtime(t)
        offset = local_time_offset(t)
    else:
        raise BzrError("unsupported timezone format %r" % timezone,
                       ['options are "utc", "original", "local"'])

    return (time.strftime("%a %Y-%m-%d %H:%M:%S", tt)
            + ' %+03d%02d' % (offset / 3600, (offset / 60) % 60))


def compact_date(when):
    return time.strftime('%Y%m%d%H%M%S', time.gmtime(when))
    


def filesize(f):
    """Return size of given open file."""
    return os.fstat(f.fileno())[ST_SIZE]

# Define rand_bytes based on platform.
try:
    # Python 2.4 and later have os.urandom,
    # but it doesn't work on some arches
    os.urandom(1)
    rand_bytes = os.urandom
except (NotImplementedError, AttributeError):
    # If python doesn't have os.urandom, or it doesn't work,
    # then try to first pull random data from /dev/urandom
    if os.path.exists("/dev/urandom"):
        rand_bytes = file('/dev/urandom', 'rb').read
    # Otherwise, use this hack as a last resort
    else:
        # not well seeded, but better than nothing
        def rand_bytes(n):
            import random
            s = ''
            while n:
                s += chr(random.randint(0, 255))
                n -= 1
            return s

## TODO: We could later have path objects that remember their list
## decomposition (might be too tricksy though.)

def splitpath(p):
    """Turn string into list of parts.

    >>> splitpath('a')
    ['a']
    >>> splitpath('a/b')
    ['a', 'b']
    >>> splitpath('a/./b')
    ['a', 'b']
    >>> splitpath('a/.b')
    ['a', '.b']
    >>> splitpath('a/../b')
    Traceback (most recent call last):
    ...
    BzrError: sorry, '..' not allowed in path
    """
    assert isinstance(p, types.StringTypes)

    # split on either delimiter because people might use either on
    # Windows
    ps = re.split(r'[\\/]', p)

    rps = []
    for f in ps:
        if f == '..':
            raise BzrError("sorry, %r not allowed in path" % f)
        elif (f == '.') or (f == ''):
            pass
        else:
            rps.append(f)
    return rps

def joinpath(p):
    assert isinstance(p, list)
    for f in p:
        if (f == '..') or (f == None) or (f == ''):
            raise BzrError("sorry, %r not allowed in path" % f)
    return os.path.join(*p)


def appendpath(p1, p2):
    if p1 == '':
        return p2
    else:
        return os.path.join(p1, p2)
    

def extern_command(cmd, ignore_errors = False):
    mutter('external command: %s' % `cmd`)
    if os.system(cmd):
        if not ignore_errors:
            raise BzrError('command failed')


def _read_config_value(name):
    """Read a config value from the file ~/.bzr.conf/<name>
    Return None if the file does not exist"""
    try:
        f = file(os.path.join(config_dir(), name), "r")
        return f.read().decode(bzrlib.user_encoding).rstrip("\r\n")
    except IOError, e:
        if e.errno == errno.ENOENT:
            return None
        raise<|MERGE_RESOLUTION|>--- conflicted
+++ resolved
@@ -106,7 +106,6 @@
         else:
             raise BzrError("lstat/stat of (%r): %r" % (f, e))
 
-<<<<<<< HEAD
 def normalizepath(f):
     if hasattr(os.path, 'realpath'):
         F = os.path.realpath
@@ -119,8 +118,6 @@
         return os.path.join(F(p), e)
     
 
-=======
->>>>>>> 775e7b33
 def backup_file(fn):
     """Copy a file to a backup.
 
