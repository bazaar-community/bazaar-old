# Bazaar-NG -- distributed version control
#
# Copyright (C) 2005 by Canonical Ltd
#
# This program is free software; you can redistribute it and/or modify
# it under the terms of the GNU General Public License as published by
# the Free Software Foundation; either version 2 of the License, or
# (at your option) any later version.
#
# This program is distributed in the hope that it will be useful,
# but WITHOUT ANY WARRANTY; without even the implied warranty of
# MERCHANTABILITY or FITNESS FOR A PARTICULAR PURPOSE.  See the
# GNU General Public License for more details.
#
# You should have received a copy of the GNU General Public License
# along with this program; if not, write to the Free Software
# Foundation, Inc., 59 Temple Place, Suite 330, Boston, MA  02111-1307  USA

from shutil import copyfile
from stat import (S_ISREG, S_ISDIR, S_ISLNK, ST_MODE, ST_SIZE,
                  S_ISCHR, S_ISBLK, S_ISFIFO, S_ISSOCK)
from cStringIO import StringIO
import errno
import os
import re
import sha
import sys
import time
import types

import bzrlib
from bzrlib.errors import BzrError
from bzrlib.trace import mutter


def make_readonly(filename):
    """Make a filename read-only."""
    mod = os.stat(filename).st_mode
    mod = mod & 0777555
    os.chmod(filename, mod)


def make_writable(filename):
    mod = os.stat(filename).st_mode
    mod = mod | 0200
    os.chmod(filename, mod)


_QUOTE_RE = None


def quotefn(f):
    """Return a quoted filename filename

    This previously used backslash quoting, but that works poorly on
    Windows."""
    # TODO: I'm not really sure this is the best format either.x
    global _QUOTE_RE
    if _QUOTE_RE == None:
        _QUOTE_RE = re.compile(r'([^a-zA-Z0-9.,:/\\_~-])')
        
    if _QUOTE_RE.search(f):
        return '"' + f + '"'
    else:
        return f


def file_kind(f):
    mode = os.lstat(f)[ST_MODE]
    if S_ISREG(mode):
        return 'file'
    elif S_ISDIR(mode):
        return 'directory'
    elif S_ISLNK(mode):
        return 'symlink'
    elif S_ISCHR(mode):
        return 'chardev'
    elif S_ISBLK(mode):
        return 'block'
    elif S_ISFIFO(mode):
        return 'fifo'
    elif S_ISSOCK(mode):
        return 'socket'
    else:
        return 'unknown'


def kind_marker(kind):
    if kind == 'file':
        return ''
    elif kind == 'directory':
        return '/'
    elif kind == 'symlink':
        return '@'
    else:
        raise BzrError('invalid file kind %r' % kind)


def backup_file(fn):
    """Copy a file to a backup.

    Backups are named in GNU-style, with a ~ suffix.

    If the file is already a backup, it's not copied.
    """
    if fn[-1] == '~':
        return
    bfn = fn + '~'

    inf = file(fn, 'rb')
    try:
        content = inf.read()
    finally:
        inf.close()
    
    outf = file(bfn, 'wb')
    try:
        outf.write(content)
    finally:
        outf.close()

if os.name == 'nt':
    import shutil
    rename = shutil.move
else:
    rename = os.rename


def isdir(f):
    """True if f is an accessible directory."""
    try:
        return S_ISDIR(os.lstat(f)[ST_MODE])
    except OSError:
        return False


def isfile(f):
    """True if f is a regular file."""
    try:
        return S_ISREG(os.lstat(f)[ST_MODE])
    except OSError:
        return False


def is_inside(dir, fname):
    """True if fname is inside dir.
    
    The parameters should typically be passed to os.path.normpath first, so
    that . and .. and repeated slashes are eliminated, and the separators
    are canonical for the platform.
    
    The empty string as a dir name is taken as top-of-tree and matches 
    everything.
    
    >>> is_inside('src', os.path.join('src', 'foo.c'))
    True
    >>> is_inside('src', 'srccontrol')
    False
    >>> is_inside('src', os.path.join('src', 'a', 'a', 'a', 'foo.c'))
    True
    >>> is_inside('foo.c', 'foo.c')
    True
    >>> is_inside('foo.c', '')
    False
    >>> is_inside('', 'foo.c')
    True
    """
    # XXX: Most callers of this can actually do something smarter by 
    # looking at the inventory
    if dir == fname:
        return True
    
    if dir == '':
        return True

    if dir[-1] != os.sep:
        dir += os.sep

    return fname.startswith(dir)


def is_inside_any(dir_list, fname):
    """True if fname is inside any of given dirs."""
    for dirname in dir_list:
        if is_inside(dirname, fname):
            return True
    else:
        return False


def pumpfile(fromfile, tofile):
    """Copy contents of one file to another."""
    tofile.write(fromfile.read())


def sha_file(f):
    if hasattr(f, 'tell'):
        assert f.tell() == 0
    s = sha.new()
    BUFSIZE = 128<<10
    while True:
        b = f.read(BUFSIZE)
        if not b:
            break
        s.update(b)
    return s.hexdigest()



def sha_strings(strings):
    """Return the sha-1 of concatenation of strings"""
    s = sha.new()
    map(s.update, strings)
    return s.hexdigest()


def sha_string(f):
    s = sha.new()
    s.update(f)
    return s.hexdigest()


def fingerprint_file(f):
    s = sha.new()
    b = f.read()
    s.update(b)
    size = len(b)
    return {'size': size,
            'sha1': s.hexdigest()}


def config_dir():
    """Return per-user configuration directory.

    By default this is ~/.bzr.conf/
    
    TODO: Global option --config-dir to override this.
    """
    return os.path.join(os.path.expanduser("~"), ".bzr.conf")


def _auto_user_id():
    """Calculate automatic user identification.

    Returns (realname, email).

    Only used when none is set in the environment or the id file.

    This previously used the FQDN as the default domain, but that can
    be very slow on machines where DNS is broken.  So now we simply
    use the hostname.
    """
    import socket

    # XXX: Any good way to get real user name on win32?

    try:
        import pwd
        uid = os.getuid()
        w = pwd.getpwuid(uid)
        gecos = w.pw_gecos.decode(bzrlib.user_encoding)
        username = w.pw_name.decode(bzrlib.user_encoding)
        comma = gecos.find(',')
        if comma == -1:
            realname = gecos
        else:
            realname = gecos[:comma]
        if not realname:
            realname = username

    except ImportError:
        import getpass
        realname = username = getpass.getuser().decode(bzrlib.user_encoding)

    return realname, (username + '@' + socket.gethostname())


def _get_user_id(branch):
    """Return the full user id from a file or environment variable.

    e.g. "John Hacker <jhacker@foo.org>"

    branch
        A branch to use for a per-branch configuration, or None.

    The following are searched in order:

    1. $BZREMAIL
    2. .bzr/email for this branch.
    3. ~/.bzr.conf/email
    4. $EMAIL
    """
    v = os.environ.get('BZREMAIL')
    if v:
        return v.decode(bzrlib.user_encoding)

    if branch:
        try:
            return (branch.controlfile("email", "r") 
                    .read()
                    .decode(bzrlib.user_encoding)
                    .rstrip("\r\n"))
        except IOError, e:
            if e.errno != errno.ENOENT:
                raise
        except BzrError, e:
            pass
    
    try:
        return (open(os.path.join(config_dir(), "email"))
                .read()
                .decode(bzrlib.user_encoding)
                .rstrip("\r\n"))
    except IOError, e:
        if e.errno != errno.ENOENT:
            raise e

    v = os.environ.get('EMAIL')
    if v:
        return v.decode(bzrlib.user_encoding)
    else:    
        return None


def username(branch):
    """Return email-style username.

    Something similar to 'Martin Pool <mbp@sourcefrog.net>'

    TODO: Check it's reasonably well-formed.
    """
    v = _get_user_id(branch)
    if v:
        return v
    
    name, email = _auto_user_id()
    if name:
        return '%s <%s>' % (name, email)
    else:
        return email


def user_email(branch):
    """Return just the email component of a username."""
    e = _get_user_id(branch)
    if e:
        m = re.search(r'[\w+.-]+@[\w+.-]+', e)
        if not m:
            raise BzrError("%r doesn't seem to contain "
                           "a reasonable email address" % e)
        return m.group(0)

    return _auto_user_id()[1]


def compare_files(a, b):
    """Returns true if equal in contents"""
    BUFSIZE = 4096
    while True:
        ai = a.read(BUFSIZE)
        bi = b.read(BUFSIZE)
        if ai != bi:
            return False
        if ai == '':
            return True


def local_time_offset(t=None):
    """Return offset of local zone from GMT, either at present or at time t."""
    # python2.3 localtime() can't take None
    if t == None:
        t = time.time()
        
    if time.localtime(t).tm_isdst and time.daylight:
        return -time.altzone
    else:
        return -time.timezone

    
def format_date(t, offset=0, timezone='original'):
    ## TODO: Perhaps a global option to use either universal or local time?
    ## Or perhaps just let people set $TZ?
    assert isinstance(t, float)
    
    if timezone == 'utc':
        tt = time.gmtime(t)
        offset = 0
    elif timezone == 'original':
        if offset == None:
            offset = 0
        tt = time.gmtime(t + offset)
    elif timezone == 'local':
        tt = time.localtime(t)
        offset = local_time_offset(t)
    else:
        raise BzrError("unsupported timezone format %r" % timezone,
                       ['options are "utc", "original", "local"'])

    return (time.strftime("%a %Y-%m-%d %H:%M:%S", tt)
            + ' %+03d%02d' % (offset / 3600, (offset / 60) % 60))


def compact_date(when):
    return time.strftime('%Y%m%d%H%M%S', time.gmtime(when))
    


def filesize(f):
    """Return size of given open file."""
    return os.fstat(f.fileno())[ST_SIZE]

# Define rand_bytes based on platform.
try:
    # Python 2.4 and later have os.urandom,
    # but it doesn't work on some arches
    os.urandom(1)
    rand_bytes = os.urandom
except (NotImplementedError, AttributeError):
    # If python doesn't have os.urandom, or it doesn't work,
    # then try to first pull random data from /dev/urandom
    if os.path.exists("/dev/urandom"):
        rand_bytes = file('/dev/urandom', 'rb').read
    # Otherwise, use this hack as a last resort
    else:
        # not well seeded, but better than nothing
        def rand_bytes(n):
            import random
            s = ''
            while n:
                s += chr(random.randint(0, 255))
                n -= 1
            return s

## TODO: We could later have path objects that remember their list
## decomposition (might be too tricksy though.)

def splitpath(p):
    """Turn string into list of parts.

    >>> splitpath('a')
    ['a']
    >>> splitpath('a/b')
    ['a', 'b']
    >>> splitpath('a/./b')
    ['a', 'b']
    >>> splitpath('a/.b')
    ['a', '.b']
    >>> splitpath('a/../b')
    Traceback (most recent call last):
    ...
    BzrError: sorry, '..' not allowed in path
    """
    assert isinstance(p, types.StringTypes)

    # split on either delimiter because people might use either on
    # Windows
    ps = re.split(r'[\\/]', p)

    rps = []
    for f in ps:
        if f == '..':
            raise BzrError("sorry, %r not allowed in path" % f)
        elif (f == '.') or (f == ''):
            pass
        else:
            rps.append(f)
    return rps

def joinpath(p):
    assert isinstance(p, list)
    for f in p:
        if (f == '..') or (f == None) or (f == ''):
            raise BzrError("sorry, %r not allowed in path" % f)
    return os.path.join(*p)


def appendpath(p1, p2):
    if p1 == '':
        return p2
    else:
        return os.path.join(p1, p2)
    

def _read_config_value(name):
    """Read a config value from the file ~/.bzr.conf/<name>
    Return None if the file does not exist"""
    try:
        f = file(os.path.join(config_dir(), name), "r")
        return f.read().decode(bzrlib.user_encoding).rstrip("\r\n")
    except IOError, e:
        if e.errno == errno.ENOENT:
            return None
        raise


<<<<<<< HEAD
def split_lines(s):
    """Split s into lines, but without removing the newline characters."""
    return StringIO(s).readlines()
=======
def hardlinks_good():
    return sys.platform not in ('win32', 'cygwin', 'darwin')


def link_or_copy(src, dest):
    """Hardlink a file, or copy it if it can't be hardlinked."""
    if not hardlinks_good():
        copyfile(src, dest)
        return
    try:
        os.link(src, dest)
    except (OSError, IOError), e:
        if e.errno != errno.EXDEV:
            raise
        copyfile(src, dest)
>>>>>>> 7d537ff0
<|MERGE_RESOLUTION|>--- conflicted
+++ resolved
@@ -493,11 +493,11 @@
         raise
 
 
-<<<<<<< HEAD
 def split_lines(s):
     """Split s into lines, but without removing the newline characters."""
     return StringIO(s).readlines()
-=======
+
+
 def hardlinks_good():
     return sys.platform not in ('win32', 'cygwin', 'darwin')
 
@@ -512,5 +512,4 @@
     except (OSError, IOError), e:
         if e.errno != errno.EXDEV:
             raise
-        copyfile(src, dest)
->>>>>>> 7d537ff0
+        copyfile(src, dest)