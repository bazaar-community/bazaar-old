# Copyright (C) 2008 Canonical Ltd
#
# This program is free software; you can redistribute it and/or modify
# it under the terms of the GNU General Public License as published by
# the Free Software Foundation; either version 2 of the License, or
# (at your option) any later version.
#
# This program is distributed in the hope that it will be useful,
# but WITHOUT ANY WARRANTY; without even the implied warranty of
# MERCHANTABILITY or FITNESS FOR A PARTICULAR PURPOSE.  See the
# GNU General Public License for more details.
#
# You should have received a copy of the GNU General Public License
# along with this program; if not, write to the Free Software
# Foundation, Inc., 59 Temple Place, Suite 330, Boston, MA  02111-1307  USA

"""Persistent maps from tuple_of_strings->string using CHK stores.

Overview and current status:

The CHKMap class implements a dict from tuple_of_strings->string by using a trie
with internal nodes of 8-bit fan out; The key tuples are mapped to strings by
joining them by \x00, and \x00 padding shorter keys out to the length of the
longest key. Leaf nodes are packed as densely as possible, and internal nodes
are all and additional 8-bits wide leading to a sparse upper tree.

Updates to a CHKMap are done preferentially via the apply_delta method, to
allow optimisation of the update operation; but individual map/unmap calls are
possible and supported. All changes via map/unmap are buffered in memory until
the _save method is called to force serialisation of the tree. apply_delta
performs a _save implicitly.

TODO:
-----

Densely packed upper nodes.

"""

import heapq

from bzrlib import lazy_import
lazy_import.lazy_import(globals(), """
import zlib
import struct

from bzrlib import versionedfile
""")
from bzrlib import (
    lru_cache,
<<<<<<< HEAD
    osutils,
=======
    registry,
>>>>>>> 2b2f11eb
    )

# approx 2MB
# If each line is 50 bytes, and you have 255 internal pages, with 255-way fan
# out, it takes 3.1MB to cache the layer.
_PAGE_CACHE_SIZE = 4*1024*1024
# We are caching bytes so len(value) is perfectly accurate
_page_cache = lru_cache.LRUSizeCache(_PAGE_CACHE_SIZE)


def _search_key_plain(key):
    """Map the key tuple into a search string that just uses the key bytes."""
    return '\x00'.join(key)


def _search_key_16(key):
    """Map the key tuple into a search key string which has 16-way fan out."""
    return '\x00'.join(['%08X' % abs(zlib.crc32(bit)) for bit in key])


def _search_key_255(key):
    """Map the key tuple into a search key string which has 255-way fan out.

    We use 255-way because '\n' is used as a delimiter, and causes problems
    while parsing.
    """
    bytes = '\x00'.join([struct.pack('>i', zlib.crc32(bit)) for bit in key])
    return bytes.replace('\n', '_')


search_key_registry = registry.Registry()
search_key_registry.register('plain', _search_key_plain)
search_key_registry.register('hash-16-way', _search_key_16)
search_key_registry.register('hash-255-way', _search_key_255)


class CHKMap(object):
    """A persistent map from string to string backed by a CHK store."""

    def __init__(self, store, root_key, search_key_func=None):
        """Create a CHKMap object.

        :param store: The store the CHKMap is stored in.
        :param root_key: The root key of the map. None to create an empty
            CHKMap.
        :param search_key_func: A function mapping a key => bytes. These bytes
            are then used by the internal nodes to split up leaf nodes into
            multiple pages.
        """
        self._store = store
        if search_key_func is None:
            search_key_func = _search_key_plain
        self._search_key_func = search_key_func
        if root_key is None:
            self._root_node = LeafNode(search_key_func=search_key_func)
        else:
            self._root_node = self._node_key(root_key)

    def apply_delta(self, delta):
        """Apply a delta to the map.

        :param delta: An iterable of old_key, new_key, new_value tuples.
            If new_key is not None, then new_key->new_value is inserted
            into the map; if old_key is not None, then the old mapping
            of old_key is removed.
        """
        for old, new, value in delta:
            if old is not None and old != new:
                # unmap
                self.unmap(old)
        for old, new, value in delta:
            if new is not None:
                # map
                self.map(new, value)
        return self._save()

    def _ensure_root(self):
        """Ensure that the root node is an object not a key."""
        if type(self._root_node) == tuple:
            # Demand-load the root
            self._root_node = self._get_node(self._root_node)
            # XXX: Shouldn't this be put into _deserialize?
            self._root_node._search_key_func = self._search_key_func

    def _get_node(self, node):
        """Get a node.

        Node that this does not update the _items dict in objects containing a
        reference to this node. As such it does not prevent subsequent IO being
        performed.

        :param node: A tuple key or node object.
        :return: A node object.
        """
        if type(node) == tuple:
            bytes = self._read_bytes(node)
            return _deserialise(bytes, node,
                search_key_func=self._search_key_func)
        else:
            return node

    def _read_bytes(self, key):
        stream = self._store.get_record_stream([key], 'unordered', True)
        return stream.next().get_bytes_as('fulltext')

    def _dump_tree(self, include_keys=False):
        """Return the tree in a string representation."""
        self._ensure_root()
        res = self._dump_tree_node(self._root_node, prefix='', indent='',
                                   include_keys=include_keys)
        res.append('') # Give a trailing '\n'
        return '\n'.join(res)

    def _dump_tree_node(self, node, prefix, indent, include_keys=True):
        """For this node and all children, generate a string representation."""
        result = []
        if not include_keys:
            key_str = ''
        else:
            node_key = node.key()
            if node_key is not None:
                key_str = ' %s' % (node_key[0],)
            else:
                key_str = ' None'
        result.append('%s%r %s%s' % (indent, prefix, node.__class__.__name__,
                                     key_str))
        if isinstance(node, InternalNode):
            # Trigger all child nodes to get loaded
            list(node._iter_nodes(self._store))
            for prefix, sub in sorted(node._items.iteritems()):
                result.extend(self._dump_tree_node(sub, prefix, indent + '  ',
                                                   include_keys=include_keys))
        else:
            for key, value in sorted(node._items.iteritems()):
                result.append('      %r %r' % (key, value))
        return result

    @classmethod
    def from_dict(klass, store, initial_value, maximum_size=0, key_width=1):
        """Create a CHKMap in store with initial_value as the content.

        :param store: The store to record initial_value in, a VersionedFiles
            object with 1-tuple keys supporting CHK key generation.
        :param initial_value: A dict to store in store. Its keys and values
            must be bytestrings.
        :param maximum_size: The maximum_size rule to apply to nodes. This
            determines the size at which no new data is added to a single node.
        :param key_width: The number of elements in each key_tuple being stored
            in this map.
        :return: The root chk of te resulting CHKMap.
        """
        result = CHKMap(store, None)
        result._root_node.set_maximum_size(maximum_size)
        result._root_node._key_width = key_width
        delta = []
        for key, value in initial_value.items():
            delta.append((None, key, value))
        result.apply_delta(delta)
        return result._save()

    def iter_changes(self, basis):
        """Iterate over the changes between basis and self.

        :return: An iterator of tuples: (key, old_value, new_value). Old_value
            is None for keys only in self; new_value is None for keys only in
            basis.
        """
        # Overview:
        # Read both trees in lexographic, highest-first order.
        # Any identical nodes we skip
        # Any unique prefixes we output immediately.
        # values in a leaf node are treated as single-value nodes in the tree
        # which allows them to be not-special-cased. We know to output them
        # because their value is a string, not a key(tuple) or node.
        #
        # corner cases to beware of when considering this function:
        # *) common references are at different heights.
        #    consider two trees:
        #    {'a': LeafNode={'aaa':'foo', 'aab':'bar'}, 'b': LeafNode={'b'}}
        #    {'a': InternalNode={'aa':LeafNode={'aaa':'foo', 'aab':'bar'}, 'ab':LeafNode={'ab':'bar'}}
        #     'b': LeafNode={'b'}}
        #    the node with aaa/aab will only be encountered in the second tree
        #    after reading the 'a' subtree, but it is encountered in the first
        #    tree immediately. Variations on this may have read internal nodes like this.
        #    we want to cut the entire pending subtree when we realise we have a common node.
        #    For this we use a list of keys - the path to a node - and check the entire path is
        #    clean as we process each item.
        if self._node_key(self._root_node) == self._node_key(basis._root_node):
            return
        self._ensure_root()
        basis._ensure_root()
        excluded_keys = set()
        self_node = self._root_node
        basis_node = basis._root_node
        # A heap, each element is prefix, node(tuple/NodeObject/string),
        # key_path (a list of tuples, tail-sharing down the tree.)
        self_pending = []
        basis_pending = []
        def process_node(prefix, node, path, a_map, pending):
            # take a node and expand it
            node = a_map._get_node(node)
            if type(node) == LeafNode:
                path = (node._key, path)
                for key, value in node._items.items():
                    heapq.heappush(pending, ('\x00'.join(key), value, path))
            else:
                # type(node) == InternalNode
                path = (node._key, path)
                for prefix, child in node._items.items():
                    heapq.heappush(pending, (prefix, child, path))
        process_node(None, self_node, None, self, self_pending)
        process_node(None, basis_node, None, basis, basis_pending)
        self_seen = set()
        basis_seen = set()
        excluded_keys = set()
        def check_excluded(key_path):
            # Note that this is N^2, it depends on us trimming trees
            # aggressively to not become slow.
            # A better implementation would probably have a reverse map
            # back to the children of a node, and jump straight to it when
            # a common node is detected, the proceed to remove the already
            # pending children. bzrlib.graph has a searcher module with a
            # similar problem.
            while key_path is not None:
                key, key_path = key_path
                if key in excluded_keys:
                    return True
            return False

        loop_counter = 0
        while self_pending or basis_pending:
            loop_counter += 1
            if not self_pending:
                # self is exhausted: output remainder of basis
                for prefix, node, path in basis_pending:
                    if check_excluded(path):
                        continue
                    node = basis._get_node(node)
                    if type(node) == str:
                        # a value
                        yield (tuple(prefix.split('\x00')), node, None)
                    else:
                        # subtree - fastpath the entire thing.
                        for key, value in node.iteritems(basis._store):
                            yield (key, value, None)
                return
            elif not basis_pending:
                # basis is exhausted: output remainder of self.
                for prefix, node, path in self_pending:
                    if check_excluded(path):
                        continue
                    node = self._get_node(node)
                    if type(node) == str:
                        # a value
                        yield (tuple(prefix.split('\x00')), None, node)
                    else:
                        # subtree - fastpath the entire thing.
                        for key, value in node.iteritems(self._store):
                            yield (key, None, value)
                return
            else:
                # XXX: future optimisation - yield the smaller items
                # immediately rather than pushing everything on/off the
                # heaps. Applies to both internal nodes and leafnodes.
                if self_pending[0][0] < basis_pending[0][0]:
                    # expand self
                    prefix, node, path = heapq.heappop(self_pending)
                    if check_excluded(path):
                        continue
                    if type(node) == str:
                        # a value
                        yield (tuple(prefix.split('\x00')), None, node)
                    else:
                        process_node(prefix, node, path, self, self_pending)
                        continue
                elif self_pending[0][0] > basis_pending[0][0]:
                    # expand basis
                    prefix, node, path = heapq.heappop(basis_pending)
                    if check_excluded(path):
                        continue
                    if type(node) == str:
                        # a value
                        yield (tuple(prefix.split('\x00')), node, None)
                    else:
                        process_node(prefix, node, path, basis, basis_pending)
                        continue
                else:
                    # common prefix: possibly expand both
                    if type(self_pending[0][1]) != str:
                        # process next self
                        read_self = True
                    else:
                        read_self = False
                    if type(basis_pending[0][1]) != str:
                        # process next basis
                        read_basis = True
                    else:
                        read_basis = False
                    if not read_self and not read_basis:
                        # compare a common value
                        self_details = heapq.heappop(self_pending)
                        basis_details = heapq.heappop(basis_pending)
                        if self_details[1] != basis_details[1]:
                            yield (tuple(self_details[0].split('\x00')),
                                basis_details[1], self_details[1])
                        continue
                    # At least one side wasn't a string.
                    if (self._node_key(self_pending[0][1]) ==
                        self._node_key(basis_pending[0][1])):
                        # Identical pointers, skip (and don't bother adding to
                        # excluded, it won't turn up again.
                        heapq.heappop(self_pending)
                        heapq.heappop(basis_pending)
                        continue
                    # Now we need to expand this node before we can continue
                    if read_self:
                        prefix, node, path = heapq.heappop(self_pending)
                        if check_excluded(path):
                            continue
                        process_node(prefix, node, path, self, self_pending)
                    if read_basis:
                        prefix, node, path = heapq.heappop(basis_pending)
                        if check_excluded(path):
                            continue
                        process_node(prefix, node, path, basis, basis_pending)
        # print loop_counter

    def iteritems(self, key_filter=None):
        """Iterate over the entire CHKMap's contents."""
        self._ensure_root()
        return self._root_node.iteritems(self._store, key_filter=key_filter)

    def key(self):
        """Return the key for this map."""
        if isinstance(self._root_node, tuple):
            return self._root_node
        else:
            return self._root_node._key

    def __len__(self):
        self._ensure_root()
        return len(self._root_node)

    def map(self, key, value):
        """Map a key tuple to value."""
        # Need a root object.
        self._ensure_root()
        prefix, node_details = self._root_node.map(self._store, key, value)
        if len(node_details) == 1:
            self._root_node = node_details[0][1]
        else:
            self._root_node = InternalNode(prefix,
                                search_key_func=self._search_key_func)
            self._root_node.set_maximum_size(node_details[0][1].maximum_size)
            self._root_node._key_width = node_details[0][1]._key_width
            for split, node in node_details:
                self._root_node.add_node(split, node)

    def _node_key(self, node):
        """Get the key for a node whether its a tuple o r node."""
        if type(node) == tuple:
            return node
        else:
            return node._key

    def unmap(self, key):
        """remove key from the map."""
        self._ensure_root()
        unmapped = self._root_node.unmap(self._store, key)
        self._root_node = unmapped

    def _save(self):
        """Save the map completely.

        :return: The key of the root node.
        """
        if type(self._root_node) == tuple:
            # Already saved.
            return self._root_node
        keys = list(self._root_node.serialise(self._store))
        return keys[-1]


class Node(object):
    """Base class defining the protocol for CHK Map nodes.

    :ivar _raw_size: The total size of the serialized key:value data, before
        adding the header bytes, and without prefix compression.
    """

    def __init__(self, key_width=1):
        """Create a node.

        :param key_width: The width of keys for this node.
        """
        self._key = None
        # Current number of elements
        self._len = 0
        self._maximum_size = 0
        self._key_width = 1
        # current size in bytes
        self._raw_size = 0
        # The pointers/values this node has - meaning defined by child classes.
        self._items = {}
        # The common search prefix
        self._search_prefix = None

    def __repr__(self):
        items_str = sorted(self._items)
        if len(items_str) > 20:
            items_str = items_str[16] + '...]'
        return '%s(key:%s len:%s size:%s max:%s prefix:%s items:%s)' % (
            self.__class__.__name__, self._key, self._len, self._raw_size,
            self._maximum_size, self._search_prefix, items_str)

    def key(self):
        return self._key

    def __len__(self):
        return self._len

    @property
    def maximum_size(self):
        """What is the upper limit for adding references to a node."""
        return self._maximum_size

    def set_maximum_size(self, new_size):
        """Set the size threshold for nodes.

        :param new_size: The size at which no data is added to a node. 0 for
            unlimited.
        """
        self._maximum_size = new_size

    @classmethod
    def common_prefix(cls, prefix, key):
        """Given 2 strings, return the longest prefix common to both.

        :param prefix: This has been the common prefix for other keys, so it is
            more likely to be the common prefix in this case as well.
        :param key: Another string to compare to
        """
        if key.startswith(prefix):
            return prefix
        # Is there a better way to do this?
        for pos, (left, right) in enumerate(zip(prefix, key)):
            if left != right:
                pos -= 1
                break
        assert pos <= len(prefix)
        assert pos <= len(key)
        common = prefix[:pos+1]
        assert key.startswith(common)
        return common

    @classmethod
    def common_prefix_for_keys(cls, keys):
        """Given a list of keys, find their common prefix.

        :param keys: An iterable of strings.
        :return: The longest common prefix of all keys.
        """
        common_prefix = None
        for key in keys:
            if common_prefix is None:
                common_prefix = key
                continue
            common_prefix = cls.common_prefix(common_prefix, key)
            if not common_prefix:
                # if common_prefix is the empty string, then we know it won't
                # change further
                return ''
        return common_prefix


class LeafNode(Node):
    """A node containing actual key:value pairs.

    :ivar _items: A dict of key->value items. The key is in tuple form.
    :ivar _size: The number of bytes that would be used by serializing all of
        the key/value pairs.
    """

    def __init__(self, search_key_func=None):
        Node.__init__(self)
        # All of the keys in this leaf node share this common prefix
        self._common_serialised_prefix = None
        self._serialise_key = '\x00'.join
        if search_key_func is None:
            self._search_key_func = _search_key_plain
        else:
            self._search_key_func = search_key_func

    def _current_size(self):
        """Answer the current serialised size of this node.

        This differs from self._raw_size in that it includes the bytes used for
        the header.
        """
        if self._common_serialised_prefix is None:
            bytes_for_items = 0
            prefix_len = 0
        else:
            # We will store a single string with the common prefix
            # And then that common prefix will not be stored in any of the
            # entry lines
            prefix_len = len(self._common_serialised_prefix)
            bytes_for_items = (self._raw_size - (prefix_len * self._len))
        return (9 # 'chkleaf:\n'
            + len(str(self._maximum_size)) + 1
            + len(str(self._key_width)) + 1
            + len(str(self._len)) + 1
            + prefix_len + 1
            + bytes_for_items)

    @classmethod
    def deserialise(klass, bytes, key, search_key_func=None):
        """Deserialise bytes, with key key, into a LeafNode.

        :param bytes: The bytes of the node.
        :param key: The key that the serialised node has.
        """
        result = LeafNode(search_key_func=search_key_func)
        # Splitlines can split on '\r' so don't use it, split('\n') adds an
        # extra '' if the bytes ends in a final newline.
        lines = bytes.split('\n')
        assert lines[-1] == ''
        lines.pop(-1)
        items = {}
        if lines[0] != 'chkleaf:':
            raise ValueError("not a serialised leaf node: %r" % bytes)
        maximum_size = int(lines[1])
        width = int(lines[2])
        length = int(lines[3])
        prefix = lines[4]
        pos = 5
        while pos < len(lines):
            elements = (prefix + lines[pos]).split('\x00')
            pos += 1
            assert len(elements) == width + 1
            num_value_lines = int(elements[-1])
            value_lines = lines[pos:pos+num_value_lines]
            pos += num_value_lines
            value = '\n'.join(value_lines)
            items[tuple(elements[:-1])] = value
        if len(items) != length:
            raise AssertionError("item count (%d) mismatch for key %s,"
                " bytes %r" % (length, key, bytes))
        result._items = items
        result._len = length
        result._maximum_size = maximum_size
        result._key = key
        result._key_width = width
        result._raw_size = (sum(map(len, lines[5:])) # the length of the suffix
            + (length)*(len(prefix))
            + (len(lines)-5))
        result._compute_search_prefix()
        result._compute_serialised_prefix()
        if len(bytes) != result._current_size():
            import pdb; pdb.set_trace()
        assert len(bytes) == result._current_size()
        return result

    def iteritems(self, store, key_filter=None):
        """Iterate over items in the node.

        :param key_filter: A filter to apply to the node. It should be a
            list/set/dict or similar repeatedly iterable container.
        """
        if key_filter is not None:
            # Adjust the filter - short elements go to a prefix filter. Would this
            # be cleaner explicitly? That would be no harder for InternalNode..
            # XXX: perhaps defaultdict? Profiling<rinse and repeat>
            filters = {}
            for key in key_filter:
                length_filter = filters.setdefault(len(key), set())
                length_filter.add(key)
            filters = filters.items()
            for item in self._items.iteritems():
                for length, length_filter in filters:
                    if item[0][:length] in length_filter:
                        yield item
                        break
        else:
            for item in self._items.iteritems():
                yield item

    def _key_value_len(self, key, value):
        # TODO: Should probably be done without actually joining the key, but
        #       then that can be done via the C extension
        return (len(self._serialise_key(key)) + 1
                + len(str(value.count('\n'))) + 1
                + len(value) + 1)

    def _search_key(self, key):
        return self._search_key_func(key)

    def _map_no_split(self, key, value):
        """Map a key to a value.

        This assumes either the key does not already exist, or you have already
        removed its size and length from self.

        :return: True if adding this node should cause us to split.
        """
        self._items[key] = value
        self._raw_size += self._key_value_len(key, value)
        self._len += 1
        serialised_key = self._serialise_key(key)
        if self._common_serialised_prefix is None:
            self._common_serialised_prefix = serialised_key
        else:
            self._common_serialised_prefix = self.common_prefix(
                self._common_serialised_prefix, serialised_key)
        search_key = self._search_key(key)
        if self._search_prefix is None:
            self._search_prefix = search_key
        else:
            self._search_prefix = self.common_prefix(
                self._search_prefix, search_key)
        if (self._len > 1
            and self._maximum_size
            and self._current_size() > self._maximum_size):
            # Check to see if all of the search_keys for this node are
            # identical. We allow the node to grow under that circumstance
            # (we could track this as common state, but it is infrequent)
            if (search_key != self._search_prefix
                or not self._are_search_keys_identical()):
                return True
        return False

    def _split(self, store):
        """We have overflowed.

        Split this node into multiple LeafNodes, return it up the stack so that
        the next layer creates a new InternalNode and references the new nodes.

        :return: (common_serialised_prefix, [(node_serialised_prefix, node)])
        """
        common_prefix = self._search_prefix
        split_at = len(common_prefix) + 1
        result = {}
        for key, value in self._items.iteritems():
            search_key = self._search_key(key)
            prefix = search_key[:split_at]
            # TODO: Generally only 1 key can be exactly the right length,
            #       which means we can only have 1 key in the node pointed
            #       at by the 'prefix\0' key. We might want to consider
            #       folding it into the containing InternalNode rather than
            #       having a fixed length-1 node.
            #       Note this is probably not true for hash keys, as they
            #       may get a '\00' node anywhere, but won't have keys of
            #       different lengths.
            if len(prefix) < split_at:
                prefix += '\x00'*(split_at - len(prefix))
            if prefix not in result:
                node = LeafNode(search_key_func=self._search_key_func)
                node.set_maximum_size(self._maximum_size)
                node._key_width = self._key_width
                result[prefix] = node
            else:
                node = result[prefix]
            node.map(store, key, value)
        return common_prefix, result.items()

    def map(self, store, key, value):
        """Map key to value."""
        if key in self._items:
            self._raw_size -= self._key_value_len(key, self._items[key])
            self._len -= 1
        self._key = None
        if self._map_no_split(key, value):
            return self._split(store)
        else:
            return self._search_prefix, [("", self)]

    def serialise(self, store):
        """Serialise the tree to store.

        :param store: A VersionedFiles honouring the CHK extensions.
        :return: An iterable of the keys inserted by this operation.
        """
        lines = ["chkleaf:\n"]
        lines.append("%d\n" % self._maximum_size)
        lines.append("%d\n" % self._key_width)
        lines.append("%d\n" % self._len)
        if self._common_serialised_prefix is None:
            lines.append('\n')
            assert len(self._items) == 0
        else:
            lines.append('%s\n' % (self._common_serialised_prefix,))
            prefix_len = len(self._common_serialised_prefix)
        for key, value in sorted(self._items.items()):
            # Add always add a final newline
            value_lines = osutils.chunks_to_lines([value + '\n'])
            serialized = "%s\x00%s\n" % (self._serialise_key(key),
                                         len(value_lines))
            assert serialized.startswith(self._common_serialised_prefix)
            lines.append(serialized[prefix_len:])
            lines.extend(value_lines)
        sha1, _, _ = store.add_lines((None,), (), lines)
        self._key = ("sha1:" + sha1,)
        bytes = ''.join(lines)
        if len(bytes) != self._current_size():
            import pdb; pdb.set_trace()
        assert len(bytes) == self._current_size()
        _page_cache.add(self._key, bytes)
        return [self._key]

    def refs(self):
        """Return the references to other CHK's held by this node."""
        return []

    def _compute_search_prefix(self):
        """Determine the common search prefix for all keys in this node.

        :return: A bytestring of the longest search key prefix that is
            unique within this node.
        """
        search_keys = [self._search_key(key) for key in self._items]
        self._search_prefix = self.common_prefix_for_keys(search_keys)
        return self._search_prefix

    def _are_search_keys_identical(self):
        """Check to see if the search keys for all entries are the same.

        When using a hash as the search_key it is possible for non-identical
        keys to collide. If that happens enough, we may try overflow a
        LeafNode, but as all are collisions, we must not split.
        """
        common_search_key = None
        for key in self._items:
            search_key = self._search_key(key)
            if common_search_key is None:
                common_search_key = search_key
            elif search_key != common_search_key:
                return False
        return True

    def _compute_serialised_prefix(self):
        """Determine the common prefix for serialised keys in this node.

        :return: A bytestring of the longest serialised key prefix that is
            unique within this node.
        """
        serialised_keys = [self._serialise_key(key) for key in self._items]
        self._common_serialised_prefix = self.common_prefix_for_keys(
            serialised_keys)

    def unmap(self, store, key):
        """Unmap key from the node."""
        self._raw_size -= self._key_value_len(key, self._items[key])
        self._len -= 1
        del self._items[key]
        self._key = None
        # Recompute from scratch
        self._compute_search_prefix()
        self._compute_serialised_prefix()
        return self


class InternalNode(Node):
    """A node that contains references to other nodes.

    An InternalNode is responsible for mapping search key prefixes to child
    nodes.

    :ivar _items: serialised_key => node dictionary. node may be a tuple,
        LeafNode or InternalNode.
    """

    def __init__(self, prefix='', search_key_func=None):
        Node.__init__(self)
        # The size of an internalnode with default values and no children.
        # How many octets key prefixes within this node are.
        self._node_width = 0
        self._search_prefix = prefix
        if search_key_func is None:
            self._search_key_func = _search_key_plain
        else:
            self._search_key_func = search_key_func

    def __repr__(self):
        items_str = sorted(self._items)
        if len(items_str) > 20:
            items_str = items_str[16] + '...]'
        return '%s(key:%s len:%s size:%s max:%s prefix:%s items:%s)' % (
            self.__class__.__name__, self._key, self._len, self._raw_size,
            self._maximum_size, self._search_prefix, items_str)

    def add_node(self, prefix, node):
        """Add a child node with prefix prefix, and node node.

        :param prefix: The search key prefix for node.
        :param node: The node being added.
        """
        assert self._search_prefix is not None
        assert prefix.startswith(self._search_prefix)
        assert len(prefix) == len(self._search_prefix) + 1
        self._len += len(node)
        if not len(self._items):
            self._node_width = len(prefix)
        assert self._node_width == len(self._search_prefix) + 1
        self._items[prefix] = node
        self._key = None

    def _current_size(self):
        """Answer the current serialised size of this node."""
        return (self._raw_size + len(str(self._len)) + len(str(self._key_width)) +
            len(str(self._maximum_size)))

    @classmethod
    def deserialise(klass, bytes, key, search_key_func=None):
        """Deserialise bytes to an InternalNode, with key key.

        :param bytes: The bytes of the node.
        :param key: The key that the serialised node has.
        :return: An InternalNode instance.
        """
        result = InternalNode(search_key_func=search_key_func)
        # Splitlines can split on '\r' so don't use it, remove the extra ''
        # from the result of split('\n') because we should have a trailing
        # newline
        lines = bytes.split('\n')
        assert lines[-1] == ''
        lines.pop(-1)
        items = {}
        if lines[0] != 'chknode:':
            raise ValueError("not a serialised internal node: %r" % bytes)
        maximum_size = int(lines[1])
        width = int(lines[2])
        length = int(lines[3])
        common_prefix = lines[4]
        for line in lines[5:]:
            line = common_prefix + line
            prefix, flat_key = line.rsplit('\x00', 1)
            items[prefix] = (flat_key,)
        result._items = items
        result._len = length
        result._maximum_size = maximum_size
        result._key = key
        result._key_width = width
        # XXX: InternalNodes don't really care about their size, and this will
        #      change if we add prefix compression
        result._raw_size = None # len(bytes)
        result._node_width = len(prefix)
        result._compute_search_prefix()
        return result

    def iteritems(self, store, key_filter=None):
        for node in self._iter_nodes(store, key_filter=key_filter):
            for item in node.iteritems(store, key_filter=key_filter):
                yield item

    def _iter_nodes(self, store, key_filter=None, batch_size=None):
        """Iterate over node objects which match key_filter.

        :param store: A store to use for accessing content.
        :param key_filter: A key filter to filter nodes. Only nodes that might
            contain a key in key_filter will be returned.
        :param batch_size: If not None, then we will return the nodes that had
            to be read using get_record_stream in batches, rather than reading
            them all at once.
        :return: An iterable of nodes. This function does not have to be fully
            consumed.  (There will be no pending I/O when items are being returned.)
        """
        keys = {}
        if key_filter is None:
            for prefix, node in self._items.iteritems():
                if type(node) == tuple:
                    keys[node] = prefix
                else:
                    yield node
        else:
            # XXX defaultdict ?
            length_filters = {}
            for key in key_filter:
                search_key = self._search_prefix_filter(key)
                length_filter = length_filters.setdefault(
                                    len(search_key), set())
                length_filter.add(search_key)
            length_filters = length_filters.items()
            for prefix, node in self._items.iteritems():
                for length, length_filter in length_filters:
                    if prefix[:length] in length_filter:
                        if type(node) == tuple:
                            keys[node] = prefix
                        else:
                            yield node
                        break
        if keys:
            # Look in the page cache for some more bytes
            found_keys = set()
            for key in keys:
                try:
                    bytes = _page_cache[key]
                except KeyError:
                    continue
                else:
                    node = _deserialise(bytes, key,
                        search_key_func=self._search_key_func)
                    self._items[keys[key]] = node
                    found_keys.add(key)
                    yield node
            for key in found_keys:
                del keys[key]
        if keys:
            # demand load some pages.
            if batch_size is None:
                # Read all the keys in
                batch_size = len(keys)
            key_order = list(keys)
            for batch_start in range(0, len(key_order), batch_size):
                batch = key_order[batch_start:batch_start + batch_size]
                # We have to fully consume the stream so there is no pending
                # I/O, so we buffer the nodes for now.
                stream = store.get_record_stream(batch, 'unordered', True)
                nodes = []
                for record in stream:
                    bytes = record.get_bytes_as('fulltext')
                    node = _deserialise(bytes, record.key,
                        search_key_func=self._search_key_func)
                    nodes.append(node)
                    self._items[keys[record.key]] = node
                    _page_cache.add(record.key, bytes)
                for node in nodes:
                    yield node

    def map(self, store, key, value):
        """Map key to value."""
        if not len(self._items):
            raise AssertionError("cant map in an empty InternalNode.")
        search_key = self._search_key(key)
        assert self._node_width == len(self._search_prefix) + 1
        if not search_key.startswith(self._search_prefix):
            # This key doesn't fit in this index, so we need to split at the
            # point where it would fit, insert self into that internal node,
            # and then map this key into that node.
            new_prefix = self.common_prefix(self._search_prefix,
                                            search_key)
            new_parent = InternalNode(new_prefix,
                search_key_func=self._search_key_func)
            new_parent.set_maximum_size(self._maximum_size)
            new_parent._key_width = self._key_width
            new_parent.add_node(self._search_prefix[:len(new_prefix)+1],
                                self)
            return new_parent.map(store, key, value)
        children = list(self._iter_nodes(store, key_filter=[key]))
        if children:
            child = children[0]
        else:
            # new child needed:
            child = self._new_child(search_key, LeafNode)
        old_len = len(child)
        if isinstance(child, LeafNode):
            old_size = child._current_size()
        else:
            old_size = None
        prefix, node_details = child.map(store, key, value)
        if len(node_details) == 1:
            # child may have shrunk, or might be a new node
            child = node_details[0][1]
            self._len = self._len - old_len + len(child)
            self._items[search_key] = child
            self._key = None
            new_node = self
            if (isinstance(child, LeafNode)
                and (old_size is None or child._current_size() < old_size)):
                # The old node was an InternalNode which means it has now
                # collapsed, so we need to check if it will chain to a collapse
                # at this level. Or the LeafNode has shrunk in size, so we need
                # to check that as well.
                new_node = self._check_remap(store)
            assert new_node._search_prefix is not None
            return new_node._search_prefix, [('', new_node)]
        # child has overflown - create a new intermediate node.
        # XXX: This is where we might want to try and expand our depth
        # to refer to more bytes of every child (which would give us
        # multiple pointers to child nodes, but less intermediate nodes)
        child = self._new_child(search_key, InternalNode)
        child._search_prefix = prefix
        for split, node in node_details:
            child.add_node(split, node)
        self._len = self._len - old_len + len(child)
        self._key = None
        return self._search_prefix, [("", self)]

    def _new_child(self, search_key, klass):
        """Create a new child node of type klass."""
        child = klass()
        child.set_maximum_size(self._maximum_size)
        child._key_width = self._key_width
        child._search_key_func = self._search_key_func
        self._items[search_key] = child
        return child

    def serialise(self, store):
        """Serialise the node to store.

        :param store: A VersionedFiles honouring the CHK extensions.
        :return: An iterable of the keys inserted by this operation.
        """
        for node in self._items.itervalues():
            if type(node) == tuple:
                # Never deserialised.
                continue
            if node._key is not None:
                # Never altered
                continue
            for key in node.serialise(store):
                yield key
        lines = ["chknode:\n"]
        lines.append("%d\n" % self._maximum_size)
        lines.append("%d\n" % self._key_width)
        lines.append("%d\n" % self._len)
        assert self._search_prefix is not None
        lines.append('%s\n' % (self._search_prefix,))
        prefix_len = len(self._search_prefix)
        for prefix, node in sorted(self._items.items()):
            if type(node) == tuple:
                key = node[0]
            else:
                key = node._key[0]
            serialised = "%s\x00%s\n" % (prefix, key)
            assert serialised.startswith(self._search_prefix)
            lines.append(serialised[prefix_len:])
        sha1, _, _ = store.add_lines((None,), (), lines)
        self._key = ("sha1:" + sha1,)
        _page_cache.add(self._key, ''.join(lines))
        yield self._key

    def _search_key(self, key):
        """Return the serialised key for key in this node."""
        # search keys are fixed width. All will be self._node_width wide, so we
        # pad as necessary.
        return (self._search_key_func(key) + '\x00'*self._node_width)[:self._node_width]

    def _search_prefix_filter(self, key):
        """Serialise key for use as a prefix filter in iteritems."""
        if len(key) == self._key_width:
            return self._search_key(key)
        return '\x00'.join(key)[:self._node_width]

    def _split(self, offset):
        """Split this node into smaller nodes starting at offset.

        :param offset: The offset to start the new child nodes at.
        :return: An iterable of (prefix, node) tuples. prefix is a byte
            prefix for reaching node.
        """
        if offset >= self._node_width:
            for node in self._items.values():
                for result in node._split(offset):
                    yield result
            return
        for key, node in self._items.items():
            pass

    def refs(self):
        """Return the references to other CHK's held by this node."""
        if self._key is None:
            raise AssertionError("unserialised nodes have no refs.")
        refs = []
        for value in self._items.itervalues():
            if type(value) == tuple:
                refs.append(value)
            else:
                refs.append(value.key())
        return refs

    def _compute_search_prefix(self, extra_key=None):
        """Return the unique key prefix for this node.

        :return: A bytestring of the longest search key prefix that is
            unique within this node.
        """
        self._search_prefix = self.common_prefix_for_keys(self._items)
        return self._search_prefix

    def unmap(self, store, key):
        """Remove key from this node and it's children."""
        if not len(self._items):
            raise AssertionError("cant unmap in an empty InternalNode.")
        children = list(self._iter_nodes(store, key_filter=[key]))
        if children:
            child = children[0]
        else:
            raise KeyError(key)
        self._len -= 1
        unmapped = child.unmap(store, key)
        self._key = None
        search_key = self._search_key(key)
        if len(unmapped) == 0:
            # All child nodes are gone, remove the child:
            del self._items[search_key]
            unmapped = None
        else:
            # Stash the returned node
            self._items[search_key] = unmapped
        if len(self._items) == 1:
            # this node is no longer needed:
            return self._items.values()[0]
        if isinstance(unmapped, InternalNode):
            return self
        return self._check_remap(store)

    def _check_remap(self, store):
        """Check if all keys contained by children fit in a single LeafNode.

        :param store: A store to use for reading more nodes
        :return: Either self, or a new LeafNode which should replace self.
        """
        # Logic for how we determine when we need to rebuild
        # 1) Implicitly unmap() is removing a key which means that the child
        #    nodes are going to be shrinking by some extent.
        # 2) If all children are LeafNodes, it is possible that they could be
        #    combined into a single LeafNode, which can then completely replace
        #    this internal node with a single LeafNode
        # 3) If *one* child is an InternalNode, we assume it has already done
        #    all the work to determine that its children cannot collapse, and
        #    we can then assume that those nodes *plus* the current nodes don't
        #    have a chance of collapsing either.
        #    So a very cheap check is to just say if 'unmapped' is an
        #    InternalNode, we don't have to check further.

        # TODO: Another alternative is to check the total size of all known
        #       LeafNodes. If there is some formula we can use to determine the
        #       final size without actually having to read in any more
        #       children, it would be nice to have. However, we have to be
        #       careful with stuff like nodes that pull out the common prefix
        #       of each key, as adding a new key can change the common prefix
        #       and cause size changes greater than the length of one key.
        #       So for now, we just add everything to a new Leaf until it
        #       splits, as we know that will give the right answer
        new_leaf = LeafNode(search_key_func=self._search_key_func)
        new_leaf.set_maximum_size(self._maximum_size)
        new_leaf._key_width = self._key_width
        # A batch_size of 16 was chosen because:
        #   a) In testing, a 4k page held 14 times. So if we have more than 16
        #      leaf nodes we are unlikely to hold them in a single new leaf
        #      node. This still allows for 1 round trip
        #   b) With 16-way fan out, we can still do a single round trip
        #   c) With 255-way fan out, we don't want to read all 255 and destroy
        #      the page cache, just to determine that we really don't need it.
        for node in self._iter_nodes(store, batch_size=16):
            if isinstance(node, InternalNode):
                # Without looking at any leaf nodes, we are sure
                return self
            for key, value in node._items.iteritems():
                if new_leaf._map_no_split(key, value):
                    return self
        return new_leaf


def _deserialise(bytes, key, search_key_func):
    """Helper for repositorydetails - convert bytes to a node."""
    if bytes.startswith("chkleaf:\n"):
        return LeafNode.deserialise(bytes, key, search_key_func=search_key_func)
    elif bytes.startswith("chknode:\n"):
        return InternalNode.deserialise(bytes, key,
            search_key_func=search_key_func)
    else:
        raise AssertionError("Unknown node type.")


def _find_children_info(store, interesting_keys, uninteresting_keys, pb):
    """Read the associated records, and determine what is interesting."""
    uninteresting_keys = set(uninteresting_keys)
    chks_to_read = uninteresting_keys.union(interesting_keys)
    next_uninteresting = set()
    next_interesting = set()
    uninteresting_items = set()
    interesting_items = set()
    interesting_records = []
    # records_read = set()
    for record in store.get_record_stream(chks_to_read, 'unordered', True):
        # records_read.add(record.key())
        if pb is not None:
            pb.tick()
        bytes = record.get_bytes_as('fulltext')
        # We don't care about search_key_func for this code, because we only
        # care about external references.
        node = _deserialise(bytes, record.key, search_key_func=None)
        if record.key in uninteresting_keys:
            if isinstance(node, InternalNode):
                next_uninteresting.update(node.refs())
            else:
                # We know we are at a LeafNode, so we can pass None for the
                # store
                uninteresting_items.update(node.iteritems(None))
        else:
            interesting_records.append(record)
            if isinstance(node, InternalNode):
                next_interesting.update(node.refs())
            else:
                interesting_items.update(node.iteritems(None))
    # TODO: Filter out records that have already been read, as node splitting
    #       can cause us to reference the same nodes via shorter and longer
    #       paths
    return (next_uninteresting, uninteresting_items,
            next_interesting, interesting_records, interesting_items)


def _find_all_uninteresting(store, interesting_root_keys,
                            uninteresting_root_keys, adapter, pb):
    """Determine the full set of uninteresting keys."""
    # What about duplicates between interesting_root_keys and
    # uninteresting_root_keys?
    if not uninteresting_root_keys:
        # Shortcut case. We know there is nothing uninteresting to filter out
        # So we just let the rest of the algorithm do the work
        # We know there is nothing uninteresting, and we didn't have to read
        # any interesting records yet.
        return (set(), set(), set(interesting_root_keys), [], set())
    all_uninteresting_chks = set(uninteresting_root_keys)
    all_uninteresting_items = set()

    # First step, find the direct children of both the interesting and
    # uninteresting set
    (uninteresting_keys, uninteresting_items,
     interesting_keys, interesting_records,
     interesting_items) = _find_children_info(store, interesting_root_keys,
                                              uninteresting_root_keys,
                                              pb=pb)
    all_uninteresting_chks.update(uninteresting_keys)
    all_uninteresting_items.update(uninteresting_items)
    del uninteresting_items
    # Note: Exact matches between interesting and uninteresting do not need
    #       to be search further. Non-exact matches need to be searched in case
    #       there is a future exact-match
    uninteresting_keys.difference_update(interesting_keys)

    # Second, find the full set of uninteresting bits reachable by the
    # uninteresting roots
    chks_to_read = uninteresting_keys
    while chks_to_read:
        next_chks = set()
        for record in store.get_record_stream(chks_to_read, 'unordered', False):
            # TODO: Handle 'absent'
            if pb is not None:
                pb.tick()
            if record.storage_kind in ('fulltext', 'chunked'):
                bytes = record.get_bytes_as('fulltext')
            else:
                bytes = adapter.get_bytes(record,
                            record.get_bytes_as(record.storage_kind))
            # We don't care about search_key_func for this code, because we
            # only care about external references.
            node = _deserialise(bytes, record.key, search_key_func=None)
            if isinstance(node, InternalNode):
                # uninteresting_prefix_chks.update(node._items.iteritems())
                chks = node._items.values()
                # TODO: We remove the entries that are already in
                #       uninteresting_chks ?
                next_chks.update(chks)
                all_uninteresting_chks.update(chks)
            else:
                all_uninteresting_items.update(node._items.iteritems())
        chks_to_read = next_chks
    return (all_uninteresting_chks, all_uninteresting_items,
            interesting_keys, interesting_records, interesting_items)


def iter_interesting_nodes(store, interesting_root_keys,
                           uninteresting_root_keys, pb=None):
    """Given root keys, find interesting nodes.

    Evaluate nodes referenced by interesting_root_keys. Ones that are also
    referenced from uninteresting_root_keys are not considered interesting.

    :param interesting_root_keys: keys which should be part of the
        "interesting" nodes (which will be yielded)
    :param uninteresting_root_keys: keys which should be filtered out of the
        result set.
    :return: Yield
        (interesting records, interesting chk's, interesting key:values)
    """
    # TODO: consider that it may be more memory efficient to use the 20-byte
    #       sha1 string, rather than tuples of hexidecimal sha1 strings.
    # TODO: Try to factor out a lot of the get_record_stream() calls into a
    #       helper function similar to _read_bytes. This function should be
    #       able to use nodes from the _page_cache as well as actually
    #       requesting bytes from the store.

    # A way to adapt from the compressed texts back into fulltexts
    # In a way, this seems like a layering inversion to have CHKMap know the
    # details of versionedfile
    adapter_class = versionedfile.adapter_registry.get(
        ('knit-ft-gz', 'fulltext'))
    adapter = adapter_class(store)

    (all_uninteresting_chks, all_uninteresting_items, interesting_keys,
     interesting_records, interesting_items) = _find_all_uninteresting(store,
        interesting_root_keys, uninteresting_root_keys, adapter, pb)

    # Now that we know everything uninteresting, we can yield information from
    # our first request
    interesting_items.difference_update(all_uninteresting_items)
    records = dict((record.key, record) for record in interesting_records
                    if record.key not in all_uninteresting_chks)
    if records or interesting_items:
        yield records, interesting_items
    interesting_keys.difference_update(all_uninteresting_chks)

    chks_to_read = interesting_keys
    while chks_to_read:
        next_chks = set()
        for record in store.get_record_stream(chks_to_read, 'unordered', False):
            if pb is not None:
                pb.tick()
            # TODO: Handle 'absent'?
            if record.storage_kind in ('fulltext', 'chunked'):
                bytes = record.get_bytes_as('fulltext')
            else:
                bytes = adapter.get_bytes(record,
                            record.get_bytes_as(record.storage_kind))
            # We don't care about search_key_func for this code, because we
            # only care about external references.
            node = _deserialise(bytes, record.key, search_key_func=None)
            if isinstance(node, InternalNode):
                chks = set(node.refs())
                chks.difference_update(all_uninteresting_chks)
                # Is set() and .difference_update better than:
                # chks = [chk for chk in node.refs()
                #              if chk not in all_uninteresting_chks]
                next_chks.update(chks)
                # These are now uninteresting everywhere else
                all_uninteresting_chks.update(chks)
                interesting_items = []
            else:
                interesting_items = [item for item in node._items.iteritems()
                                     if item not in all_uninteresting_items]
                # TODO: Do we need to filter out items that we have already
                #       seen on other pages? We don't really want to buffer the
                #       whole thing, but it does mean that callers need to
                #       understand they may get duplicate values.
                # all_uninteresting_items.update(interesting_items)
            yield {record.key: record}, interesting_items
        chks_to_read = next_chks<|MERGE_RESOLUTION|>--- conflicted
+++ resolved
@@ -48,11 +48,8 @@
 """)
 from bzrlib import (
     lru_cache,
-<<<<<<< HEAD
     osutils,
-=======
     registry,
->>>>>>> 2b2f11eb
     )
 
 # approx 2MB
