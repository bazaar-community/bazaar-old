# Copyright (C) 2006, 2008 Canonical Ltd
#
# This program is free software; you can redistribute it and/or modify
# it under the terms of the GNU General Public License as published by
# the Free Software Foundation; either version 2 of the License, or
# (at your option) any later version.
#
# This program is distributed in the hope that it will be useful,
# but WITHOUT ANY WARRANTY; without even the implied warranty of
# MERCHANTABILITY or FITNESS FOR A PARTICULAR PURPOSE.  See the
# GNU General Public License for more details.
#
# You should have received a copy of the GNU General Public License
# along with this program; if not, write to the Free Software
# Foundation, Inc., 59 Temple Place, Suite 330, Boston, MA  02111-1307  USA

"""Wrapper for readdir which returns files ordered by inode."""


import os
import sys

#python2.4 support
cdef extern from "python-compat.h":
    pass


cdef extern from 'errno.h':
    int ENOENT
    int ENOTDIR
    int EAGAIN
    int EINTR
    char *strerror(int errno)
    # not necessarily a real variable, but this should be close enough
    int errno

cdef extern from 'unistd.h':
    int chdir(char *path)
    char *getcwd(char *, int size)

cdef extern from 'stdlib.h':
    void *malloc(int)
    void free(void *)


cdef extern from 'sys/types.h':
    ctypedef long ssize_t
    ctypedef unsigned long size_t
    ctypedef long time_t
    ctypedef unsigned long ino_t
    ctypedef unsigned long long off_t


cdef extern from 'sys/stat.h':
    cdef struct stat:
        int st_mode
        off_t st_size
        int st_dev
        ino_t st_ino
        int st_mtime
        int st_ctime
    int lstat(char *path, stat *buf)
    int S_ISDIR(int mode)
    int S_ISCHR(int mode)
    int S_ISBLK(int mode)
    int S_ISREG(int mode)
    int S_ISFIFO(int mode)
    int S_ISLNK(int mode)
    int S_ISSOCK(int mode)


cdef extern from 'Python.h':
    char * PyString_AS_STRING(object)
    ctypedef int Py_ssize_t # Required for older pyrex versions
    ctypedef struct PyObject:
        pass
    Py_ssize_t PyString_Size(object s)
    object PyList_GetItem(object lst, Py_ssize_t index)
    void *PyList_GetItem_object_void "PyList_GET_ITEM" (object lst, int index)
    int PyList_Append(object lst, object item) except -1
    void *PyTuple_GetItem_void_void "PyTuple_GET_ITEM" (void* tpl, int index)
    int PyTuple_SetItem(void *, Py_ssize_t pos, object item) except -1
    int PyTuple_SetItem_obj "PyTuple_SetItem" (void *, Py_ssize_t pos, PyObject * item) except -1
    void Py_INCREF(object o)
    void Py_DECREF(object o)
    void PyString_Concat(PyObject **string, object newpart)


cdef extern from 'dirent.h':
    ctypedef struct dirent:
        char d_name[256]
        ino_t d_ino
    # the opaque C library DIR type.
    ctypedef struct DIR
    # should be DIR *, pyrex barfs.
    DIR * opendir(char * name)
    int closedir(DIR * dir)
    dirent *readdir(DIR *dir)

_directory = 'directory'
_chardev = 'chardev'
_block = 'block'
_file = 'file'
_fifo = 'fifo'
_symlink = 'symlink'
_socket = 'socket'
_unknown = 'unknown'
_missing = 'missing'

# add a typedef struct dirent dirent to workaround pyrex
cdef extern from 'readdir.h':
    pass


cdef class _Stat:
    """Represent a 'stat' result."""

    cdef stat _st

    property st_dev:
        def __get__(self):
            return self._st.st_dev

    property st_ino:
        def __get__(self):
            return self._st.st_ino

    property st_mode:
        def __get__(self):
            return self._st.st_mode

    property st_ctime:
        def __get__(self):
            return self._st.st_ctime

    property st_mtime:
        def __get__(self):
            return self._st.st_mtime

    property st_size:
        def __get__(self):
            return self._st.st_size

    def __repr__(self):
        """Repr is the same as a Stat object.

        (mode, ino, dev, nlink, uid, gid, size, None(atime), mtime, ctime)
        """
        return repr((self.st_mode, 0, 0, 0, 0, 0, self.st_size, None,
                     self._mtime, self._ctime))


from bzrlib import osutils


cdef class UTF8DirReader:
    """A dir reader for utf8 file systems."""

    cdef readonly object _safe_utf8
    cdef _directory, _chardev, _block, _file, _fifo, _symlink
    cdef _socket, _unknown

    def __init__(self):
        self._safe_utf8 = osutils.safe_utf8
        self._directory = _directory
        self._chardev = _chardev
        self._block = _block
        self._file = _file
        self._fifo = _fifo
        self._symlink = _symlink
        self._socket = _socket
        self._unknown = _unknown

    def kind_from_mode(self, int mode):
        """Get the kind of a path from a mode status."""
        return self._kind_from_mode(mode)

    cdef _kind_from_mode(self, int mode):
        # Files and directories are the most common - check them first.
        if S_ISREG(mode):
            return self._file
        if S_ISDIR(mode):
            return self._directory
        if S_ISCHR(mode):
            return self._chardev
        if S_ISBLK(mode):
            return self._block
        if S_ISLNK(mode):
            return self._symlink
        if S_ISFIFO(mode):
            return self._fifo
        if S_ISSOCK(mode):
            return self._socket
        return self._unknown

    def top_prefix_to_starting_dir(self, top, prefix=""):
        """See DirReader.top_prefix_to_starting_dir."""
        return (self._safe_utf8(prefix), None, None, None,
            self._safe_utf8(top))

    def read_dir(self, prefix, top):
        """Read a single directory from a utf8 file system.

        All paths in and out are utf8.

        This sub-function is called when we know the filesystem is already in utf8
        encoding. So we don't need to transcode filenames.

        See DirReader.read_dir for details.
        """
        #cdef char *_prefix = prefix
        #cdef char *_top = top
        # Use C accelerated directory listing.
        cdef object newval
        cdef int index
        cdef int length
        cdef void * atuple
        cdef object name
        cdef PyObject * new_val_obj

        if PyString_Size(prefix):
            relprefix = prefix + '/'
        else:
            relprefix = ''
        top_slash = top + '/'

        # read_dir supplies in should-stat order.
        # for _, name in sorted(_listdir(top)):
        result = _read_dir(top)
        length = len(result)
        # result.sort()
        for index from 0 <= index < length:
            atuple = PyList_GetItem_object_void(result, index)
            name = <object>PyTuple_GetItem_void_void(atuple, 1)
            # We have a tuple with (inode, name, None, statvalue, None)
            # Now edit it:
            # inode -> path_from_top
            # direct concat - faster than operator +.
            new_val_obj = <PyObject *>relprefix
            Py_INCREF(relprefix)
            PyString_Concat(&new_val_obj, name)
            if NULL == new_val_obj:
                # PyString_Concat will have setup an exception, but how to get
                # at it?
                raise Exception("failed to strcat")
            PyTuple_SetItem_obj(atuple, 0, new_val_obj)
            # 1st None -> kind
            newval = self._kind_from_mode(
                (<_Stat>PyTuple_GetItem_void_void(atuple, 3)).st_mode)
            Py_INCREF(newval)
            PyTuple_SetItem(atuple, 2, newval)
            # 2nd None -> abspath # for all - the caller may need to stat files
            # etc.
            # direct concat - faster than operator +.
            new_val_obj = <PyObject *>top_slash
            Py_INCREF(top_slash)
            PyString_Concat(&new_val_obj, name)
            if NULL == new_val_obj:
                # PyString_Concat will have setup an exception, but how to get
                # at it?
                raise Exception("failed to strcat")
            PyTuple_SetItem_obj(atuple, 4, new_val_obj)
        return result


cdef _read_dir(path):
    """Like os.listdir, this reads the contents of a directory.

    :param path: the directory to list.
    :return: a list of single-owner (the list) tuples ready for editing into
        the result tuples walkdirs needs to yield. They contain (inode, name,
        None, statvalue, None).
    """
    cdef DIR *the_dir
    # currently this needs a fixup - the C code says 'dirent' but should say
    # 'struct dirent'
    cdef dirent * entry
    cdef dirent sentinel
    cdef char *name
    cdef int stat_result
    cdef _Stat statvalue
    cdef char *cwd
    global errno

    cwd = getcwd(NULL, 0)
<<<<<<< HEAD
    if path != "":
        if -1 == chdir(path):
            raise OSError(errno, strerror(errno))
=======
    # Avoid chdir('') because it causes problems on Sun OS
    if path and -1 == chdir(path):
        raise OSError(errno, strerror(errno))
    the_dir = opendir(".")
    if NULL == the_dir:
        raise OSError(errno, strerror(errno))
    result = []
>>>>>>> d28e9e57
    try:
        the_dir = opendir(".")
        if NULL == the_dir:
            raise OSError(errno, strerror(errno))
        try:
            result = []
            entry = &sentinel
            while entry != NULL:
                # Unlike most libc functions, readdir needs errno set to 0
                # beforehand so that eof can be distinguished from errors.  See
                # <https://bugs.launchpad.net/bzr/+bug/279381>
                while True:
                    errno = 0;
                    entry = readdir(the_dir)
                    if entry == NULL and (errno == EAGAIN or errno == EINTR):
                        # try again
                        continue
                    else:
                        break
                if entry == NULL:
                    if errno == ENOTDIR or errno == 0:
                        # We see ENOTDIR at the end of a normal directory.
                        # As ENOTDIR for read_dir(file) is triggered on opendir,
                        # we consider ENOTDIR to be 'no error'.
                        continue
                    else:
                        raise OSError(errno, strerror(errno))
                name = entry.d_name
                if not (name[0] == c"." and (
                    (name[1] == 0) or 
                    (name[1] == c"." and name[2] == 0))
                    ):
                    statvalue = _Stat()
                    stat_result = lstat(entry.d_name, &statvalue._st)
                    if stat_result != 0:
                        if errno != ENOENT:
                            raise OSError(errno, strerror(errno))
                        else:
                            kind = _missing
                            statvalue = None
                    # We append a 5-tuple that can be modified in-place by the C
                    # api:
                    # inode to sort on (to replace with top_path)
                    # name (to keep)
                    # kind (None, to set)
                    # statvalue (to keep)
                    # abspath (None, to set)
                    PyList_Append(result, (entry.d_ino, entry.d_name, None,
                        statvalue, None))
        finally:
            if -1 == closedir(the_dir):
                raise OSError(errno, strerror(errno))
    finally:
        if -1 == chdir(cwd):
            free(cwd)
            raise OSError(errno, strerror(errno))
        free(cwd)
    return result


# vim: tw=79 ai expandtab sw=4 sts=4<|MERGE_RESOLUTION|>--- conflicted
+++ resolved
@@ -283,19 +283,10 @@
     global errno
 
     cwd = getcwd(NULL, 0)
-<<<<<<< HEAD
     if path != "":
+        # Avoid chdir('') because it causes problems on Sun OS
         if -1 == chdir(path):
             raise OSError(errno, strerror(errno))
-=======
-    # Avoid chdir('') because it causes problems on Sun OS
-    if path and -1 == chdir(path):
-        raise OSError(errno, strerror(errno))
-    the_dir = opendir(".")
-    if NULL == the_dir:
-        raise OSError(errno, strerror(errno))
-    result = []
->>>>>>> d28e9e57
     try:
         the_dir = opendir(".")
         if NULL == the_dir:
