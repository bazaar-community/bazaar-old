--- conflicted
+++ resolved
@@ -31,12 +31,8 @@
 
 import os, stat, time
 
-<<<<<<< HEAD
 from bzrlib.filters import internal_size_sha_file_byname
-from bzrlib.osutils import pathjoin, safe_unicode
-=======
 from bzrlib.osutils import sha_file, sha_string, pathjoin, safe_unicode
->>>>>>> 76f70c14
 from bzrlib.trace import mutter, warning
 from bzrlib.atomicfile import AtomicFile
 from bzrlib.errors import BzrError
