--- conflicted
+++ resolved
@@ -35,10 +35,6 @@
 from bzrlib.osutils import sha_file
 from bzrlib.trace import mutter, warning
 from bzrlib.atomicfile import AtomicFile
-<<<<<<< HEAD
-
-=======
->>>>>>> 9e9a2a06
 
 
 FP_MODE_COLUMN = 5
