# Copyright (C) 2005, 2006, 2007 Canonical Ltd
#
# This program is free software; you can redistribute it and/or modify
# it under the terms of the GNU General Public License as published by
# the Free Software Foundation; either version 2 of the License, or
# (at your option) any later version.
#
# This program is distributed in the hope that it will be useful,
# but WITHOUT ANY WARRANTY; without even the implied warranty of
# MERCHANTABILITY or FITNESS FOR A PARTICULAR PURPOSE.  See the
# GNU General Public License for more details.
#
# You should have received a copy of the GNU General Public License
# along with this program; if not, write to the Free Software
# Foundation, Inc., 59 Temple Place, Suite 330, Boston, MA  02111-1307  USA



"""Code to show logs of changes.

Various flavors of log can be produced:

* for one file, or the whole tree, and (not done yet) for
  files in a given directory

* in "verbose" mode with a description of what changed from one
  version to the next

* with file-ids and revision-ids shown

Logs are actually written out through an abstract LogFormatter
interface, which allows for different preferred formats.  Plugins can
register formats too.

Logs can be produced in either forward (oldest->newest) or reverse
(newest->oldest) order.

Logs can be filtered to show only revisions matching a particular
search string, or within a particular range of revisions.  The range
can be given as date/times, which are reduced to revisions before
calling in here.

In verbose mode we show a summary of what changed in each particular
revision.  Note that this is the delta for changes in that revision
relative to its left-most parent, not the delta relative to the last
logged revision.  So for example if you ask for a verbose log of
changes touching hello.c you will get a list of those revisions also
listing other things that were changed in the same revision, but not
all the changes since the previous revision that touched hello.c.
"""

import codecs
from cStringIO import StringIO
from itertools import (
    chain,
    izip,
    )
import re
import sys
from warnings import (
    warn,
    )

from bzrlib.lazy_import import lazy_import
lazy_import(globals(), """

from bzrlib import (
    config,
    diff,
    errors,
    repository as _mod_repository,
    revision as _mod_revision,
    revisionspec,
    trace,
    tsort,
    )
""")

from bzrlib import (
    registry,
    )
from bzrlib.osutils import (
    format_date,
    get_terminal_encoding,
    terminal_width,
    )


def find_touching_revisions(branch, file_id):
    """Yield a description of revisions which affect the file_id.

    Each returned element is (revno, revision_id, description)

    This is the list of revisions where the file is either added,
    modified, renamed or deleted.

    TODO: Perhaps some way to limit this to only particular revisions,
    or to traverse a non-mainline set of revisions?
    """
    last_ie = None
    last_path = None
    revno = 1
    for revision_id in branch.revision_history():
        this_inv = branch.repository.get_revision_inventory(revision_id)
        if file_id in this_inv:
            this_ie = this_inv[file_id]
            this_path = this_inv.id2path(file_id)
        else:
            this_ie = this_path = None

        # now we know how it was last time, and how it is in this revision.
        # are those two states effectively the same or not?

        if not this_ie and not last_ie:
            # not present in either
            pass
        elif this_ie and not last_ie:
            yield revno, revision_id, "added " + this_path
        elif not this_ie and last_ie:
            # deleted here
            yield revno, revision_id, "deleted " + last_path
        elif this_path != last_path:
            yield revno, revision_id, ("renamed %s => %s" % (last_path, this_path))
        elif (this_ie.text_size != last_ie.text_size
              or this_ie.text_sha1 != last_ie.text_sha1):
            yield revno, revision_id, "modified " + this_path

        last_ie = this_ie
        last_path = this_path
        revno += 1


def _enumerate_history(branch):
    rh = []
    revno = 1
    for rev_id in branch.revision_history():
        rh.append((revno, rev_id))
        revno += 1
    return rh


def show_log(branch,
             lf,
             specific_fileid=None,
             verbose=False,
             direction='reverse',
             start_revision=None,
             end_revision=None,
             search=None,
             limit=None,
             show_diff=False):
    """Write out human-readable log of commits to this branch.

    :param lf: The LogFormatter object showing the output.

    :param specific_fileid: If not None, list only the commits affecting the
        specified file, rather than all commits.

    :param verbose: If True show added/changed/deleted/renamed files.

    :param direction: 'reverse' (default) is latest to earliest; 'forward' is
        earliest to latest.

    :param start_revision: If not None, only show revisions >= start_revision

    :param end_revision: If not None, only show revisions <= end_revision

    :param search: If not None, only show revisions with matching commit
        messages

    :param limit: If set, shows only 'limit' revisions, all revisions are shown
        if None or 0.

    :param show_diff: If True, output a diff after each revision.
    """
    branch.lock_read()
    try:
        if getattr(lf, 'begin_log', None):
            lf.begin_log()

        _show_log(branch, lf, specific_fileid, verbose, direction,
                  start_revision, end_revision, search, limit, show_diff)

        if getattr(lf, 'end_log', None):
            lf.end_log()
    finally:
        branch.unlock()


def _show_log(branch,
             lf,
             specific_fileid=None,
             verbose=False,
             direction='reverse',
             start_revision=None,
             end_revision=None,
             search=None,
             limit=None,
             show_diff=False):
    """Worker function for show_log - see show_log."""
    if not isinstance(lf, LogFormatter):
        warn("not a LogFormatter instance: %r" % lf)
    if specific_fileid:
        trace.mutter('get log for file_id %r', specific_fileid)
<<<<<<< HEAD

    # Consult the LogFormatter about what it needs and can handle
    generate_merge_revisions = getattr(lf, 'supports_merge_revisions', False)
    allow_single_merge_revision = getattr(lf,
        'supports_single_merge_revision', generate_merge_revisions)
=======
    levels_to_display = lf.get_levels()
    generate_merge_revisions = levels_to_display != 1
    allow_single_merge_revision = True
    if not getattr(lf, 'supports_merge_revisions', False):
        allow_single_merge_revision = getattr(lf,
            'supports_single_merge_revision', False)
    view_revisions = calculate_view_revisions(branch, start_revision,
                                              end_revision, direction,
                                              specific_fileid,
                                              generate_merge_revisions,
                                              allow_single_merge_revision)
    rev_tag_dict = {}
>>>>>>> a86ba26c
    generate_tags = getattr(lf, 'supports_tags', False)
    if generate_tags and branch.supports_tags():
        rev_tag_dict = branch.tags.get_reverse_tag_dict()
    else:
        rev_tag_dict = {}
    generate_delta = verbose and getattr(lf, 'supports_delta', False)
    generate_diff = show_diff and getattr(lf, 'supports_diff', False)

<<<<<<< HEAD
    # Find and print the interesting revisions
=======
    # now we just print all the revisions
    repo = branch.repository
>>>>>>> a86ba26c
    log_count = 0
    revision_iterator = _create_log_revision_iterator(branch,
        start_revision, end_revision, direction, specific_fileid, search,
        generate_merge_revisions, allow_single_merge_revision,
        generate_delta, limited_output=limit > 0)
    for revs in revision_iterator:
        for (rev_id, revno, merge_depth), rev, delta in revs:
            # Note: 0 levels means show everything; merge_depth counts from 0
            if levels_to_display != 0 and merge_depth >= levels_to_display:
                continue
            if generate_diff:
                diff = _format_diff(repo, rev, rev_id, specific_fileid)
            else:
                diff = None
            lr = LogRevision(rev, revno, merge_depth, delta,
                             rev_tag_dict.get(rev_id), diff)
            lf.log_revision(lr)
            if limit:
                log_count += 1
                if log_count >= limit:
                    return


<<<<<<< HEAD
class _StartNotLinearAncestor(Exception):
    """Raised when a start revision is not found walking left-hand history."""
=======
def _format_diff(repo, rev, rev_id, specific_fileid):
    if len(rev.parent_ids) == 0:
        ancestor_id = _mod_revision.NULL_REVISION
    else:
        ancestor_id = rev.parent_ids[0]
    tree_1 = repo.revision_tree(ancestor_id)
    tree_2 = repo.revision_tree(rev_id)
    if specific_fileid:
        specific_files = [tree_2.id2path(specific_fileid)]
    else:
        specific_files = None
    s = StringIO()
    diff.show_diff_trees(tree_1, tree_2, s, specific_files, old_label='',
        new_label='')
    return s.getvalue()


def calculate_view_revisions(branch, start_revision, end_revision, direction,
                             specific_fileid, generate_merge_revisions,
                             allow_single_merge_revision):
    if (    not generate_merge_revisions
        and start_revision is end_revision is None
        and direction == 'reverse'
        and specific_fileid is None):
        return _linear_view_revisions(branch)

    mainline_revs, rev_nos, start_rev_id, end_rev_id = _get_mainline_revs(
        branch, start_revision, end_revision)
    if not mainline_revs:
        return []
>>>>>>> a86ba26c


def _create_log_revision_iterator(branch, start_revision, end_revision,
    direction, specific_fileid, search, generate_merge_revisions,
    allow_single_merge_revision, generate_delta, limited_output=False):
    """Create a revision iterator for log.

    :param branch: The branch being logged.
    :param start_revision: If not None, only show revisions >= start_revision
    :param end_revision: If not None, only show revisions <= end_revision
    :param direction: 'reverse' (default) is latest to earliest; 'forward' is
        earliest to latest.
    :param specific_fileid: If not None, list only the commits affecting the
        specified file.
    :param search: If not None, only show revisions with matching commit
        messages.
    :param generate_merge_revisions: If False, show only mainline revisions.
    :param allow_single_merge_revision: If True, logging of a single
        revision off the mainline is to be allowed
    :param generate_delta: Whether to generate a delta for each revision.
    :param limited_output: if True, the user only wants a limited result

    :return: An iterator over lists of ((rev_id, revno, merge_depth), rev,
        delta).
    """
    start_rev_id, end_rev_id = _get_revision_limits(branch, start_revision,
        end_revision)

    # Decide how file-ids are matched: delta-filtering vs per-file graph.
    # Delta filtering allows revisions to be displayed incrementally
    # though the total time is much slower for huge repositories: log -v
    # is the *lower* performance bound. At least until the split
    # inventory format arrives, per-file-graph needs to remain the
    # default when no limits are given. Delta filtering should give more
    # accurate results (e.g. inclusion of FILE deletions) so arguably
    # it should always be used in the future.
    use_deltas_for_matching = specific_fileid and (
            generate_delta or start_rev_id or end_rev_id)
    delayed_graph_generation = not specific_fileid and (
            start_rev_id or end_rev_id or limited_output)
    generate_merges = generate_merge_revisions or (specific_fileid and
        not use_deltas_for_matching)
    view_revisions = _calc_view_revisions(branch, start_rev_id, end_rev_id,
        direction, generate_merges, allow_single_merge_revision,
        delayed_graph_generation=delayed_graph_generation)
    search_deltas_for_fileids = None
    if use_deltas_for_matching:
        search_deltas_for_fileids = set([specific_fileid])
    elif specific_fileid:
        if not isinstance(view_revisions, list):
            view_revisions = list(view_revisions)
        view_revisions = _filter_revisions_touching_file_id(branch,
            specific_fileid, view_revisions,
            include_merges=generate_merge_revisions)
    return make_log_rev_iterator(branch, view_revisions, generate_delta,
        search, file_ids=search_deltas_for_fileids, direction=direction)


def _calc_view_revisions(branch, start_rev_id, end_rev_id, direction,
    generate_merge_revisions, allow_single_merge_revision,
    delayed_graph_generation=False):
    """Calculate the revisions to view.

    :return: An iterator of (revision_id, dotted_revno, merge_depth) tuples OR
             a list of the same tuples.
    """
    br_revno, br_rev_id = branch.last_revision_info()
    if br_revno == 0:
        return []

    # If a single revision is requested, check we can handle it
    generate_single_revision = (end_rev_id and start_rev_id == end_rev_id and
        (not generate_merge_revisions or not _has_merges(branch, end_rev_id)))
    if generate_single_revision:
        if end_rev_id == br_rev_id:
            # It's the tip
            return [(br_rev_id, br_revno, 0)]
        else:
            revno = branch.revision_id_to_dotted_revno(end_rev_id)
            if len(revno) > 1 and not allow_single_merge_revision:
                # It's a merge revision and the log formatter is
                # completely brain dead. This "feature" of allowing
                # log formatters incapable of displaying dotted revnos
                # ought to be deprecated IMNSHO. IGC 20091022
                raise errors.BzrCommandError('Selected log formatter only'
                    ' supports mainline revisions.')
            revno_str = '.'.join(str(n) for n in revno)
            return [(end_rev_id, revno_str, 0)]

    # If we only want to see linear revisions, we can iterate ...
    if not generate_merge_revisions:
        result = _linear_view_revisions(branch, start_rev_id, end_rev_id)
        # If a start limit was given and it's not obviously an
        # ancestor of the end limit, check it before outputting anything
        if start_rev_id and not (_is_obvious_ancestor(branch, start_rev_id,
            end_rev_id)):
            try:
                result = list(result)
            except _StartNotLinearAncestor:
                raise errors.BzrCommandError('Start revision not found in'
                    ' left-hand history of end revision.')
        if direction == 'forward':
            result = reversed(list(result))
        return result

    # On large trees, generating the merge graph can take 30-60 seconds
    # so we delay doing it until a merge is detected, incrementally
    # returning initial (non-merge) revisions while we can.
    initial_revisions = []
    if delayed_graph_generation:
        try:
            for rev_id, revno, depth in \
                _linear_view_revisions(branch, start_rev_id, end_rev_id):
                if _has_merges(branch, rev_id):
                    end_rev_id = rev_id
                    break
                else:
                    initial_revisions.append((rev_id, revno, depth))
            else:
                # No merged revisions found
                if direction == 'reverse':
                    return initial_revisions
                elif direction == 'forward':
                    return reversed(initial_revisions)
                else:
                    raise ValueError('invalid direction %r' % direction)
        except _StartNotLinearAncestor:
            # A merge was never detected so the lower revision limit can't
            # be nested down somewhere
            raise errors.BzrCommandError('Start revision not found in'
                ' history of end revision.')

    # A log including nested merges is required. If the direction is reverse,
    # we rebase the initial merge depths so that the development line is
    # shown naturally, i.e. just like it is for linear logging. We can easily
    # make forward the exact opposite display, but showing the merge revisions
    # indented at the end seems slightly nicer in that case.
    view_revisions = chain(iter(initial_revisions),
        _graph_view_revisions(branch, start_rev_id, end_rev_id,
        rebase_initial_depths=direction == 'reverse'))
    if direction == 'reverse':
        return view_revisions
    elif direction == 'forward':
        # Forward means oldest first, adjusting for depth.
        view_revisions = reverse_by_depth(list(view_revisions))
        return _rebase_merge_depth(view_revisions)
    else:
        raise ValueError('invalid direction %r' % direction)


def _has_merges(branch, rev_id):
    """Does a revision have multiple parents or not?"""
    return len(branch.repository.get_revision(rev_id).parent_ids) > 1


def _is_obvious_ancestor(branch, start_rev_id, end_rev_id):
    """Is start_rev_id an obvious ancestor of end_rev_id?"""
    if start_rev_id and end_rev_id:
        start_dotted = branch.revision_id_to_dotted_revno(start_rev_id)
        end_dotted = branch.revision_id_to_dotted_revno(end_rev_id)
        if len(start_dotted) == 1 and len(end_dotted) == 1:
            # both on mainline
            return start_dotted[0] <= end_dotted[0]
        elif (len(start_dotted) == 3 and len(end_dotted) == 3 and
            start_dotted[0:1] == end_dotted[0:1]):
            # both on same development line
            return start_dotted[2] <= end_dotted[2]
        else:
            # not obvious
            return False
    return True


def _linear_view_revisions(branch, start_rev_id, end_rev_id):
    """Calculate a sequence of revisions to view, newest to oldest.

    :param start_rev_id: the lower revision-id
    :param end_rev_id: the upper revision-id
    :return: An iterator of (revision_id, dotted_revno, merge_depth) tuples.
    :raises _StartNotLinearAncestor: if a start_rev_id is specified but
      is not found walking the left-hand history
    """
    br_revno, br_rev_id = branch.last_revision_info()
    repo = branch.repository
    if start_rev_id is None and end_rev_id is None:
        cur_revno = br_revno
        for revision_id in repo.iter_reverse_revision_history(br_rev_id):
            yield revision_id, str(cur_revno), 0
            cur_revno -= 1
    else:
        if end_rev_id is None:
            end_rev_id = br_rev_id
        found_start = start_rev_id is None
        for revision_id in repo.iter_reverse_revision_history(end_rev_id):
            revno = branch.revision_id_to_dotted_revno(revision_id)
            revno_str = '.'.join(str(n) for n in revno)
            if not found_start and revision_id == start_rev_id:
                yield revision_id, revno_str, 0
                found_start = True
                break
            else:
                yield revision_id, revno_str, 0
        else:
            if not found_start:
                raise _StartNotLinearAncestor()


def _graph_view_revisions(branch, start_rev_id, end_rev_id,
    rebase_initial_depths=True):
    """Calculate revisions to view including merges, newest to oldest.

    :param branch: the branch
    :param start_rev_id: the lower revision-id
    :param end_rev_id: the upper revision-id
    :param rebase_initial_depth: should depths be rebased until a mainline
      revision is found?
    :return: An iterator of (revision_id, dotted_revno, merge_depth) tuples.
    """
    view_revisions = branch.iter_merge_sorted_revisions(
        start_revision_id=end_rev_id, stop_revision_id=start_rev_id,
        stop_rule="with-merges")
    if not rebase_initial_depths:
        for (rev_id, merge_depth, revno, end_of_merge
             ) in view_revisions:
            yield rev_id, '.'.join(map(str, revno)), merge_depth
    else:
        # We're following a development line starting at a merged revision.
        # We need to adjust depths down by the initial depth until we find
        # a depth less than it. Then we use that depth as the adjustment.
        # If and when we reach the mainline, depth adjustment ends.
        depth_adjustment = None
        for (rev_id, merge_depth, revno, end_of_merge
             ) in view_revisions:
            if depth_adjustment is None:
                depth_adjustment = merge_depth
            if depth_adjustment:
                if merge_depth < depth_adjustment:
                    depth_adjustment = merge_depth
                merge_depth -= depth_adjustment
            yield rev_id, '.'.join(map(str, revno)), merge_depth


def calculate_view_revisions(branch, start_revision, end_revision, direction,
        specific_fileid, generate_merge_revisions, allow_single_merge_revision):
    """Calculate the revisions to view.

    :return: An iterator of (revision_id, dotted_revno, merge_depth) tuples OR
             a list of the same tuples.
    """
    # This method is no longer called by the main code path.
    # It is retained for API compatibility and may be deprecated
    # soon. IGC 20090116
    start_rev_id, end_rev_id = _get_revision_limits(branch, start_revision,
        end_revision)
    view_revisions = list(_calc_view_revisions(branch, start_rev_id, end_rev_id,
        direction, generate_merge_revisions or specific_fileid,
        allow_single_merge_revision))
    if specific_fileid:
        view_revisions = _filter_revisions_touching_file_id(branch,
            specific_fileid, view_revisions,
            include_merges=generate_merge_revisions)
    return _rebase_merge_depth(view_revisions)


def _rebase_merge_depth(view_revisions):
    """Adjust depths upwards so the top level is 0."""
    # If either the first or last revision have a merge_depth of 0, we're done
    if view_revisions and view_revisions[0][2] and view_revisions[-1][2]:
        min_depth = min([d for r,n,d in view_revisions])
        if min_depth != 0:
            view_revisions = [(r,n,d-min_depth) for r,n,d in view_revisions]
    return view_revisions


def make_log_rev_iterator(branch, view_revisions, generate_delta, search,
        file_ids=None, direction='reverse'):
    """Create a revision iterator for log.

    :param branch: The branch being logged.
    :param view_revisions: The revisions being viewed.
    :param generate_delta: Whether to generate a delta for each revision.
    :param search: A user text search string.
    :param file_ids: If non empty, only revisions matching one or more of
      the file-ids are to be kept.
    :param direction: the direction in which view_revisions is sorted
    :return: An iterator over lists of ((rev_id, revno, merge_depth), rev,
        delta).
    """
    # Convert view_revisions into (view, None, None) groups to fit with
    # the standard interface here.
    if type(view_revisions) == list:
        # A single batch conversion is faster than many incremental ones.
        # As we have all the data, do a batch conversion.
        nones = [None] * len(view_revisions)
        log_rev_iterator = iter([zip(view_revisions, nones, nones)])
    else:
        def _convert():
            for view in view_revisions:
                yield (view, None, None)
        log_rev_iterator = iter([_convert()])
    for adapter in log_adapters:
        # It would be nicer if log adapters were first class objects
        # with custom parameters. This will do for now. IGC 20090127
        if adapter == _make_delta_filter:
            log_rev_iterator = adapter(branch, generate_delta,
                search, log_rev_iterator, file_ids, direction)
        else:
            log_rev_iterator = adapter(branch, generate_delta,
                search, log_rev_iterator)
    return log_rev_iterator


def _make_search_filter(branch, generate_delta, search, log_rev_iterator):
    """Create a filtered iterator of log_rev_iterator matching on a regex.

    :param branch: The branch being logged.
    :param generate_delta: Whether to generate a delta for each revision.
    :param search: A user text search string.
    :param log_rev_iterator: An input iterator containing all revisions that
        could be displayed, in lists.
    :return: An iterator over lists of ((rev_id, revno, merge_depth), rev,
        delta).
    """
    if search is None:
        return log_rev_iterator
    # Compile the search now to get early errors.
    searchRE = re.compile(search, re.IGNORECASE)
    return _filter_message_re(searchRE, log_rev_iterator)


def _filter_message_re(searchRE, log_rev_iterator):
    for revs in log_rev_iterator:
        new_revs = []
        for (rev_id, revno, merge_depth), rev, delta in revs:
            if searchRE.search(rev.message):
                new_revs.append(((rev_id, revno, merge_depth), rev, delta))
        yield new_revs


def _make_delta_filter(branch, generate_delta, search, log_rev_iterator,
    fileids=None, direction='reverse'):
    """Add revision deltas to a log iterator if needed.

    :param branch: The branch being logged.
    :param generate_delta: Whether to generate a delta for each revision.
    :param search: A user text search string.
    :param log_rev_iterator: An input iterator containing all revisions that
        could be displayed, in lists.
    :param fileids: If non empty, only revisions matching one or more of
      the file-ids are to be kept.
    :param direction: the direction in which view_revisions is sorted
    :return: An iterator over lists of ((rev_id, revno, merge_depth), rev,
        delta).
    """
    if not generate_delta and not fileids:
        return log_rev_iterator
    return _generate_deltas(branch.repository, log_rev_iterator,
        generate_delta, fileids, direction)


def _generate_deltas(repository, log_rev_iterator, always_delta, fileids,
    direction):
    """Create deltas for each batch of revisions in log_rev_iterator.
    
    If we're only generating deltas for the sake of filtering against
    file-ids, we stop generating deltas once all file-ids reach the
    appropriate life-cycle point. If we're receiving data newest to
    oldest, then that life-cycle point is 'add', otherwise it's 'remove'.
    """
    check_fileids = fileids is not None and len(fileids) > 0
    if check_fileids:
        fileid_set = set(fileids)
        if direction == 'reverse':
            stop_on = 'add'
        else:
            stop_on = 'remove'
    else:
        fileid_set = None
    for revs in log_rev_iterator:
        # If we were matching against fileids and we've run out,
        # don't create deltas any longer
        if check_fileids and not fileid_set:
            yield revs
        revisions = [rev[1] for rev in revs]
        deltas = repository.get_deltas_for_revisions(revisions)
        new_revs = []
        for rev, delta in izip(revs, deltas):
            if check_fileids:
                if not _delta_matches_fileids(delta, fileid_set, stop_on):
                    continue
                elif not always_delta:
                    # Delta was created just for matching - ditch it
                    # Note: It would probably be a better UI to return
                    # a delta filtered by the file-ids, rather than
                    # None at all. That functional enhancement can
                    # come later ...
                    delta = None
            new_revs.append((rev[0], rev[1], delta))
        yield new_revs


def _delta_matches_fileids(delta, fileids, stop_on='add'):
    """Check is a delta matches one of more file-ids.
    
    :param fileids: a set of fileids to match against.
    :param stop_on: either 'add' or 'remove' - take file-ids out of the
      fileids set once their add or remove entry is detected respectively
    """
    if not fileids:
        return False
    result = False
    for item in delta.added:
        if item[1] in fileids:
            if stop_on == 'add':
                fileids.remove(item[1])
            result = True
    for item in delta.removed:
        if item[1] in fileids:
            if stop_on == 'delete':
                fileids.remove(item[1])
            result = True
    if result:
        return True
    for l in (delta.modified, delta.renamed, delta.kind_changed):
        for item in l:
            if item[1] in fileids:
                return True
    return False


def _make_revision_objects(branch, generate_delta, search, log_rev_iterator):
    """Extract revision objects from the repository

    :param branch: The branch being logged.
    :param generate_delta: Whether to generate a delta for each revision.
    :param search: A user text search string.
    :param log_rev_iterator: An input iterator containing all revisions that
        could be displayed, in lists.
    :return: An iterator over lists of ((rev_id, revno, merge_depth), rev,
        delta).
    """
    repository = branch.repository
    for revs in log_rev_iterator:
        # r = revision_id, n = revno, d = merge depth
        revision_ids = [view[0] for view, _, _ in revs]
        revisions = repository.get_revisions(revision_ids)
        revs = [(rev[0], revision, rev[2]) for rev, revision in
            izip(revs, revisions)]
        yield revs


def _make_batch_filter(branch, generate_delta, search, log_rev_iterator):
    """Group up a single large batch into smaller ones.

    :param branch: The branch being logged.
    :param generate_delta: Whether to generate a delta for each revision.
    :param search: A user text search string.
    :param log_rev_iterator: An input iterator containing all revisions that
        could be displayed, in lists.
    :return: An iterator over lists of ((rev_id, revno, merge_depth), rev,
        delta).
    """
    repository = branch.repository
    num = 9
    for batch in log_rev_iterator:
        batch = iter(batch)
        while True:
            step = [detail for _, detail in zip(range(num), batch)]
            if len(step) == 0:
                break
            yield step
            num = min(int(num * 1.5), 200)


def _get_revision_limits(branch, start_revision, end_revision):
    """Get and check revision limits.

    :param  branch: The branch containing the revisions. 

    :param  start_revision: The first revision to be logged.
            For backwards compatibility this may be a mainline integer revno,
            but for merge revision support a RevisionInfo is expected.

    :param  end_revision: The last revision to be logged.
            For backwards compatibility this may be a mainline integer revno,
            but for merge revision support a RevisionInfo is expected.

    :return: (start_rev_id, end_rev_id) tuple.
    """
    branch_revno, branch_rev_id = branch.last_revision_info()
    start_rev_id = None
    if start_revision is None:
        start_revno = 1
    else:
        if isinstance(start_revision, revisionspec.RevisionInfo):
            start_rev_id = start_revision.rev_id
            start_revno = start_revision.revno or 1
        else:
            branch.check_real_revno(start_revision)
            start_revno = start_revision
            start_rev_id = branch.get_rev_id(start_revno)

    end_rev_id = None
    if end_revision is None:
        end_revno = branch_revno
    else:
        if isinstance(end_revision, revisionspec.RevisionInfo):
            end_rev_id = end_revision.rev_id
            end_revno = end_revision.revno or branch_revno
        else:
            branch.check_real_revno(end_revision)
            end_revno = end_revision
            end_rev_id = branch.get_rev_id(end_revno)

    if branch_revno != 0:
        if (start_rev_id == _mod_revision.NULL_REVISION
            or end_rev_id == _mod_revision.NULL_REVISION):
            raise errors.BzrCommandError('Logging revision 0 is invalid.')
        if start_revno > end_revno:
            raise errors.BzrCommandError("Start revision must be older than "
                                         "the end revision.")
    return (start_rev_id, end_rev_id)


def _get_mainline_revs(branch, start_revision, end_revision):
    """Get the mainline revisions from the branch.
    
    Generates the list of mainline revisions for the branch.
    
    :param  branch: The branch containing the revisions. 

    :param  start_revision: The first revision to be logged.
            For backwards compatibility this may be a mainline integer revno,
            but for merge revision support a RevisionInfo is expected.

    :param  end_revision: The last revision to be logged.
            For backwards compatibility this may be a mainline integer revno,
            but for merge revision support a RevisionInfo is expected.

    :return: A (mainline_revs, rev_nos, start_rev_id, end_rev_id) tuple.
    """
    branch_revno, branch_last_revision = branch.last_revision_info()
    if branch_revno == 0:
        return None, None, None, None

    # For mainline generation, map start_revision and end_revision to 
    # mainline revnos. If the revision is not on the mainline choose the 
    # appropriate extreme of the mainline instead - the extra will be 
    # filtered later.
    # Also map the revisions to rev_ids, to be used in the later filtering
    # stage.
    start_rev_id = None
    if start_revision is None:
        start_revno = 1
    else:
        if isinstance(start_revision, revisionspec.RevisionInfo):
            start_rev_id = start_revision.rev_id
            start_revno = start_revision.revno or 1
        else:
            branch.check_real_revno(start_revision)
            start_revno = start_revision

    end_rev_id = None
    if end_revision is None:
        end_revno = branch_revno
    else:
        if isinstance(end_revision, revisionspec.RevisionInfo):
            end_rev_id = end_revision.rev_id
            end_revno = end_revision.revno or branch_revno
        else:
            branch.check_real_revno(end_revision)
            end_revno = end_revision

    if ((start_rev_id == _mod_revision.NULL_REVISION)
        or (end_rev_id == _mod_revision.NULL_REVISION)):
        raise errors.BzrCommandError('Logging revision 0 is invalid.')
    if start_revno > end_revno:
        raise errors.BzrCommandError("Start revision must be older than "
                                     "the end revision.")

    if end_revno < start_revno:
        return None, None, None, None
    cur_revno = branch_revno
    rev_nos = {}
    mainline_revs = []
    for revision_id in branch.repository.iter_reverse_revision_history(
                        branch_last_revision):
        if cur_revno < start_revno:
            # We have gone far enough, but we always add 1 more revision
            rev_nos[revision_id] = cur_revno
            mainline_revs.append(revision_id)
            break
        if cur_revno <= end_revno:
            rev_nos[revision_id] = cur_revno
            mainline_revs.append(revision_id)
        cur_revno -= 1
    else:
        # We walked off the edge of all revisions, so we add a 'None' marker
        mainline_revs.append(None)

    mainline_revs.reverse()

    # override the mainline to look like the revision history.
    return mainline_revs, rev_nos, start_rev_id, end_rev_id


def _filter_revision_range(view_revisions, start_rev_id, end_rev_id):
    """Filter view_revisions based on revision ranges.

    :param view_revisions: A list of (revision_id, dotted_revno, merge_depth) 
            tuples to be filtered.

    :param start_rev_id: If not NONE specifies the first revision to be logged.
            If NONE then all revisions up to the end_rev_id are logged.

    :param end_rev_id: If not NONE specifies the last revision to be logged.
            If NONE then all revisions up to the end of the log are logged.

    :return: The filtered view_revisions.
    """
    # This method is no longer called by the main code path.
    # It may be removed soon. IGC 20090127
    if start_rev_id or end_rev_id:
        revision_ids = [r for r, n, d in view_revisions]
        if start_rev_id:
            start_index = revision_ids.index(start_rev_id)
        else:
            start_index = 0
        if start_rev_id == end_rev_id:
            end_index = start_index
        else:
            if end_rev_id:
                end_index = revision_ids.index(end_rev_id)
            else:
                end_index = len(view_revisions) - 1
        # To include the revisions merged into the last revision, 
        # extend end_rev_id down to, but not including, the next rev
        # with the same or lesser merge_depth
        end_merge_depth = view_revisions[end_index][2]
        try:
            for index in xrange(end_index+1, len(view_revisions)+1):
                if view_revisions[index][2] <= end_merge_depth:
                    end_index = index - 1
                    break
        except IndexError:
            # if the search falls off the end then log to the end as well
            end_index = len(view_revisions) - 1
        view_revisions = view_revisions[start_index:end_index+1]
    return view_revisions


def _filter_revisions_touching_file_id(branch, file_id, view_revisions,
    include_merges=True):
    r"""Return the list of revision ids which touch a given file id.

    The function filters view_revisions and returns a subset.
    This includes the revisions which directly change the file id,
    and the revisions which merge these changes. So if the
    revision graph is::
        A-.
        |\ \
        B C E
        |/ /
        D |
        |\|
        | F
        |/
        G

    And 'C' changes a file, then both C and D will be returned. F will not be
    returned even though it brings the changes to C into the branch starting
    with E. (Note that if we were using F as the tip instead of G, then we
    would see C, D, F.)

    This will also be restricted based on a subset of the mainline.

    :param branch: The branch where we can get text revision information.

    :param file_id: Filter out revisions that do not touch file_id.

    :param view_revisions: A list of (revision_id, dotted_revno, merge_depth)
        tuples. This is the list of revisions which will be filtered. It is
        assumed that view_revisions is in merge_sort order (i.e. newest
        revision first ).

    :param include_merges: include merge revisions in the result or not

    :return: A list of (revision_id, dotted_revno, merge_depth) tuples.
    """
    # Lookup all possible text keys to determine which ones actually modified
    # the file.
    text_keys = [(file_id, rev_id) for rev_id, revno, depth in view_revisions]
    # Looking up keys in batches of 1000 can cut the time in half, as well as
    # memory consumption. GraphIndex *does* like to look for a few keys in
    # parallel, it just doesn't like looking for *lots* of keys in parallel.
    # TODO: This code needs to be re-evaluated periodically as we tune the
    #       indexing layer. We might consider passing in hints as to the known
    #       access pattern (sparse/clustered, high success rate/low success
    #       rate). This particular access is clustered with a low success rate.
    get_parent_map = branch.repository.texts.get_parent_map
    modified_text_revisions = set()
    chunk_size = 1000
    for start in xrange(0, len(text_keys), chunk_size):
        next_keys = text_keys[start:start + chunk_size]
        # Only keep the revision_id portion of the key
        modified_text_revisions.update(
            [k[1] for k in get_parent_map(next_keys)])
    del text_keys, next_keys

    result = []
    # Track what revisions will merge the current revision, replace entries
    # with 'None' when they have been added to result
    current_merge_stack = [None]
    for info in view_revisions:
        rev_id, revno, depth = info
        if depth == len(current_merge_stack):
            current_merge_stack.append(info)
        else:
            del current_merge_stack[depth + 1:]
            current_merge_stack[-1] = info

        if rev_id in modified_text_revisions:
            # This needs to be logged, along with the extra revisions
            for idx in xrange(len(current_merge_stack)):
                node = current_merge_stack[idx]
                if node is not None:
                    if include_merges or node[2] == 0:
                        result.append(node)
                        current_merge_stack[idx] = None
    return result


def get_view_revisions(mainline_revs, rev_nos, branch, direction,
                       include_merges=True):
    """Produce an iterator of revisions to show
    :return: an iterator of (revision_id, revno, merge_depth)
    (if there is no revno for a revision, None is supplied)
    """
    # This method is no longer called by the main code path.
    # It is retained for API compatibility and may be deprecated
    # soon. IGC 20090127
    if not include_merges:
        revision_ids = mainline_revs[1:]
        if direction == 'reverse':
            revision_ids.reverse()
        for revision_id in revision_ids:
            yield revision_id, str(rev_nos[revision_id]), 0
        return
    graph = branch.repository.get_graph()
    # This asks for all mainline revisions, which means we only have to spider
    # sideways, rather than depth history. That said, its still size-of-history
    # and should be addressed.
    # mainline_revisions always includes an extra revision at the beginning, so
    # don't request it.
    parent_map = dict(((key, value) for key, value in
        graph.iter_ancestry(mainline_revs[1:]) if value is not None))
    # filter out ghosts; merge_sort errors on ghosts.
    rev_graph = _mod_repository._strip_NULL_ghosts(parent_map)
    merge_sorted_revisions = tsort.merge_sort(
        rev_graph,
        mainline_revs[-1],
        mainline_revs,
        generate_revno=True)

    if direction == 'forward':
        # forward means oldest first.
        merge_sorted_revisions = reverse_by_depth(merge_sorted_revisions)
    elif direction != 'reverse':
        raise ValueError('invalid direction %r' % direction)

    for (sequence, rev_id, merge_depth, revno, end_of_merge
         ) in merge_sorted_revisions:
        yield rev_id, '.'.join(map(str, revno)), merge_depth


def reverse_by_depth(merge_sorted_revisions, _depth=0):
    """Reverse revisions by depth.

    Revisions with a different depth are sorted as a group with the previous
    revision of that depth.  There may be no topological justification for this,
    but it looks much nicer.
    """
    # Add a fake revision at start so that we can always attach sub revisions
    merge_sorted_revisions = [(None, None, _depth)] + merge_sorted_revisions
    zd_revisions = []
    for val in merge_sorted_revisions:
        if val[2] == _depth:
            # Each revision at the current depth becomes a chunk grouping all
            # higher depth revisions.
            zd_revisions.append([val])
        else:
            zd_revisions[-1].append(val)
    for revisions in zd_revisions:
        if len(revisions) > 1:
            # We have higher depth revisions, let reverse them locally
            revisions[1:] = reverse_by_depth(revisions[1:], _depth + 1)
    zd_revisions.reverse()
    result = []
    for chunk in zd_revisions:
        result.extend(chunk)
    if _depth == 0:
        # Top level call, get rid of the fake revisions that have been added
        result = [r for r in result if r[0] is not None and r[1] is not None]
    return result


class LogRevision(object):
    """A revision to be logged (by LogFormatter.log_revision).

    A simple wrapper for the attributes of a revision to be logged.
    The attributes may or may not be populated, as determined by the 
    logging options and the log formatter capabilities.
    """

    def __init__(self, rev=None, revno=None, merge_depth=0, delta=None,
                 tags=None, diff=None):
        self.rev = rev
        self.revno = revno
        self.merge_depth = merge_depth
        self.delta = delta
        self.tags = tags
        self.diff = diff


class LogFormatter(object):
    """Abstract class to display log messages.

    At a minimum, a derived class must implement the log_revision method.

    If the LogFormatter needs to be informed of the beginning or end of
    a log it should implement the begin_log and/or end_log hook methods.

    A LogFormatter should define the following supports_XXX flags 
    to indicate which LogRevision attributes it supports:

    - supports_delta must be True if this log formatter supports delta.
        Otherwise the delta attribute may not be populated.  The 'delta_format'
        attribute describes whether the 'short_status' format (1) or the long
        one (2) should be used.
 
    - supports_merge_revisions must be True if this log formatter supports 
        merge revisions.  If not, and if supports_single_merge_revision is
        also not True, then only mainline revisions will be passed to the 
        formatter.

    - preferred_levels is the number of levels this formatter defaults to.
        The default value is zero meaning display all levels.
        This value is only relevant if supports_merge_revisions is True.

    - supports_single_merge_revision must be True if this log formatter
        supports logging only a single merge revision.  This flag is
        only relevant if supports_merge_revisions is not True.

    - supports_tags must be True if this log formatter supports tags.
        Otherwise the tags attribute may not be populated.

    - supports_diff must be True if this log formatter supports diffs.
        Otherwise the diff attribute may not be populated.

    Plugins can register functions to show custom revision properties using
    the properties_handler_registry. The registered function
    must respect the following interface description:
        def my_show_properties(properties_dict):
            # code that returns a dict {'name':'value'} of the properties 
            # to be shown
    """
    preferred_levels = 0

    def __init__(self, to_file, show_ids=False, show_timezone='original',
                 delta_format=None, levels=None):
        """Create a LogFormatter.

        :param to_file: the file to output to
        :param show_ids: if True, revision-ids are to be displayed
        :param show_timezone: the timezone to use
        :param delta_format: the level of delta information to display
          or None to leave it u to the formatter to decide
        :param levels: the number of levels to display; None or -1 to
          let the log formatter decide.
        """
        self.to_file = to_file
        self.show_ids = show_ids
        self.show_timezone = show_timezone
        if delta_format is None:
            # Ensures backward compatibility
            delta_format = 2 # long format
        self.delta_format = delta_format
        self.levels = levels

    def get_levels(self):
        """Get the number of levels to display or 0 for all."""
        if getattr(self, 'supports_merge_revisions', False):
            if self.levels is None or self.levels == -1:
                return self.preferred_levels
            else:
                return self.levels
        return 1

    def log_revision(self, revision):
        """Log a revision.

        :param  revision:   The LogRevision to be logged.
        """
        raise NotImplementedError('not implemented in abstract base')

    def short_committer(self, rev):
        name, address = config.parse_username(rev.committer)
        if name:
            return name
        return address

    def short_author(self, rev):
        name, address = config.parse_username(rev.get_apparent_author())
        if name:
            return name
        return address

    def show_properties(self, revision, indent):
        """Displays the custom properties returned by each registered handler.
        
        If a registered handler raises an error it is propagated.
        """
        for key, handler in properties_handler_registry.iteritems():
            for key, value in handler(revision).items():
                self.to_file.write(indent + key + ': ' + value + '\n')

    def show_diff(self, to_file, diff, indent):
        for l in diff.rstrip().split('\n'):
            to_file.write(indent + '%s\n' % (l,))


class LongLogFormatter(LogFormatter):

    supports_merge_revisions = True
    supports_delta = True
    supports_tags = True
    supports_diff = True

    def log_revision(self, revision):
        """Log a revision, either merged or not."""
        indent = '    ' * revision.merge_depth
        to_file = self.to_file
        to_file.write(indent + '-' * 60 + '\n')
        if revision.revno is not None:
            to_file.write(indent + 'revno: %s\n' % (revision.revno,))
        if revision.tags:
            to_file.write(indent + 'tags: %s\n' % (', '.join(revision.tags)))
        if self.show_ids:
            to_file.write(indent + 'revision-id: ' + revision.rev.revision_id)
            to_file.write('\n')
            for parent_id in revision.rev.parent_ids:
                to_file.write(indent + 'parent: %s\n' % (parent_id,))
        self.show_properties(revision.rev, indent)

        author = revision.rev.properties.get('author', None)
        if author is not None:
            to_file.write(indent + 'author: %s\n' % (author,))
        to_file.write(indent + 'committer: %s\n' % (revision.rev.committer,))

        branch_nick = revision.rev.properties.get('branch-nick', None)
        if branch_nick is not None:
            to_file.write(indent + 'branch nick: %s\n' % (branch_nick,))

        date_str = format_date(revision.rev.timestamp,
                               revision.rev.timezone or 0,
                               self.show_timezone)
        to_file.write(indent + 'timestamp: %s\n' % (date_str,))

        to_file.write(indent + 'message:\n')
        if not revision.rev.message:
            to_file.write(indent + '  (no message)\n')
        else:
            message = revision.rev.message.rstrip('\r\n')
            for l in message.split('\n'):
                to_file.write(indent + '  %s\n' % (l,))
        if revision.delta is not None:
            # We don't respect delta_format for compatibility
            revision.delta.show(to_file, self.show_ids, indent=indent,
                                short_status=False)
        if revision.diff is not None:
            to_file.write(indent + 'diff:\n')
            # Note: we explicitly don't indent the diff (relative to the
            # revision information) so that the output can be fed to patch -p0
            self.show_diff(to_file, revision.diff, indent)


class ShortLogFormatter(LogFormatter):

    supports_merge_revisions = True
    preferred_levels = 1
    supports_delta = True
    supports_tags = True
    supports_diff = True

    def __init__(self, *args, **kwargs):
        super(ShortLogFormatter, self).__init__(*args, **kwargs)
        self.revno_width_by_depth = {}

    def log_revision(self, revision):
        # We need two indents: one per depth and one for the information
        # relative to that indent. Most mainline revnos are 5 chars or
        # less while dotted revnos are typically 11 chars or less. Once
        # calculated, we need to remember the offset for a given depth
        # as we might be starting from a dotted revno in the first column
        # and we want subsequent mainline revisions to line up.
        depth = revision.merge_depth
        indent = '    ' * depth
        revno_width = self.revno_width_by_depth.get(depth)
        if revno_width is None:
            if revision.revno.find('.') == -1:
                # mainline revno, e.g. 12345
                revno_width = 5
            else:
                # dotted revno, e.g. 12345.10.55
                revno_width = 11
            self.revno_width_by_depth[depth] = revno_width
        offset = ' ' * (revno_width + 1)

        to_file = self.to_file
        is_merge = ''
        if len(revision.rev.parent_ids) > 1:
            is_merge = ' [merge]'
        tags = ''
        if revision.tags:
            tags = ' {%s}' % (', '.join(revision.tags))
        to_file.write(indent + "%*s %s\t%s%s%s\n" % (revno_width,
                revision.revno, self.short_author(revision.rev),
                format_date(revision.rev.timestamp,
                            revision.rev.timezone or 0,
                            self.show_timezone, date_fmt="%Y-%m-%d",
                            show_offset=False),
                tags, is_merge))
        if self.show_ids:
            to_file.write(indent + offset + 'revision-id:%s\n'
                          % (revision.rev.revision_id,))
        if not revision.rev.message:
            to_file.write(indent + offset + '(no message)\n')
        else:
            message = revision.rev.message.rstrip('\r\n')
            for l in message.split('\n'):
                to_file.write(indent + offset + '%s\n' % (l,))

        if revision.delta is not None:
            revision.delta.show(to_file, self.show_ids, indent=indent + offset,
                                short_status=self.delta_format==1)
        if revision.diff is not None:
            self.show_diff(to_file, revision.diff, '      ')
        to_file.write('\n')


class LineLogFormatter(LogFormatter):

    supports_merge_revisions = True
    preferred_levels = 1
    supports_tags = True

    def __init__(self, *args, **kwargs):
        super(LineLogFormatter, self).__init__(*args, **kwargs)
        self._max_chars = terminal_width() - 1

    def truncate(self, str, max_len):
        if len(str) <= max_len:
            return str
        return str[:max_len-3]+'...'

    def date_string(self, rev):
        return format_date(rev.timestamp, rev.timezone or 0,
                           self.show_timezone, date_fmt="%Y-%m-%d",
                           show_offset=False)

    def message(self, rev):
        if not rev.message:
            return '(no message)'
        else:
            return rev.message

    def log_revision(self, revision):
        indent = '  ' * revision.merge_depth
        self.to_file.write(self.log_string(revision.revno, revision.rev,
            self._max_chars, revision.tags, indent))
        self.to_file.write('\n')

    def log_string(self, revno, rev, max_chars, tags=None, prefix=''):
        """Format log info into one string. Truncate tail of string
        :param  revno:      revision number or None.
                            Revision numbers counts from 1.
        :param  rev:        revision object
        :param  max_chars:  maximum length of resulting string
        :param  tags:       list of tags or None
        :param  prefix:     string to prefix each line
        :return:            formatted truncated string
        """
        out = []
        if revno:
            # show revno only when is not None
            out.append("%s:" % revno)
        out.append(self.truncate(self.short_author(rev), 20))
        out.append(self.date_string(rev))
        if tags:
            tag_str = '{%s}' % (', '.join(tags))
            out.append(tag_str)
        out.append(rev.get_summary())
        return self.truncate(prefix + " ".join(out).rstrip('\n'), max_chars)


def line_log(rev, max_chars):
    lf = LineLogFormatter(None)
    return lf.log_string(None, rev, max_chars)


class LogFormatterRegistry(registry.Registry):
    """Registry for log formatters"""

    def make_formatter(self, name, *args, **kwargs):
        """Construct a formatter from arguments.

        :param name: Name of the formatter to construct.  'short', 'long' and
            'line' are built-in.
        """
        return self.get(name)(*args, **kwargs)

    def get_default(self, branch):
        return self.get(branch.get_config().log_format())


log_formatter_registry = LogFormatterRegistry()


log_formatter_registry.register('short', ShortLogFormatter,
                                'Moderately short log format')
log_formatter_registry.register('long', LongLogFormatter,
                                'Detailed log format')
log_formatter_registry.register('line', LineLogFormatter,
                                'Log format with one line per revision')


def register_formatter(name, formatter):
    log_formatter_registry.register(name, formatter)


def log_formatter(name, *args, **kwargs):
    """Construct a formatter from arguments.

    name -- Name of the formatter to construct; currently 'long', 'short' and
        'line' are supported.
    """
    try:
        return log_formatter_registry.make_formatter(name, *args, **kwargs)
    except KeyError:
        raise errors.BzrCommandError("unknown log formatter: %r" % name)


def show_one_log(revno, rev, delta, verbose, to_file, show_timezone):
    # deprecated; for compatibility
    lf = LongLogFormatter(to_file=to_file, show_timezone=show_timezone)
    lf.show(revno, rev, delta)


def show_changed_revisions(branch, old_rh, new_rh, to_file=None,
                           log_format='long'):
    """Show the change in revision history comparing the old revision history to the new one.

    :param branch: The branch where the revisions exist
    :param old_rh: The old revision history
    :param new_rh: The new revision history
    :param to_file: A file to write the results to. If None, stdout will be used
    """
    if to_file is None:
        to_file = codecs.getwriter(get_terminal_encoding())(sys.stdout,
            errors='replace')
    lf = log_formatter(log_format,
                       show_ids=False,
                       to_file=to_file,
                       show_timezone='original')

    # This is the first index which is different between
    # old and new
    base_idx = None
    for i in xrange(max(len(new_rh),
                        len(old_rh))):
        if (len(new_rh) <= i
            or len(old_rh) <= i
            or new_rh[i] != old_rh[i]):
            base_idx = i
            break

    if base_idx is None:
        to_file.write('Nothing seems to have changed\n')
        return
    ## TODO: It might be nice to do something like show_log
    ##       and show the merged entries. But since this is the
    ##       removed revisions, it shouldn't be as important
    if base_idx < len(old_rh):
        to_file.write('*'*60)
        to_file.write('\nRemoved Revisions:\n')
        for i in range(base_idx, len(old_rh)):
            rev = branch.repository.get_revision(old_rh[i])
            lr = LogRevision(rev, i+1, 0, None)
            lf.log_revision(lr)
        to_file.write('*'*60)
        to_file.write('\n\n')
    if base_idx < len(new_rh):
        to_file.write('Added Revisions:\n')
        show_log(branch,
                 lf,
                 None,
                 verbose=False,
                 direction='forward',
                 start_revision=base_idx+1,
                 end_revision=len(new_rh),
                 search=None)


def get_history_change(old_revision_id, new_revision_id, repository):
    """Calculate the uncommon lefthand history between two revisions.

    :param old_revision_id: The original revision id.
    :param new_revision_id: The new revision id.
    :param repository: The repository to use for the calculation.

    return old_history, new_history
    """
    old_history = []
    old_revisions = set()
    new_history = []
    new_revisions = set()
    new_iter = repository.iter_reverse_revision_history(new_revision_id)
    old_iter = repository.iter_reverse_revision_history(old_revision_id)
    stop_revision = None
    do_old = True
    do_new = True
    while do_new or do_old:
        if do_new:
            try:
                new_revision = new_iter.next()
            except StopIteration:
                do_new = False
            else:
                new_history.append(new_revision)
                new_revisions.add(new_revision)
                if new_revision in old_revisions:
                    stop_revision = new_revision
                    break
        if do_old:
            try:
                old_revision = old_iter.next()
            except StopIteration:
                do_old = False
            else:
                old_history.append(old_revision)
                old_revisions.add(old_revision)
                if old_revision in new_revisions:
                    stop_revision = old_revision
                    break
    new_history.reverse()
    old_history.reverse()
    if stop_revision is not None:
        new_history = new_history[new_history.index(stop_revision) + 1:]
        old_history = old_history[old_history.index(stop_revision) + 1:]
    return old_history, new_history


def show_branch_change(branch, output, old_revno, old_revision_id):
    """Show the changes made to a branch.

    :param branch: The branch to show changes about.
    :param output: A file-like object to write changes to.
    :param old_revno: The revno of the old tip.
    :param old_revision_id: The revision_id of the old tip.
    """
    new_revno, new_revision_id = branch.last_revision_info()
    old_history, new_history = get_history_change(old_revision_id,
                                                  new_revision_id,
                                                  branch.repository)
    if old_history == [] and new_history == []:
        output.write('Nothing seems to have changed\n')
        return

    log_format = log_formatter_registry.get_default(branch)
    lf = log_format(show_ids=False, to_file=output, show_timezone='original')
    if old_history != []:
        output.write('*'*60)
        output.write('\nRemoved Revisions:\n')
        show_flat_log(branch.repository, old_history, old_revno, lf)
        output.write('*'*60)
        output.write('\n\n')
    if new_history != []:
        output.write('Added Revisions:\n')
        start_revno = new_revno - len(new_history) + 1
        show_log(branch, lf, None, verbose=False, direction='forward',
                 start_revision=start_revno,)


def show_flat_log(repository, history, last_revno, lf):
    """Show a simple log of the specified history.

    :param repository: The repository to retrieve revisions from.
    :param history: A list of revision_ids indicating the lefthand history.
    :param last_revno: The revno of the last revision_id in the history.
    :param lf: The log formatter to use.
    """
    start_revno = last_revno - len(history) + 1
    revisions = repository.get_revisions(history)
    for i, rev in enumerate(revisions):
        lr = LogRevision(rev, i + last_revno, 0, None)
        lf.log_revision(lr)


def _get_fileid_to_log(revision, tree, b, fp):
    """Find the file-id to log for a file path in a revision range.

    :param revision: the revision range as parsed on the command line
    :param tree: the working tree, if any
    :param b: the branch
    :param fp: file path
    """
    if revision is None:
        if tree is None:
            tree = b.basis_tree()
        file_id = tree.path2id(fp)
        if file_id is None:
            # go back to when time began
            try:
                rev1 = b.get_rev_id(1)
            except errors.NoSuchRevision:
                # No history at all
                file_id = None
            else:
                tree = b.repository.revision_tree(rev1)
                file_id = tree.path2id(fp)

    elif len(revision) == 1:
        # One revision given - file must exist in it
        tree = revision[0].as_tree(b)
        file_id = tree.path2id(fp)

    elif len(revision) == 2:
        # Revision range given. Get the file-id from the end tree.
        # If that fails, try the start tree.
        rev_id = revision[1].as_revision_id(b)
        if rev_id is None:
            tree = b.basis_tree()
        else:
            tree = revision[1].as_tree(b)
        file_id = tree.path2id(fp)
        if file_id is None:
            rev_id = revision[0].as_revision_id(b)
            if rev_id is None:
                rev1 = b.get_rev_id(1)
                tree = b.repository.revision_tree(rev1)
            else:
                tree = revision[0].as_tree(b)
            file_id = tree.path2id(fp)
    else:
        raise errors.BzrCommandError(
            'bzr log --revision takes one or two values.')
    return file_id


properties_handler_registry = registry.Registry()
properties_handler_registry.register_lazy("foreign",
                                          "bzrlib.foreign",
                                          "show_foreign_properties")


# adapters which revision ids to log are filtered. When log is called, the
# log_rev_iterator is adapted through each of these factory methods.
# Plugins are welcome to mutate this list in any way they like - as long
# as the overall behaviour is preserved. At this point there is no extensible
# mechanism for getting parameters to each factory method, and until there is
# this won't be considered a stable api.
log_adapters = [
    # core log logic
    _make_batch_filter,
    # read revision objects
    _make_revision_objects,
    # filter on log messages
    _make_search_filter,
    # generate deltas for things we will show
    _make_delta_filter
    ]<|MERGE_RESOLUTION|>--- conflicted
+++ resolved
@@ -202,13 +202,8 @@
         warn("not a LogFormatter instance: %r" % lf)
     if specific_fileid:
         trace.mutter('get log for file_id %r', specific_fileid)
-<<<<<<< HEAD
 
     # Consult the LogFormatter about what it needs and can handle
-    generate_merge_revisions = getattr(lf, 'supports_merge_revisions', False)
-    allow_single_merge_revision = getattr(lf,
-        'supports_single_merge_revision', generate_merge_revisions)
-=======
     levels_to_display = lf.get_levels()
     generate_merge_revisions = levels_to_display != 1
     allow_single_merge_revision = True
@@ -221,7 +216,6 @@
                                               generate_merge_revisions,
                                               allow_single_merge_revision)
     rev_tag_dict = {}
->>>>>>> a86ba26c
     generate_tags = getattr(lf, 'supports_tags', False)
     if generate_tags and branch.supports_tags():
         rev_tag_dict = branch.tags.get_reverse_tag_dict()
@@ -230,12 +224,8 @@
     generate_delta = verbose and getattr(lf, 'supports_delta', False)
     generate_diff = show_diff and getattr(lf, 'supports_diff', False)
 
-<<<<<<< HEAD
     # Find and print the interesting revisions
-=======
-    # now we just print all the revisions
     repo = branch.repository
->>>>>>> a86ba26c
     log_count = 0
     revision_iterator = _create_log_revision_iterator(branch,
         start_revision, end_revision, direction, specific_fileid, search,
@@ -259,10 +249,6 @@
                     return
 
 
-<<<<<<< HEAD
-class _StartNotLinearAncestor(Exception):
-    """Raised when a start revision is not found walking left-hand history."""
-=======
 def _format_diff(repo, rev, rev_id, specific_fileid):
     if len(rev.parent_ids) == 0:
         ancestor_id = _mod_revision.NULL_REVISION
@@ -280,20 +266,8 @@
     return s.getvalue()
 
 
-def calculate_view_revisions(branch, start_revision, end_revision, direction,
-                             specific_fileid, generate_merge_revisions,
-                             allow_single_merge_revision):
-    if (    not generate_merge_revisions
-        and start_revision is end_revision is None
-        and direction == 'reverse'
-        and specific_fileid is None):
-        return _linear_view_revisions(branch)
-
-    mainline_revs, rev_nos, start_rev_id, end_rev_id = _get_mainline_revs(
-        branch, start_revision, end_revision)
-    if not mainline_revs:
-        return []
->>>>>>> a86ba26c
+class _StartNotLinearAncestor(Exception):
+    """Raised when a start revision is not found walking left-hand history."""
 
 
 def _create_log_revision_iterator(branch, start_revision, end_revision,
@@ -1111,7 +1085,7 @@
     def __init__(self, rev=None, revno=None, merge_depth=0, delta=None,
                  tags=None, diff=None):
         self.rev = rev
-        self.revno = revno
+        self.revno = str(revno)
         self.merge_depth = merge_depth
         self.delta = delta
         self.tags = tags
