--- conflicted
+++ resolved
@@ -262,7 +262,6 @@
             lf.show_merge(rev, merge_depth)
 
 
-<<<<<<< HEAD
 def get_view_revisions(mainline_revs, rev_nos, branch, direction,
                        include_merges=True):
     """Produce an iterator of revisions to show
@@ -293,90 +292,6 @@
         yield rev_id, rev_nos.get(rev_id), merge_depth
 
 
-def deltas_for_log_dummy(branch, which_revs):
-    """Return all the revisions without intermediate deltas.
-
-    Useful for log commands that won't need the delta information.
-    """
-    
-    for revno, revision_id in which_revs:
-        yield revno, branch.get_revision(revision_id), None
-
-
-def deltas_for_log_reverse(branch, which_revs):
-    """Compute deltas for display in latest-to-earliest order.
-
-    branch
-        Branch to traverse
-
-    which_revs
-        Sequence of (revno, revision_id) for the subset of history to examine
-
-    returns 
-        Sequence of (revno, rev, delta)
-
-    The delta is from the given revision to the next one in the
-    sequence, which makes sense if the log is being displayed from
-    newest to oldest.
-    """
-    last_revno = last_revision_id = last_tree = None
-    for revno, revision_id in which_revs:
-        this_tree = branch.revision_tree(revision_id)
-        this_revision = branch.get_revision(revision_id)
-        
-        if last_revno:
-            yield last_revno, last_revision, compare_trees(this_tree, last_tree, False)
-
-        this_tree = EmptyTree(branch.get_root_id())
-
-        last_revno = revno
-        last_revision = this_revision
-        last_tree = this_tree
-
-    if last_revno:
-        if last_revno == 1:
-            this_tree = EmptyTree(branch.get_root_id())
-        else:
-            this_revno = last_revno - 1
-            this_revision_id = branch.revision_history()[this_revno]
-            this_tree = branch.revision_tree(this_revision_id)
-        yield last_revno, last_revision, compare_trees(this_tree, last_tree, False)
-
-
-def deltas_for_log_forward(branch, which_revs):
-    """Compute deltas for display in forward log.
-
-    Given a sequence of (revno, revision_id) pairs, return
-    (revno, rev, delta).
-
-    The delta is from the given revision to the next one in the
-    sequence, which makes sense if the log is being displayed from
-    newest to oldest.
-    """
-    last_revno = last_revision_id = last_tree = None
-    prev_tree = EmptyTree(branch.get_root_id())
-
-    for revno, revision_id in which_revs:
-        this_tree = branch.revision_tree(revision_id)
-        this_revision = branch.get_revision(revision_id)
-
-        if not last_revno:
-            if revno == 1:
-                last_tree = EmptyTree(branch.get_root_id())
-            else:
-                last_revno = revno - 1
-                last_revision_id = branch.revision_history()[last_revno]
-                last_tree = branch.revision_tree(last_revision_id)
-
-        yield revno, this_revision, compare_trees(last_tree, this_tree, False)
-
-        last_revno = revno
-        last_revision = this_revision
-        last_tree = this_tree
-
-
-=======
->>>>>>> 2199d028
 class LogFormatter(object):
     """Abstract class to display log messages."""
 
