--- conflicted
+++ resolved
@@ -1293,12 +1293,8 @@
     preferred_levels = 0
 
     def __init__(self, to_file, show_ids=False, show_timezone='original',
-<<<<<<< HEAD
-                 delta_format=None, levels=None, show_advice=False,
-                 to_exact_file=None):
-=======
-            delta_format=None, levels=None, show_advice=False):
->>>>>>> 49bff75f
+            delta_format=None, levels=None, show_advice=False,
+            to_exact_file=None):
         """Create a LogFormatter.
 
         :param to_file: the file to output to
