--- conflicted
+++ resolved
@@ -427,17 +427,10 @@
         diff.show_diff_trees(tree_1, tree_2, s, specific_files, old_label='',
             new_label='')
         return s.getvalue()
-<<<<<<< HEAD
 
     def _create_log_revision_iterator(self):
         """Create a revision iterator for log.
 
-=======
-
-    def _create_log_revision_iterator(self):
-        """Create a revision iterator for log.
-
->>>>>>> 60e3a275
         :return: An iterator over lists of ((rev_id, revno, merge_depth), rev,
             delta).
         """
@@ -523,7 +516,6 @@
         revno_str = '.'.join(str(n) for n in revno)
         return [(rev_id, revno_str, 0)]
 
-<<<<<<< HEAD
 
 def _generate_flat_revisions(branch, start_rev_id, end_rev_id, direction):
     result = _linear_view_revisions(branch, start_rev_id, end_rev_id)
@@ -542,28 +534,7 @@
 
 
 def _generate_all_revisions(branch, start_rev_id, end_rev_id, direction,
-    delayed_graph_generation):
-=======
-
-def _generate_flat_revisions(branch, start_rev_id, end_rev_id, direction):
-    result = _linear_view_revisions(branch, start_rev_id, end_rev_id)
-    # If a start limit was given and it's not obviously an
-    # ancestor of the end limit, check it before outputting anything
-    if direction == 'forward' or (start_rev_id
-        and not _is_obvious_ancestor(branch, start_rev_id, end_rev_id)):
-        try:
-            result = list(result)
-        except _StartNotLinearAncestor:
-            raise errors.BzrCommandError('Start revision not found in'
-                ' left-hand history of end revision.')
-    if direction == 'forward':
-        result = reversed(result)
-    return result
-
-
-def _generate_all_revisions(branch, start_rev_id, end_rev_id, direction,
                             delayed_graph_generation):
->>>>>>> 60e3a275
     # On large trees, generating the merge graph can take 30-60 seconds
     # so we delay doing it until a merge is detected, incrementally
     # returning initial (non-merge) revisions while we can.
@@ -1350,11 +1321,7 @@
 
     def __init__(self, to_file, show_ids=False, show_timezone='original',
                  delta_format=None, levels=None, show_advice=False,
-<<<<<<< HEAD
                  to_exact_file=None, authors=None):
-=======
-                 to_exact_file=None):
->>>>>>> 60e3a275
         """Create a LogFormatter.
 
         :param to_file: the file to output to
@@ -1388,10 +1355,7 @@
         self.levels = levels
         self._show_advice = show_advice
         self._merge_count = 0
-<<<<<<< HEAD
         self._authors = authors
-=======
->>>>>>> 60e3a275
 
     def get_levels(self):
         """Get the number of levels to display or 0 for all."""
@@ -1464,14 +1428,6 @@
         else:
             return ''
 
-    def merge_marker(self, revision):
-        """Get the merge marker to include in the output or '' if none."""
-        if len(revision.rev.parent_ids) > 1:
-            self._merge_count += 1
-            return ' [merge]'
-        else:
-            return ''
-
     def show_properties(self, revision, indent):
         """Displays the custom properties returned by each registered handler.
 
@@ -1499,12 +1455,8 @@
         """
         # Revision comes directly from a foreign repository
         if isinstance(rev, foreign.ForeignRevision):
-<<<<<<< HEAD
-            return rev.mapping.vcs.show_foreign_revid(rev.foreign_revid)
-=======
             return self._format_properties(
                 rev.mapping.vcs.show_foreign_revid(rev.foreign_revid))
->>>>>>> 60e3a275
 
         # Imported foreign revision revision ids always contain :
         if not ":" in rev.revision_id:
@@ -2087,11 +2039,7 @@
         bug_rows = [line.split(' ', 1) for line in bug_lines]
         fixed_bug_urls = [row[0] for row in bug_rows if
                           len(row) > 1 and row[1] == 'fixed']
-<<<<<<< HEAD
-        
-=======
-
->>>>>>> 60e3a275
+
         if fixed_bug_urls:
             return {'fixes bug(s)': ' '.join(fixed_bug_urls)}
     return {}
