--- conflicted
+++ resolved
@@ -525,15 +525,10 @@
             include_merges=generate_merge_revisions)
     return _rebase_merge_depth(view_revisions)
 
-<<<<<<< HEAD
 
 def _rebase_merge_depth(view_revisions):
     """Adjust depths upwards so the top level is 0."""
     # If either the first or last revision have a merge_depth of 0, we're done
-=======
-    # rebase merge_depth - unless there are no revisions or
-    # either the first or last revision have merge_depth = 0.
->>>>>>> 6d8fdc21
     if view_revisions and view_revisions[0][2] and view_revisions[-1][2]:
         min_depth = min([d for r,n,d in view_revisions])
         if min_depth != 0:
@@ -630,7 +625,7 @@
 def _generate_deltas(repository, log_rev_iterator, always_delta, fileids,
     direction):
     """Create deltas for each batch of revisions in log_rev_iterator.
-    
+
     If we're only generating deltas for the sake of filtering against
     file-ids, we stop generating deltas once all file-ids reach the
     appropriate life-cycle point. If we're receiving data newest to
@@ -670,7 +665,7 @@
 
 def _delta_matches_fileids(delta, fileids, stop_on='add'):
     """Check is a delta matches one of more file-ids.
-    
+
     :param fileids: a set of fileids to match against.
     :param stop_on: either 'add' or 'remove' - take file-ids out of the
       fileids set once their add or remove entry is detected respectively
@@ -744,7 +739,7 @@
 def _get_revision_limits(branch, start_revision, end_revision):
     """Get and check revision limits.
 
-    :param  branch: The branch containing the revisions. 
+    :param  branch: The branch containing the revisions.
 
     :param  start_revision: The first revision to be logged.
             For backwards compatibility this may be a mainline integer revno,
@@ -1105,19 +1100,11 @@
     - supports_delta must be True if this log formatter supports delta.
         Otherwise the delta attribute may not be populated.  The 'delta_format'
         attribute describes whether the 'short_status' format (1) or the long
-<<<<<<< HEAD
         one (2) should be used.
- 
-    - supports_merge_revisions must be True if this log formatter supports 
+
+    - supports_merge_revisions must be True if this log formatter supports
         merge revisions.  If not, and if supports_single_merge_revision is
-        also not True, then only mainline revisions will be passed to the 
-=======
-        one (2) sould be used.
-
-    - supports_merge_revisions must be True if this log formatter supports
-        merge revisions.  If not, and if supports_single_merge_revisions is
         also not True, then only mainline revisions will be passed to the
->>>>>>> 6d8fdc21
         formatter.
 
     - preferred_levels is the number of levels this formatter defaults to.
@@ -1164,7 +1151,6 @@
         self.delta_format = delta_format
         self.levels = levels
 
-<<<<<<< HEAD
     def get_levels(self):
         """Get the number of levels to display or 0 for all."""
         if getattr(self, 'supports_merge_revisions', False):
@@ -1180,17 +1166,6 @@
         :param  revision:   The LogRevision to be logged.
         """
         raise NotImplementedError('not implemented in abstract base')
-=======
-# TODO: uncomment this block after show() has been removed.
-# Until then defining log_revision would prevent _show_log calling show()
-# in legacy formatters.
-#    def log_revision(self, revision):
-#        """Log a revision.
-#
-#        :param  revision:   The LogRevision to be logged.
-#        """
-#        raise NotImplementedError('not implemented in abstract base')
->>>>>>> 6d8fdc21
 
     def short_committer(self, rev):
         name, address = config.parse_username(rev.committer)
