--- conflicted
+++ resolved
@@ -161,15 +161,6 @@
     
     if start_revision is None:
         start_revision = 1
-<<<<<<< HEAD
-    elif not (1 <= start_revision <= len(which_revs)):
-        raise InvalidRevisionNumber(start_revision)
-    
-    if end_revision is None:
-        end_revision = len(which_revs)
-    elif not (1 <= end_revision <= len(which_revs)):
-        raise InvalidRevisionNumber(end_revision)
-=======
     else:
         branch.check_real_revno(start_revision)
     
@@ -177,7 +168,6 @@
         end_revision = len(which_revs)
     else:
         branch.check_real_revno(end_revision)
->>>>>>> 0aed64fb
 
     # list indexes are 0-based; revisions are 1-based
     cut_revs = which_revs[(start_revision-1):(end_revision)]
