--- conflicted
+++ resolved
@@ -145,10 +145,6 @@
 
 try:
     from types import BooleanType
-<<<<<<< HEAD
-    encode_func[BooleanType] = lambda x,r: encode_int(int(x),r)
-=======
->>>>>>> 07b291d1
 except ImportError:
     pass
 else:
