# Copyright (C) 2007 Canonical Ltd
#
# This program is free software; you can redistribute it and/or modify
# it under the terms of the GNU General Public License as published by
# the Free Software Foundation; either version 2 of the License, or
# (at your option) any later version.
#
# This program is distributed in the hope that it will be useful,
# but WITHOUT ANY WARRANTY; without even the implied warranty of
# MERCHANTABILITY or FITNESS FOR A PARTICULAR PURPOSE.  See the
# GNU General Public License for more details.
#
# You should have received a copy of the GNU General Public License
# along with this program; if not, write to the Free Software
# Foundation, Inc., 51 Franklin Street, Fifth Floor, Boston, MA 02110-1301 USA

"""Tag strategies.

These are contained within a branch and normally constructed
when the branch is opened.  Clients should typically do

  Branch.tags.add('name', 'value')
"""

# NOTE: I was going to call this tags.py, but vim seems to think all files
# called tags* are ctags files... mbp 20070220.


<<<<<<< HEAD
from warnings import warn

=======
>>>>>>> 60e3a275
from bzrlib import (
    bencode,
    errors,
    trace,
    )


class _Tags(object):

    def __init__(self, branch):
        self.branch = branch

    def has_tag(self, tag_name):
        return self.get_tag_dict().has_key(tag_name)


class DisabledTags(_Tags):
    """Tag storage that refuses to store anything.

    This is used by older formats that can't store tags.
    """

    def _not_supported(self, *a, **k):
        raise errors.TagsNotSupported(self.branch)

    set_tag = _not_supported
    get_tag_dict = _not_supported
    _set_tag_dict = _not_supported
    lookup_tag = _not_supported
    delete_tag = _not_supported

    def merge_to(self, to_tags, overwrite=False):
        # we never have anything to copy
        pass

    def rename_revisions(self, rename_map):
        # No tags, so nothing to rename
        pass

    def get_reverse_tag_dict(self):
        # There aren't any tags, so the reverse mapping is empty.
        return {}


class BasicTags(_Tags):
    """Tag storage in an unversioned branch control file.
    """

    def set_tag(self, tag_name, tag_target):
        """Add a tag definition to the branch.

        Behaviour if the tag is already present is not defined (yet).
        """
        # all done with a write lock held, so this looks atomic
        self.branch.lock_write()
        try:
            master = self.branch.get_master_branch()
            if master is not None:
                master.tags.set_tag(tag_name, tag_target)
            td = self.get_tag_dict()
            td[tag_name] = tag_target
            self._set_tag_dict(td)
        finally:
            self.branch.unlock()

    def lookup_tag(self, tag_name):
        """Return the referent string of a tag"""
        td = self.get_tag_dict()
        try:
            return td[tag_name]
        except KeyError:
            raise errors.NoSuchTag(tag_name)

    def get_tag_dict(self):
        self.branch.lock_read()
        try:
            try:
                tag_content = self.branch._get_tags_bytes()
            except errors.NoSuchFile, e:
                # ugly, but only abentley should see this :)
                trace.warning('No branch/tags file in %s.  '
                     'This branch was probably created by bzr 0.15pre.  '
                     'Create an empty file to silence this message.'
                     % (self.branch, ))
                return {}
            return self._deserialize_tag_dict(tag_content)
        finally:
            self.branch.unlock()

    def get_reverse_tag_dict(self):
        """Returns a dict with revisions as keys
           and a list of tags for that revision as value"""
        d = self.get_tag_dict()
        rev = {}
        for key in d:
            try:
                rev[d[key]].append(key)
            except KeyError:
                rev[d[key]] = [key]
        return rev

    def delete_tag(self, tag_name):
        """Delete a tag definition.
        """
        self.branch.lock_write()
        try:
            d = self.get_tag_dict()
            try:
                del d[tag_name]
            except KeyError:
                raise errors.NoSuchTag(tag_name)
            master = self.branch.get_master_branch()
            if master is not None:
                try:
                    master.tags.delete_tag(tag_name)
                except errors.NoSuchTag:
                    pass
            self._set_tag_dict(d)
        finally:
            self.branch.unlock()

    def _set_tag_dict(self, new_dict):
        """Replace all tag definitions

        WARNING: Calling this on an unlocked branch will lock it, and will
        replace the tags without warning on conflicts.

        :param new_dict: Dictionary from tag name to target.
        """
        return self.branch._set_tags_bytes(self._serialize_tag_dict(new_dict))

    def _serialize_tag_dict(self, tag_dict):
        td = dict((k.encode('utf-8'), v)
                  for k,v in tag_dict.items())
        return bencode.bencode(td)

    def _deserialize_tag_dict(self, tag_content):
        """Convert the tag file into a dictionary of tags"""
        # was a special case to make initialization easy, an empty definition
        # is an empty dictionary
        if tag_content == '':
            return {}
        try:
            r = {}
            for k, v in bencode.bdecode(tag_content).items():
                r[k.decode('utf-8')] = v
            return r
        except ValueError, e:
            raise ValueError("failed to deserialize tag dictionary %r: %s"
                % (tag_content, e))

    def merge_to(self, to_tags, overwrite=False):
        """Copy tags between repositories if necessary and possible.

        This method has common command-line behaviour about handling
        error cases.

        All new definitions are copied across, except that tags that already
        exist keep their existing definitions.

        :param to_tags: Branch to receive these tags
        :param overwrite: Overwrite conflicting tags in the target branch

        :returns: A list of tags that conflicted, each of which is
            (tagname, source_target, dest_target), or None if no copying was
            done.
        """
        if self.branch == to_tags.branch:
            return
        if not self.branch.supports_tags():
            # obviously nothing to copy
            return
        source_dict = self.get_tag_dict()
        if not source_dict:
            # no tags in the source, and we don't want to clobber anything
            # that's in the destination
            return
        to_tags.branch.lock_write()
        try:
            dest_dict = to_tags.get_tag_dict()
            result, conflicts = self._reconcile_tags(source_dict, dest_dict,
                                                     overwrite)
            if result != dest_dict:
                to_tags._set_tag_dict(result)
        finally:
            to_tags.branch.unlock()
        return conflicts

    def rename_revisions(self, rename_map):
        """Rename revisions in this tags dictionary.
        
        :param rename_map: Dictionary mapping old revids to new revids
        """
        reverse_tags = self.get_reverse_tag_dict()
        for revid, names in reverse_tags.iteritems():
            if revid in rename_map:
                for name in names:
                    self.set_tag(name, rename_map[revid])

    def _reconcile_tags(self, source_dict, dest_dict, overwrite):
        """Do a two-way merge of two tag dictionaries.

        only in source => source value
        only in destination => destination value
        same definitions => that
        different definitions => if overwrite is False, keep destination
            value and give a warning, otherwise use the source value

        :returns: (result_dict,
            [(conflicting_tag, source_target, dest_target)])
        """
        conflicts = []
        result = dict(dest_dict) # copy
        for name, target in source_dict.items():
            if name not in result or overwrite:
                result[name] = target
            elif result[name] == target:
                pass
            else:
                conflicts.append((name, target, result[name]))
        return result, conflicts


def _merge_tags_if_possible(from_branch, to_branch):
    from_branch.tags.merge_to(to_branch.tags)
<|MERGE_RESOLUTION|>--- conflicted
+++ resolved
@@ -26,11 +26,6 @@
 # called tags* are ctags files... mbp 20070220.
 
 
-<<<<<<< HEAD
-from warnings import warn
-
-=======
->>>>>>> 60e3a275
 from bzrlib import (
     bencode,
     errors,
