# Copyright (C) 2007 Canonical Ltd
#
# This program is free software; you can redistribute it and/or modify
# it under the terms of the GNU General Public License as published by
# the Free Software Foundation; either version 2 of the License, or
# (at your option) any later version.
#
# This program is distributed in the hope that it will be useful,
# but WITHOUT ANY WARRANTY; without even the implied warranty of
# MERCHANTABILITY or FITNESS FOR A PARTICULAR PURPOSE.  See the
# GNU General Public License for more details.
#
# You should have received a copy of the GNU General Public License
# along with this program; if not, write to the Free Software
# Foundation, Inc., 51 Franklin Street, Fifth Floor, Boston, MA 02110-1301 USA

"""Tag strategies.

These are contained within a branch and normally constructed
when the branch is opened.  Clients should typically do

  Branch.tags.add('name', 'value')
"""

# NOTE: I was going to call this tags.py, but vim seems to think all files
# called tags* are ctags files... mbp 20070220.


from warnings import warn

from bzrlib.lazy_import import lazy_import
lazy_import(globals(), """
from bzrlib.util import bencode
""")

from bzrlib import (
    errors,
    trace,
    )
<<<<<<< HEAD
from bzrlib import bencode
=======
>>>>>>> 07b291d1


class _Tags(object):

    def __init__(self, branch):
        self.branch = branch

    def has_tag(self, tag_name):
        return self.get_tag_dict().has_key(tag_name)


class DisabledTags(_Tags):
    """Tag storage that refuses to store anything.

    This is used by older formats that can't store tags.
    """

    def _not_supported(self, *a, **k):
        raise errors.TagsNotSupported(self.branch)

    set_tag = _not_supported
    get_tag_dict = _not_supported
    _set_tag_dict = _not_supported
    lookup_tag = _not_supported
    delete_tag = _not_supported

    def merge_to(self, to_tags, overwrite=False):
        # we never have anything to copy
        pass

    def rename_revisions(self, rename_map):
        # No tags, so nothing to rename
        pass

    def get_reverse_tag_dict(self):
        # There aren't any tags, so the reverse mapping is empty.
        return {}


class BasicTags(_Tags):
    """Tag storage in an unversioned branch control file.
    """

    def set_tag(self, tag_name, tag_target):
        """Add a tag definition to the branch.

        Behaviour if the tag is already present is not defined (yet).
        """
        # all done with a write lock held, so this looks atomic
        self.branch.lock_write()
        try:
            master = self.branch.get_master_branch()
            if master is not None:
                master.tags.set_tag(tag_name, tag_target)
            td = self.get_tag_dict()
            td[tag_name] = tag_target
            self._set_tag_dict(td)
        finally:
            self.branch.unlock()

    def lookup_tag(self, tag_name):
        """Return the referent string of a tag"""
        td = self.get_tag_dict()
        try:
            return td[tag_name]
        except KeyError:
            raise errors.NoSuchTag(tag_name)

    def get_tag_dict(self):
        self.branch.lock_read()
        try:
            try:
                tag_content = self.branch._get_tags_bytes()
            except errors.NoSuchFile, e:
                # ugly, but only abentley should see this :)
                trace.warning('No branch/tags file in %s.  '
                     'This branch was probably created by bzr 0.15pre.  '
                     'Create an empty file to silence this message.'
                     % (self.branch, ))
                return {}
            return self._deserialize_tag_dict(tag_content)
        finally:
            self.branch.unlock()

    def get_reverse_tag_dict(self):
        """Returns a dict with revisions as keys
           and a list of tags for that revision as value"""
        d = self.get_tag_dict()
        rev = {}
        for key in d:
            try:
                rev[d[key]].append(key)
            except KeyError:
                rev[d[key]] = [key]
        return rev

    def delete_tag(self, tag_name):
        """Delete a tag definition.
        """
        self.branch.lock_write()
        try:
            d = self.get_tag_dict()
            try:
                del d[tag_name]
            except KeyError:
                raise errors.NoSuchTag(tag_name)
            master = self.branch.get_master_branch()
            if master is not None:
                try:
                    master.tags.delete_tag(tag_name)
                except errors.NoSuchTag:
                    pass
            self._set_tag_dict(d)
        finally:
            self.branch.unlock()

    def _set_tag_dict(self, new_dict):
        """Replace all tag definitions

        WARNING: Calling this on an unlocked branch will lock it, and will
        replace the tags without warning on conflicts.

        :param new_dict: Dictionary from tag name to target.
        """
        return self.branch._set_tags_bytes(self._serialize_tag_dict(new_dict))

    def _serialize_tag_dict(self, tag_dict):
        td = dict((k.encode('utf-8'), v)
                  for k,v in tag_dict.items())
        return bencode.bencode(td)

    def _deserialize_tag_dict(self, tag_content):
        """Convert the tag file into a dictionary of tags"""
        # was a special case to make initialization easy, an empty definition
        # is an empty dictionary
        if tag_content == '':
            return {}
        try:
            r = {}
            for k, v in bencode.bdecode(tag_content).items():
                r[k.decode('utf-8')] = v
            return r
        except ValueError, e:
            raise ValueError("failed to deserialize tag dictionary %r: %s"
                % (tag_content, e))

    def merge_to(self, to_tags, overwrite=False):
        """Copy tags between repositories if necessary and possible.

        This method has common command-line behaviour about handling
        error cases.

        All new definitions are copied across, except that tags that already
        exist keep their existing definitions.

        :param to_tags: Branch to receive these tags
        :param overwrite: Overwrite conflicting tags in the target branch

        :returns: A list of tags that conflicted, each of which is
            (tagname, source_target, dest_target), or None if no copying was
            done.
        """
        if self.branch == to_tags.branch:
            return
        if not self.branch.supports_tags():
            # obviously nothing to copy
            return
        source_dict = self.get_tag_dict()
        if not source_dict:
            # no tags in the source, and we don't want to clobber anything
            # that's in the destination
            return
        to_tags.branch.lock_write()
        try:
            dest_dict = to_tags.get_tag_dict()
            result, conflicts = self._reconcile_tags(source_dict, dest_dict,
                                                     overwrite)
            if result != dest_dict:
                to_tags._set_tag_dict(result)
        finally:
            to_tags.branch.unlock()
        return conflicts

    def rename_revisions(self, rename_map):
        """Rename revisions in this tags dictionary.
        
        :param rename_map: Dictionary mapping old revids to new revids
        """
        reverse_tags = self.get_reverse_tag_dict()
        for revid, names in reverse_tags.iteritems():
            if revid in rename_map:
                for name in names:
                    self.set_tag(name, rename_map[revid])

    def _reconcile_tags(self, source_dict, dest_dict, overwrite):
        """Do a two-way merge of two tag dictionaries.

        only in source => source value
        only in destination => destination value
        same definitions => that
        different definitions => if overwrite is False, keep destination
            value and give a warning, otherwise use the source value

        :returns: (result_dict,
            [(conflicting_tag, source_target, dest_target)])
        """
        conflicts = []
        result = dict(dest_dict) # copy
        for name, target in source_dict.items():
            if name not in result or overwrite:
                result[name] = target
            elif result[name] == target:
                pass
            else:
                conflicts.append((name, target, result[name]))
        return result, conflicts


def _merge_tags_if_possible(from_branch, to_branch):
    from_branch.tags.merge_to(to_branch.tags)<|MERGE_RESOLUTION|>--- conflicted
+++ resolved
@@ -37,10 +37,6 @@
     errors,
     trace,
     )
-<<<<<<< HEAD
-from bzrlib import bencode
-=======
->>>>>>> 07b291d1
 
 
 class _Tags(object):
