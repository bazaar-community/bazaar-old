--- conflicted
+++ resolved
@@ -1506,22 +1506,6 @@
     def __iter__(self):
         return iter(self.all_file_ids())
 
-<<<<<<< HEAD
-    def paths2ids(self, specific_files, trees=None, require_versioned=False):
-        """See Tree.paths2ids"""
-        if specific_files is None:
-            return None
-        to_find = set(specific_files)
-        result = set()
-        for (file_id, paths, changed, versioned, parent, name, kind,
-             executable) in self._transform.iter_changes():
-            if paths[1] in to_find:
-                result.add(file_id)
-                to_find.remove(paths[1])
-        result.update(self._transform._tree.paths2ids(to_find,
-                      trees=[], require_versioned=require_versioned))
-        return result
-=======
     def has_id(self, file_id):
         if file_id in self._transform._r_new_id:
             return True
@@ -1529,7 +1513,6 @@
             return False
         else:
             return self._transform._tree.has_id(file_id)
->>>>>>> 38d793cf
 
     def _path2trans_id(self, path):
         segments = splitpath(path)
