--- conflicted
+++ resolved
@@ -35,11 +35,7 @@
 lazy_import(globals(), """
 import codecs
 import errno
-<<<<<<< HEAD
-import codecs
-=======
 from warnings import warn
->>>>>>> 4e97e3fb
 
 import bzrlib
 from bzrlib import (
@@ -237,15 +233,12 @@
             replace - put in a bogus character (typically '?')
             exact - do not encode sys.stdout
 
-<<<<<<< HEAD
-=======
             NOTE: by default on Windows, sys.stdout is opened as a text
             stream, therefore LF line-endings are converted to CRLF.
             When a command uses encoding_type = 'exact', then
             sys.stdout is forced to be a binary stream, and line-endings
             will not mangled.
 
->>>>>>> 4e97e3fb
     """
     aliases = []
     takes_args = []
@@ -449,34 +442,6 @@
 
     def _setup_outf(self):
         """Return a file linked to stdout, which has proper encoding."""
-<<<<<<< HEAD
-        assert self.encoding_type in ['strict', 'exact', 'replace']
-
-        # Originally I was using self.stdout, but that looks
-        # *way* too much like sys.stdout
-        if self.encoding_type == 'exact':
-            self.outf = sys.stdout
-            return
-
-        output_encoding = getattr(sys.stdout, 'encoding', None)
-        if not output_encoding:
-            output_encoding = bzrlib.user_encoding
-            mutter('encoding stdout bzrlib.user_encoding %r', output_encoding)
-        else:
-            mutter('encoding stdout log as sys.stdout encoding %r', output_encoding)
-
-        # use 'replace' so that we don't abort if trying to write out
-        # in e.g. the default C locale.
-        self.outf = codecs.getwriter(output_encoding)(sys.stdout, errors=self.encoding_type)
-
-    @deprecated_method(zero_eight)
-    def run_argv(self, argv):
-        """Parse command line and run.
-        
-        See run_argv_aliases for the 0.8 and beyond api.
-        """
-        return self.run_argv_aliases(argv)
-=======
         # Originally I was using self.stdout, but that looks
         # *way* too much like sys.stdout
         if self.encoding_type == 'exact':
@@ -497,7 +462,6 @@
         # it just returns the encoding of the wrapped file, which is completely
         # bogus. So set the attribute, so we can find the correct encoding later.
         self.outf.encoding = output_encoding
->>>>>>> 4e97e3fb
 
     def run_argv_aliases(self, argv, alias_argv=None):
         """Parse the command line and run with extra aliases in alias_argv."""
@@ -744,10 +708,7 @@
         Generate line coverage report in the specified directory.
     """
     argv = list(argv)
-<<<<<<< HEAD
-=======
     trace.mutter("bzr arguments: %r", argv)
->>>>>>> 4e97e3fb
 
     opt_lsprof = opt_profile = opt_no_plugins = opt_builtin =  \
                 opt_no_aliases = False
@@ -874,12 +835,6 @@
     import bzrlib.ui
     from bzrlib.ui.text import TextUIFactory
     bzrlib.ui.ui_factory = TextUIFactory()
-<<<<<<< HEAD
-
-    argv = [a.decode(bzrlib.user_encoding) for a in argv[1:]]
-    ret = run_bzr_catch_errors(argv)
-    mutter("return code %d", ret)
-=======
      
     # Is this a final release version? If so, we should suppress warnings
     if bzrlib.version_info[3] == 'final':
@@ -892,7 +847,6 @@
                                                             "encoding." % a))
     ret = run_bzr_catch_errors(argv)
     trace.mutter("return code %d", ret)
->>>>>>> 4e97e3fb
     return ret
 
 
