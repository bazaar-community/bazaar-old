--- conflicted
+++ resolved
@@ -736,7 +736,7 @@
                 p.setup(tb.tb_frame, tb)
                 # Point the debugger at the deepest frame of the stack
                 p.curindex = len(p.stack) - 1
-                p.curframe = p.stack[p.curindex]
+                p.curframe = p.stack[p.curindex][0]
                 # Start the pdb prompt.
                 p.print_stack_entry(p.stack[p.curindex])
                 p.execRcLines()
@@ -960,49 +960,12 @@
 
 
 def run_bzr_catch_errors(argv):
-<<<<<<< HEAD
     """Run a bzr command with parameters as described by argv.
     
     This function assumed that that UI layer is setup, that symbol deprecations
     are already applied, and that unicode decoding has already been performed on argv.
     """
     return exception_to_return_code(run_bzr, argv)
-=======
-    # Note: The except clause logic below should be kept in sync with the
-    # profile() routine in lsprof.py.
-    try:
-        return run_bzr(argv)
-    except (KeyboardInterrupt, Exception), e:
-        # used to handle AssertionError and KeyboardInterrupt
-        # specially here, but hopefully they're handled ok by the logger now
-        exc_info = sys.exc_info()
-        exitcode = trace.report_exception(exc_info, sys.stderr)
-        if os.environ.get('BZR_PDB'):
-            print '**** entering debugger'
-            tb = exc_info[2]
-            import pdb
-            if sys.version_info[:2] < (2, 6):
-                # XXX: we want to do
-                #    pdb.post_mortem(tb)
-                # but because pdb.post_mortem gives bad results for tracebacks
-                # from inside generators, we do it manually.
-                # (http://bugs.python.org/issue4150, fixed in Python 2.6)
-
-                # Setup pdb on the traceback
-                p = pdb.Pdb()
-                p.reset()
-                p.setup(tb.tb_frame, tb)
-                # Point the debugger at the deepest frame of the stack
-                p.curindex = len(p.stack) - 1
-                p.curframe = p.stack[p.curindex][0]
-                # Start the pdb prompt.
-                p.print_stack_entry(p.stack[p.curindex])
-                p.execRcLines()
-                p.cmdloop()
-            else:
-                pdb.post_mortem(tb)
-        return exitcode
->>>>>>> 8edfbf23
 
 
 def run_bzr_catch_user_errors(argv):
