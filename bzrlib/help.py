--- conflicted
+++ resolved
@@ -20,25 +20,17 @@
 # executable files with reasonable names.
 
 # TODO: `help commands --all` should show hidden commands
-<<<<<<< HEAD
-=======
-import textwrap
-from bzrlib import osutils 
->>>>>>> 61b5cb7e
 
 import sys
-
 from bzrlib import help_topics
-
+from bzrlib import osutils
+import textwrap
 
 help_topics.add_topic("commands",
                       (lambda name, outfile: help_commands(outfile)),
                       "Basic help for all commands")
 
-
-def help(topic=None, outfile=None):
-    """Print out the help for a specific topic or command."""
-
+def help(topic=None, outfile = None):
     if outfile is None:
         outfile = sys.stdout
     if topic is None:
@@ -146,14 +138,10 @@
         cmd_help = cmd_object.help()
         if cmd_help:
             firstline = cmd_help.split('\n', 1)[0]
-<<<<<<< HEAD
-            print >>outfile, '        ' + firstline
-=======
         else:
             firstline = ''
         helpstring = '%-*s %s%s' % (max_name, cmd_name, firstline, plugin_name)
         lines = textwrap.wrap(helpstring, subsequent_indent=indent,
                               width=width)
         for line in lines:
-            outfile.write(line + '\n')
->>>>>>> 61b5cb7e
+            outfile.write(line + '\n')