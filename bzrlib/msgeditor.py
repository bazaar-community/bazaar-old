# Copyright (C) 2005, 2006 by Canonical Ltd

# This program is free software; you can redistribute it and/or modify
# it under the terms of the GNU General Public License as published by
# the Free Software Foundation; either version 2 of the License, or
# (at your option) any later version.

# This program is distributed in the hope that it will be useful,
# but WITHOUT ANY WARRANTY; without even the implied warranty of
# MERCHANTABILITY or FITNESS FOR A PARTICULAR PURPOSE.  See the
# GNU General Public License for more details.

# You should have received a copy of the GNU General Public License
# along with this program; if not, write to the Free Software
# Foundation, Inc., 59 Temple Place, Suite 330, Boston, MA  02111-1307  USA


"""Commit message editor support."""

import codecs
import errno
import os
from subprocess import call
import sys

import bzrlib
import bzrlib.config as config
from bzrlib.errors import BzrError
<<<<<<< HEAD
from bzrlib.trace import warning
=======
from bzrlib.trace import mutter
>>>>>>> 5c77f891


def _get_editor():
    """Return a sequence of possible editor binaries for the current platform"""
    try:
        yield os.environ["BZR_EDITOR"]
    except KeyError:
        pass

    e = config.GlobalConfig().get_editor()
    if e is not None:
        yield e
        
    for varname in 'VISUAL', 'EDITOR':
        if os.environ.has_key(varname):
            yield os.environ[varname]

    if sys.platform == 'win32':
        for editor in 'wordpad.exe', 'notepad.exe':
            yield editor
    else:
        for editor in ['/usr/bin/editor', 'vi', 'pico', 'nano', 'joe']:
            yield editor


def _run_editor(filename):
    """Try to execute an editor to edit the commit message."""
    for e in _get_editor():
        edargs = e.split(' ')
        try:
            ## mutter("trying editor: %r", (edargs +[filename]))
            x = call(edargs + [filename])
        except OSError, e:
           # We're searching for an editor, so catch safe errors and continue
           if e.errno in (errno.ENOENT, ):
               continue
           raise
        if x == 0:
            return True
        elif x == 127:
            continue
        else:
            break
    raise BzrError("Could not start any editor.\nPlease specify one with:\n"
                   " - $BZR_EDITOR\n - editor=/some/path in %s\n - $EDITOR" % \
                    config.config_filename())


DEFAULT_IGNORE_LINE = "%(bar)s %(msg)s %(bar)s" % \
    { 'bar' : '-' * 14, 'msg' : 'This line and the following will be ignored' }


def edit_commit_message(infotext, ignoreline=DEFAULT_IGNORE_LINE):
    """Let the user edit a commit message in a temp file.

    This is run if they don't give a message or
    message-containing file on the command line.

    infotext:
        Text to be displayed at bottom of message for
        the user's reference; currently similar to
        'bzr status'.
    """
    import tempfile

    msgfilename = None
    try:
        tmp_fileno, msgfilename = tempfile.mkstemp(prefix='bzr_log.', dir=u'.')
        msgfile = os.close(tmp_fileno)
        if infotext is not None and infotext != "":
            hasinfo = True
            msgfile = file(msgfilename, "w")
            msgfile.write("\n\n%s\n\n%s" % (ignoreline,
                infotext.encode(bzrlib.user_encoding, 'replace')))
            msgfile.close()
        else:
            hasinfo = False

        if not _run_editor(msgfilename):
            return None
        
        started = False
        msg = []
        lastline, nlines = 0, 0
        for line in codecs.open(msgfilename, 'r', bzrlib.user_encoding):
            stripped_line = line.strip()
            # strip empty line before the log message starts
            if not started:
                if stripped_line != "":
                    started = True
                else:
                    continue
            # check for the ignore line only if there
            # is additional information at the end
            if hasinfo and stripped_line == ignoreline:
                break
            nlines += 1
            # keep track of the last line that had some content
            if stripped_line != "":
                lastline = nlines
            msg.append(line)
            
        if len(msg) == 0:
            return ""
        # delete empty lines at the end
        del msg[lastline:]
        # add a newline at the end, if needed
        if not msg[-1].endswith("\n"):
            return "%s%s" % ("".join(msg), "\n")
        else:
            return "".join(msg)
    finally:
        # delete the msg file in any case
        if msgfilename is not None:
            try:
                os.unlink(msgfilename)
            except IOError, e:
                warning("failed to unlink %s: %s; ignored", msgfilename, e)


def make_commit_message_template(working_tree, specific_files):
    """Prepare a template file for a commit into a branch.

    Returns a unicode string containing the template.
    """
    # TODO: Should probably be given the WorkingTree not the branch
    #
    # TODO: make provision for this to be overridden or modified by a hook
    #
    # TODO: Rather than running the status command, should prepare a draft of
    # the revision to be committed, then pause and ask the user to
    # confirm/write a message.
    from StringIO import StringIO       # must be unicode-safe
    from bzrlib.status import show_tree_status
    status_tmp = StringIO()
    show_tree_status(working_tree, specific_files=specific_files, 
                     to_file=status_tmp)
    return status_tmp.getvalue()<|MERGE_RESOLUTION|>--- conflicted
+++ resolved
@@ -26,11 +26,7 @@
 import bzrlib
 import bzrlib.config as config
 from bzrlib.errors import BzrError
-<<<<<<< HEAD
-from bzrlib.trace import warning
-=======
-from bzrlib.trace import mutter
->>>>>>> 5c77f891
+from bzrlib.trace import warning, mutter
 
 
 def _get_editor():
