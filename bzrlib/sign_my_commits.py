--- conflicted
+++ resolved
@@ -65,23 +65,6 @@
         count = 0
         repo.lock_write()
         try:
-<<<<<<< HEAD
-            # return in partial topological order for the sake of reproducibility
-            for rev_id in repo.all_revision_ids():
-                if repo.has_signature_for_revision_id(rev_id):
-                    continue
-                
-                rev = repo.get_revision(rev_id)
-                if rev.committer != committer:
-                    continue
-
-                # We have a revision without a signature who has a 
-                # matching committer, start signing
-                print rev_id
-                count += 1
-                if not dry_run:
-                    repo.sign_revision(rev_id, gpg_strategy)
-=======
             repo.start_write_group()
             try:
                 for rev_id in repo.get_ancestry(branch.last_revision())[1:]:
@@ -101,7 +84,6 @@
                 raise
             else:
                 repo.commit_write_group()
->>>>>>> 4e97e3fb
         finally:
             repo.unlock()
         print 'Signed %d revisions' % (count,)
