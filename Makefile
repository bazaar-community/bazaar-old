# Copyright (C) 2005, 2006, 2007 Canonical Ltd
#
# This program is free software; you can redistribute it and/or modify
# it under the terms of the GNU General Public License as published by
# the Free Software Foundation; either version 2 of the License, or
# (at your option) any later version.
#
# This program is distributed in the hope that it will be useful,
# but WITHOUT ANY WARRANTY; without even the implied warranty of
# MERCHANTABILITY or FITNESS FOR A PARTICULAR PURPOSE.  See the
# GNU General Public License for more details.
#
# You should have received a copy of the GNU General Public License
# along with this program; if not, write to the Free Software
# Foundation, Inc., 59 Temple Place, Suite 330, Boston, MA  02111-1307  USA

# A relatively simple Makefile to assist in building parts of bzr. Mostly for
# building documentation, etc.


### Core Stuff ###

.PHONY: all clean extensions pyflakes api-docs

all: extensions

extensions:
	@echo "building extension modules."
	python setup.py build_ext -i

check: docs extensions
	python -Werror -O ./bzr selftest -1v $(tests)
	@echo "Running all tests with no locale."
	LC_CTYPE= LANG=C LC_ALL= ./bzr selftest -1v $(tests) 2>&1 | sed -e 's/^/[ascii] /'

# Run Python style checker (apt-get install pyflakes)
#
# Note that at present this gives many false warnings, because it doesn't
# know about identifiers loaded through lazy_import.
pyflakes:
	pyflakes bzrlib

pyflakes-nounused:
	# There are many of these warnings at the moment and they're not a
	# high priority to fix
	pyflakes bzrlib | grep -v ' imported but unused'

clean:
	python setup.py clean
	-find . -name "*.pyc" -o -name "*.pyo" | xargs rm -f
	rm -rf test????.tmp

# Build API documentation
docfiles = bzr bzrlib
api-docs:
	mkdir -p api/html
	PYTHONPATH=$(PWD) python tools/bzr_epydoc --html -o api/html --docformat 'restructuredtext en' $(docfiles)
check-api-docs:
	PYTHONPATH=$(PWD) python tools/bzr_epydoc --check --docformat 'restructuredtext en' $(docfiles)

<<<<<<< HEAD
# build tags for emacs and vim
TAGS:
	ctags -R -e bzrlib

tags:
	ctags -R bzrlib
=======
# build emacs cross-reference
tag_files=./bzr ./bzrlib/*py ./bzrlib/selftest/*.py
TAGS: $(tag_files)
	ctags-exuberant -e $(tag_files)
>>>>>>> 48fc955a

# these are treated as phony so they'll always be rebuilt - it's pretty quick
.PHONY: TAGS tags

### Documentation ###

# set PRETTY to get docs that look like the Bazaar web site
ifdef PRETTY
rst2html := python tools/rst2prettyhtml.py doc/bazaar-vcs.org.kid 
else
rst2html := python tools/rst2html.py --link-stylesheet --footnote-references=superscript 
endif

# translate txt docs to html
derived_txt_files := \
	doc/en/user-reference/bzr_man.txt \
	doc/en/developer-guide/HACKING.txt \
	doc/en/release-notes/NEWS.txt
doc_dir := doc/en/user-guide
txt_files := $(wildcard $(addsuffix /*.txt, $(doc_dir))) $(derived_txt_files) \
	doc/en/mini-tutorial/index.txt \
	doc/index.txt
non_txt_files := \
       doc/default.css \
       doc/en/quick-reference/quick-start-summary.svg
htm_files := $(patsubst %.txt, %.html, $(txt_files)) 
dev_txt_files := $(wildcard $(addsuffix /*.txt, doc/developers))
dev_htm_files := $(patsubst %.txt, %.html, $(dev_txt_files)) 

doc/developers/%.html: doc/developers/%.txt
	$(rst2html) --stylesheet=../default.css $< $@

doc/index.html: doc/index.txt
	$(rst2html) --stylesheet=default.css $< $@

%.html: %.txt
	$(rst2html) --stylesheet=../../default.css $< $@

MAN_DEPENDENCIES = bzrlib/builtins.py \
		 bzrlib/bundle/commands.py \
		 bzrlib/conflicts.py \
		 bzrlib/sign_my_commits.py \
		 generate_docs.py \
		 tools/doc_generate/__init__.py \
		 tools/doc_generate/autodoc_man.py \
		 tools/doc_generate/autodoc_rstx.py

doc/en/user-reference/bzr_man.txt: $(MAN_DEPENDENCIES)
	python generate_docs.py -o $@ rstx

doc/en/developer-guide/HACKING.txt: doc/developers/HACKING.txt
	python tools/win32/ostools.py copytodir doc/developers/HACKING.txt doc/en/developer-guide

doc/en/release-notes/NEWS.txt: NEWS
	python -c "import shutil; shutil.copyfile('$<', '$@')"

MAN_PAGES = man1/bzr.1
man1/bzr.1: $(MAN_DEPENDENCIES)
	python generate_docs.py -o $@ man

# build a png of our performance task list
doc/developers/performance.png: doc/developers/performance.dot
	@echo Generating $@
	@dot -Tpng $< -o$@ || echo "Dot not installed; skipping generation of $@"

derived_web_docs = $(htm_files) $(dev_htm_files) doc/developers/performance.png
WEB_DOCS = $(derived_web_docs) $(non_txt_files)
ALL_DOCS = $(derived_web_docs) $(MAN_PAGES)

# the main target to build all the docs
docs: $(ALL_DOCS)

# produce a tree containing just the final docs, ready for uploading to the web
HTMLDIR := html_docs
html-docs: docs
	python tools/win32/ostools.py copytree $(WEB_DOCS) $(HTMLDIR)

# clean produced docs
clean-docs:
	python tools/win32/ostools.py remove $(ALL_DOCS) \
	$(HTMLDIR) $(derived_txt_files)


### Windows Support ###

# make bzr.exe for win32 with py2exe
exe:
	@echo *** Make bzr.exe
	python setup.py build_ext -i -f
	python setup.py py2exe > py2exe.log
	python tools/win32/ostools.py copytodir tools/win32/start_bzr.bat win32_bzr.exe
	python tools/win32/ostools.py copytodir tools/win32/bazaar.url win32_bzr.exe

# win32 installer for bzr.exe
installer: exe copy-docs
	@echo *** Make windows installer
	cog.py -d -o tools/win32/bzr.iss tools/win32/bzr.iss.cog
	iscc /Q tools/win32/bzr.iss

# win32 python's distutils-based installer
# require to have python interpreter installed on win32
python-installer: docs
	python24 setup.py bdist_wininst --install-script="bzr-win32-bdist-postinstall.py" -d .
	python25 setup.py bdist_wininst --install-script="bzr-win32-bdist-postinstall.py" -d .

copy-docs: docs
	python tools/win32/ostools.py copytodir README win32_bzr.exe/doc
	python tools/win32/ostools.py copytree $(WEB_DOCS) win32_bzr.exe

# clean on win32 all installer-related files and directories
clean-win32: clean-docs
	python tools/win32/ostools.py remove build
	python tools/win32/ostools.py remove win32_bzr.exe
	python tools/win32/ostools.py remove py2exe.log
	python tools/win32/ostools.py remove tools/win32/bzr.iss
	python tools/win32/ostools.py remove bzr-setup*.exe
	python tools/win32/ostools.py remove bzr-*win32.exe
	python tools/win32/ostools.py remove dist<|MERGE_RESOLUTION|>--- conflicted
+++ resolved
@@ -58,19 +58,12 @@
 check-api-docs:
 	PYTHONPATH=$(PWD) python tools/bzr_epydoc --check --docformat 'restructuredtext en' $(docfiles)
 
-<<<<<<< HEAD
 # build tags for emacs and vim
 TAGS:
 	ctags -R -e bzrlib
 
 tags:
 	ctags -R bzrlib
-=======
-# build emacs cross-reference
-tag_files=./bzr ./bzrlib/*py ./bzrlib/selftest/*.py
-TAGS: $(tag_files)
-	ctags-exuberant -e $(tag_files)
->>>>>>> 48fc955a
 
 # these are treated as phony so they'll always be rebuilt - it's pretty quick
 .PHONY: TAGS tags
