--- conflicted
+++ resolved
@@ -92,11 +92,8 @@
 non_txt_files := \
        doc/default.css \
        doc/en/quick-reference/quick-start-summary.svg \
-<<<<<<< HEAD
+       doc/en/quick-reference/quick-start-summary.png \
        $(wildcard doc/en/user-guide/images/*.png)
-=======
-       doc/en/quick-reference/quick-start-summary.png
->>>>>>> b99e61d5
 htm_files := $(patsubst %.txt, %.html, $(txt_files)) 
 dev_txt_files := $(wildcard $(addsuffix /*.txt, doc/developers))
 dev_htm_files := $(patsubst %.txt, %.html, $(dev_txt_files)) 
