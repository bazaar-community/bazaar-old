#!/usr/bin/python

<<<<<<< HEAD
from bzrlib import plugin, commands, option
=======
from bzrlib import plugin
from bzrlib import commands
from bzrlib import config
from bzrlib import help_topics
>>>>>>> d5cdb152

head="""\
# Programmable completion for the Bazaar-NG bzr command under bash. Source
# this file (or on some systems add it to ~/.bash_completion and start a new
# shell) and bash's completion mechanism will know all about bzr's options!

# Known to work with bash 2.05a with programmable completion and extended
# pattern matching enabled (use 'shopt -s extglob progcomp' to enable
# these if they are not already enabled).

# Based originally on the svn bash completition script.
# Customized by Sven Wilhelm/Icecrash.com
# Adjusted for automatic generation by Martin von Gagern

if shopt -q extglob; then
	_tmp_unset_extglob=""
else
	_tmp_unset_extglob="shopt -u extglob"
fi
shopt -s extglob progcomp
"""
fun="""\
%(function_name)s ()
{
	local cur cmds cmdOpts opt helpCmds optBase i

	COMPREPLY=()
	cur=${COMP_WORDS[COMP_CWORD]}

	cmds='%(cmds)s'

	if [[ $COMP_CWORD -eq 1 ]] ; then
		COMPREPLY=( $( compgen -W "$cmds" -- $cur ) )
		return 0
	fi

	# if not typing an option, or if the previous option required a
	# parameter, then fallback on ordinary filename expansion
	helpCmds='help|--help|h|\?'
	if [[ ${COMP_WORDS[1]} != @($helpCmds) ]] && \
	   [[ "$cur" != -* ]] ; then
		return 0
	fi

	cmdOpts=
	case ${COMP_WORDS[1]} in
%(cases)s\
	*)
		cmdOpts='--help -h'
		;;
	esac

	COMPREPLY=( $( compgen -W "$cmdOpts" -- $cur ) )

	return 0
}
"""
tail="""\
complete -F %(function_name)s -o default bzr
$_tmp_unset_extglob
unset _tmp_unset_extglob
"""

def wrap_container(list, parser):
    def tweaked_add_option(*opts, **attrs):
        list.extend(opts)
    parser.add_option = tweaked_add_option
    return parser

def wrap_parser(list, parser):
    orig_add_option_group = parser.add_option_group
    def tweaked_add_option_group(*opts, **attrs):
        return wrap_container(list, orig_add_option_group(*opts, **attrs))
    parser.add_option_group = tweaked_add_option_group
    return wrap_container(list, parser)

def bash_completion_function(out, function_name="_bzr", function_only=False):
    cmds = []
    cases = ""
    reqarg = {}

    user_aliases = {} # dict from cmd name to set of user-defined alias names
    for alias, expansion in config.GlobalConfig().get_aliases().iteritems():
        for token in commands.shlex_split_unicode(expansion):
            if not token.startswith("-"):
                user_aliases.setdefault(token, set()).add(alias)
                break

    all_cmds = sorted(commands.all_command_names())
    for cmdname in all_cmds:
        cmd = commands.get_cmd_object(cmdname)

        # Find all aliases to the command; both cmd-defined and user-defined.
        # We assume a user won't override one command with a different one,
        # but will choose completely new names or add options to existing
        # ones while maintaining the actual command name unchanged.
        aliases = [cmdname]
        aliases.extend(cmd.aliases)
        aliases.extend(sorted([alias
                               for name in aliases
                               if name in user_aliases
                               for alias in user_aliases[name]
                               if alias not in aliases]))
        cases += "\t%s)\n" % "|".join(aliases)
        cmds.extend(aliases)
        plugin = cmd.plugin_name()
        if plugin is not None:
            cases += "\t\t# plugin \"%s\"\n" % plugin
        opts = cmd.options()
        switches = []
        for optname in sorted(cmd.options()):
            opt = opts[optname]
<<<<<<< HEAD
            optswitches = []
            parser = option.get_optparser({optname: opt})
            parser = wrap_parser(optswitches, parser)
            optswitches[:] = []
            opt.add_option(parser, opt.short_name())
            switches.extend(optswitches)
=======
            for (name, short_name, optname, help) in opt.iter_switches():
                if short_name is not None:
                    switches.append("-" + short_name)
                if name is not None:
                    switches.append("--" + name)
        if 'help' == cmdname or 'help' in cmd.aliases:
            switches.extend(sorted(help_topics.topic_registry.keys()))
            switches.extend(all_cmds)
>>>>>>> d5cdb152
        cases += "\t\tcmdOpts='" + " ".join(switches) + "'\n"
        cases += "\t\t;;\n"
    if function_only:
        template = fun
    else:
        template = head + fun + tail
    out.write(template % {"cmds": " ".join(cmds),
                          "cases": cases,
                          "function_name": function_name,
                          })

if __name__ == '__main__':

    import sys
    import locale

    locale.setlocale(locale.LC_ALL, '')
    plugin.load_plugins()
    commands.install_bzr_command_hooks()
    bash_completion_function(sys.stdout)<|MERGE_RESOLUTION|>--- conflicted
+++ resolved
@@ -1,13 +1,12 @@
 #!/usr/bin/python
 
-<<<<<<< HEAD
-from bzrlib import plugin, commands, option
-=======
-from bzrlib import plugin
-from bzrlib import commands
-from bzrlib import config
-from bzrlib import help_topics
->>>>>>> d5cdb152
+from bzrlib import (
+    commands,
+    config,
+    help_topics,
+    option,
+    plugin,
+)
 
 head="""\
 # Programmable completion for the Bazaar-NG bzr command under bash. Source
@@ -120,23 +119,15 @@
         switches = []
         for optname in sorted(cmd.options()):
             opt = opts[optname]
-<<<<<<< HEAD
             optswitches = []
             parser = option.get_optparser({optname: opt})
             parser = wrap_parser(optswitches, parser)
             optswitches[:] = []
             opt.add_option(parser, opt.short_name())
             switches.extend(optswitches)
-=======
-            for (name, short_name, optname, help) in opt.iter_switches():
-                if short_name is not None:
-                    switches.append("-" + short_name)
-                if name is not None:
-                    switches.append("--" + name)
         if 'help' == cmdname or 'help' in cmd.aliases:
             switches.extend(sorted(help_topics.topic_registry.keys()))
             switches.extend(all_cmds)
->>>>>>> d5cdb152
         cases += "\t\tcmdOpts='" + " ".join(switches) + "'\n"
         cases += "\t\t;;\n"
     if function_only:
